{
  "name": "Parity",
  "version": "1.9.25",
  "main": "src/index.parity.js",
  "jsnext:main": "src/index.parity.js",
  "author": "Parity Team <admin@parity.io>",
  "maintainers": [
    "Jaco Greeff",
    "Nicolas Gotchac"
  ],
  "contributors": [
    "Jannis Redmann"
  ],
  "license": "GPL-3.0",
  "repository": {
    "type": "git",
    "url": "git+https://github.com/paritytech/parity.git"
  },
  "keywords": [
    "Ethereum",
    "Parity"
  ],
  "scripts": {
    "build": "npm run build:inject && npm run build:app && npm run build:embed",
    "build:app": "webpack --config webpack/app",
    "build:inject": "webpack --config webpack/inject",
    "build:embed": "cross-env EMBED=1 node webpack/embed",
    "build:i18n": "npm run clean && npm run build && babel-node ./scripts/build-i18n.js",
    "ci:build": "cross-env NODE_ENV=production npm run build",
    "clean": "rimraf ./.build ./.coverage ./.happypack ./build",
    "coveralls": "npm run testCoverage && coveralls < coverage/lcov.info",
    "lint": "npm run lint:css && npm run lint:js",
    "lint:cached": "npm run lint:css && npm run lint:js:cached",
    "lint:css": "stylelint ./src/**/*.css",
    "lint:fix": "npm run lint:js:fix",
    "lint:i18n": "babel-node ./scripts/lint-i18n.js",
    "lint:js": "eslint --ignore-path .gitignore ./src/",
    "lint:js:cached": "eslint --cache --ignore-path .gitignore ./src/",
    "lint:js:fix": "eslint --fix --ignore-path .gitignore ./src/",
    "start": "npm run clean && npm install && npm run build:inject && npm run start:app",
    "start:app": "node webpack/dev.server",
    "start:electron": "npm run build:app && electron .build/",
    "test": "cross-env NODE_ENV=test mocha 'src/**/*.spec.js'",
    "test:coverage": "cross-env NODE_ENV=test istanbul cover _mocha -- 'src/**/*.spec.js'"
  },
  "devDependencies": {
    "@parity/dapp-console": "paritytech/dapp-console",
    "@parity/dapp-dapp-accounts": "paritytech/dapp-dapp-accounts",
    "@parity/dapp-dapp-methods": "js-dist-paritytech/dapp-dapp-methods",
    "@parity/dapp-dapp-visible": "js-dist-paritytech/dapp-dapp-visible",
    "@parity/dapp-dappreg": "paritytech/dapp-dappreg",
    "@parity/dapp-githubhint": "paritytech/dapp-githubhint",
    "@parity/dapp-localtx": "paritytech/dapp-localtx",
    "@parity/dapp-registry": "paritytech/dapp-registry",
    "@parity/dapp-signaturereg": "paritytech/dapp-signaturereg",
    "@parity/dapp-tokendeploy": "paritytech/dapp-tokendeploy",
    "@parity/dapp-tokenreg": "paritytech/dapp-tokenreg",
    "@parity/dapp-vaults": "paritytech/dapp-vaults",
    "@parity/dapp-web": "paritytech/dapp-web",
    "babel-cli": "6.26.0",
    "babel-core": "6.26.0",
    "babel-eslint": "7.1.1",
    "babel-loader": "7.1.1",
    "babel-plugin-react-intl": "2.3.1",
    "babel-plugin-transform-class-properties": "6.23.0",
    "babel-plugin-transform-decorators-legacy": "1.3.4",
    "babel-plugin-transform-es2015-modules-commonjs": "6.24.1",
    "babel-plugin-transform-object-rest-spread": "6.23.0",
    "babel-plugin-transform-react-remove-prop-types": "0.3.2",
    "babel-plugin-transform-runtime": "6.23.0",
    "babel-plugin-webpack-alias": "2.1.2",
    "babel-polyfill": "6.26.0",
    "babel-preset-env": "1.6.0",
    "babel-preset-react": "6.24.1",
    "babel-preset-stage-0": "6.24.1",
    "babel-register": "6.26.0",
    "chai": "3.5.0",
    "chai-as-promised": "6.0.0",
    "chai-enzyme": "1.0.0-beta.0",
    "chalk": "1.1.3",
    "copy-webpack-plugin": "4.0.1",
    "core-js": "2.4.1",
    "coveralls": "2.11.16",
    "cross-env": "5.1.1",
    "css-loader": "0.28.4",
    "ejs-loader": "0.3.0",
    "electron": "1.7.5",
    "empty-module": "0.0.2",
    "enzyme": "3.2.0",
    "enzyme-adapter-react-16": "1.1.0",
    "eslint": "3.16.1",
    "eslint-config-semistandard": "7.0.0",
    "eslint-config-standard": "6.2.1",
    "eslint-config-standard-react": "4.2.0",
    "eslint-plugin-promise": "3.4.2",
    "eslint-plugin-react": "6.10.0",
    "eslint-plugin-standard": "2.0.1",
    "express": "4.14.1",
    "extract-loader": "0.1.0",
    "extract-text-webpack-plugin": "3.0.0",
    "file-loader": "0.10.0",
    "flow-bin": "^0.46.0",
    "happypack": "3.1.0",
    "html-loader": "0.4.4",
    "html-webpack-plugin": "2.30.1",
    "http-proxy-middleware": "0.17.3",
    "istanbul": "1.0.0-alpha.2",
    "jsdom": "9.11.0",
    "json-loader": "0.5.4",
    "markdown-loader": "2.0.0",
    "mocha": "3.2.0",
    "mock-local-storage": "1.0.2",
    "mock-socket": "6.0.4",
    "nock": "9.0.7",
    "postcss-import": "10.0.0",
    "postcss-loader": "2.0.6",
    "postcss-nested": "2.1.0",
    "postcss-simple-vars": "4.0.0",
    "progress": "1.1.8",
    "raw-loader": "0.5.1",
    "react-addons-perf": "15.4.2",
    "react-addons-test-utils": "15.6.2",
    "react-hot-loader": "3.1.3",
    "react-intl-aggregate-webpack-plugin": "0.0.1",
    "rimraf": "2.6.2",
    "sinon": "1.17.7",
    "sinon-as-promised": "4.0.2",
    "sinon-chai": "2.8.0",
    "style-loader": "0.18.2",
    "stylelint": "7.11.0",
    "stylelint-config-standard": "16.0.0",
    "to-source": "2.0.3",
    "uglify-js": "2.8.22",
    "url-loader": "0.5.7",
    "webpack": "3.5.5",
    "webpack-bundle-size-analyzer": "2.5.0",
    "webpack-dev-middleware": "1.12.0",
    "webpack-dev-server": "2.6.1",
    "webpack-error-notification": "0.1.6",
    "webpack-hot-middleware": "2.17.1",
    "websocket": "1.0.24",
    "yargs": "6.6.0"
  },
  "dependencies": {
    "@parity/api": "~2.1.1",
    "@parity/plugin-signer-account": "paritytech/plugin-signer-account",
    "@parity/plugin-signer-default": "paritytech/plugin-signer-default",
    "@parity/plugin-signer-hardware": "paritytech/plugin-signer-hardware",
    "@parity/plugin-signer-qr": "paritytech/plugin-signer-qr",
    "@parity/shared": "~2.2.8",
<<<<<<< HEAD
    "@parity/ui": "~3.0.14",
=======
    "@parity/ui": "^3.0.9",
>>>>>>> fa6156ed
    "keythereum": "1.0.2",
    "lodash.flatten": "4.4.0",
    "lodash.omitby": "4.6.0",
    "lodash.throttle": "4.1.1",
    "lodash.uniq": "4.5.0",
    "material-ui": "0.16.5",
    "mobx": "3.3.2",
    "mobx-react": "4.3.5",
    "prop-types": "15.5.10",
    "query-string": "5.0.1",
    "react": "16.1.1",
    "react-dom": "16.1.1",
    "react-intl": "2.4.0",
    "react-markdown": "3.0.2",
    "react-redux": "^5.0.6",
    "react-router": "3.2.0",
    "react-router-redux": "4.0.8",
    "react-tap-event-plugin": "3.0.2",
    "react-transition-group": "2.2.1",
    "redux": "3.7.2",
    "semantic-ui-react": "0.77.0",
    "solc": "ngotchac/solc-js",
    "store": "1.3.20",
    "web3": "0.17.0-beta"
  }
}<|MERGE_RESOLUTION|>--- conflicted
+++ resolved
@@ -142,17 +142,13 @@
     "yargs": "6.6.0"
   },
   "dependencies": {
-    "@parity/api": "~2.1.1",
+    "@parity/api": "^2.1.1",
     "@parity/plugin-signer-account": "paritytech/plugin-signer-account",
     "@parity/plugin-signer-default": "paritytech/plugin-signer-default",
     "@parity/plugin-signer-hardware": "paritytech/plugin-signer-hardware",
     "@parity/plugin-signer-qr": "paritytech/plugin-signer-qr",
-    "@parity/shared": "~2.2.8",
-<<<<<<< HEAD
-    "@parity/ui": "~3.0.14",
-=======
-    "@parity/ui": "^3.0.9",
->>>>>>> fa6156ed
+    "@parity/shared": "^2.2.8",
+    "@parity/ui": "^3.0.14",
     "keythereum": "1.0.2",
     "lodash.flatten": "4.4.0",
     "lodash.omitby": "4.6.0",
