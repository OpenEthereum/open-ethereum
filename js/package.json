--- conflicted
+++ resolved
@@ -52,12 +52,8 @@
     "babel-eslint": "7.1.1",
     "babel-loader": "6.2.8",
     "babel-plugin-lodash": "3.2.10",
-<<<<<<< HEAD
     "babel-plugin-react-intl": "2.2.0",
-    "babel-plugin-transform-class-properties": "6.19.0",
-=======
     "babel-plugin-transform-class-properties": "6.18.0",
->>>>>>> 83f791fa
     "babel-plugin-transform-decorators-legacy": "1.3.4",
     "babel-plugin-transform-object-rest-spread": "6.20.2",
     "babel-plugin-transform-react-remove-prop-types": "0.2.11",
