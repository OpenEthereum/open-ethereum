<<<<<<< HEAD
// test script 9
=======
// test script 9
// trigger rebuild on master 15 Mar 2017, 11:19
>>>>>>> a9972100
<|MERGE_RESOLUTION|>--- conflicted
+++ resolved
@@ -1,6 +1,2 @@
-<<<<<<< HEAD
 // test script 9
-=======
-// test script 9
-// trigger rebuild on master 15 Mar 2017, 11:19
->>>>>>> a9972100
+// trigger rebuild on master 15 Mar 2017, 11:19