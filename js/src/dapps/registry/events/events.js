--- conflicted
+++ resolved
@@ -4,6 +4,7 @@
 import moment from 'moment';
 
 import { bytesToHex, IdentityIcon } from '../parity.js';
+import renderHash from '../ui/hash.js';
 import renderAddress from '../ui/address.js';
 import styles from './events.css';
 
@@ -13,23 +14,6 @@
   marginRight: '1em'
 };
 
-<<<<<<< HEAD
-=======
-const renderHash = (hash) => {
-  const shortened = hash.length > (2 + 9 + 9)
-    ? hash.substr(2, 9) + '...' + hash.slice(-9)
-    : hash.slice(2);
-  return (<abbr title={ hash }>{ shortened }</abbr>);
-};
-
-const renderOwner = (owner) => (
-  <span className={ styles.owner }>
-    <IdentityIcon inline center address={ owner } />
-    <code>{ renderHash(owner) }</code>
-  </span>
-);
-
->>>>>>> 1fd0c0b8
 const renderTimestamp = (ts) => {
   ts = moment(ts);
   return (
