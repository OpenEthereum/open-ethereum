--- conflicted
+++ resolved
@@ -59,12 +59,7 @@
     bound.accounts = bindActionCreators(actions.accounts, dispatch);
     bound.lookup = bindActionCreators(actions.lookup, dispatch);
     bound.events = bindActionCreators(actions.events, dispatch);
-<<<<<<< HEAD
-    bound.register = bindActionCreators(actions.register, dispatch);
-    bound.records = bindActionCreators(actions.records, dispatch);
-=======
     bound.names = bindActionCreators(actions.names, dispatch);
->>>>>>> c8d1adc2
     return { actions: bound };
   }
 )(Container);