// Copyright 2015, 2016 Ethcore (UK) Ltd.
// This file is part of Parity.

// Parity is free software: you can redistribute it and/or modify
// it under the terms of the GNU General Public License as published by
// the Free Software Foundation, either version 3 of the License, or
// (at your option) any later version.

// Parity is distributed in the hope that it will be useful,
// but WITHOUT ANY WARRANTY; without even the implied warranty of
// MERCHANTABILITY or FITNESS FOR A PARTICULAR PURPOSE.  See the
// GNU General Public License for more details.

// You should have received a copy of the GNU General Public License
// along with Parity.  If not, see <http://www.gnu.org/licenses/>.

import React, { Component, PropTypes } from 'react';

import getMuiTheme from 'material-ui/styles/getMuiTheme';
import lightBaseTheme from 'material-ui/styles/baseThemes/lightBaseTheme';
const muiTheme = getMuiTheme(lightBaseTheme);

import CircularProgress from 'material-ui/CircularProgress';
import styles from './application.css';
import Accounts from '../accounts';
import Lookup from '../Lookup';
<<<<<<< HEAD
import Register from '../register';
import Records from '../records';
=======
import Names from '../names';
>>>>>>> c8d1adc2
import Events from '../events';

const nullable = (type) => React.PropTypes.oneOfType([ React.PropTypes.oneOf([ null ]), type ]);

export default class Application extends Component {
  static childContextTypes = {
    muiTheme: PropTypes.object.isRequired,
    api: PropTypes.object.isRequired
  };
  getChildContext () {
    return { muiTheme, api: window.parity.api };
  }

  static propTypes = {
    actions: PropTypes.object.isRequired,
    accounts: PropTypes.object.isRequired,
    contacts: PropTypes.object.isRequired,
    contract: nullable(PropTypes.object.isRequired),
    fee: nullable(PropTypes.object.isRequired),
    lookup: PropTypes.object.isRequired,
    events: PropTypes.object.isRequired,
<<<<<<< HEAD
    register: PropTypes.object.isRequired,
    records: PropTypes.object.isRequired
=======
    names: PropTypes.object.isRequired
>>>>>>> c8d1adc2
  };

  render () {
    const {
      actions,
      accounts, contacts,
      contract, fee,
      lookup,
      events,
<<<<<<< HEAD
      register,
      records
=======
      names
>>>>>>> c8d1adc2
    } = this.props;

    return (
      <div>
        <div className={ styles.header }>
          <h1>RΞgistry</h1>
          <Accounts { ...accounts } actions={ actions.accounts } />
        </div>
        { contract && fee ? (
          <div>
            <Lookup { ...lookup } accounts={ accounts.all } contacts={ contacts } actions={ actions.lookup } />
<<<<<<< HEAD
            <Register { ...register } fee={ fee } actions={ actions.register } />
            <Records { ...records } actions={ actions.records } />
=======
            <Names { ...names } fee={ fee } actions={ actions.names } />
>>>>>>> c8d1adc2
            <Events { ...events } accounts={ accounts.all } contacts={ contacts } actions={ actions.events } />
            <p className={ styles.address }>
              The Registry is provided by the contract at <code>{ contract.address }.</code>
            </p>
          </div>
        ) : (
          <CircularProgress size={ 1 } />
        ) }
      </div>
    );
  }

}<|MERGE_RESOLUTION|>--- conflicted
+++ resolved
@@ -22,15 +22,10 @@
 
 import CircularProgress from 'material-ui/CircularProgress';
 import styles from './application.css';
-import Accounts from '../accounts';
+import Accounts from '../Accounts';
 import Lookup from '../Lookup';
-<<<<<<< HEAD
-import Register from '../register';
-import Records from '../records';
-=======
-import Names from '../names';
->>>>>>> c8d1adc2
-import Events from '../events';
+import Names from '../Names';
+import Events from '../Events';
 
 const nullable = (type) => React.PropTypes.oneOfType([ React.PropTypes.oneOf([ null ]), type ]);
 
@@ -51,12 +46,7 @@
     fee: nullable(PropTypes.object.isRequired),
     lookup: PropTypes.object.isRequired,
     events: PropTypes.object.isRequired,
-<<<<<<< HEAD
-    register: PropTypes.object.isRequired,
-    records: PropTypes.object.isRequired
-=======
     names: PropTypes.object.isRequired
->>>>>>> c8d1adc2
   };
 
   render () {
@@ -66,12 +56,7 @@
       contract, fee,
       lookup,
       events,
-<<<<<<< HEAD
-      register,
-      records
-=======
       names
->>>>>>> c8d1adc2
     } = this.props;
 
     return (
@@ -83,12 +68,7 @@
         { contract && fee ? (
           <div>
             <Lookup { ...lookup } accounts={ accounts.all } contacts={ contacts } actions={ actions.lookup } />
-<<<<<<< HEAD
-            <Register { ...register } fee={ fee } actions={ actions.register } />
-            <Records { ...records } actions={ actions.records } />
-=======
             <Names { ...names } fee={ fee } actions={ actions.names } />
->>>>>>> c8d1adc2
             <Events { ...events } accounts={ accounts.all } contacts={ contacts } actions={ actions.events } />
             <p className={ styles.address }>
               The Registry is provided by the contract at <code>{ contract.address }.</code>
