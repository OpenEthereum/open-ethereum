--- conflicted
+++ resolved
@@ -21,16 +21,9 @@
 import * as accounts from './accounts/actions.js';
 import * as lookup from './Lookup/actions.js';
 import * as events from './events/actions.js';
-<<<<<<< HEAD
-import * as register from './register/actions.js';
-import * as records from './records/actions.js';
-
-export { addresses, accounts, lookup, events, register, records };
-=======
 import * as names from './names/actions.js';
 
 export { addresses, accounts, lookup, events, names };
->>>>>>> c8d1adc2
 
 export const setContract = (contract) => ({ type: 'set contract', contract });
 
