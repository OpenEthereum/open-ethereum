// Copyright 2015, 2016 Parity Technologies (UK) Ltd.
// This file is part of Parity.

// Parity is free software: you can redistribute it and/or modify
// it under the terms of the GNU General Public License as published by
// the Free Software Foundation, either version 3 of the License, or
// (at your option) any later version.

// Parity is distributed in the hope that it will be useful,
// but WITHOUT ANY WARRANTY; without even the implied warranty of
// MERCHANTABILITY or FITNESS FOR A PARTICULAR PURPOSE.  See the
// GNU General Public License for more details.

// You should have received a copy of the GNU General Public License
// along with Parity.  If not, see <http://www.gnu.org/licenses/>.

import { sha3, api } from '../parity.js';
import postTx from '../util/post-tx';

const alreadyQueued = (queue, action, name) =>
  !!queue.find((entry) => entry.action === action && entry.name === name);

export const reserveStart = (name) => ({ type: 'names reserve start', name });

export const reserveSuccess = (name) => ({ type: 'names reserve success', name });

export const reserveFail = (name) => ({ type: 'names reserve fail', name });

export const reserve = (name) => (dispatch, getState) => {
  const state = getState();
  const account = state.accounts.selected;
  const contract = state.contract;
  const fee = state.fee;
  if (!contract || !account) {
    return;
  }

  name = name.toLowerCase();

<<<<<<< HEAD
  if (alreadyQueued(state.names.queue, 'reserve', name)) return;
=======
  if (!contract || !account) {
    return;
  }

  if (alreadyQueued(state.names.queue, 'reserve', name)) {
    return;
  }

>>>>>>> 7ace4b55
  const reserve = contract.functions.find((f) => f.name === 'reserve');

  dispatch(reserveStart(name));

  const options = {
    from: account.address,
    value: fee
  };
  const values = [
    sha3(name)
  ];

  postTx(api, reserve, options, values)
    .then((txHash) => {
      dispatch(reserveSuccess(name));
    })
    .catch((err) => {
      console.error(`could not reserve ${name}`);

      if (err) {
        console.error(err.stack);
      }

      dispatch(reserveFail(name));
    });
};

export const dropStart = (name) => ({ type: 'names drop start', name });

export const dropSuccess = (name) => ({ type: 'names drop success', name });

export const dropFail = (name) => ({ type: 'names drop fail', name });

export const drop = (name) => (dispatch, getState) => {
  const state = getState();
  const account = state.accounts.selected;
  const contract = state.contract;
<<<<<<< HEAD
  if (!contract || !account) {
    return;
  }
=======

  if (!contract || !account) {
    return;
  }

  if (alreadyQueued(state.names.queue, 'drop', name)) {
    return;
  }

  const drop = contract.functions.find((f) => f.name === 'drop');
>>>>>>> 7ace4b55

  name = name.toLowerCase();

  if (alreadyQueued(state.names.queue, 'drop', name)) return;
  const drop = contract.functions.find((f) => f.name === 'drop');

  dispatch(dropStart(name));

  const options = {
    from: account.address
  };
  const values = [
    sha3(name)
  ];

  postTx(api, drop, options, values)
    .then((txhash) => {
      dispatch(dropSuccess(name));
    })
    .catch((err) => {
      console.error(`could not drop ${name}`);

      if (err) {
        console.error(err.stack);
      }

      dispatch(reserveFail(name));
    });
};<|MERGE_RESOLUTION|>--- conflicted
+++ resolved
@@ -37,18 +37,9 @@
 
   name = name.toLowerCase();
 
-<<<<<<< HEAD
-  if (alreadyQueued(state.names.queue, 'reserve', name)) return;
-=======
-  if (!contract || !account) {
-    return;
-  }
-
   if (alreadyQueued(state.names.queue, 'reserve', name)) {
     return;
   }
-
->>>>>>> 7ace4b55
   const reserve = contract.functions.find((f) => f.name === 'reserve');
 
   dispatch(reserveStart(name));
@@ -86,26 +77,15 @@
   const state = getState();
   const account = state.accounts.selected;
   const contract = state.contract;
-<<<<<<< HEAD
-  if (!contract || !account) {
-    return;
-  }
-=======
-
   if (!contract || !account) {
     return;
   }
 
+  name = name.toLowerCase();
   if (alreadyQueued(state.names.queue, 'drop', name)) {
     return;
   }
 
-  const drop = contract.functions.find((f) => f.name === 'drop');
->>>>>>> 7ace4b55
-
-  name = name.toLowerCase();
-
-  if (alreadyQueued(state.names.queue, 'drop', name)) return;
   const drop = contract.functions.find((f) => f.name === 'drop');
 
   dispatch(dropStart(name));
