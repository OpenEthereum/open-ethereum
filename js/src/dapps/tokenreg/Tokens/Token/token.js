// Copyright 2015, 2016 Parity Technologies (UK) Ltd.
// This file is part of Parity.

// Parity is free software: you can redistribute it and/or modify
// it under the terms of the GNU General Public License as published by
// the Free Software Foundation, either version 3 of the License, or
// (at your option) any later version.

// Parity is distributed in the hope that it will be useful,
// but WITHOUT ANY WARRANTY; without even the implied warranty of
// MERCHANTABILITY or FITNESS FOR A PARTICULAR PURPOSE.  See the
// GNU General Public License for more details.

// You should have received a copy of the GNU General Public License
// along with Parity.  If not, see <http://www.gnu.org/licenses/>.

import React, { Component, PropTypes } from 'react';
import Paper from 'material-ui/Paper';
import { RaisedButton, SelectField, MenuItem } from 'material-ui';

import FindIcon from 'material-ui/svg-icons/action/find-in-page';
import DeleteIcon from 'material-ui/svg-icons/action/delete';

import Loading from '../../Loading';
import Chip from '../../Chip';
import AddMeta from './add-meta';

import styles from './token.css';

import { metaDataKeys } from '../../constants';

import { api } from '../../parity';
import { parityDapps } from '../../../../environment';

export default class Token extends Component {
  static propTypes = {
    handleMetaLookup: PropTypes.func.isRequired,
    address: PropTypes.string.isRequired,
    name: PropTypes.string.isRequired,
    index: PropTypes.number.isRequired,
    owner: PropTypes.string.isRequired,

    handleAddMeta: PropTypes.func,
    handleUnregister: PropTypes.func,

    tla: PropTypes.string,
    base: PropTypes.number,
    totalSupply: PropTypes.number,
    meta: PropTypes.object,
    isMetaLoading: PropTypes.bool,
    ownerAccountInfo: PropTypes.shape({
      name: PropTypes.string,
      meta: PropTypes.object
    }),
    metaPending: PropTypes.bool,
    metaMined: PropTypes.bool,
    isLoading: PropTypes.bool,
    isPending: PropTypes.bool,
    isTokenOwner: PropTypes.bool.isRequired,
    isContractOwner: PropTypes.bool,

    fullWidth: PropTypes.bool
  };

  static defaultProps = {
    isContractOwner: false
  };

  state = {
    metaKeyIndex: 0,
    showMeta: false
  };

  shouldComponentUpdate (nextProps) {
    if (nextProps.isLoading && this.props.isLoading) {
      return false;
    }

    return true;
  }

  render () {
    const { isLoading, fullWidth } = this.props;

    if (isLoading) {
      return (
        <div className={ [ styles.token, styles.loading ].join(' ') }>
          <Loading size={ 1 } />
        </div>
      );
    }

    if (fullWidth) {
      return (<div className={ styles['full-width'] }>
        { this.renderContent() }
      </div>);
    }

    return (<div>
      <Paper zDepth={ 1 } className={ styles.token } style={ {
        backgroundColor: 'none'
      } }>
        <div className={ styles['token-bg'] } />
        { this.renderContent() }
      </Paper>
    </div>);
  }

  renderContent () {
    const { address, tla, base, name, meta, owner, totalSupply } = this.props;

    return (<div className={ styles['token-container'] }>
      { this.renderIsPending() }

      <div className={ styles['token-content'] }>
        <div className={ styles.title }>{ tla }</div>
        <div className={ styles.name }>"{ name }"</div>

        { this.renderBase(base) }
        { this.renderTotalSupply(totalSupply, base, tla) }
        { this.renderAddress(address) }
        { this.renderOwner(owner) }
      </div>

      <div className={ styles['token-meta'] }>
        <div className={ styles['meta-form'] }>
          <SelectField
            floatingLabelText='Choose the meta-data to look-up'
            fullWidth
            value={ this.state.metaKeyIndex }
            onChange={ this.onMetaKeyChange }>

            { this.renderMetaKeyItems() }

          </SelectField>

          <RaisedButton
            label='Lookup'
            icon={ <FindIcon /> }
            primary
            fullWidth
            onTouchTap={ this.onMetaLookup } />
        </div>

        { this.renderMeta(meta) }
        { this.renderAddMeta() }
        { this.renderUnregister() }
      </div>

      { this.renderMetaPending() }
      { this.renderMetaMined() }
    </div>);
  }

  renderMetaKeyItems () {
    return metaDataKeys.map((key, index) => (
      <MenuItem
        value={ index }
        key={ index }
        label={ key.label } primaryText={ key.label } />
    ));
  }

  renderBase (base) {
    if (!base || base < 0) {
      return null;
    }

    return (
      <Chip
        value={ Math.log10(base).toString() }
        label='Decimals' />
    );
  }

  renderAddress (address) {
    if (!address) {
      return null;
    }

    return (
      <Chip
        isAddress
        value={ address }
        label='Address' />
    );
  }

  renderTotalSupply (totalSupply, base, tla) {
    const balance = Math.round((totalSupply / base) * 100) / 100;

    return (
      <Chip
        value={ `${balance.toString()} ${tla}` }
        label='Total' />
    );
  }

  renderOwner (owner) {
    if (!owner) {
      return null;
    }

    const ownerInfo = this.props.ownerAccountInfo;

    const displayValue = (ownerInfo && ownerInfo.name)
      ? ownerInfo.name
      : owner;

    return (
      <Chip
        isAddress
        displayValue={ displayValue }
        value={ owner }
        label='Owner' />
    );
  }

  renderIsPending () {
    const { isPending } = this.props;

    if (!isPending) {
      return null;
    }

    return (
      <div className={ styles.pending } />
    );
  }

  renderAddMeta () {
    if (!this.props.isTokenOwner) {
      return null;
    }

    return (
      <AddMeta
        handleAddMeta={ this.props.handleAddMeta }
        isTokenOwner={ this.props.isTokenOwner }
        index={ this.props.index } />
    );
  }

  renderUnregister () {
    if (!this.props.isContractOwner) {
      return null;
    }

    return (
      <RaisedButton
        className={ styles.unregister }
        label='Unregister'
        icon={ <DeleteIcon /> }
        secondary
        fullWidth
        onTouchTap={ this.onUnregister } />
    );
  }

  renderMeta (meta) {
    const { isMetaLoading } = this.props;
    const { showMeta } = this.state;

    if (!showMeta) {
      return null;
    }

    if (isMetaLoading) {
      return (
        <div>
          <Loading size={ 0.5 } />
        </div>
      );
    }

    if (!meta) {
      return null;
    }

    const metaData = metaDataKeys.find(m => m.value === meta.query);

    if (!meta.value) {
      return (
        <div>
          <p className={ styles['meta-query'] }>
            No <span className={ styles['meta-key'] }>
              { metaData.label.toLowerCase() }
            </span> meta-data...
          </p>
        </div>
      );
    }

    if (meta.query === 'IMG') {
      const imageHash = meta.value.replace(/^0x/, '');

<<<<<<< HEAD
      return (<div>
        <p className={ styles['meta-query'] }>
          <span className={ styles['meta-key'] }>
            { metaData.label }
          </span> meta-data:
        </p>
        <div className={ styles['meta-image'] }>
          <img src={ `http://${parityDapps}/api/content/${imageHash}/` } />
=======
      return (
        <div>
          <p className={ styles['meta-query'] }>
            <span className={ styles['meta-key'] }>
              { metaData.label }
            </span> meta-data:
          </p>
          <div className={ styles['meta-image'] }>
            <img src={ `${parityNode}/api/content/${imageHash}/` } />
          </div>
>>>>>>> 9cfc72ca
        </div>
      );
    }

    if (meta.query === 'A') {
      const address = meta.value.slice(0, 42);

      return (
        <div>
          <p className={ styles['meta-query'] }>
            <span className={ styles['meta-key'] }>
              { metaData.label }
            </span> meta-data:
          </p>
          <p className={ styles['meta-value'] }>
            { api.util.toChecksumAddress(address) }
          </p>
        </div>
      );
    }

    return (
      <div>
        <p className={ styles['meta-query'] }>
          <span className={ styles['meta-key'] }>
            { metaData.label }
          </span> meta-data:
        </p>
        <p className={ styles['meta-value'] }>{ meta.value }</p>
      </div>
    );
  }

  renderMetaPending () {
    const isMetaPending = this.props.metaPending;

    if (!isMetaPending) {
      return null;
    }

    return (
      <div>
        <p className={ styles['meta-info'] }>
          Meta-Data pending...
        </p>
      </div>
    );
  }

  renderMetaMined () {
    const isMetaMined = this.props.metaMined;

    if (!isMetaMined) {
      return null;
    }

    return (
      <div>
        <p className={ styles['meta-info'] }>
          Meta-Data saved on the blockchain!
        </p>
      </div>
    );
  }

  onUnregister = () => {
    const index = this.props.index;
    this.props.handleUnregister(index);
  }

  onMetaLookup = () => {
    const keyIndex = this.state.metaKeyIndex;
    const key = metaDataKeys[keyIndex].value;
    const index = this.props.index;

    this.setState({ showMeta: true });
    this.props.handleMetaLookup(index, key);
  }

  onMetaKeyChange = (event, metaKeyIndex) => {
    this.setState({ metaKeyIndex });
  }
}<|MERGE_RESOLUTION|>--- conflicted
+++ resolved
@@ -294,16 +294,6 @@
     if (meta.query === 'IMG') {
       const imageHash = meta.value.replace(/^0x/, '');
 
-<<<<<<< HEAD
-      return (<div>
-        <p className={ styles['meta-query'] }>
-          <span className={ styles['meta-key'] }>
-            { metaData.label }
-          </span> meta-data:
-        </p>
-        <div className={ styles['meta-image'] }>
-          <img src={ `http://${parityDapps}/api/content/${imageHash}/` } />
-=======
       return (
         <div>
           <p className={ styles['meta-query'] }>
@@ -312,9 +302,8 @@
             </span> meta-data:
           </p>
           <div className={ styles['meta-image'] }>
-            <img src={ `${parityNode}/api/content/${imageHash}/` } />
+            <img src={ `${parityDapps}/api/content/${imageHash}/` } />
           </div>
->>>>>>> 9cfc72ca
         </div>
       );
     }
