<<<<<<< HEAD
import registryAbi from '../abi/registry.json';
import tokenregAbi from '../abi/tokenreg.json';
import githubhintAbi from '../abi/githubhint.json';
=======
import { registry as registryAbi, tokenreg as tokenregAbi } from '../../../json';
>>>>>>> 4ee734d9

import { loadToken, setTokenPending, deleteToken, setTokenData } from '../Tokens/actions';

const { api } = window.parity;

export const SET_LOADING = 'SET_LOADING';
export const setLoading = (isLoading) => ({
  type: SET_LOADING,
  isLoading
});

export const FIND_CONTRACT = 'FIND_CONTRACT';
export const loadContract = () => (dispatch) => {
  dispatch(setLoading(true));

  api.ethcore
    .registryAddress()
    .then((registryAddress) => {
      console.log(`registry found at ${registryAddress}`);
      const registry = api.newContract(registryAbi, registryAddress).instance;

      return Promise.all([
        registry.getAddress.call({}, [api.util.sha3('tokenreg'), 'A']),
        registry.getAddress.call({}, [api.util.sha3('githubhint'), 'A'])
      ]);
    })
    .then(([ tokenregAddress, githubhintAddress ]) => {
      console.log(`tokenreg was found at ${tokenregAddress}`);

      const tokenregContract = api
        .newContract(tokenregAbi, tokenregAddress);

      const githubhintContract = api
        .newContract(githubhintAbi, githubhintAddress);

      dispatch(setContractDetails({
        address: tokenregAddress,
        instance: tokenregContract.instance,
        raw: tokenregContract
      }));

      dispatch(setGithubhintDetails({
        address: githubhintAddress,
        instance: githubhintContract.instance,
        raw: githubhintContract
      }));

      dispatch(loadContractDetails());
      dispatch(subscribeEvents());
    })
    .catch((error) => {
      console.error('loadContract error', error);
    });
};

export const LOAD_CONTRACT_DETAILS = 'LOAD_CONTRACT_DETAILS';
export const loadContractDetails = () => (dispatch, getState) => {
  let state = getState();

  let instance = state.status.contract.instance;

  Promise
    .all([
      api.personal.listAccounts(),
      instance.owner.call(),
      instance.fee.call()
    ])
    .then(([accounts, owner, fee]) => {
      console.log(`owner as ${owner}, fee set at ${fee.toFormat()}`);

      const isOwner = accounts.filter(a => a === owner).length > 0;

      dispatch(setContractDetails({
        fee,
        owner,
        isOwner
      }));

      dispatch(setLoading(false));
    })
    .catch((error) => {
      console.error('loadContractDetails error', error);
    });
};

export const SET_CONTRACT_DETAILS = 'SET_CONTRACT_DETAILS';
export const setContractDetails = (details) => ({
  type: SET_CONTRACT_DETAILS,
  details
});

export const SET_GITHUBHINT_CONTRACT = 'SET_GITHUBHINT_CONTRACT';
export const setGithubhintDetails = (details) => ({
  type: SET_GITHUBHINT_CONTRACT,
  details
});

export const subscribeEvents = () => (dispatch, getState) => {
  let state = getState();

  let contract = state.status.contract.raw;
  let previousSubscriptionId = state.status.subscriptionId;

  if (previousSubscriptionId) {
    contract.unsubscribe(previousSubscriptionId);
  }

  contract
    .subscribe(null, {
      fromBlock: 'latest',
      toBlock: 'pending',
      limit: 50
    }, (error, logs) => {
      if (error) {
        console.error('setupFilters', error);
        return;
      }

      if (!logs || logs.length === 0) return;

      logs.forEach(log => {
        const event = log.event;
        const type = log.type;
        const params = log.params;

        if (event === 'Registered' && type === 'pending') {
          return dispatch(setTokenData(params.id.toNumber(), {
            tla: '...',
            base: -1,
            address: params.addr,
            name: params.name,
            isPending: true
          }));
        }

        if (event === 'Registered' && type === 'mined') {
          return dispatch(loadToken(params.id.toNumber()));
        }

        if (event === 'Unregistered' && type === 'pending') {
          return dispatch(setTokenPending(params.id.toNumber(), true));
        }

        if (event === 'Unregistered' && type === 'mined') {
          return dispatch(deleteToken(params.id.toNumber()));
        }

        if (event === 'MetaChanged' && type === 'pending') {
          return dispatch(setTokenData(
            params.id.toNumber(),
            { metaPending: true, metaMined: false }
          ));
        }

        if (event === 'MetaChanged' && type === 'mined') {
          setTimeout(() => {
            dispatch(setTokenData(
              params.id.toNumber(),
              { metaPending: false, metaMined: false }
            ));
          }, 5000);

          return dispatch(setTokenData(
            params.id.toNumber(),
            { metaPending: false, metaMined: true }
          ));
        }

        console.log('new log event', log);
      });
    })
    .then((subscriptionId) => {
      dispatch(setSubscriptionId(subscriptionId));
    });
};

export const SET_SUBSCRIPTION_ID = 'SET_SUBSCRIPTION_ID';
export const setSubscriptionId = subscriptionId => ({
  type: SET_SUBSCRIPTION_ID,
  subscriptionId
});<|MERGE_RESOLUTION|>--- conflicted
+++ resolved
@@ -1,10 +1,8 @@
-<<<<<<< HEAD
-import registryAbi from '../abi/registry.json';
-import tokenregAbi from '../abi/tokenreg.json';
-import githubhintAbi from '../abi/githubhint.json';
-=======
-import { registry as registryAbi, tokenreg as tokenregAbi } from '../../../json';
->>>>>>> 4ee734d9
+import {
+  registry as registryAbi,
+  tokenreg as tokenregAbi,
+  githubhint as githubhintAbi
+} from '../../../json';
 
 import { loadToken, setTokenPending, deleteToken, setTokenData } from '../Tokens/actions';
 
