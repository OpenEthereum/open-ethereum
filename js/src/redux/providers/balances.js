--- conflicted
+++ resolved
@@ -77,17 +77,12 @@
       });
   }
 
-<<<<<<< HEAD
   getTokenRegistry () {
     if (this._tokenreg) {
       return Promise.resolve(this._tokenreg);
     }
 
-    return this._api.ethcore
-=======
-  _retrieveTokens () {
-    this._api.parity
->>>>>>> 8cad185a
+    return this._api.parity
       .registryAddress()
       .then((registryAddress) => {
         const registry = this._api.newContract(abis.registry, registryAddress);
