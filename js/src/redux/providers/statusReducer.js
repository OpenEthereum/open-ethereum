--- conflicted
+++ resolved
@@ -33,11 +33,7 @@
   netVersion: '0',
   nodeKind: null,
   nodeKindFull: null,
-<<<<<<< HEAD
-  syncing: true,
-=======
   syncing: null,
->>>>>>> 5d973f8e
   isConnected: false,
   isConnecting: false,
   isTest: undefined,
