// Copyright 2015, 2016 Ethcore (UK) Ltd.
// This file is part of Parity.

// Parity is free software: you can redistribute it and/or modify
// it under the terms of the GNU General Public License as published by
// the Free Software Foundation, either version 3 of the License, or
// (at your option) any later version.

// Parity is distributed in the hope that it will be useful,
// but WITHOUT ANY WARRANTY; without even the implied warranty of
// MERCHANTABILITY or FITNESS FOR A PARTICULAR PURPOSE.  See the
// GNU General Public License for more details.

// You should have received a copy of the GNU General Public License
// along with Parity.  If not, see <http://www.gnu.org/licenses/>.

import { statusBlockNumber, statusCollection, statusLogs } from './statusActions';
import { isEqual } from 'lodash';

export default class Status {
  constructor (store, api) {
    this._api = api;
    this._store = store;

    this._pingable = false;
    this._apiStatus = {};
    this._status = {};
    this._longStatus = {};
    this._minerSettings = {};

    this._pollPingTimeoutId = null;
    this._longStatusTimeoutId = null;

    this._timestamp = Date.now();
  }

  start () {
    this._subscribeBlockNumber();
    this._pollPing();
    this._pollStatus();
    this._pollLongStatus();
    this._pollLogs();
  }

  _subscribeBlockNumber () {
    this._api
      .subscribe('eth_blockNumber', (error, blockNumber) => {
        if (error) {
          return;
        }

        this._store.dispatch(statusBlockNumber(blockNumber));

        this._api.eth
          .getBlockByNumber(blockNumber)
          .then((block) => {
            this._store.dispatch(statusCollection({ gasLimit: block.gasLimit }));
          })
          .catch((error) => {
            console.warn('status._subscribeBlockNumber', 'getBlockByNumber', error);
          });
      })
      .then((subscriptionId) => {
        console.log('status._subscribeBlockNumber', 'subscriptionId', subscriptionId);
      });
  }

  /**
   * Pinging should be smart. It should only
   * be used when the UI is connecting or the
   * Node is deconnected.
   *
   * @see src/views/Connection/connection.js
   */
  _shouldPing = () => {
    const { isConnected } = this._apiStatus;
    return !isConnected;
  }

  _stopPollPing = () => {
    if (!this._pollPingTimeoutId) {
      return;
    }

    clearTimeout(this._pollPingTimeoutId);
    this._pollPingTimeoutId = null;
  }

  _pollPing = () => {
    // Already pinging, don't try again
    if (this._pollPingTimeoutId) {
      return;
    }

    const dispatch = (pingable, timeout = 1000) => {
      if (pingable !== this._pingable) {
        this._pingable = pingable;
        this._store.dispatch(statusCollection({ isPingable: pingable }));
      }

      this._pollPingTimeoutId = setTimeout(() => {
        this._stopPollPing();
        this._pollPing();
      }, timeout);
    };

    fetch('/', { method: 'HEAD' })
      .then((response) => dispatch(!!response.ok))
      .catch(() => dispatch(false));
  }

  _pollTraceMode = () => {
    return this._api.trace.block()
      .then(blockTraces => {
        // Assumes not in Trace Mode if no transactions
        // in latest block...
        return blockTraces.length > 0;
      })
      .catch(() => false);
  }

  _pollStatus = () => {
    const nextTimeout = (timeout = 1000) => {
      setTimeout(() => this._pollStatus(), timeout);
    };

    const { isConnected, isConnecting, needsToken, secureToken } = this._api;

    const apiStatus = {
      isConnected,
      isConnecting,
      needsToken,
      secureToken
    };

    const gotConnected = !this._apiStatus.isConnected && apiStatus.isConnected;

    if (gotConnected) {
      this._pollLongStatus();
      this._store.dispatch(statusCollection({ isPingable: true }));
    }

    if (!isEqual(apiStatus, this._apiStatus)) {
      this._store.dispatch(statusCollection(apiStatus));
      this._apiStatus = apiStatus;
    }

    // Ping if necessary, otherwise stop pinging
    if (this._shouldPing()) {
      this._pollPing();
    } else {
      this._stopPollPing();
    }

    if (!isConnected) {
      return nextTimeout(250);
    }

    const { refreshStatus } = this._store.getState().nodeStatus;

    const statusPromises = [ this._api.eth.syncing() ];

    if (refreshStatus) {
      statusPromises.push(this._api.parity.netPeers());
      statusPromises.push(this._api.eth.hashrate());
    }

    Promise
      .all(statusPromises)
      .then(([ syncing, ...statusResults ]) => {
        const status = statusResults.length === 0
          ? { syncing }
          : {
            syncing,
            netPeers: statusResults[0],
            hashrate: statusResults[1]
          };

        if (!isEqual(status, this._status)) {
          this._store.dispatch(statusCollection(status));
          this._status = status;
        }
      })
      .catch((error) => {
        console.error('_pollStatus', error);
      });

    nextTimeout();
  }

  /**
   * Miner settings should never changes unless
   * Parity is restarted, or if the values are changed
   * from the UI
   */
  _pollMinerSettings = () => {
    Promise
      .all([
        this._api.eth.coinbase(),
        this._api.parity.extraData(),
        this._api.parity.minGasPrice(),
        this._api.parity.gasFloorTarget()
      ])
      .then(([
        coinbase, extraData, minGasPrice, gasFloorTarget
      ]) => {
        const minerSettings = {
          coinbase,
          extraData,
          minGasPrice,
          gasFloorTarget
        };

        if (!isEqual(minerSettings, this._minerSettings)) {
          this._store.dispatch(statusCollection(minerSettings));
          this._minerSettings = minerSettings;
        }
      })
      .catch((error) => {
        console.error('_pollMinerSettings', error);
      });
  }

  /**
   * The data fetched here should not change
   * unless Parity is restarted. They are thus
   * fetched every 30s just in case, and whenever
   * the client got reconnected.
   */
  _pollLongStatus = () => {
    if (!this._api.isConnected) {
      return;
    }

    const nextTimeout = (timeout = 30000) => {
      if (this._longStatusTimeoutId) {
        clearTimeout(this._longStatusTimeoutId);
      }

      this._longStatusTimeoutId = setTimeout(this._pollLongStatus, timeout);
    };

    // Poll Miner settings just in case
    this._pollMinerSettings();

    Promise
      .all([
        this._api.parity.netPeers(),
        this._api.web3.clientVersion(),
        this._api.net.version(),
        this._api.parity.defaultExtraData(),
        this._api.parity.netChain(),
        this._api.parity.netPort(),
        this._api.parity.rpcSettings(),
        this._api.parity.enode()
      ])
      .then(([
<<<<<<< HEAD
        netPeers, clientVersion, defaultExtraData, netChain, netPort, rpcSettings, enode
=======
        clientVersion, netVersion, defaultExtraData, netChain, netPort, rpcSettings, enode
>>>>>>> 686978fa
      ]) => {
        const isTest =
          netVersion === '2' || // morden
          netVersion === '3'; // ropsten

        const longStatus = {
          netPeers,
          clientVersion,
          defaultExtraData,
          netChain,
          netPort,
          rpcSettings,
          isTest,
          enode
        };

        if (!isEqual(longStatus, this._longStatus)) {
          this._store.dispatch(statusCollection(longStatus));
          this._longStatus = longStatus;
        }
      })
      .catch((error) => {
        console.error('_pollLongStatus', error);
      });

    nextTimeout(60000);
  }

  _pollLogs = () => {
    const nextTimeout = (timeout = 1000) => setTimeout(this._pollLogs, timeout);
    const { devLogsEnabled } = this._store.getState().nodeStatus;

    if (!devLogsEnabled) {
      nextTimeout();
      return;
    }

    Promise
      .all([
        this._api.parity.devLogs(),
        this._api.parity.devLogsLevels()
      ])
      .then(([devLogs, devLogsLevels]) => {
        this._store.dispatch(statusLogs({
          devLogs: devLogs.slice(-1024),
          devLogsLevels
        }));
        nextTimeout();
      })
      .catch((error) => {
        console.error('_pollLogs', error);
        nextTimeout();
      });
  }
}<|MERGE_RESOLUTION|>--- conflicted
+++ resolved
@@ -255,11 +255,7 @@
         this._api.parity.enode()
       ])
       .then(([
-<<<<<<< HEAD
-        netPeers, clientVersion, defaultExtraData, netChain, netPort, rpcSettings, enode
-=======
-        clientVersion, netVersion, defaultExtraData, netChain, netPort, rpcSettings, enode
->>>>>>> 686978fa
+        netPeers, clientVersion, netVersion, defaultExtraData, netChain, netPort, rpcSettings, enode
       ]) => {
         const isTest =
           netVersion === '2' || // morden
