--- conflicted
+++ resolved
@@ -106,15 +106,7 @@
       const prevEthToken = prevTokens.find((tok) => tok.token.native);
       const nextEthToken = tokens.find((tok) => tok.token.native);
 
-<<<<<<< HEAD
-            const redirectToAccount = () => {
-              const route = `/accounts/${account.address}`;
-
-              dispatch(push(route));
-            };
-=======
       handleToken(prevEthToken, nextEthToken);
->>>>>>> cff64233
 
       tokensAddresses
         .forEach((address) => {
@@ -176,7 +168,6 @@
       .call()
       .then((numTokens) => {
         const tokenIds = range(numTokens.toNumber());
-
         dispatch(fetchTokens(tokenIds, options));
       })
       .catch((error) => {
@@ -452,7 +443,6 @@
         }));
 
       const balance = { tokens };
-
       return balance;
     })
     .catch((error) => {
