  // Copyright 2015-2017 Parity Technologies (UK) Ltd.
// This file is part of Parity.

// Parity is free software: you can redistribute it and/or modify
// it under the terms of the GNU General Public License as published by
// the Free Software Foundation, either version 3 of the License, or
// (at your option) any later version.

// Parity is distributed in the hope that it will be useful,
// but WITHOUT ANY WARRANTY; without even the implied warranty of
// MERCHANTABILITY or FITNESS FOR A PARTICULAR PURPOSE.  See the
// GNU General Public License for more details.

// You should have received a copy of the GNU General Public License
// along with Parity.  If not, see <http://www.gnu.org/licenses/>.

import React, { Component, PropTypes } from 'react';
import { FormattedMessage } from 'react-intl';

import { nodeOrStringProptype } from '~/util/proptypes';

import Button from '../../Button';
import FileSelect from '../../Form/FileSelect';
import { CancelIcon, DoneIcon, FileUploadIcon } from '../../Icons';
import Portal from '../../Portal';

import styles from './import.css';

const initialState = {
  step: 0,
  show: false,
  validate: false,
  validationBody: null,
  error: false,
  errorText: '',
  content: ''
};

export default class ActionbarImport extends Component {
  static propTypes = {
    className: PropTypes.string,
    onConfirm: PropTypes.func.isRequired,
    renderValidation: PropTypes.func,
    title: nodeOrStringProptype()
  };

  static defaultProps = {
    title: (
      <FormattedMessage
        id='ui.actionbar.import.title'
        defaultMessage='Import from a file'
      />
    )
  };

  state = Object.assign({}, initialState);

  render () {
    const { className } = this.props;

    return (
      <div>
        <Button
          className={ className }
          icon={ <FileUploadIcon /> }
          label={
            <FormattedMessage
              id='ui.actionbar.import.button.import'
              defaultMessage='import'
            />
          }
          onClick={ this.onOpenModal }
        />
        { this.renderModal() }
      </div>
    );
  }

  renderModal () {
    const { title, renderValidation } = this.props;
    const { show, step, error } = this.state;

    if (!show) {
      return null;
    }

    const steps = typeof renderValidation === 'function'
      ? [
        <FormattedMessage
          id='ui.actionbar.import.step.select'
          defaultMessage='select a file'
        />,
        error
          ? (
            <FormattedMessage
              id='ui.actionbar.import.step.error'
              defaultMessage='error'
            />
          )
          : (
            <FormattedMessage
              id='ui.actionbar.import.step.validate'
              defaultMessage='validate'
            />)
      ]
      : null;

    return (
      <Portal
        activeStep={ step }
        buttons={ this.renderActions() }
        onClose={ this.onCloseModal }
        open
        steps={ steps }
        title={ title }
      >
        { this.renderBody() }
      </Portal>
    );
  }

  renderActions () {
    const { validate, error } = this.state;

    const cancelBtn = (
      <Button
        icon={ <CancelIcon /> }
        key='cancel'
        label={
          <FormattedMessage
            id='ui.actionbar.import.button.cancel'
            defaultMessage='Cancel'
          />
        }
        onClick={ this.onCloseModal }
      />
    );

    if (error) {
      return [ cancelBtn ];
    }

    if (validate) {
      const confirmBtn = (
        <Button
          icon={ <DoneIcon /> }
          key='confirm'
          label={
            <FormattedMessage
              id='ui.actionbar.import.button.confirm'
              defaultMessage='Confirm'
            />
          }
          onClick={ this.onConfirm }
        />
      );

      return [ cancelBtn, confirmBtn ];
    }

    return [ cancelBtn ];
  }

  renderBody () {
    const { validate, errorText, error } = this.state;

    if (error) {
      return (
        <div>
          <p>
            <FormattedMessage
              id='ui.actionbar.import.error'
              defaultMessage='An error occured: {errorText}'
              values={ {
                errorText
              } }
            />
          </p>
        </div>
      );
    }

    if (validate) {
      return this.renderValidation();
    }

    return (
<<<<<<< HEAD
      <div>
        <Dropzone
          onDrop={ this.onDrop }
          multiple={ false }
          className={ styles.importZone }
        >
          <div>
            <FormattedMessage
              id='ui.actionbar.import.dropzone'
              defaultMessage='Drop a file here, or click to select a file to upload.'
            />
          </div>
        </Dropzone>
      </div>
=======
      <FileSelect onSelect={ this.onFileSelect } />
>>>>>>> 190ed76e
    );
  }

  renderValidation () {
    const { validationBody } = this.state;

    return (
      <div>
        <p className={ styles.desc }>
          <FormattedMessage
            id='ui.actionbar.import.confirm'
            defaultMessage='Confirm that this is what was intended to import.'
          />
        </p>
        <div>
          { validationBody }
        </div>
      </div>
    );
  }

  onFileSelect = (file, content) => {
    const { renderValidation } = this.props;

    if (typeof renderValidation !== 'function') {
      this.props.onConfirm(content);
      return this.onCloseModal();
    }

    const validationBody = renderValidation(content);

    if (validationBody && validationBody.error) {
      return this.setState({
        step: 1,
        error: true,
        errorText: validationBody.error
      });
    }

    this.setState({
      step: 1,
      validate: true,
      validationBody,
      content
    });
  }

  onConfirm = () => {
    const { content } = this.state;

    this.props.onConfirm(content);
    return this.onCloseModal();
  }

  onOpenModal = () => {
    this.setState({ show: true });
  }

  onCloseModal = () => {
    this.setState(initialState);
  }
}<|MERGE_RESOLUTION|>--- conflicted
+++ resolved
@@ -65,7 +65,7 @@
           icon={ <FileUploadIcon /> }
           label={
             <FormattedMessage
-              id='ui.actionbar.import.button.import'
+              id='ui.actiobar.import.button.import'
               defaultMessage='import'
             />
           }
@@ -87,19 +87,19 @@
     const steps = typeof renderValidation === 'function'
       ? [
         <FormattedMessage
-          id='ui.actionbar.import.step.select'
+          id='ui.actiobar.import.step.select'
           defaultMessage='select a file'
         />,
         error
           ? (
             <FormattedMessage
-              id='ui.actionbar.import.step.error'
+              id='ui.actiobar.import.step.error'
               defaultMessage='error'
             />
           )
           : (
             <FormattedMessage
-              id='ui.actionbar.import.step.validate'
+              id='ui.actiobar.import.step.validate'
               defaultMessage='validate'
             />)
       ]
@@ -128,7 +128,7 @@
         key='cancel'
         label={
           <FormattedMessage
-            id='ui.actionbar.import.button.cancel'
+            id='ui.actiobar.import.button.cancel'
             defaultMessage='Cancel'
           />
         }
@@ -147,7 +147,7 @@
           key='confirm'
           label={
             <FormattedMessage
-              id='ui.actionbar.import.button.confirm'
+              id='ui.actiobar.import.button.confirm'
               defaultMessage='Confirm'
             />
           }
@@ -169,7 +169,7 @@
         <div>
           <p>
             <FormattedMessage
-              id='ui.actionbar.import.error'
+              id='ui.actiobar.import.error'
               defaultMessage='An error occured: {errorText}'
               values={ {
                 errorText
@@ -185,24 +185,7 @@
     }
 
     return (
-<<<<<<< HEAD
-      <div>
-        <Dropzone
-          onDrop={ this.onDrop }
-          multiple={ false }
-          className={ styles.importZone }
-        >
-          <div>
-            <FormattedMessage
-              id='ui.actionbar.import.dropzone'
-              defaultMessage='Drop a file here, or click to select a file to upload.'
-            />
-          </div>
-        </Dropzone>
-      </div>
-=======
       <FileSelect onSelect={ this.onFileSelect } />
->>>>>>> 190ed76e
     );
   }
 
@@ -213,7 +196,7 @@
       <div>
         <p className={ styles.desc }>
           <FormattedMessage
-            id='ui.actionbar.import.confirm'
+            id='ui.actiobar.import.confirm'
             defaultMessage='Confirm that this is what was intended to import.'
           />
         </p>
