--- conflicted
+++ resolved
@@ -56,13 +56,8 @@
   }
 
   render () {
-<<<<<<< HEAD
     const { hash, isTest, summary } = this.props;
-    const link = `https://${isTest ? 'testnet.' : ''}etherscan.io/tx/${hash}`;
     let header = null;
-=======
-    const { hash, isTest } = this.props;
->>>>>>> 0189481e
 
     if (!summary) {
       header = (
