// Copyright 2015-2017 Parity Technologies (UK) Ltd.
// This file is part of Parity.

// Parity is free software: you can redistribute it and/or modify
// it under the terms of the GNU General Public License as published by
// the Free Software Foundation, either version 3 of the License, or
// (at your option) any later version.

// Parity is distributed in the hope that it will be useful,
// but WITHOUT ANY WARRANTY; without even the implied warranty of
// MERCHANTABILITY or FITNESS FOR A PARTICULAR PURPOSE.  See the
// GNU General Public License for more details.

// You should have received a copy of the GNU General Public License
// along with Parity.  If not, see <http://www.gnu.org/licenses/>.

export AccountCard from './AccountCard';
<<<<<<< HEAD
export Actionbar from './Actionbar';
export ActionbarExport from './Actionbar/Export';
export ActionbarImport from './Actionbar/Import';
export ActionbarSearch from './Actionbar/Search';
export ActionbarSort from './Actionbar/Sort';
=======
export Actionbar, { Export as ActionbarExport, Import as ActionbarImport, Search as ActionbarSearch, Sort as ActionbarSort } from './Actionbar';
>>>>>>> f35517e2
export Badge from './Badge';
export Balance from './Balance';
export BlockStatus from './BlockStatus';
export Button from './Button';
export Certifications from './Certifications';
export ConfirmDialog from './ConfirmDialog';
export Container, { Title as ContainerTitle } from './Container';
export ContextProvider from './ContextProvider';
export CopyToClipboard from './CopyToClipboard';
export CurrencySymbol from './CurrencySymbol';
export DappCard from './DappCard';
export DappIcon from './DappIcon';
<<<<<<< HEAD
export Editor from './Editor';
=======
>>>>>>> f35517e2
export Errors from './Errors';
export Features, { FEATURES, FeaturesStore } from './Features';
export Form, { AddressSelect, DappUrlInput, FormWrap, Input, InputAddress, InputAddressSelect, InputChip, InputDate, InputInline, InputTime, Label, RadioButtons, Select, TypedInput } from './Form';
export GasPriceEditor from './GasPriceEditor';
export GasPriceSelector from './GasPriceSelector';
export Icons from './Icons';
export IdentityIcon from './IdentityIcon';
export IdentityName from './IdentityName';
export LanguageSelector from './LanguageSelector';
export Loading from './Loading';
export MethodDecoding from './MethodDecoding';
export Modal, { Busy as BusyStep, Completed as CompletedStep } from './Modal';
export muiTheme from './Theme';
export Page from './Page';
export ParityBackground from './ParityBackground';
<<<<<<< HEAD
export PasswordStrength from './Form/PasswordStrength';
=======
>>>>>>> f35517e2
export Portal from './Portal';
export QrCode from './QrCode';
export SectionList from './SectionList';
export ShortenedHash from './ShortenedHash';
export SignerIcon from './SignerIcon';
export Tags from './Tags';
export Title from './Title';
export Tooltips, { Tooltip } from './Tooltips';
export TxHash from './TxHash';
export TxList from './TxList';
export Warning from './Warning';<|MERGE_RESOLUTION|>--- conflicted
+++ resolved
@@ -15,15 +15,7 @@
 // along with Parity.  If not, see <http://www.gnu.org/licenses/>.
 
 export AccountCard from './AccountCard';
-<<<<<<< HEAD
-export Actionbar from './Actionbar';
-export ActionbarExport from './Actionbar/Export';
-export ActionbarImport from './Actionbar/Import';
-export ActionbarSearch from './Actionbar/Search';
-export ActionbarSort from './Actionbar/Sort';
-=======
 export Actionbar, { Export as ActionbarExport, Import as ActionbarImport, Search as ActionbarSearch, Sort as ActionbarSort } from './Actionbar';
->>>>>>> f35517e2
 export Badge from './Badge';
 export Balance from './Balance';
 export BlockStatus from './BlockStatus';
@@ -36,10 +28,6 @@
 export CurrencySymbol from './CurrencySymbol';
 export DappCard from './DappCard';
 export DappIcon from './DappIcon';
-<<<<<<< HEAD
-export Editor from './Editor';
-=======
->>>>>>> f35517e2
 export Errors from './Errors';
 export Features, { FEATURES, FeaturesStore } from './Features';
 export Form, { AddressSelect, DappUrlInput, FormWrap, Input, InputAddress, InputAddressSelect, InputChip, InputDate, InputInline, InputTime, Label, RadioButtons, Select, TypedInput } from './Form';
@@ -55,10 +43,6 @@
 export muiTheme from './Theme';
 export Page from './Page';
 export ParityBackground from './ParityBackground';
-<<<<<<< HEAD
-export PasswordStrength from './Form/PasswordStrength';
-=======
->>>>>>> f35517e2
 export Portal from './Portal';
 export QrCode from './QrCode';
 export SectionList from './SectionList';
