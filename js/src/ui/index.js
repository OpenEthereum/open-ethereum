// Copyright 2015-2017 Parity Technologies (UK) Ltd.
// This file is part of Parity.

// Parity is free software: you can redistribute it and/or modify
// it under the terms of the GNU General Public License as published by
// the Free Software Foundation, either version 3 of the License, or
// (at your option) any later version.

// Parity is distributed in the hope that it will be useful,
// but WITHOUT ANY WARRANTY; without even the implied warranty of
// MERCHANTABILITY or FITNESS FOR A PARTICULAR PURPOSE.  See the
// GNU General Public License for more details.

// You should have received a copy of the GNU General Public License
// along with Parity.  If not, see <http://www.gnu.org/licenses/>.

import Actionbar from './Actionbar';
import ActionbarExport from './Actionbar/Export';
import ActionbarImport from './Actionbar/Import';
import ActionbarSearch from './Actionbar/Search';
import ActionbarSort from './Actionbar/Sort';
import Badge from './Badge';
import Balance from './Balance';
import BlockStatus from './BlockStatus';
import Button from './Button';
import Certifications from './Certifications';
import ConfirmDialog from './ConfirmDialog';
import Container, { Title as ContainerTitle } from './Container';
import ContextProvider from './ContextProvider';
import CopyToClipboard from './CopyToClipboard';
import CurrencySymbol from './CurrencySymbol';
import DappIcon from './DappIcon';
import Editor from './Editor';
import Errors from './Errors';
import Features, { FEATURES, FeaturesStore } from './Features';
<<<<<<< HEAD
import Form, { AddressSelect, DappUrlInput, FormWrap, TypedInput, Input, InputAddress, InputAddressSelect, InputChip, InputInline, RadioButtons, Select } from './Form';
=======
import Form, { AddressSelect, DappUrlInput, FormWrap, Input, InputAddress, InputAddressSelect, InputChip, InputInline, RadioButtons, Select, TypedInput } from './Form';
>>>>>>> 7558527e
import GasPriceEditor from './GasPriceEditor';
import GasPriceSelector from './GasPriceSelector';
import Icons from './Icons';
import IdentityIcon from './IdentityIcon';
import IdentityName from './IdentityName';
import LanguageSelector from './LanguageSelector';
import Loading from './Loading';
import MethodDecoding from './MethodDecoding';
import Modal, { Busy as BusyStep, Completed as CompletedStep } from './Modal';
import muiTheme from './Theme';
import Page from './Page';
import ParityBackground from './ParityBackground';
import PasswordStrength from './Form/PasswordStrength';
import QrCode from './QrCode';
import SectionList from './SectionList';
import ShortenedHash from './ShortenedHash';
import SignerIcon from './SignerIcon';
import Tags from './Tags';
import Tooltips, { Tooltip } from './Tooltips';
import TxHash from './TxHash';
import TxList from './TxList';
import Warning from './Warning';

export {
  Actionbar,
  ActionbarExport,
  ActionbarImport,
  ActionbarSearch,
  ActionbarSort,
  AddressSelect,
  Badge,
  Balance,
  BlockStatus,
  Button,
  Certifications,
  ConfirmDialog,
  Container,
  ContainerTitle,
  ContextProvider,
  CopyToClipboard,
  CurrencySymbol,
<<<<<<< HEAD
  DappIcon,
=======
>>>>>>> 7558527e
  DappUrlInput,
  Editor,
  Errors,
  FEATURES,
  Features,
  FeaturesStore,
  Form,
  FormWrap,
  GasPriceEditor,
  GasPriceSelector,
  Icons,
  Input,
  InputAddress,
  InputAddressSelect,
  InputChip,
  InputInline,
  IdentityIcon,
  IdentityName,
  LanguageSelector,
  Loading,
  MethodDecoding,
  Modal,
  BusyStep,
  CompletedStep,
  muiTheme,
  Page,
  ParityBackground,
  PasswordStrength,
  QrCode,
  RadioButtons,
  Select,
  ShortenedHash,
  SectionList,
  SignerIcon,
  Tags,
  Tooltip,
  Tooltips,
  TxHash,
  TxList,
  TypedInput,
  Warning
};<|MERGE_RESOLUTION|>--- conflicted
+++ resolved
@@ -33,11 +33,7 @@
 import Editor from './Editor';
 import Errors from './Errors';
 import Features, { FEATURES, FeaturesStore } from './Features';
-<<<<<<< HEAD
-import Form, { AddressSelect, DappUrlInput, FormWrap, TypedInput, Input, InputAddress, InputAddressSelect, InputChip, InputInline, RadioButtons, Select } from './Form';
-=======
 import Form, { AddressSelect, DappUrlInput, FormWrap, Input, InputAddress, InputAddressSelect, InputChip, InputInline, RadioButtons, Select, TypedInput } from './Form';
->>>>>>> 7558527e
 import GasPriceEditor from './GasPriceEditor';
 import GasPriceSelector from './GasPriceSelector';
 import Icons from './Icons';
@@ -79,10 +75,7 @@
   ContextProvider,
   CopyToClipboard,
   CurrencySymbol,
-<<<<<<< HEAD
   DappIcon,
-=======
->>>>>>> 7558527e
   DappUrlInput,
   Editor,
   Errors,
