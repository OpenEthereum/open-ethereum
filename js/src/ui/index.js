// Copyright 2015-2017 Parity Technologies (UK) Ltd.
// This file is part of Parity.

// Parity is free software: you can redistribute it and/or modify
// it under the terms of the GNU General Public License as published by
// the Free Software Foundation, either version 3 of the License, or
// (at your option) any later version.

// Parity is distributed in the hope that it will be useful,
// but WITHOUT ANY WARRANTY; without even the implied warranty of
// MERCHANTABILITY or FITNESS FOR A PARTICULAR PURPOSE.  See the
// GNU General Public License for more details.

// You should have received a copy of the GNU General Public License
// along with Parity.  If not, see <http://www.gnu.org/licenses/>.

export AccountCard from './AccountCard';
export Actionbar, { Export as ActionbarExport, Import as ActionbarImport, Search as ActionbarSearch, Sort as ActionbarSort } from './Actionbar';
export Badge from './Badge';
export Balance from './Balance';
export BlockStatus from './BlockStatus';
export Button from './Button';
export Certifications from './Certifications';
export ConfirmDialog from './ConfirmDialog';
export Container, { Title as ContainerTitle } from './Container';
export ContextProvider from './ContextProvider';
export CopyToClipboard from './CopyToClipboard';
export CurrencySymbol from './CurrencySymbol';
export DappCard from './DappCard';
export DappIcon from './DappIcon';
export Errors from './Errors';
export Features, { FEATURES, FeaturesStore } from './Features';
<<<<<<< HEAD
export Form, { AddressSelect, DappUrlInput, FormWrap, Input, InputAddress, InputAddressSelect, InputChip, InputDate, InputInline, InputTime, Label, RadioButtons, Select, TypedInput, VaultSelect } from './Form';
=======
export Form, { AddressSelect, DappUrlInput, FileSelect, FormWrap, Input, InputAddress, InputAddressSelect, InputChip, InputDate, InputInline, InputTime, Label, RadioButtons, Select, TypedInput } from './Form';
>>>>>>> ea877cb9
export GasPriceEditor from './GasPriceEditor';
export GasPriceSelector from './GasPriceSelector';
export Icons from './Icons';
export IdentityIcon from './IdentityIcon';
export IdentityName from './IdentityName';
export LanguageSelector from './LanguageSelector';
export Loading from './Loading';
export MethodDecoding from './MethodDecoding';
export { Busy as BusyStep, Completed as CompletedStep } from './Modal';
export ModalBox from './ModalBox';
export muiTheme from './Theme';
export Page from './Page';
export ParityBackground from './ParityBackground';
export Portal from './Portal';
export QrCode from './QrCode';
export SectionList from './SectionList';
export SelectionList from './SelectionList';
export ShortenedHash from './ShortenedHash';
export SignerIcon from './SignerIcon';
export Tags from './Tags';
export Title from './Title';
export Tooltips, { Tooltip } from './Tooltips';
export TxHash from './TxHash';
export TxList from './TxList';
export VaultCard from './VaultCard';
export Warning from './Warning';<|MERGE_RESOLUTION|>--- conflicted
+++ resolved
@@ -30,11 +30,7 @@
 export DappIcon from './DappIcon';
 export Errors from './Errors';
 export Features, { FEATURES, FeaturesStore } from './Features';
-<<<<<<< HEAD
-export Form, { AddressSelect, DappUrlInput, FormWrap, Input, InputAddress, InputAddressSelect, InputChip, InputDate, InputInline, InputTime, Label, RadioButtons, Select, TypedInput, VaultSelect } from './Form';
-=======
-export Form, { AddressSelect, DappUrlInput, FileSelect, FormWrap, Input, InputAddress, InputAddressSelect, InputChip, InputDate, InputInline, InputTime, Label, RadioButtons, Select, TypedInput } from './Form';
->>>>>>> ea877cb9
+export Form, { AddressSelect, DappUrlInput, FileSelect, FormWrap, Input, InputAddress, InputAddressSelect, InputChip, InputDate, InputInline, InputTime, Label, RadioButtons, Select, TypedInput, VaultSelect } from './Form';
 export GasPriceEditor from './GasPriceEditor';
 export GasPriceSelector from './GasPriceSelector';
 export Icons from './Icons';
