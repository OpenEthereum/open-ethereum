// Copyright 2015-2017 Parity Technologies (UK) Ltd.
// This file is part of Parity.

// Parity is free software: you can redistribute it and/or modify
// it under the terms of the GNU General Public License as published by
// the Free Software Foundation, either version 3 of the License, or
// (at your option) any later version.

// Parity is distributed in the hope that it will be useful,
// but WITHOUT ANY WARRANTY; without even the implied warranty of
// MERCHANTABILITY or FITNESS FOR A PARTICULAR PURPOSE.  See the
// GNU General Public License for more details.

// You should have received a copy of the GNU General Public License
// along with Parity.  If not, see <http://www.gnu.org/licenses/>.

import React, { Component, PropTypes } from 'react';
import { connect } from 'react-redux';

import util from '~/api/util';
import { nodeOrStringProptype } from '~/util/proptypes';
import { isNullAddress } from '~/util/validation';

import IdentityIcon from '../../IdentityIcon';
import Input from '../Input';

import styles from './inputAddress.css';

class InputAddress extends Component {
  static propTypes = {
    accountsInfo: PropTypes.object,
    allowCopy: PropTypes.bool,
<<<<<<< HEAD
    allowInvalid: PropTypes.bool,
=======
    autoFocus: PropTypes.bool,
>>>>>>> 69c29530
    className: PropTypes.string,
    disabled: PropTypes.bool,
    error: PropTypes.string,
    focused: PropTypes.bool,
    hideUnderline: PropTypes.bool,
    hint: nodeOrStringProptype(),
    label: nodeOrStringProptype(),
    onChange: PropTypes.func,
    onClick: PropTypes.func,
    onFocus: PropTypes.func,
    onSubmit: PropTypes.func,
    readOnly: PropTypes.bool,
    small: PropTypes.bool,
    tabIndex: PropTypes.number,
    text: PropTypes.bool,
    tokens: PropTypes.object,
    value: PropTypes.string
  };

  static defaultProps = {
    allowCopy: true,
    hideUnderline: false,
    small: false
  };

  render () {
    const { accountsInfo, allowCopy, autoFocus, className, disabled, error, focused, hint } = this.props;
    const { hideUnderline, label, onClick, onFocus, readOnly, small } = this.props;
    const { tabIndex, text, tokens, value } = this.props;
    const account = value && (accountsInfo[value] || tokens[value]);
    const icon = this.renderIcon();
    const classes = [ className ];

    classes.push(!icon ? styles.inputEmpty : styles.input);

    const containerClasses = [ styles.container ];
    const nullName = (disabled || readOnly) && isNullAddress(value) ? 'null' : null;

    if (small) {
      containerClasses.push(styles.small);
    }

    const props = {};

    if (!disabled) {
      props.focused = focused;
    }

    // FIXME: The is not advisable, fixes the display issue, however the name should come from
    // a common component.
    //    account.name || (value ? 'UNNAMED' : value)
    return (
      <div className={ containerClasses.join(' ') }>
        <Input
          allowCopy={ allowCopy && ((disabled || readOnly) ? value : false) }
          autoFocus={ autoFocus }
          className={ classes.join(' ') }
          disabled={ disabled }
          error={ error }
          hideUnderline={ hideUnderline }
          hint={ hint }
          label={ label }
          onChange={ this.onChange }
          onClick={ onClick }
          onFocus={ onFocus }
          onSubmit={ this.onSubmit }
          readOnly={ readOnly }
          tabIndex={ tabIndex }
          value={
            text && account
              ? (account.name || (value ? 'UNNAMED' : value))
              : (nullName || value)
          }
          { ...props }
        />
        { icon }
      </div>
    );
  }

  renderIcon () {
    const { allowInvalid, value, disabled, label, allowCopy, hideUnderline, readOnly } = this.props;

    if (!value || !value.length || (!util.isAddressValid(value) && !allowInvalid)) {
      return null;
    }

    const classes = [(disabled || readOnly) ? styles.iconDisabled : styles.icon];

    if (!label) {
      classes.push(styles.noLabel);
    }

    if (!allowCopy) {
      classes.push(styles.noCopy);
    }

    if (hideUnderline) {
      classes.push(styles.noUnderline);
    }

    return (
      <div className={ classes.join(' ') }>
        <IdentityIcon
          address={ value }
          center
          inline
        />
      </div>
    );
  }

  onChange = (event, _value) => {
    let address = _value.trim();
    const isEmpty = (address.length === 0);

    this.setState({ isEmpty });

    if (this.props.onChange) {
      if (!/^0x/.test(address) && util.isAddressValid(`0x${address}`)) {
        address = `0x${address}`;
      }

      this.props.onChange(event, address);
    }
  }

  onSubmit = (_value) => {
    const address = _value.trim();

    if (this.props.onSubmit) {
      this.props.onSubmit(address);
    }
  }
}

function mapStateToProps (state) {
  const { tokens } = state.balances;
  const { accountsInfo } = state.personal;

  return {
    accountsInfo,
    tokens
  };
}

export default connect(
  mapStateToProps,
  null
)(InputAddress);<|MERGE_RESOLUTION|>--- conflicted
+++ resolved
@@ -30,11 +30,8 @@
   static propTypes = {
     accountsInfo: PropTypes.object,
     allowCopy: PropTypes.bool,
-<<<<<<< HEAD
+    autoFocus: PropTypes.bool,
     allowInvalid: PropTypes.bool,
-=======
-    autoFocus: PropTypes.bool,
->>>>>>> 69c29530
     className: PropTypes.string,
     disabled: PropTypes.bool,
     error: PropTypes.string,
