--- conflicted
+++ resolved
@@ -147,24 +147,12 @@
     return { value: ascii, valid: ASCII_INPUT.test(ascii) };
   }
 
-<<<<<<< HEAD
-    const ascii = api.util.hex2Ascii(transaction.input);
-    return { value: ascii, valid: ASCII_INPUT.test(ascii) };
-  }
-
-  renderInputValue () {
-    const { transaction } = this.props;
-    const { expandInput, inputType } = this.state;
-
-    if (!/^(0x)?([0]*[1-9a-f]+[0]*)+$/.test(transaction.input)) {
-=======
   renderInputValue () {
     const { transaction } = this.props;
     const { expandInput, inputType } = this.state;
     const input = transaction.input || transaction.data;
 
     if (!/^(0x)?([0]*[1-9a-f]+[0]*)+$/.test(input)) {
->>>>>>> 0c7b7fc8
       return null;
     }
 
@@ -175,16 +163,7 @@
 
     const text = type === 'ascii'
       ? ascii.value
-<<<<<<< HEAD
-      : transaction.input;
-=======
       : input;
-
-    const expandable = text.length > 50;
-    const textToShow = expandInput || !expandable
-      ? text
-      : text.slice(0, 50) + '...';
->>>>>>> 0c7b7fc8
 
     const expandable = text.length > 50;
     const textToShow = expandInput || !expandable
