--- conflicted
+++ resolved
@@ -16,11 +16,8 @@
 */
 
 .item {
-<<<<<<< HEAD
+  border: 2px solid transparent;
   cursor: pointer;
-=======
-  border: 2px solid transparent;
->>>>>>> ea877cb9
   display: flex;
   flex: 1;
   height: 100%;
