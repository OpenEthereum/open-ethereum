/* Copyright 2015-2017 Parity Technologies (UK) Ltd.
/* This file is part of Parity.
/*
/* Parity is free software: you can redistribute it and/or modify
/* it under the terms of the GNU General Public License as published by
/* the Free Software Foundation, either version 3 of the License, or
/* (at your option) any later version.
/*
/* Parity is distributed in the hope that it will be useful,
/* but WITHOUT ANY WARRANTY; without even the implied warranty of
/* MERCHANTABILITY or FITNESS FOR A PARTICULAR PURPOSE.  See the
/* GNU General Public License for more details.
/*
/* You should have received a copy of the GNU General Public License
/* along with Parity.  If not, see <http://www.gnu.org/licenses/>.
*/

<<<<<<< HEAD
/* FIXME: These are only applicable when we are actually opening the
/* account selector. In normal mode it should appear where we actually
/* have the normal modals.
*/
$left: 1.5em;
$right: $left;
$bottom: $left;
$top: 20vh;
=======
$modalMargin: 1.5em;
$modalBackZ: 2500;

/* This should be the default case, the Portal used as a stand-alone modal */
$modalBottom: 15vh;
$modalLeft: $modalMargin;
$modalRight: $modalMargin;
$modalTop: 0;
$modalZ: 3500;

/* This is the case where popped-up over another modal, Portal or otherwise */
$popoverBottom: $modalMargin;
$popoverLeft: $modalMargin;
$popoverRight: $modalMargin;
$popoverTop: 20vh;
$popoverZ: 3600;
>>>>>>> 99b12b0b

.backOverlay {
  background-color: rgba(255, 255, 255, 0.25);
  opacity: 0;
  position: fixed;
  top: 0;
  right: 0;
  bottom: 0;
  left: 0;
  transform-origin: 100% 0;
  transition-duration: 0.25s;
  transition-property: opacity, z-index;
  transition-timing-function: ease-out;
  z-index: -10;

  &.expanded {
    opacity: 1;
    z-index: $modalBackZ;
  }
}

.parityBackground {
  position: absolute;
  top: 0;
  bottom: 0;
  left: 0;
  right: 0;
  opacity: 0.25;
  z-index: -1;
}

.overlay {
  background-color: rgba(0, 0, 0, 1);
  box-sizing: border-box;
  display: flex;
  opacity: 0;
  padding: 1.5em;
  position: fixed;
  transform-origin: 100% 0;
  transition-duration: 0.25s;
  transition-property: opacity, z-index;
  transition-timing-function: ease-out;
  z-index: -10;

  * {
    min-width: 0;
  }

  &.modal {
    bottom: $modalBottom;
    left: $modalLeft;
    right: $modalRight;
    top: $modalTop;
  }

  &.popover {
    left: $popoverLeft;
    top: $popoverTop;
    height: calc(100vh - $popoverTop - $popoverBottom);
    width: calc(100vw - $popoverLeft - $popoverRight);
  }

  &.expanded {
    opacity: 1;

    &.popover {
      z-index: $popoverZ;
    }

    &.modal {
      z-index: $modalZ;
    }
  }
}

.closeIcon {
  font-size: 4em;
  position: absolute;
  right: 1rem;
  top: 0.5rem;
  transition-duration: 0.25s;
  transition-property: opacity;
  transition-timing-function: ease-out;
  z-index: 100;

  &, * {
    height: 48px !important;
    width: 48px !important;
  }

  &:hover {
    cursor: pointer;
    opacity: 0.5;
  }
}<|MERGE_RESOLUTION|>--- conflicted
+++ resolved
@@ -15,16 +15,6 @@
 /* along with Parity.  If not, see <http://www.gnu.org/licenses/>.
 */
 
-<<<<<<< HEAD
-/* FIXME: These are only applicable when we are actually opening the
-/* account selector. In normal mode it should appear where we actually
-/* have the normal modals.
-*/
-$left: 1.5em;
-$right: $left;
-$bottom: $left;
-$top: 20vh;
-=======
 $modalMargin: 1.5em;
 $modalBackZ: 2500;
 
@@ -41,7 +31,6 @@
 $popoverRight: $modalMargin;
 $popoverTop: 20vh;
 $popoverZ: 3600;
->>>>>>> 99b12b0b
 
 .backOverlay {
   background-color: rgba(255, 255, 255, 0.25);
