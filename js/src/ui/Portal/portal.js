// Copyright 2015-2017 Parity Technologies (UK) Ltd.
// This file is part of Parity.

// Parity is free software: you can redistribute it and/or modify
// it under the terms of the GNU General Public License as published by
// the Free Software Foundation, either version 3 of the License, or
// (at your option) any later version.

// Parity is distributed in the hope that it will be useful,
// but WITHOUT ANY WARRANTY; without even the implied warranty of
// MERCHANTABILITY or FITNESS FOR A PARTICULAR PURPOSE.  See the
// GNU General Public License for more details.

// You should have received a copy of the GNU General Public License
// along with Parity.  If not, see <http://www.gnu.org/licenses/>.

import React, { Component, PropTypes } from 'react';
import ReactDOM from 'react-dom';
import ReactPortal from 'react-portal';
import keycode from 'keycode';

import { CloseIcon } from '~/ui/Icons';
import ParityBackground from '~/ui/ParityBackground';

import styles from './portal.css';

export default class Portal extends Component {
  static propTypes = {
    onClose: PropTypes.func.isRequired,
    open: PropTypes.bool.isRequired,
    children: PropTypes.node,
    className: PropTypes.string,
    isChildModal: PropTypes.bool,
    onKeyDown: PropTypes.func
  };

  state = {
    expanded: false
  }

  componentWillReceiveProps (nextProps) {
    if (this.props.open !== nextProps.open) {
      const opening = nextProps.open;
      const closing = !opening;

      if (opening) {
        return this.setState({ expanded: true });
      }

      if (closing) {
        return this.setState({ expanded: false });
      }
    }
  }

  render () {
    const { children, className, isChildModal } = this.props;
    const { expanded } = this.state;
<<<<<<< HEAD
    const { children, className } = this.props;
    const classes = [ styles.overlay, className ];
=======
>>>>>>> 99b12b0b
    const backClasses = [ styles.backOverlay ];
    const classes = [
      styles.overlay,
      isChildModal
        ? styles.popover
        : styles.modal,
      className
    ];

    if (expanded) {
      classes.push(styles.expanded);
      backClasses.push(styles.expanded);
    }

    return (
      <ReactPortal
        isOpened
        onClose={ this.handleClose }
      >
        <div
          className={ backClasses.join(' ') }
          onClick={ this.handleClose }
        >
          <div
            className={ classes.join(' ') }
            onClick={ this.stopEvent }
            onKeyDown={ this.handleKeyDown }
          >
            <ParityBackground className={ styles.parityBackground } />
            { this.renderCloseIcon() }
            { children }
          </div>
        </div>
      </ReactPortal>
    );
  }

  renderCloseIcon () {
    const { expanded } = this.state;

    if (!expanded) {
      return null;
    }

    return (
      <div
        className={ styles.closeIcon }
        onClick={ this.handleClose }
      >
        <CloseIcon />
      </div>
    );
  }

  stopEvent = (event) => {
    event.preventDefault();
    event.stopPropagation();
  }

  handleClose = () => {
    this.props.onClose();
  }

  handleKeyDown = (event) => {
    const codeName = keycode(event);

    switch (codeName) {
      case 'esc':
        event.preventDefault();
        return this.handleClose();

      default:
        event.persist();
        return this.props.onKeyDown(event);
    }
  }

  handleDOMAction = (ref, method) => {
    const refItem = typeof ref === 'string'
      ? this.refs[ref]
      : ref;
    const element = ReactDOM.findDOMNode(refItem);

    if (!element || typeof element[method] !== 'function') {
      console.warn('could not find', ref, 'or method', method);
      return;
    }

    return element[method]();
  }
}<|MERGE_RESOLUTION|>--- conflicted
+++ resolved
@@ -56,11 +56,6 @@
   render () {
     const { children, className, isChildModal } = this.props;
     const { expanded } = this.state;
-<<<<<<< HEAD
-    const { children, className } = this.props;
-    const classes = [ styles.overlay, className ];
-=======
->>>>>>> 99b12b0b
     const backClasses = [ styles.backOverlay ];
     const classes = [
       styles.overlay,
