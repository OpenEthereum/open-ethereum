--- conflicted
+++ resolved
@@ -35,14 +35,7 @@
   };
 
   render () {
-<<<<<<< HEAD
     const { children, className, isChildModal, open } = this.props;
-
-    if (!open) {
-      return null;
-=======
-    const { children, className, isChildModal } = this.props;
-    const { expanded } = this.state;
     const backClasses = [ styles.backOverlay ];
     const classes = [
       styles.overlay,
@@ -52,25 +45,9 @@
       className
     ];
 
-    if (expanded) {
-      classes.push(styles.expanded);
-      backClasses.push(styles.expanded);
->>>>>>> 43cc4ea1
-    }
-
-    const backClasses = [ styles.backOverlay, styles.expanded ];
-    const classes = [
-      styles.overlay,
-      isChildModal
-        ? styles.popover
-        : styles.modal,
-      styles.expanded,
-      className
-    ];
-
     return (
       <ReactPortal
-        isOpened
+        isOpened={ open }
         onClose={ this.handleClose }
       >
         <div
@@ -83,16 +60,12 @@
             onKeyDown={ this.handleKeyDown }
           >
             <ParityBackground className={ styles.parityBackground } />
-<<<<<<< HEAD
             <div
               className={ styles.closeIcon }
               onClick={ this.handleClose }
             >
               <CloseIcon />
             </div>
-=======
-            { this.renderCloseIcon() }
->>>>>>> 43cc4ea1
             { children }
           </div>
         </div>
@@ -100,26 +73,6 @@
     );
   }
 
-<<<<<<< HEAD
-=======
-  renderCloseIcon () {
-    const { expanded } = this.state;
-
-    if (!expanded) {
-      return null;
-    }
-
-    return (
-      <div
-        className={ styles.closeIcon }
-        onClick={ this.handleClose }
-      >
-        <CloseIcon />
-      </div>
-    );
-  }
-
->>>>>>> 43cc4ea1
   stopEvent = (event) => {
     event.preventDefault();
     event.stopPropagation();
