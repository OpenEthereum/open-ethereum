--- conflicted
+++ resolved
@@ -66,18 +66,17 @@
             onClick={ this.stopEvent }
             onKeyDown={ this.handleKeyDown }
           >
+            <EventListener
+              target='window'
+              onKeyUp={ this.handleKeyUp }
+            />
             <ParityBackground className={ styles.parityBackground } />
-<<<<<<< HEAD
             <div
               className={ styles.closeIcon }
               onClick={ this.handleClose }
             >
               <CloseIcon />
             </div>
-=======
-            { this.renderBindings() }
-            { this.renderCloseIcon() }
->>>>>>> ee906467
             { children }
           </div>
         </div>
@@ -85,41 +84,6 @@
     );
   }
 
-<<<<<<< HEAD
-=======
-  renderBindings () {
-    const { expanded } = this.state;
-
-    if (!expanded) {
-      return null;
-    }
-
-    return (
-      <EventListener
-        target='window'
-        onKeyUp={ this.handleKeyUp }
-      />
-    );
-  }
-
-  renderCloseIcon () {
-    const { expanded } = this.state;
-
-    if (!expanded) {
-      return null;
-    }
-
-    return (
-      <div
-        className={ styles.closeIcon }
-        onClick={ this.handleClose }
-      >
-        <CloseIcon />
-      </div>
-    );
-  }
-
->>>>>>> ee906467
   stopEvent = (event) => {
     event.preventDefault();
     event.stopPropagation();
