// Copyright 2015-2017 Parity Technologies (UK) Ltd.
// This file is part of Parity.

// Parity is free software: you can redistribute it and/or modify
// it under the terms of the GNU General Public License as published by
// the Free Software Foundation, either version 3 of the License, or
// (at your option) any later version.

// Parity is distributed in the hope that it will be useful,
// but WITHOUT ANY WARRANTY; without even the implied warranty of
// MERCHANTABILITY or FITNESS FOR A PARTICULAR PURPOSE.  See the
// GNU General Public License for more details.

// You should have received a copy of the GNU General Public License
// along with Parity.  If not, see <http://www.gnu.org/licenses/>.

import BigNumber from 'bignumber.js';
import React, { Component, PropTypes } from 'react';
import { FormattedMessage } from 'react-intl';
import { connect } from 'react-redux';

import unknownImage from '~/../assets/images/contracts/unknown-64x64.png';

import styles from './balance.css';

class Balance extends Component {
  static contextTypes = {
    api: PropTypes.object
  };

  static propTypes = {
    balance: PropTypes.object,
    className: PropTypes.string,
    images: PropTypes.object.isRequired,
    showOnlyEth: PropTypes.bool,
    showZeroValues: PropTypes.bool
  };

  static defaultProps = {
    showOnlyEth: false,
    showZeroValues: false
  };

  render () {
    const { api } = this.context;
    const { balance, className, images, showZeroValues, showOnlyEth } = this.props;
<<<<<<< HEAD

    console.log(balance);
=======
>>>>>>> 29bd1c9f

    if (!balance || !balance.tokens) {
      return null;
    }

    let body = balance.tokens
      .filter((balance) => {
        const hasBalance = showZeroValues || new BigNumber(balance.value).gt(0);
        const isValidToken = !showOnlyEth || (balance.token.tag || '').toLowerCase() === 'eth';

        return hasBalance && isValidToken;
      })
      .map((balance, index) => {
        const token = balance.token;

        let value;

        if (token.format) {
          const bnf = new BigNumber(token.format);

          let decimals = 0;

          if (bnf.gte(1000)) {
            decimals = 3;
          } else if (bnf.gte(100)) {
            decimals = 2;
          } else if (bnf.gte(10)) {
            decimals = 1;
          }

          value = new BigNumber(balance.value).div(bnf).toFormat(decimals);
        } else {
          value = api.util.fromWei(balance.value).toFormat(3);
        }

        const imageurl = token.image || images[token.address];
        let imagesrc = unknownImage;

        if (imageurl) {
          const host = /^(\/)?api/.test(imageurl)
            ? api.dappsUrl
            : '';

          imagesrc = `${host}${imageurl}`;
        }

        return (
          <div
            className={ styles.balance }
            key={ `${index}_${token.tag}` }
          >
            <img
              src={ imagesrc }
              alt={ token.name }
            />
            <div className={ styles.balanceValue }>
              <span title={ value }> { value } </span>
            </div>
            <div className={ styles.balanceTag }> { token.tag } </div>
          </div>
        );
      });

    if (!body.length) {
      body = (
        <div className={ styles.empty }>
          <FormattedMessage
            id='ui.balance.none'
            defaultMessage='There are no balances associated with this account'
          />
        </div>
      );
    }

    return (
      <div className={ [styles.balances, className].join(' ') }>
        { body }
      </div>
    );
  }
}

function mapStateToProps (state) {
  const { images } = state;

  return { images };
}

export default connect(
  mapStateToProps,
  null
)(Balance);<|MERGE_RESOLUTION|>--- conflicted
+++ resolved
@@ -44,11 +44,6 @@
   render () {
     const { api } = this.context;
     const { balance, className, images, showZeroValues, showOnlyEth } = this.props;
-<<<<<<< HEAD
-
-    console.log(balance);
-=======
->>>>>>> 29bd1c9f
 
     if (!balance || !balance.tokens) {
       return null;
