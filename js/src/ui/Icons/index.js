--- conflicted
+++ resolved
@@ -21,11 +21,8 @@
 import CompareIcon from 'material-ui/svg-icons/action/compare-arrows';
 import ComputerIcon from 'material-ui/svg-icons/hardware/desktop-mac';
 import ContractIcon from 'material-ui/svg-icons/action/code';
-<<<<<<< HEAD
+import DashboardIcon from 'material-ui/svg-icons/action/dashboard';
 import DeleteIcon from 'material-ui/svg-icons/action/delete';
-=======
-import DashboardIcon from 'material-ui/svg-icons/action/dashboard';
->>>>>>> 7ebf8be1
 import DoneIcon from 'material-ui/svg-icons/action/done-all';
 import EditIcon from 'material-ui/svg-icons/content/create';
 import LockedIcon from 'material-ui/svg-icons/action/lock';
@@ -46,11 +43,8 @@
   CompareIcon,
   ComputerIcon,
   ContractIcon,
-<<<<<<< HEAD
+  DashboardIcon,
   DeleteIcon,
-=======
-  DashboardIcon,
->>>>>>> 7ebf8be1
   DoneIcon,
   EditIcon,
   LockedIcon,
@@ -59,11 +53,7 @@
   SaveIcon,
   SendIcon,
   SnoozeIcon,
-<<<<<<< HEAD
   VerifyIcon,
-  VisibleIcon
-=======
   VisibleIcon,
   VpnIcon
->>>>>>> 7ebf8be1
 };