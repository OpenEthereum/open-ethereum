// Copyright 2015-2017 Parity Technologies (UK) Ltd.
// This file is part of Parity.

// Parity is free software: you can redistribute it and/or modify
// it under the terms of the GNU General Public License as published by
// the Free Software Foundation, either version 3 of the License, or
// (at your option) any later version.

// Parity is distributed in the hope that it will be useful,
// but WITHOUT ANY WARRANTY; without even the implied warranty of
// MERCHANTABILITY or FITNESS FOR A PARTICULAR PURPOSE.  See the
// GNU General Public License for more details.

// You should have received a copy of the GNU General Public License
// along with Parity.  If not, see <http://www.gnu.org/licenses/>.

import React, { Component, PropTypes } from 'react';
import ReactDOM from 'react-dom';
import keycode from 'keycode';

import Balance from '~/ui/Balance';
import IdentityIcon from '~/ui/IdentityIcon';
import IdentityName from '~/ui/IdentityName';
import Tags from '~/ui/Tags';

import styles from './accountCard.css';

export default class AccountCard extends Component {
  static propTypes = {
    account: PropTypes.object.isRequired,
    balance: PropTypes.object,
    className: PropTypes.string,
    onClick: PropTypes.func,
    onFocus: PropTypes.func
  };

  state = {
    copied: false
  };

  render () {
    const { account, balance, className } = this.props;
    const { copied } = this.state;
    const { address, description, meta = {}, name } = account;
    const { tags = [] } = meta;
    const classes = [ styles.account, className ];

    if (copied) {
      classes.push(styles.copied);
    }

    return (
      <div
        key={ address }
        tabIndex={ 0 }
        className={ classes.join(' ') }
        onClick={ this.onClick }
        onFocus={ this.onFocus }
        onKeyDown={ this.handleKeyDown }
      >
        <div className={ styles.infoContainer }>
          <IdentityIcon address={ address } />
          <div className={ styles.accountInfo }>
            <div className={ styles.accountName }>
              <IdentityName
                address={ address }
                name={ name }
                unknown
              />
            </div>
            { this.renderDescription(description) }
            { this.renderAddress(address) }
          </div>
<<<<<<< HEAD
          <Tags tags={ tags } />
          { this.renderDescription(description) }
          { this.renderAddress(address) }
          <Balance
            balance={ balance }
            className={ styles.balance }
            showOnlyEth
            showZeroValues
          />
=======
>>>>>>> 223c4744
        </div>

        <Tags tags={ tags } />
        <Balance
          balance={ balance }
          className={ styles.balance }
          showOnlyEth
          showZeroValues
        />
      </div>
    );
  }

  renderDescription (description) {
    if (!description) {
      return null;
    }

    return (
      <div className={ styles.description }>
        <span>{ description }</span>
      </div>
    );
  }

  renderAddress (address) {
    return (
      <div className={ styles.addressContainer }>
        <span
          className={ styles.address }
          onClick={ this.preventEvent }
          ref={ `address` }
          title={ address }
        >
          { address }
        </span>
      </div>
    );
  }

  handleKeyDown = (event) => {
    const codeName = keycode(event);

    if (event.ctrlKey) {
      // Copy the selected address if nothing selected and there is
      // a focused item
      const isSelection = !window.getSelection || window.getSelection().type === 'Range';

      if (codeName === 'c' && !isSelection) {
        const element = ReactDOM.findDOMNode(this.refs.address);

        // Copy the address from the right element
        // @see https://developers.google.com/web/updates/2015/04/cut-and-copy-commands
        try {
          const range = document.createRange();

          range.selectNode(element);
          window.getSelection().addRange(range);
          document.execCommand('copy');

          try {
            window.getSelection().removeRange(range);
          } catch (e) {
            window.getSelection().removeAllRanges();
          }

          this.setState({ copied: true }, () => {
            window.setTimeout(() => {
              this.setState({ copied: false });
            }, 250);
          });
        } catch (e) {
          console.warn('could not copy');
        }
      }

      return event;
    }
  }

  onClick = () => {
    const { account, onClick } = this.props;

    onClick && onClick(account.address);
  }

  onFocus = () => {
    const { account, onFocus } = this.props;

    onFocus && onFocus(account.index);
  }

  preventEvent = (e) => {
    e.preventDefault();
    e.stopPropagation();
  }

  setTagRef = (tagRef) => {
    this.tagRefs.push(tagRef);
  }
}<|MERGE_RESOLUTION|>--- conflicted
+++ resolved
@@ -71,18 +71,6 @@
             { this.renderDescription(description) }
             { this.renderAddress(address) }
           </div>
-<<<<<<< HEAD
-          <Tags tags={ tags } />
-          { this.renderDescription(description) }
-          { this.renderAddress(address) }
-          <Balance
-            balance={ balance }
-            className={ styles.balance }
-            showOnlyEth
-            showZeroValues
-          />
-=======
->>>>>>> 223c4744
         </div>
 
         <Tags tags={ tags } />
