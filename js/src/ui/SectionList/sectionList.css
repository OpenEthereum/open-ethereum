--- conflicted
+++ resolved
@@ -16,11 +16,7 @@
 */
 
 .section {
-<<<<<<< HEAD
-  margin-bottom: 1.5em;
-=======
   overflow-x: hidden;
->>>>>>> 4fa1717a
   position: relative;
 
   .overlay {
@@ -43,11 +39,8 @@
     /* case where <> 3 columns are required should the need arrise from a UI pov. */
     .item {
       box-sizing: border-box;
-<<<<<<< HEAD
-=======
       cursor: pointer;
       display: flex;
->>>>>>> 4fa1717a
       flex: 0 1 33.33%;
       opacity: 0.75;
       overflow-x: hidden;
@@ -67,11 +60,6 @@
       }
 
       &:hover {
-<<<<<<< HEAD
-        flex: 0 0 42.5%;
-        max-width: 42.5%;
-=======
->>>>>>> 4fa1717a
         opacity: 1;
         z-index: 100;
 
@@ -83,11 +71,12 @@
         }
       }
 
-      &.stretch-on:hover {
-        flex: 0 0 50%;
+      &.stretchOn:hover {
+        flex: 0 0 42.5%;
+        max-width: 42.5%;
       }
 
-      &.stretch-off:hover {
+      &.stretchOff:hover {
       }
     }
   }
