// Copyright 2015-2017 Parity Technologies (UK) Ltd.
// This file is part of Parity.

// Parity is free software: you can redistribute it and/or modify
// it under the terms of the GNU General Public License as published by
// the Free Software Foundation, either version 3 of the License, or
// (at your option) any later version.

// Parity is distributed in the hope that it will be useful,
// but WITHOUT ANY WARRANTY; without even the implied warranty of
// MERCHANTABILITY or FITNESS FOR A PARTICULAR PURPOSE.  See the
// GNU General Public License for more details.

// You should have received a copy of the GNU General Public License
// along with Parity.  If not, see <http://www.gnu.org/licenses/>.

import React, { Component, PropTypes } from 'react';

import { chunkArray } from '~/util/array';
import { arrayOrObjectProptype, nodeOrStringProptype } from '~/util/proptypes';

import styles from './sectionList.css';

// TODO: We probably want this to be passed via props - additional work required in that case to
// support the styling for both the hover and no-hover CSS for the pre/post sizes. Future work only
// if/when required.
const ITEMS_PER_ROW = 3;

export default class SectionList extends Component {
  static propTypes = {
    className: PropTypes.string,
    items: arrayOrObjectProptype().isRequired,
    renderItem: PropTypes.func.isRequired,
    noStretch: PropTypes.bool,
    overlay: nodeOrStringProptype()
  };

  static defaultProps = {
    noStretch: false
  };

  render () {
    const { className, items } = this.props;

    if (!items || !items.length) {
      return null;
    }

    return (
      <section className={ [styles.section, className].join(' ') }>
        { this.renderOverlay() }
        { chunkArray(items, ITEMS_PER_ROW).map(this.renderRow) }
      </section>
    );
  }

  renderOverlay () {
    const { overlay } = this.props;

    if (!overlay) {
      return null;
    }

    return (
      <div className={ styles.overlay }>
        { overlay }
      </div>
    );
  }

  renderRow = (row, index) => {
    return (
      <div
        className={ styles.row }
        key={ `row_${index}` }
      >
        {
          row
            .map(this.renderItem)
            .filter((item) => item)
        }
      </div>
    );
  }

  renderItem = (item, index) => {
<<<<<<< HEAD
    const { renderItem } = this.props;
    const itemRendered = renderItem(item, index);

    if (!itemRendered) {
      return null;
    }
=======
    const { noStretch, renderItem } = this.props;
>>>>>>> 4fa1717a

    // NOTE: Any children that is to be showed or hidden (depending on hover state)
    // should have the data-hover="show|hide" attributes. For the current implementation
    // this does the trick, however there may be a case for adding a hover attribute
    // to an item (mouseEnter/mouseLeave events) and then adjusting the styling with
    // :root[hover]/:root:not[hover] for the tragetted elements. Currently it is a
    // CSS-only solution to let the browser do all the work via selectors.
    return (
      <div
        className={ [
          styles.item,
          styles[`stretch-${noStretch ? 'off' : 'on'}`]
        ].join(' ') }
        key={ `item_${index}` }
      >
        { itemRendered }
      </div>
    );
  }
}<|MERGE_RESOLUTION|>--- conflicted
+++ resolved
@@ -84,28 +84,20 @@
   }
 
   renderItem = (item, index) => {
-<<<<<<< HEAD
-    const { renderItem } = this.props;
+    const { noStretch, renderItem } = this.props;
     const itemRendered = renderItem(item, index);
 
     if (!itemRendered) {
       return null;
     }
-=======
-    const { noStretch, renderItem } = this.props;
->>>>>>> 4fa1717a
 
-    // NOTE: Any children that is to be showed or hidden (depending on hover state)
-    // should have the data-hover="show|hide" attributes. For the current implementation
-    // this does the trick, however there may be a case for adding a hover attribute
-    // to an item (mouseEnter/mouseLeave events) and then adjusting the styling with
-    // :root[hover]/:root:not[hover] for the tragetted elements. Currently it is a
-    // CSS-only solution to let the browser do all the work via selectors.
     return (
       <div
         className={ [
           styles.item,
-          styles[`stretch-${noStretch ? 'off' : 'on'}`]
+          noStretch
+            ? styles.stretchOff
+            : styles.stretchOn
         ].join(' ') }
         key={ `item_${index}` }
       >
