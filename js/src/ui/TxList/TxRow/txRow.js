// Copyright 2015-2017 Parity Technologies (UK) Ltd.
// This file is part of Parity.

// Parity is free software: you can redistribute it and/or modify
// it under the terms of the GNU General Public License as published by
// the Free Software Foundation, either version 3 of the License, or
// (at your option) any later version.

// Parity is distributed in the hope that it will be useful,
// but WITHOUT ANY WARRANTY; without even the implied warranty of
// MERCHANTABILITY or FITNESS FOR A PARTICULAR PURPOSE.  See the
// GNU General Public License for more details.

// You should have received a copy of the GNU General Public License
// along with Parity.  If not, see <http://www.gnu.org/licenses/>.

import moment from 'moment';
import dateDifference from 'date-difference';
import { FormattedMessage } from 'react-intl';
import React, { Component, PropTypes } from 'react';
import { connect } from 'react-redux';
import { Link } from 'react-router';

import { txLink } from '~/3rdparty/etherscan/links';

import IdentityIcon from '~/ui/IdentityIcon';
import IdentityName from '~/ui/IdentityName';
import MethodDecoding from '~/ui/MethodDecoding';
import MethodDecodingStore from '~/ui/MethodDecoding/methodDecodingStore';

import styles from '../txList.css';

class TxRow extends Component {
  static contextTypes = {
    api: PropTypes.object.isRequired
  };

  static propTypes = {
    accountAddresses: PropTypes.array.isRequired,
    address: PropTypes.string.isRequired,
    blockNumber: PropTypes.object,
    contractAddresses: PropTypes.array.isRequired,
    netVersion: PropTypes.string.isRequired,
    tx: PropTypes.object.isRequired,

    block: PropTypes.object,
    className: PropTypes.string,
    cancelTransaction: PropTypes.func,
    editTransaction: PropTypes.func,
    historic: PropTypes.bool
  };

  static defaultProps = {
    historic: true
  };

  state = {
<<<<<<< HEAD
    isCancelOpen: false,
    isEditOpen: false,
    canceled: false,
    editing: false
  };

=======
    isContract: false,
    isDeploy: false
  };

  methodDecodingStore = MethodDecodingStore.get(this.context.api);

  componentWillMount () {
    const { address, tx } = this.props;

    this
      .methodDecodingStore
      .lookup(address, tx)
      .then((lookup) => {
        const newState = {
          isContract: lookup.contract,
          isDeploy: lookup.deploy
        };

        this.setState(newState);
      });
  }

>>>>>>> 0768ce36
  render () {
    const { address, className, historic, netVersion, tx } = this.props;

    return (
      <tr className={ className || '' }>
        { this.renderBlockNumber(tx.blockNumber) }
        { this.renderAddress(tx.from, false) }
        <td className={ styles.transaction }>
          { this.renderEtherValue(tx.value) }
          <div>⇒</div>
          <div>
            <a
              className={ styles.link }
              href={ txLink(tx.hash, false, netVersion) }
              target='_blank'
            >
              { `${tx.hash.substr(2, 6)}...${tx.hash.slice(-6)}` }
            </a>
          </div>
        </td>
        { this.renderAddress(tx.to || tx.creates, !!tx.creates) }
        <td className={ styles.method }>
          <MethodDecoding
            historic={ historic }
            address={ address }
            transaction={ tx }
          />
        </td>
      </tr>
    );
  }

  renderAddress (address, isDeploy = false) {
    const isKnownContract = this.getIsKnownContract(address);
    let esLink = null;

    if (address && (!isDeploy || isKnownContract)) {
      esLink = (
        <Link
          activeClassName={ styles.currentLink }
          className={ styles.link }
          to={ this.addressLink(address) }
        >
          <IdentityName
            address={ address }
            shorten
          />
        </Link>
      );
    }

    return (
      <td className={ styles.address }>
        <div className={ styles.center }>
          <IdentityIcon
            center
            className={ styles.icon }
            address={ (!isDeploy || isKnownContract) ? address : '' }
          />
        </div>
        <div className={ styles.center }>
          { esLink || 'DEPLOY' }
        </div>
      </td>
    );
  }

  renderEtherValue (_value) {
    const { api } = this.context;
    const { isContract, isDeploy } = this.state;

    // Always show the value if ETH transfer, ie. not
    // a contract or a deployment
    const fullValue = !(isContract || isDeploy);
    const value = api.util.fromWei(_value);

    if (value.eq(0) && !fullValue) {
      return <div className={ styles.value }>{ ' ' }</div>;
    }

    return (
      <div className={ styles.value }>
        { value.toFormat(5) }<small>ETH</small>
      </div>
    );
  }

  renderBlockNumber (_blockNumber) {
    const { block } = this.props;
    const blockNumber = _blockNumber.toNumber();

    return (
      <td className={ styles.timestamp }>
        <div>{ blockNumber && block ? moment(block.timestamp).fromNow() : null }</div>
        <div>{ blockNumber ? _blockNumber.toFormat() : this.renderCancelToggle() }</div>
      </td>
    );
  }

  renderCancelToggle () {
    const { canceled, editing, isCancelOpen, isEditOpen } = this.state;

    if (canceled) {
      return (
        <div className={ styles.pending }>
          <FormattedMessage
            lassName={ styles.uppercase }
            id='ui.txList.txRow.canceled'
            defaultMessage='Canceled'
          />
        </div>
      );
    }

    if (editing) {
      return (
        <div className={ styles.pending }>
          <div className={ styles.uppercase }>
            <FormattedMessage
              id='ui.txList.txRow.editing'
              defaultMessage='Editing'
            />
          </div>
        </div>
      );
    }

    if (!isCancelOpen && !isEditOpen) {
      const pendingStatus = this.getCondition();

      if (pendingStatus === 'submitting') {
        return (
          <div className={ styles.pending }>
            <div />
            <div className={ styles.uppercase }>
              <FormattedMessage
                id='ui.txList.txRow.submitting'
                defaultMessage='Submitting'
              />
            </div>
          </div>
        );
      }
      return (
        <div className={ styles.pending }>
          <span>
            { pendingStatus }
          </span>
          <div className={ styles.uppercase }>
            <FormattedMessage
              id='ui.txList.txRow.scheduled'
              defaultMessage='Scheduled'
            />
          </div>
          <a onClick={ this.setEdit } className={ styles.uppercase }>
            <FormattedMessage
              id='ui.txList.txRow.edit'
              defaultMessage='Edit'
            />
          </a>
          <span>{' | '}</span>
          <a onClick={ this.setCancel } className={ styles.uppercase }>
            <FormattedMessage
              id='ui.txList.txRow.cancel'
              defaultMessage='Cancel'
            />
          </a>
        </div>
      );
    }

    let which;

    if (isCancelOpen) {
      which = (
        <FormattedMessage
          id='ui.txList.txRow.verify.cancelEditCancel'
          defaultMessage='Cancel'
        />
      );
    } else {
      which = (
        <FormattedMessage
          id='ui.txList.txRow.verify.cancelEditEdit'
          defaultMessage='Edit'
        />
      );
    }

    return (
      <div className={ styles.pending }>
        <div />
        <div className={ styles.uppercase }>
          <FormattedMessage
            id='ui.txList.txRow.verify'
            defaultMessage='Are you sure?'
          />
        </div>
        <a onClick={ (isCancelOpen) ? this.cancelTx : this.editTx }>
          { which }
        </a>
        <span>{' | '}</span>
        <a onClick={ this.revertEditCancel }>
          <FormattedMessage
            id='ui.txList.txRow.verify.nevermind'
            defaultMessage='Nevermind'
          />
        </a>
      </div>
    );
  }

  getIsKnownContract (address) {
    const { contractAddresses } = this.props;

    return contractAddresses
      .map((a) => a.toLowerCase())
      .includes(address.toLowerCase());
  }

  addressLink (address) {
    const { accountAddresses } = this.props;
    const isAccount = accountAddresses.includes(address);
    const isContract = this.getIsKnownContract(address);

    if (isContract) {
      return `/contracts/${address}`;
    }

    if (isAccount) {
      return `/accounts/${address}`;
    }

    return `/addresses/${address}`;
  }

  getCondition = () => {
    const { blockNumber, tx } = this.props;
    let { time, block } = tx.condition;

    if (time) {
      if ((time.getTime() - Date.now()) >= 0) {
        // return `${dateDifference(new Date(), time, { compact: true })} left`;
        return (
          <FormattedMessage
            id='ui.txList.txRow.pendingStatus.time'
            defaultMessage='{time} left'
            values={ {
              time: dateDifference(new Date(), time, { compact: true })
            } }
          />
        );
      } else {
        return 'submitting';
      }
    } else if (blockNumber) {
      block = blockNumber.minus(block);
      // return (block.toNumber() < 0)
      //   ? block.abs().toFormat(0) + ' blocks left'
      //   : 'submitting';
      if (block.toNumber() < 0) {
        return (
          <FormattedMessage
            id='ui.txList.txRow.pendingStatus.blocksLeft'
            defaultMessage='{blockNumber} blocks left'
            values={ {
              blockNumber: block.abs().toFormat(0)
            } }
          />
        );
      } else {
        return 'submitting';
      }
    }
  }

  cancelTx = () => {
    const { cancelTransaction, tx } = this.props;

    cancelTransaction(this, tx);
  }

  editTx = () => {
    const { editTransaction, tx } = this.props;

    editTransaction(this, tx);
  }

  setCancel = () => {
    this.setState({ isCancelOpen: true });
  }

  setEdit = () => {
    this.setState({ isEditOpen: true });
  }

  revertEditCancel = () => {
    this.setState({ isCancelOpen: false, isEditOpen: false });
  }
}

function mapStateToProps (initState) {
  const { accounts, contracts } = initState.personal;
  const accountAddresses = Object.keys(accounts);
  const contractAddresses = Object.keys(contracts);

  return (state) => {
    const { netVersion } = state.nodeStatus;

    return {
      accountAddresses,
      contractAddresses,
      netVersion
    };
  };
}

export default connect(
  mapStateToProps,
  null
)(TxRow);<|MERGE_RESOLUTION|>--- conflicted
+++ resolved
@@ -55,14 +55,10 @@
   };
 
   state = {
-<<<<<<< HEAD
     isCancelOpen: false,
     isEditOpen: false,
     canceled: false,
-    editing: false
-  };
-
-=======
+    editing: false,
     isContract: false,
     isDeploy: false
   };
@@ -85,7 +81,6 @@
       });
   }
 
->>>>>>> 0768ce36
   render () {
     const { address, className, historic, netVersion, tx } = this.props;
 
