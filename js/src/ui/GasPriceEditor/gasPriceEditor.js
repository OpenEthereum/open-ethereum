--- conflicted
+++ resolved
@@ -31,27 +31,17 @@
   };
 
   static propTypes = {
-<<<<<<< HEAD
     children: PropTypes.node,
     onChange: PropTypes.func,
     store: PropTypes.object.isRequired
-=======
-    store: PropTypes.object.isRequired,
-    onChange: PropTypes.func
->>>>>>> 598fd428
   }
 
   static Store = Store;
 
   render () {
-<<<<<<< HEAD
-    const { children, store } = this.props;
-    const { errorGas, errorPrice, estimated, gas, histogram, price, priceDefault } = store;
-=======
     const { api } = this.context;
     const { store } = this.props;
-    const { estimated, priceDefault, price, gas, histogram, errorGas, errorPrice, errorTotal, totalValue } = store;
->>>>>>> 598fd428
+    const { errorGas, errorPrice, errorTotal, estimated, gas, histogram, price, priceDefault, totalValue } = store;
 
     const eth = api.util.fromWei(totalValue).toFormat();
     const gasLabel = `gas (estimated: ${new BigNumber(estimated).toFormat()})`;
