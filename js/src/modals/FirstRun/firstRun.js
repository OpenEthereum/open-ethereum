// Copyright 2015, 2016 Parity Technologies (UK) Ltd.
// This file is part of Parity.

// Parity is free software: you can redistribute it and/or modify
// it under the terms of the GNU General Public License as published by
// the Free Software Foundation, either version 3 of the License, or
// (at your option) any later version.

// Parity is distributed in the hope that it will be useful,
// but WITHOUT ANY WARRANTY; without even the implied warranty of
// MERCHANTABILITY or FITNESS FOR A PARTICULAR PURPOSE.  See the
// GNU General Public License for more details.

// You should have received a copy of the GNU General Public License
// along with Parity.  If not, see <http://www.gnu.org/licenses/>.

import { observer } from 'mobx-react';
import React, { Component, PropTypes } from 'react';
import { FormattedMessage } from 'react-intl';
import { connect } from 'react-redux';
import { bindActionCreators } from 'redux';

import ParityLogo from '~/../assets/images/parity-logo-black-no-text.svg';
import { createIdentityImg } from '~/api/util/identity';
import { newError } from '~/redux/actions';
import { Button, Modal } from '~/ui';
import { CheckIcon, DoneIcon, NextIcon, PrintIcon } from '~/ui/Icons';

import { NewAccount, AccountDetails } from '../CreateAccount';
import print from '../CreateAccount/print';
import recoveryPage from '../CreateAccount/recoveryPage.ejs';
import CreateStore from '../CreateAccount/store';

import Completed from './Completed';
import TnC from './TnC';
import Welcome from './Welcome';

const STAGE_NAMES = [
  <FormattedMessage
    id='firstRun.title.welcome'
    defaultMessage='welcome' />,
  <FormattedMessage
    id='firstRun.title.terms'
    defaultMessage='terms' />,
  <FormattedMessage
    id='firstRun.title.newAccount'
    defaultMessage='new account' />,
  <FormattedMessage
    id='firstRun.title.recovery'
    defaultMessage='recovery' />,
  <FormattedMessage
    id='firstRun.title.completed'
    defaultMessage='completed' />
];
const BUTTON_LABEL_NEXT = (
  <FormattedMessage
    id='firstRun.button.next'
    defaultMessage='Next' />
);

@observer
class FirstRun extends Component {
  static contextTypes = {
    api: PropTypes.object.isRequired
  }

  static propTypes = {
    hasAccounts: PropTypes.bool.isRequired,
    newError: PropTypes.func.isRequired,
    onClose: PropTypes.func.isRequired,
    visible: PropTypes.bool.isRequired
  }

  createStore = new CreateStore(this.context.api, {}, false);

  state = {
    stage: 0,
    hasAcceptedTnc: false
  }

  render () {
    const { visible } = this.props;
    const { stage } = this.state;

    if (!visible) {
      return null;
    }

    return (
      <Modal
        actions={ this.renderDialogActions() }
        current={ stage }
        steps={ STAGE_NAMES }
        visible
      >
        { this.renderStage() }
      </Modal>
    );
  }

  renderStage () {
    const { stage, hasAcceptedTnc } = this.state;

    switch (stage) {
      case 0:
        return (
          <Welcome />
        );
      case 1:
        return (
          <TnC
            hasAccepted={ hasAcceptedTnc }
            onAccept={ this.onAcceptTnC }
          />
        );
      case 2:
        return (
          <NewAccount
<<<<<<< HEAD
            newError={ this.props.newError }
            store={ this.createStore } />
        );
      case 3:
        return (
          <AccountDetails store={ this.createStore } />
=======
            onChange={ this.onChangeDetails }
          />
        );
      case 3:
        return (
          <AccountDetails
            address={ address }
            name={ name }
            phrase={ phrase }
          />
>>>>>>> ab073efb
        );
      case 4:
        return (
          <Completed />
        );
    }
  }

  renderDialogActions () {
    const { hasAccounts } = this.props;
    const { stage, hasAcceptedTnc } = this.state;
    const { canCreate } = this.createStore;

    switch (stage) {
      case 0:
        return (
          <Button
<<<<<<< HEAD
            icon={ <NextIcon /> }
            key='next'
            label={ BUTTON_LABEL_NEXT }
            onClick={ this.onNext } />
=======
            icon={ <NavigationArrowForward /> }
            label='Next'
            onClick={ this.onNext }
          />
>>>>>>> ab073efb
        );

      case 1:
        return (
          <Button
            disabled={ !hasAcceptedTnc }
<<<<<<< HEAD
            icon={ <NextIcon /> }
            key='next'
            label={ BUTTON_LABEL_NEXT }
            onClick={ this.onNext } />
=======
            icon={ <NavigationArrowForward /> }
            label='Next'
            onClick={ this.onNext }
          />
>>>>>>> ab073efb
        );

      case 2:
        const buttons = [
          <Button
            disabled={ !canCreate }
            icon={ <CheckIcon /> }
            key='create'
            label={
              <FormattedMessage
                id='firstRun.button.create'
                defaultMessage='Create' />
            }
            onClick={ this.onCreate }
          />
        ];
        if (hasAccounts) {
          buttons.unshift(
            <Button
              icon={ <NextIcon /> }
              key='skip'
              label={
                <FormattedMessage
                  id='firstRun.button.skip'
                  defaultMessage='Skip' />
              }
              onClick={ this.skipAccountCreation }
            />
          );
        }
        return buttons;

      case 3:
        return [
          <Button
            icon={ <PrintIcon /> }
            key='print'
            label={
              <FormattedMessage
                id='firstRun.button.print'
                defaultMessage='Print Phrase' />
            }
            onClick={ this.printPhrase }
          />,
          <Button
            icon={ <NextIcon /> }
            key='next'
            label={ BUTTON_LABEL_NEXT }
            onClick={ this.onNext }
          />
        ];

      case 4:
        return (
          <Button
<<<<<<< HEAD
            icon={ <DoneIcon /> }
            key='close'
            label={
              <FormattedMessage
                id='firstRun.button.close'
                defaultMessage='Close' />
            }
            onClick={ this.onClose } />
=======
            icon={ <ActionDoneAll /> }
            label='Close'
            onClick={ this.onClose }
          />
>>>>>>> ab073efb
        );
    }
  }

  onClose = () => {
    const { onClose } = this.props;

    this.setState({
      stage: 0
    }, onClose);
  }

  onNext = () => {
    const { stage } = this.state;

    this.setState({
      stage: stage + 1
    });
  }

  onAcceptTnC = () => {
    this.setState({
      hasAcceptedTnc: !this.state.hasAcceptedTnc
    });
  }

  onCreate = () => {
    this.createStore.setBusy(true);

    return this.createStore
      .createAccount()
      .then(() => {
        this.onNext();
        this.createStore.setBusy(false);
      })
      .catch((error) => {
        this.createStore.setBusy(false);
        this.props.newError(error);
      });
  }

  skipAccountCreation = () => {
    this.setState({ stage: this.state.stage + 2 });
  }

  printPhrase = () => {
    const { address, phrase, name } = this.createStore;
    const identity = createIdentityImg(address);

    print(recoveryPage({
      address,
      identity,
      logo: ParityLogo,
      name,
      phrase
    }));
  }
}

function mapStateToProps (state) {
  const { hasAccounts } = state.personal;

  return {
    hasAccounts
  };
}

function mapDispatchToProps (dispatch) {
  return bindActionCreators({
    newError
  }, dispatch);
}

export default connect(
  mapStateToProps,
  mapDispatchToProps
)(FirstRun);<|MERGE_RESOLUTION|>--- conflicted
+++ resolved
@@ -38,24 +38,30 @@
 const STAGE_NAMES = [
   <FormattedMessage
     id='firstRun.title.welcome'
-    defaultMessage='welcome' />,
+    defaultMessage='welcome'
+  />,
   <FormattedMessage
     id='firstRun.title.terms'
-    defaultMessage='terms' />,
+    defaultMessage='terms'
+  />,
   <FormattedMessage
     id='firstRun.title.newAccount'
-    defaultMessage='new account' />,
+    defaultMessage='new account'
+  />,
   <FormattedMessage
     id='firstRun.title.recovery'
-    defaultMessage='recovery' />,
+    defaultMessage='recovery'
+  />,
   <FormattedMessage
     id='firstRun.title.completed'
-    defaultMessage='completed' />
+    defaultMessage='completed'
+  />
 ];
 const BUTTON_LABEL_NEXT = (
   <FormattedMessage
     id='firstRun.button.next'
-    defaultMessage='Next' />
+    defaultMessage='Next'
+  />
 );
 
 @observer
@@ -116,25 +122,13 @@
       case 2:
         return (
           <NewAccount
-<<<<<<< HEAD
             newError={ this.props.newError }
-            store={ this.createStore } />
+            store={ this.createStore }
+          />
         );
       case 3:
         return (
           <AccountDetails store={ this.createStore } />
-=======
-            onChange={ this.onChangeDetails }
-          />
-        );
-      case 3:
-        return (
-          <AccountDetails
-            address={ address }
-            name={ name }
-            phrase={ phrase }
-          />
->>>>>>> ab073efb
         );
       case 4:
         return (
@@ -152,34 +146,22 @@
       case 0:
         return (
           <Button
-<<<<<<< HEAD
             icon={ <NextIcon /> }
             key='next'
             label={ BUTTON_LABEL_NEXT }
-            onClick={ this.onNext } />
-=======
-            icon={ <NavigationArrowForward /> }
-            label='Next'
             onClick={ this.onNext }
           />
->>>>>>> ab073efb
         );
 
       case 1:
         return (
           <Button
             disabled={ !hasAcceptedTnc }
-<<<<<<< HEAD
             icon={ <NextIcon /> }
             key='next'
             label={ BUTTON_LABEL_NEXT }
-            onClick={ this.onNext } />
-=======
-            icon={ <NavigationArrowForward /> }
-            label='Next'
             onClick={ this.onNext }
           />
->>>>>>> ab073efb
         );
 
       case 2:
@@ -191,7 +173,8 @@
             label={
               <FormattedMessage
                 id='firstRun.button.create'
-                defaultMessage='Create' />
+                defaultMessage='Create'
+              />
             }
             onClick={ this.onCreate }
           />
@@ -204,7 +187,8 @@
               label={
                 <FormattedMessage
                   id='firstRun.button.skip'
-                  defaultMessage='Skip' />
+                  defaultMessage='Skip'
+                />
               }
               onClick={ this.skipAccountCreation }
             />
@@ -220,7 +204,8 @@
             label={
               <FormattedMessage
                 id='firstRun.button.print'
-                defaultMessage='Print Phrase' />
+                defaultMessage='Print Phrase'
+              />
             }
             onClick={ this.printPhrase }
           />,
@@ -235,21 +220,16 @@
       case 4:
         return (
           <Button
-<<<<<<< HEAD
             icon={ <DoneIcon /> }
             key='close'
             label={
               <FormattedMessage
                 id='firstRun.button.close'
-                defaultMessage='Close' />
+                defaultMessage='Close'
+              />
             }
-            onClick={ this.onClose } />
-=======
-            icon={ <ActionDoneAll /> }
-            label='Close'
             onClick={ this.onClose }
           />
->>>>>>> ab073efb
         );
     }
   }
