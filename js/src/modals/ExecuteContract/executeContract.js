// Copyright 2015, 2016 Parity Technologies (UK) Ltd.
// This file is part of Parity.

// Parity is free software: you can redistribute it and/or modify
// it under the terms of the GNU General Public License as published by
// the Free Software Foundation, either version 3 of the License, or
// (at your option) any later version.

// Parity is distributed in the hope that it will be useful,
// but WITHOUT ANY WARRANTY; without even the implied warranty of
// MERCHANTABILITY or FITNESS FOR A PARTICULAR PURPOSE.  See the
// GNU General Public License for more details.

// You should have received a copy of the GNU General Public License
// along with Parity.  If not, see <http://www.gnu.org/licenses/>.

import BigNumber from 'bignumber.js';
import { pick } from 'lodash';
import { observer } from 'mobx-react';
import React, { Component, PropTypes } from 'react';
import { FormattedMessage } from 'react-intl';
import { connect } from 'react-redux';
import { bindActionCreators } from 'redux';

import { toWei } from '~/api/util/wei';
<<<<<<< HEAD
import { BusyStep, Button, CompletedStep, GasPriceEditor, IdentityIcon, Modal, TxHash, Warning } from '~/ui';
=======
import { BusyStep, Button, CompletedStep, GasPriceEditor, IdentityIcon, Modal, TxHash } from '~/ui';
import { CancelIcon, DoneIcon, NextIcon, PrevIcon } from '~/ui/Icons';
>>>>>>> fc620d0d
import { MAX_GAS_ESTIMATION } from '~/util/constants';
import { validateAddress, validateUint } from '~/util/validation';
import { parseAbiType } from '~/util/abi';

import AdvancedStep from './AdvancedStep';
import DetailsStep from './DetailsStep';

import { ERROR_CODES } from '~/api/transport/error';

const STEP_DETAILS = 0;
const STEP_BUSY_OR_ADVANCED = 1;
const STEP_BUSY = 2;

const TITLES = {
  transfer:
    <FormattedMessage
      id='executeContract.steps.transfer'
      defaultMessage='function details' />,
  sending:
    <FormattedMessage
      id='executeContract.steps.sending'
      defaultMessage='sending' />,
  complete:
    <FormattedMessage
      id='executeContract.steps.complete'
      defaultMessage='complete' />,
  advanced:
    <FormattedMessage
      id='executeContract.steps.advanced'
      defaultMessage='advanced options' />,
  rejected:
    <FormattedMessage
      id='executeContract.steps.rejected'
      defaultMessage='rejected' />
};
const STAGES_BASIC = [TITLES.transfer, TITLES.sending, TITLES.complete];
const STAGES_ADVANCED = [TITLES.transfer, TITLES.advanced, TITLES.sending, TITLES.complete];

@observer
class ExecuteContract extends Component {
  static contextTypes = {
    api: PropTypes.object.isRequired,
    store: PropTypes.object.isRequired
  }

  static propTypes = {
    accounts: PropTypes.object,
    balances: PropTypes.object,
    contract: PropTypes.object.isRequired,
    fromAddress: PropTypes.string,
    gasLimit: PropTypes.object.isRequired,
    isTest: PropTypes.bool,
    onClose: PropTypes.func.isRequired,
    onFromAddressChange: PropTypes.func.isRequired
  }

  gasStore = new GasPriceEditor.Store(this.context.api, { gasLimit: this.props.gasLimit });

  state = {
    advancedOptions: false,
    amount: '0',
    amountError: null,
    busyState: null,
    fromAddressError: null,
    func: null,
    funcError: null,
    minBlock: '0',
    minBlockError: null,
    rejected: false,
    sending: false,
    step: STEP_DETAILS,
    txhash: null,
    values: [],
    valuesError: []
  }

  componentDidMount () {
    const { contract } = this.props;
    const functions = contract.functions
      .filter((func) => !func.constant)
      .sort((a, b) => (a.name || '').localeCompare(b.name || ''));

    this.onFuncChange(null, functions[0]);
  }

  componentWillReceiveProps (newProps) {
    if (newProps.fromAddress !== this.props.fromAddress) {
      this.estimateGas(newProps.fromAddress);
    }
  }

  render () {
    const { advancedOptions, rejected, sending, step } = this.state;
    const steps = advancedOptions ? STAGES_ADVANCED : STAGES_BASIC;

    if (rejected) {
      steps[steps.length - 1] = TITLES.rejected;
    }

    return (
      <Modal
        actions={ this.renderDialogActions() }
        busy={ sending }
        current={ step }
        steps={ steps }
        visible
<<<<<<< HEAD
        waiting={
          gasEdit
            ? [STEP_BUSY]
            : [STEP_BUSY_OR_GAS]
        }>
        { this.renderExceptionWarning() }
=======
        waiting={ advancedOptions ? [STEP_BUSY] : [STEP_BUSY_OR_ADVANCED] }>
>>>>>>> fc620d0d
        { this.renderStep() }
      </Modal>
    );
  }

  renderExceptionWarning () {
    const { gasEdit, step } = this.state;
    const { errorEstimated } = this.gasStore;

    if (!errorEstimated || step >= (gasEdit ? STEP_BUSY : STEP_BUSY_OR_GAS)) {
      return null;
    }

    return (
      <Warning
        warning={ errorEstimated } />
    );
  }

  renderDialogActions () {
    const { onClose, fromAddress } = this.props;
    const { advancedOptions, sending, step, fromAddressError, minBlockError, valuesError } = this.state;
    const hasError = fromAddressError || minBlockError || valuesError.find((error) => error);

    const cancelBtn = (
      <Button
        key='cancel'
        label={
          <FormattedMessage
            id='executeContract.button.cancel'
            defaultMessage='cancel' />
        }
        icon={ <CancelIcon /> }
        onClick={ onClose } />
    );
    const postBtn = (
      <Button
        key='postTransaction'
        label={
          <FormattedMessage
            id='executeContract.button.post'
            defaultMessage='post transaction' />
        }
        disabled={ !!(sending || hasError) }
        icon={ <IdentityIcon address={ fromAddress } button /> }
        onClick={ this.postTransaction } />
    );
    const nextBtn = (
      <Button
        key='nextStep'
        label={
          <FormattedMessage
            id='executeContract.button.next'
            defaultMessage='next' />
        }
        icon={ <NextIcon /> }
        onClick={ this.onNextClick } />
    );
    const prevBtn = (
      <Button
        key='prevStep'
        label={
          <FormattedMessage
            id='executeContract.button.prev'
            defaultMessage='prev' />
        }
        icon={ <PrevIcon /> }
        onClick={ this.onPrevClick } />
    );

    if (step === STEP_DETAILS) {
      return [
        cancelBtn,
        advancedOptions ? nextBtn : postBtn
      ];
    } else if (step === (advancedOptions ? STEP_BUSY : STEP_BUSY_OR_ADVANCED)) {
      return [
        cancelBtn
      ];
    } else if (advancedOptions && (step === STEP_BUSY_OR_ADVANCED)) {
      return [
        cancelBtn,
        prevBtn,
        postBtn
      ];
    }

    return [
      <Button
        key='close'
        label={
          <FormattedMessage
            id='executeContract.button.done'
            defaultMessage='done' />
        }
        icon={ <DoneIcon /> }
        onClick={ onClose } />
    ];
  }

  renderStep () {
    const { onFromAddressChange } = this.props;
<<<<<<< HEAD
    const { gasEdit, step, busyState, txhash, rejected } = this.state;
=======
    const { advancedOptions, step, busyState, minBlock, minBlockError, txhash, rejected } = this.state;
    const { errorEstimated } = this.gasStore;
>>>>>>> fc620d0d

    if (rejected) {
      return (
        <BusyStep
          title={
            <FormattedMessage
              id='executeContract.rejected.title'
              defaultMessage='The execution has been rejected' />
          }
          state={
            <FormattedMessage
              id='executeContract.rejected.state'
              defaultMessage='You can safely close this window, the function execution will not occur.' />
          } />
      );
    }

    if (step === STEP_DETAILS) {
      return (
        <DetailsStep
          { ...this.props }
          { ...this.state }
          onAmountChange={ this.onAmountChange }
          onFromAddressChange={ onFromAddressChange }
          onFuncChange={ this.onFuncChange }
          onAdvancedClick={ this.onAdvancedClick }
          onValueChange={ this.onValueChange } />
      );
    } else if (step === (advancedOptions ? STEP_BUSY : STEP_BUSY_OR_ADVANCED)) {
      return (
        <BusyStep
          title={
            <FormattedMessage
              id='executeContract.busy.title'
              defaultMessage='The function execution is in progress' />
          }
          state={ busyState } />
      );
    } else if (advancedOptions && (step === STEP_BUSY_OR_ADVANCED)) {
      return (
        <AdvancedStep
          gasStore={ this.gasStore }
          minBlock={ minBlock }
          minBlockError={ minBlockError }
          onMinBlockChange={ this.onMinBlockChange } />
      );
    }

    return (
      <CompletedStep>
        <TxHash hash={ txhash } />
      </CompletedStep>
    );
  }

  onAmountChange = (amount) => {
    this.gasStore.setEthValue(amount);
    this.setState({ amount }, this.estimateGas);
  }

  onFuncChange = (event, func) => {
    const values = (func.abi.inputs || []).map((input) => {
      const parsedType = parseAbiType(input.type);
      return parsedType.default;
    });

    this.setState({
      func,
      values
    }, this.estimateGas);
  }

  onMinBlockChange = (minBlock) => {
    const minBlockError = validateUint(minBlock).valueError;

    this.setState({
      minBlock,
      minBlockError
    });
  }

  onValueChange = (event, index, _value) => {
    const { func, values, valuesError } = this.state;
    const input = func.inputs.find((input, _index) => index === _index);
    let value = _value;
    let valueError = null;

    switch (input.kind.type) {
      case 'address':
        valueError = validateAddress(_value).addressError;
        break;

      case 'uint':
        valueError = validateUint(_value).valueError;
        break;
    }

    values[index] = value;
    valuesError[index] = valueError;

    this.setState({
      values: [].concat(values),
      valuesError: [].concat(valuesError)
    }, () => {
      if (!valueError) {
        this.estimateGas();
      }
    });
  }

  estimateGas = (_fromAddress) => {
    const { fromAddress } = this.props;
    const { amount, func, values } = this.state;
    const options = {
      gas: MAX_GAS_ESTIMATION,
      from: _fromAddress || fromAddress,
      value: toWei(amount || 0)
    };

    if (!func) {
      return;
    }

    func
      .estimateGas(options, values)
      .then((gasEst) => {
        const gas = gasEst.mul(1.2);

        console.log(`estimateGas: received ${gasEst.toFormat(0)}, adjusted to ${gas.toFormat(0)}`);

        this.gasStore.setEstimated(gasEst.toFixed(0));
        this.gasStore.setGas(gas.toFixed(0));
      })
      .catch((error) => {
        console.warn('estimateGas', error);
      });
  }

  postTransaction = () => {
    const { api, store } = this.context;
    const { fromAddress } = this.props;
    const { advancedOptions, amount, func, minBlock, values } = this.state;
    const steps = advancedOptions ? STAGES_ADVANCED : STAGES_BASIC;
    const finalstep = steps.length - 1;
    const options = {
      gas: this.gasStore.gas,
      gasPrice: this.gasStore.price,
      from: fromAddress,
      minBlock: new BigNumber(minBlock || 0).gt(0) ? minBlock : null,
      value: api.util.toWei(amount || 0)
    };

    this.setState({ sending: true, step: advancedOptions ? STEP_BUSY : STEP_BUSY_OR_ADVANCED });

    func
      .postTransaction(options, values)
      .then((requestId) => {
        this.setState({
          busyState:
            <FormattedMessage
              id='executeContract.busy.waitAuth'
              defaultMessage='Waiting for authorization in the Parity Signer' />
        });

        return api
          .pollMethod('parity_checkRequest', requestId)
          .catch((error) => {
            if (error.code === ERROR_CODES.REQUEST_REJECTED) {
              this.setState({ rejected: true, step: finalstep });
              return false;
            }

            throw error;
          });
      })
      .then((txhash) => {
        this.setState({
          sending: false,
          step: finalstep,
          txhash,
          busyState:
            <FormattedMessage
              id='executeContract.busy.posted'
              defaultMessage='Your transaction has been posted to the network' />
        });
      })
      .catch((error) => {
        console.error('postTransaction', error);
        store.dispatch({ type: 'newError', error });
      });
  }

  onAdvancedClick = () => {
    this.setState({
      advancedOptions: !this.state.advancedOptions
    });
  }

  onNextClick = () => {
    this.setState({
      step: this.state.step + 1
    });
  }

  onPrevClick = () => {
    this.setState({
      step: this.state.step - 1
    });
  }
}

function mapStateToProps (initState, initProps) {
  const fromAddresses = Object.keys(initProps.accounts);

  return (state) => {
    const balances = pick(state.balances.balances, fromAddresses);
    const { gasLimit } = state.nodeStatus;

    return { gasLimit, balances };
  };
}

function mapDispatchToProps (dispatch) {
  return bindActionCreators({}, dispatch);
}

export default connect(
  mapStateToProps,
  mapDispatchToProps
)(ExecuteContract);<|MERGE_RESOLUTION|>--- conflicted
+++ resolved
@@ -23,12 +23,8 @@
 import { bindActionCreators } from 'redux';
 
 import { toWei } from '~/api/util/wei';
-<<<<<<< HEAD
 import { BusyStep, Button, CompletedStep, GasPriceEditor, IdentityIcon, Modal, TxHash, Warning } from '~/ui';
-=======
-import { BusyStep, Button, CompletedStep, GasPriceEditor, IdentityIcon, Modal, TxHash } from '~/ui';
 import { CancelIcon, DoneIcon, NextIcon, PrevIcon } from '~/ui/Icons';
->>>>>>> fc620d0d
 import { MAX_GAS_ESTIMATION } from '~/util/constants';
 import { validateAddress, validateUint } from '~/util/validation';
 import { parseAbiType } from '~/util/abi';
@@ -135,16 +131,12 @@
         current={ step }
         steps={ steps }
         visible
-<<<<<<< HEAD
         waiting={
-          gasEdit
+          advancedOptions
             ? [STEP_BUSY]
-            : [STEP_BUSY_OR_GAS]
+            : [STEP_BUSY_OR_ADVANCED]
         }>
         { this.renderExceptionWarning() }
-=======
-        waiting={ advancedOptions ? [STEP_BUSY] : [STEP_BUSY_OR_ADVANCED] }>
->>>>>>> fc620d0d
         { this.renderStep() }
       </Modal>
     );
@@ -154,7 +146,7 @@
     const { gasEdit, step } = this.state;
     const { errorEstimated } = this.gasStore;
 
-    if (!errorEstimated || step >= (gasEdit ? STEP_BUSY : STEP_BUSY_OR_GAS)) {
+    if (!errorEstimated || step >= (gasEdit ? STEP_BUSY : STEP_BUSY_OR_ADVANCED)) {
       return null;
     }
 
@@ -247,12 +239,7 @@
 
   renderStep () {
     const { onFromAddressChange } = this.props;
-<<<<<<< HEAD
-    const { gasEdit, step, busyState, txhash, rejected } = this.state;
-=======
     const { advancedOptions, step, busyState, minBlock, minBlockError, txhash, rejected } = this.state;
-    const { errorEstimated } = this.gasStore;
->>>>>>> fc620d0d
 
     if (rejected) {
       return (
