--- conflicted
+++ resolved
@@ -177,18 +177,12 @@
     let valueError = null;
 
     switch (input.kind.type) {
-<<<<<<< HEAD
       case 'bool':
         value = _value === 'true';
-=======
+        break;
+
       case 'address':
-        value = _value;
         valueError = validateAddress(_value).addressError;
-        break;
-      default:
-        value = _value;
-        valueError = null;
->>>>>>> 4d4b124e
         break;
     }
 
