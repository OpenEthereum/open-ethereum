--- conflicted
+++ resolved
@@ -15,10 +15,6 @@
 // along with Parity.  If not, see <http://www.gnu.org/licenses/>.
 
 import React, { Component, PropTypes } from 'react';
-<<<<<<< HEAD
-import { nullable } from '../../../util/proptypes';
-=======
->>>>>>> 8dbd5688
 
 import { nullableProptype } from '~/util/proptypes';
 import TxHash from '~/ui/TxHash';
