// Copyright 2015-2017 Parity Technologies (UK) Ltd.
// This file is part of Parity.

// Parity is free software: you can redistribute it and/or modify
// it under the terms of the GNU General Public License as published by
// the Free Software Foundation, either version 3 of the License, or
// (at your option) any later version.

// Parity is distributed in the hope that it will be useful,
// but WITHOUT ANY WARRANTY; without even the implied warranty of
// MERCHANTABILITY or FITNESS FOR A PARTICULAR PURPOSE.  See the
// GNU General Public License for more details.

// You should have received a copy of the GNU General Public License
// along with Parity.  If not, see <http://www.gnu.org/licenses/>.

import { observer } from 'mobx-react';
import React, { Component, PropTypes } from 'react';
import { FormattedMessage } from 'react-intl';

import { Button, Form, Input, InputAddress, ModalBox, Portal } from '~/ui';
import { AddIcon, AddressesIcon, CancelIcon } from '~/ui/Icons';

import Store from './store';

@observer
export default class AddAddress extends Component {
  static contextTypes = {
    api: PropTypes.object.isRequired
  }

  static propTypes = {
    address: PropTypes.string,
    contacts: PropTypes.object.isRequired,
    onClose: PropTypes.func.isRequired
  };

  store = new Store(this.context.api, this.props.contacts);

  componentWillMount () {
    if (this.props.address) {
      this.onEditAddress(null, this.props.address);
    }
  }

  render () {
    return (
      <Portal
        buttons={ this.renderDialogActions() }
        onClose={ this.onClose }
        open
        title={
          <FormattedMessage
            id='addAddress.label'
            defaultMessage='add saved address'
          />
        }
        visible
      >
        { this.renderFields() }
      </Portal>
    );
  }

  renderDialogActions () {
    const { hasError } = this.store;

    return [
      <Button
        icon={ <CancelIcon /> }
        key='cancel'
        label={
          <FormattedMessage
            id='addAddress.button.close'
            defaultMessage='Cancel'
          />
        }
        onClick={ this.onClose }
        ref='closeButton'
      />,
      <Button
        disabled={ hasError }
        icon={ <AddIcon /> }
        key='save'
        label={
          <FormattedMessage
            id='addAddress.button.add'
            defaultMessage='Save Address'
          />
        }
        onClick={ this.onAdd }
        ref='addButton'
      />
    ];
  }

  renderFields () {
    const { address, addressError, description, name, nameError } = this.store;

    return (
<<<<<<< HEAD
      <ModalBox
        icon={ <AddressesIcon /> }
        summary={
          <FormattedMessage
            id='addAddress.header'
            defaultMessage='To add a new entry to your addressbook, you need the network address of the account and can supply an optional description. Once added it will reflect in your address book.'
          />
        }
      >
        <Form>
          <InputAddress
            allowCopy={ false }
            disabled={ !!this.props.address }
            error={ addressError }
            hint={
              <FormattedMessage
                id='addAddress.input.address.hint'
                defaultMessage='the network address for the entry'
              />
            }
            label={
              <FormattedMessage
                id='addAddress.input.address.label'
                defaultMessage='network address'
              />
            }
            onChange={ this.onEditAddress }
            ref='inputAddress'
            value={ address }
          />
          <Input
            error={ nameError }
            hint={
              <FormattedMessage
                id='addAddress.input.name.hint'
                defaultMessage='a descriptive name for the entry'
              />
            }
            label={
              <FormattedMessage
                id='addAddress.input.name.label'
                defaultMessage='address name'
              />
            }
            onChange={ this.onEditName }
            ref='inputName'
            value={ name }
          />
          <Input
            hint={
              <FormattedMessage
                id='addAddress.input.description.hint'
                defaultMessage='an expanded description for the entry'
              />
            }
            label={
              <FormattedMessage
                id='addAddress.input.description.label'
                defaultMessage='(optional) address description'
              />
            }
            onChange={ this.onEditDescription }
            ref='inputDescription'
            value={ description }
          />
        </Form>
      </ModalBox>
=======
      <Form>
        <InputAddress
          allowCopy={ false }
          autoFocus
          disabled={ !!this.props.address }
          error={ addressError }
          hint={
            <FormattedMessage
              id='addAddress.input.address.hint'
              defaultMessage='the network address for the entry'
            />
          }
          label={
            <FormattedMessage
              id='addAddress.input.address.label'
              defaultMessage='network address'
            />
          }
          onChange={ this.onEditAddress }
          ref='inputAddress'
          value={ address }
        />
        <Input
          error={ nameError }
          hint={
            <FormattedMessage
              id='addAddress.input.name.hint'
              defaultMessage='a descriptive name for the entry'
            />
          }
          label={
            <FormattedMessage
              id='addAddress.input.name.label'
              defaultMessage='address name'
            />
          }
          onChange={ this.onEditName }
          ref='inputName'
          value={ name }
        />
        <Input
          hint={
            <FormattedMessage
              id='addAddress.input.description.hint'
              defaultMessage='an expanded description for the entry'
            />
          }
          label={
            <FormattedMessage
              id='addAddress.input.description.label'
              defaultMessage='(optional) address description'
            />
          }
          onChange={ this.onEditDescription }
          ref='inputDescription'
          value={ description }
        />
      </Form>
>>>>>>> 0b214450
    );
  }

  onEditAddress = (event, address) => {
    this.store.setAddress(address);
  }

  onEditDescription = (event, description) => {
    this.store.setDescription(description);
  }

  onEditName = (event, name) => {
    this.store.setName(name);
  }

  onAdd = () => {
    this.store.add();
    this.onClose();
  }

  onClose = () => {
    this.props.onClose();
  }
}<|MERGE_RESOLUTION|>--- conflicted
+++ resolved
@@ -98,7 +98,6 @@
     const { address, addressError, description, name, nameError } = this.store;
 
     return (
-<<<<<<< HEAD
       <ModalBox
         icon={ <AddressesIcon /> }
         summary={
@@ -111,6 +110,7 @@
         <Form>
           <InputAddress
             allowCopy={ false }
+            autoFocus
             disabled={ !!this.props.address }
             error={ addressError }
             hint={
@@ -166,66 +166,6 @@
           />
         </Form>
       </ModalBox>
-=======
-      <Form>
-        <InputAddress
-          allowCopy={ false }
-          autoFocus
-          disabled={ !!this.props.address }
-          error={ addressError }
-          hint={
-            <FormattedMessage
-              id='addAddress.input.address.hint'
-              defaultMessage='the network address for the entry'
-            />
-          }
-          label={
-            <FormattedMessage
-              id='addAddress.input.address.label'
-              defaultMessage='network address'
-            />
-          }
-          onChange={ this.onEditAddress }
-          ref='inputAddress'
-          value={ address }
-        />
-        <Input
-          error={ nameError }
-          hint={
-            <FormattedMessage
-              id='addAddress.input.name.hint'
-              defaultMessage='a descriptive name for the entry'
-            />
-          }
-          label={
-            <FormattedMessage
-              id='addAddress.input.name.label'
-              defaultMessage='address name'
-            />
-          }
-          onChange={ this.onEditName }
-          ref='inputName'
-          value={ name }
-        />
-        <Input
-          hint={
-            <FormattedMessage
-              id='addAddress.input.description.hint'
-              defaultMessage='an expanded description for the entry'
-            />
-          }
-          label={
-            <FormattedMessage
-              id='addAddress.input.description.label'
-              defaultMessage='(optional) address description'
-            />
-          }
-          onChange={ this.onEditDescription }
-          ref='inputDescription'
-          value={ description }
-        />
-      </Form>
->>>>>>> 0b214450
     );
   }
 
