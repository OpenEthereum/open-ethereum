--- conflicted
+++ resolved
@@ -31,13 +31,9 @@
   }
 
   static propTypes = {
+    address: PropTypes.string,
     contacts: PropTypes.object.isRequired,
-<<<<<<< HEAD
     onClose: PropTypes.func.isRequired
-=======
-    address: PropTypes.string,
-    onClose: PropTypes.func
->>>>>>> 95af942f
   };
 
   store = new Store(this.context.api, this.props.contacts);
@@ -95,8 +91,9 @@
     return (
       <Form>
         <InputAddress
+          allowCopy={ false }
+          disabled={ !!this.props.address }
           error={ addressError }
-<<<<<<< HEAD
           hint={
             <FormattedMessage
               id='addAddress.input.address.hint'
@@ -110,12 +107,6 @@
           onChange={ this.onEditAddress }
           ref='inputAddress'
           value={ address } />
-=======
-          value={ address }
-          disabled={ !!this.props.address }
-          allowCopy={ false }
-          onChange={ this.onEditAddress } />
->>>>>>> 95af942f
         <Input
           error={ nameError }
           hint={
