--- conflicted
+++ resolved
@@ -20,19 +20,9 @@
 import { observer } from 'mobx-react';
 import { pick } from 'lodash';
 
-<<<<<<< HEAD
-import ActionDoneAll from 'material-ui/svg-icons/action/done-all';
-import ContentClear from 'material-ui/svg-icons/content/clear';
-import NavigationArrowBack from 'material-ui/svg-icons/navigation/arrow-back';
-import NavigationArrowForward from 'material-ui/svg-icons/navigation/arrow-forward';
-
-import { newError } from '~/ui/Errors/actions';
-import { BusyStep, Button, CompletedStep, IdentityIcon, Input, Modal, TxHash, Warning } from '~/ui';
-=======
-import { BusyStep, CompletedStep, Button, IdentityIcon, Modal, TxHash, Input } from '~/ui';
+import { BusyStep, CompletedStep, Button, IdentityIcon, Input, Modal, TxHash, Warning } from '~/ui';
 import { newError } from '~/ui/Errors/actions';
 import { CancelIcon, DoneIcon, NextIcon, PrevIcon } from '~/ui/Icons';
->>>>>>> fc620d0d
 import { nullableProptype } from '~/util/proptypes';
 
 import Details from './Details';
