// Copyright 2015, 2016 Parity Technologies (UK) Ltd.
// This file is part of Parity.

// Parity is free software: you can redistribute it and/or modify
// it under the terms of the GNU General Public License as published by
// the Free Software Foundation, either version 3 of the License, or
// (at your option) any later version.

// Parity is distributed in the hope that it will be useful,
// but WITHOUT ANY WARRANTY; without even the implied warranty of
// MERCHANTABILITY or FITNESS FOR A PARTICULAR PURPOSE.  See the
// GNU General Public License for more details.

// You should have received a copy of the GNU General Public License
// along with Parity.  If not, see <http://www.gnu.org/licenses/>.

import { observer } from 'mobx-react';
import React, { Component, PropTypes } from 'react';
import { FormattedMessage } from 'react-intl';
import { Checkbox } from 'material-ui';

import { IdentityIcon } from '~/ui';

import styles from './newGeth.css';

@observer
export default class NewGeth extends Component {
  static contextTypes = {
    api: PropTypes.object.isRequired
  }

  static propTypes = {
    store: PropTypes.object.isRequired
  }

  render () {
    const { gethAccountsAvailable, gethAddresses } = this.props.store;

    if (!gethAccountsAvailable.length) {
      return (
        <div className={ styles.list }>
          <FormattedMessage
            id='createAccount.newGeth.noKeys'
            defaultMessage='There are currently no importable keys available from the Geth keystore, which are not already available on your Parity instance' />
        </div>
      );
    }

    const checkboxes = gethAccountsAvailable.map((account) => {
      const onSelect = () => this.props.store.selectGethAccount(account.address);

      const label = (
        <div className={ styles.selection }>
          <div className={ styles.icon }>
            <IdentityIcon
<<<<<<< HEAD
              address={ account.address }
              center
              inline />
=======
              center inline
              address={ account.address }
            />
>>>>>>> ab073efb
          </div>
          <div className={ styles.detail }>
            <div className={ styles.address }>
              { account.address }
            </div>
            <div className={ styles.balance }>
              { account.balance } ETH
            </div>
          </div>
        </div>
      );

      return (
        <Checkbox
          checked={ gethAddresses.includes(account.address) }
          key={ account.address }
          label={ label }
<<<<<<< HEAD
          onCheck={ onSelect } />
=======
          data-address={ account.address }
          onCheck={ this.onSelect }
        />
>>>>>>> ab073efb
      );
    });

    return (
      <div className={ styles.list }>
        { checkboxes }
      </div>
    );
  }
}<|MERGE_RESOLUTION|>--- conflicted
+++ resolved
@@ -41,7 +41,8 @@
         <div className={ styles.list }>
           <FormattedMessage
             id='createAccount.newGeth.noKeys'
-            defaultMessage='There are currently no importable keys available from the Geth keystore, which are not already available on your Parity instance' />
+            defaultMessage='There are currently no importable keys available from the Geth keystore, which are not already available on your Parity instance'
+          />
         </div>
       );
     }
@@ -53,15 +54,10 @@
         <div className={ styles.selection }>
           <div className={ styles.icon }>
             <IdentityIcon
-<<<<<<< HEAD
               address={ account.address }
               center
-              inline />
-=======
-              center inline
-              address={ account.address }
+              inline
             />
->>>>>>> ab073efb
           </div>
           <div className={ styles.detail }>
             <div className={ styles.address }>
@@ -79,13 +75,8 @@
           checked={ gethAddresses.includes(account.address) }
           key={ account.address }
           label={ label }
-<<<<<<< HEAD
-          onCheck={ onSelect } />
-=======
-          data-address={ account.address }
-          onCheck={ this.onSelect }
+          onCheck={ onSelect }
         />
->>>>>>> ab073efb
       );
     });
 
