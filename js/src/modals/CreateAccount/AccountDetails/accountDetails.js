--- conflicted
+++ resolved
@@ -33,44 +33,37 @@
       <Form>
         <Input
           allowCopy
-<<<<<<< HEAD
           hint={
             <FormattedMessage
               id='createAccount.accountDetails.name.hint'
-              defaultMessage='a descriptive name for the account' />
+              defaultMessage='a descriptive name for the account'
+            />
           }
           label={
             <FormattedMessage
               id='createAccount.accountDetails.name.label'
-              defaultMessage='account name' />
+              defaultMessage='account name'
+            />
           }
           readOnly
-          value={ name } />
+          value={ name }
+        />
         <InputAddress
           disabled
           hint={
             <FormattedMessage
               id='createAccount.accountDetails.address.hint'
-              defaultMessage='the network address for the account' />
+              defaultMessage='the network address for the account'
+            />
           }
           label={
             <FormattedMessage
               id='createAccount.accountDetails.address.label'
-              defaultMessage='address' />
+              defaultMessage='address'
+            />
           }
-          value={ address } />
-=======
-          hint='a descriptive name for the account'
-          label='account name'
-          value={ name }
-        />
-        <InputAddress
-          disabled
-          hint='the network address for the account'
-          label='address'
           value={ address }
         />
->>>>>>> ab073efb
         { this.renderPhrase() }
       </Form>
     );
@@ -86,25 +79,21 @@
     return (
       <Input
         allowCopy
-<<<<<<< HEAD
         hint={
           <FormattedMessage
             id='createAccount.accountDetails.phrase.hint'
-            defaultMessage='the account recovery phrase' />
+            defaultMessage='the account recovery phrase'
+          />
         }
         label={
           <FormattedMessage
             id='createAccount.accountDetails.phrase.label'
-            defaultMessage='owner recovery phrase (keep private and secure, it allows full and unlimited access to the account)' />
+            defaultMessage='owner recovery phrase (keep private and secure, it allows full and unlimited access to the account)'
+          />
         }
         readOnly
-        value={ phrase } />
-=======
-        hint='the account recovery phrase'
-        label='owner recovery phrase (keep private and secure, it allows full and unlimited access to the account)'
         value={ phrase }
       />
->>>>>>> ab073efb
     );
   }
 }