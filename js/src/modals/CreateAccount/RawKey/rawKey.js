// Copyright 2015, 2016 Parity Technologies (UK) Ltd.
// This file is part of Parity.

// Parity is free software: you can redistribute it and/or modify
// it under the terms of the GNU General Public License as published by
// the Free Software Foundation, either version 3 of the License, or
// (at your option) any later version.

// Parity is distributed in the hope that it will be useful,
// but WITHOUT ANY WARRANTY; without even the implied warranty of
// MERCHANTABILITY or FITNESS FOR A PARTICULAR PURPOSE.  See the
// GNU General Public License for more details.

// You should have received a copy of the GNU General Public License
// along with Parity.  If not, see <http://www.gnu.org/licenses/>.

import { observer } from 'mobx-react';
import React, { Component, PropTypes } from 'react';
import { FormattedMessage } from 'react-intl';

import { Form, Input } from '~/ui';

import styles from '../createAccount.css';

@observer
export default class RawKey extends Component {
  static contextTypes = {
    api: PropTypes.object.isRequired
  }

  static propTypes = {
<<<<<<< HEAD
    store: PropTypes.object.isRequired
=======
    onChange: PropTypes.func.isRequired
  }

  state = {
    accountName: '',
    accountNameError: ERRORS.noName,
    isValidKey: false,
    isValidName: false,
    isValidPass: true,
    passwordHint: '',
    password1: '',
    password1Error: null,
    password2: '',
    password2Error: null,
    rawKey: '',
    rawKeyError: ERRORS.noKey
>>>>>>> 78566cf9
  }

  componentWillMount () {
  }

  render () {
    const { name, nameError, password, passwordRepeat, passwordRepeatError, passwordHint, rawKey, rawKeyError } = this.props.store;

    return (
      <Form>
        <Input
          error={ rawKeyError }
          hint={
            <FormattedMessage
              id='createAccount.rawKey.private.hint'
              defaultMessage='the raw hex encoded private key' />
          }
          label={
            <FormattedMessage
              id='createAccount.rawKey.private.label'
              defaultMessage='private key' />
          }
          onChange={ this.onEditKey }
          value={ rawKey } />
        <Input
          error={ nameError }
          hint={
            <FormattedMessage
              id='createAccount.rawKey.name.hint'
              defaultMessage='a descriptive name for the account' />
          }
          label={
            <FormattedMessage
              id='createAccount.rawKey.name.label'
              defaultMessage='account name' />
          }
          onChange={ this.onEditName }
          value={ name } />
        <Input
          hint={
            <FormattedMessage
              id='createAccount.rawKey.hint.hint'
              defaultMessage='(optional) a hint to help with remembering the password' />
          }
          label={
            <FormattedMessage
              id='createAccount.rawKey.hint.label'
              defaultMessage='password hint' />
          }
          onChange={ this.onEditPasswordHint }
          value={ passwordHint } />
        <div className={ styles.passwords }>
          <div className={ styles.password }>
            <Input
              hint={
                <FormattedMessage
                  id='createAccount.rawKey.password.hint'
                  defaultMessage='a strong, unique password' />
              }
              label={
                <FormattedMessage
                  id='createAccount.rawKey.password.label'
                  defaultMessage='password' />
              }
              onChange={ this.onEditPassword }
              type='password'
              value={ password } />
          </div>
          <div className={ styles.password }>
            <Input
              error={ passwordRepeatError }
              hint={
                <FormattedMessage
                  id='createAccount.rawKey.password2.hint'
                  defaultMessage='verify your password' />
              }
              label={
                <FormattedMessage
                  id='createAccount.rawKey.password2.label'
                  defaultMessage='password (repeat)' />
              }
              onChange={ this.onEditPasswordRepeat }
              type='password'
              value={ passwordRepeat } />
          </div>
        </div>
      </Form>
    );
  }

  onEditPasswordHint = (event, passwordHint) => {
    const { store } = this.props;

    store.setPasswordHint(passwordHint);
  }

  onEditKey = (event, rawKey) => {
    const { store } = this.props;

<<<<<<< HEAD
    store.setRawKey(rawKey);
=======
    if (!rawKey || !rawKey.trim().length) {
      rawKeyError = ERRORS.noKey;
    } else if (rawKey.substr(0, 2) !== '0x' || rawKey.substr(2).length !== 64 || !api.util.isHex(rawKey)) {
      rawKeyError = ERRORS.invalidKey;
    }

    this.setState({
      rawKey,
      rawKeyError,
      isValidKey: !rawKeyError
    }, this.updateParent);
>>>>>>> 78566cf9
  }

  onEditName = (event, name) => {
    const { store } = this.props;

    store.steName(name);
  }

  onEditPassword = (event, password) => {
    const { store } = this.store;

    store.setPassword(password);
  }

  onEditPasswordRepeat = (event, password) => {
    const { store } = this.store;

    store.setPasswordRepeat(password);
  }
}<|MERGE_RESOLUTION|>--- conflicted
+++ resolved
@@ -29,29 +29,7 @@
   }
 
   static propTypes = {
-<<<<<<< HEAD
     store: PropTypes.object.isRequired
-=======
-    onChange: PropTypes.func.isRequired
-  }
-
-  state = {
-    accountName: '',
-    accountNameError: ERRORS.noName,
-    isValidKey: false,
-    isValidName: false,
-    isValidPass: true,
-    passwordHint: '',
-    password1: '',
-    password1Error: null,
-    password2: '',
-    password2Error: null,
-    rawKey: '',
-    rawKeyError: ERRORS.noKey
->>>>>>> 78566cf9
-  }
-
-  componentWillMount () {
   }
 
   render () {
@@ -148,21 +126,7 @@
   onEditKey = (event, rawKey) => {
     const { store } = this.props;
 
-<<<<<<< HEAD
     store.setRawKey(rawKey);
-=======
-    if (!rawKey || !rawKey.trim().length) {
-      rawKeyError = ERRORS.noKey;
-    } else if (rawKey.substr(0, 2) !== '0x' || rawKey.substr(2).length !== 64 || !api.util.isHex(rawKey)) {
-      rawKeyError = ERRORS.invalidKey;
-    }
-
-    this.setState({
-      rawKey,
-      rawKeyError,
-      isValidKey: !rawKeyError
-    }, this.updateParent);
->>>>>>> 78566cf9
   }
 
   onEditName = (event, name) => {
