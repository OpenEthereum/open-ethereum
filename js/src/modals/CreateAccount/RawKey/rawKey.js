// Copyright 2015, 2016 Parity Technologies (UK) Ltd.
// This file is part of Parity.

// Parity is free software: you can redistribute it and/or modify
// it under the terms of the GNU General Public License as published by
// the Free Software Foundation, either version 3 of the License, or
// (at your option) any later version.

// Parity is distributed in the hope that it will be useful,
// but WITHOUT ANY WARRANTY; without even the implied warranty of
// MERCHANTABILITY or FITNESS FOR A PARTICULAR PURPOSE.  See the
// GNU General Public License for more details.

// You should have received a copy of the GNU General Public License
// along with Parity.  If not, see <http://www.gnu.org/licenses/>.

import { observer } from 'mobx-react';
import React, { Component, PropTypes } from 'react';
import { FormattedMessage } from 'react-intl';

import { Form, Input } from '~/ui';

import styles from '../createAccount.css';

@observer
export default class RawKey extends Component {
  static contextTypes = {
    api: PropTypes.object.isRequired
  }

  static propTypes = {
    store: PropTypes.object.isRequired
  }

  render () {
    const { name, nameError, password, passwordRepeat, passwordRepeatError, passwordHint, rawKey, rawKeyError } = this.props.store;

    return (
      <Form>
        <Input
          error={ rawKeyError }
<<<<<<< HEAD
          hint={
            <FormattedMessage
              id='createAccount.rawKey.private.hint'
              defaultMessage='the raw hex encoded private key' />
          }
          label={
            <FormattedMessage
              id='createAccount.rawKey.private.label'
              defaultMessage='private key' />
          }
          onChange={ this.onEditKey }
          value={ rawKey } />
        <Input
          error={ nameError }
          hint={
            <FormattedMessage
              id='createAccount.rawKey.name.hint'
              defaultMessage='a descriptive name for the account' />
          }
          label={
            <FormattedMessage
              id='createAccount.rawKey.name.label'
              defaultMessage='account name' />
          }
          onChange={ this.onEditName }
          value={ name } />
        <Input
          hint={
            <FormattedMessage
              id='createAccount.rawKey.hint.hint'
              defaultMessage='(optional) a hint to help with remembering the password' />
          }
          label={
            <FormattedMessage
              id='createAccount.rawKey.hint.label'
              defaultMessage='password hint' />
          }
          onChange={ this.onEditPasswordHint }
          value={ passwordHint } />
=======
          value={ rawKey }
          onChange={ this.onEditKey }
        />
        <Input
          label='account name'
          hint='a descriptive name for the account'
          error={ accountNameError }
          value={ accountName }
          onChange={ this.onEditAccountName }
        />
        <Input
          label='password hint'
          hint='(optional) a hint to help with remembering the password'
          value={ passwordHint }
          onChange={ this.onEditPasswordHint }
        />
>>>>>>> ab073efb
        <div className={ styles.passwords }>
          <div className={ styles.password }>
            <Input
              hint={
                <FormattedMessage
                  id='createAccount.rawKey.password.hint'
                  defaultMessage='a strong, unique password' />
              }
              label={
                <FormattedMessage
                  id='createAccount.rawKey.password.label'
                  defaultMessage='password' />
              }
              onChange={ this.onEditPassword }
              type='password'
<<<<<<< HEAD
              value={ password } />
=======
              error={ password1Error }
              value={ password1 }
              onChange={ this.onEditPassword1 }
            />
>>>>>>> ab073efb
          </div>
          <div className={ styles.password }>
            <Input
              error={ passwordRepeatError }
              hint={
                <FormattedMessage
                  id='createAccount.rawKey.password2.hint'
                  defaultMessage='verify your password' />
              }
              label={
                <FormattedMessage
                  id='createAccount.rawKey.password2.label'
                  defaultMessage='password (repeat)' />
              }
              onChange={ this.onEditPasswordRepeat }
              type='password'
<<<<<<< HEAD
              value={ passwordRepeat } />
=======
              error={ password2Error }
              value={ password2 }
              onChange={ this.onEditPassword2 }
            />
>>>>>>> ab073efb
          </div>
        </div>
      </Form>
    );
  }

  onEditPasswordHint = (event, passwordHint) => {
    const { store } = this.props;

    store.setPasswordHint(passwordHint);
  }

  onEditKey = (event, rawKey) => {
    const { store } = this.props;

    store.setRawKey(rawKey);
  }

  onEditName = (event, name) => {
    const { store } = this.props;

    store.steName(name);
  }

  onEditPassword = (event, password) => {
    const { store } = this.store;

    store.setPassword(password);
  }

  onEditPasswordRepeat = (event, password) => {
    const { store } = this.store;

    store.setPasswordRepeat(password);
  }
}<|MERGE_RESOLUTION|>--- conflicted
+++ resolved
@@ -39,87 +39,73 @@
       <Form>
         <Input
           error={ rawKeyError }
-<<<<<<< HEAD
           hint={
             <FormattedMessage
               id='createAccount.rawKey.private.hint'
-              defaultMessage='the raw hex encoded private key' />
+              defaultMessage='the raw hex encoded private key'
+            />
           }
           label={
             <FormattedMessage
               id='createAccount.rawKey.private.label'
-              defaultMessage='private key' />
+              defaultMessage='private key'
+            />
           }
           onChange={ this.onEditKey }
-          value={ rawKey } />
+          value={ rawKey }
+        />
         <Input
           error={ nameError }
           hint={
             <FormattedMessage
               id='createAccount.rawKey.name.hint'
-              defaultMessage='a descriptive name for the account' />
+              defaultMessage='a descriptive name for the account'
+            />
           }
           label={
             <FormattedMessage
               id='createAccount.rawKey.name.label'
-              defaultMessage='account name' />
+              defaultMessage='account name'
+            />
           }
           onChange={ this.onEditName }
-          value={ name } />
+          value={ name }
+        />
         <Input
           hint={
             <FormattedMessage
               id='createAccount.rawKey.hint.hint'
-              defaultMessage='(optional) a hint to help with remembering the password' />
+              defaultMessage='(optional) a hint to help with remembering the password'
+            />
           }
           label={
             <FormattedMessage
               id='createAccount.rawKey.hint.label'
-              defaultMessage='password hint' />
+              defaultMessage='password hint'
+            />
           }
           onChange={ this.onEditPasswordHint }
-          value={ passwordHint } />
-=======
-          value={ rawKey }
-          onChange={ this.onEditKey }
+          value={ passwordHint }
         />
-        <Input
-          label='account name'
-          hint='a descriptive name for the account'
-          error={ accountNameError }
-          value={ accountName }
-          onChange={ this.onEditAccountName }
-        />
-        <Input
-          label='password hint'
-          hint='(optional) a hint to help with remembering the password'
-          value={ passwordHint }
-          onChange={ this.onEditPasswordHint }
-        />
->>>>>>> ab073efb
         <div className={ styles.passwords }>
           <div className={ styles.password }>
             <Input
               hint={
                 <FormattedMessage
                   id='createAccount.rawKey.password.hint'
-                  defaultMessage='a strong, unique password' />
+                  defaultMessage='a strong, unique password'
+                />
               }
               label={
                 <FormattedMessage
                   id='createAccount.rawKey.password.label'
-                  defaultMessage='password' />
+                  defaultMessage='password'
+                />
               }
               onChange={ this.onEditPassword }
               type='password'
-<<<<<<< HEAD
-              value={ password } />
-=======
-              error={ password1Error }
-              value={ password1 }
-              onChange={ this.onEditPassword1 }
+              value={ password }
             />
->>>>>>> ab073efb
           </div>
           <div className={ styles.password }>
             <Input
@@ -127,23 +113,19 @@
               hint={
                 <FormattedMessage
                   id='createAccount.rawKey.password2.hint'
-                  defaultMessage='verify your password' />
+                  defaultMessage='verify your password'
+                />
               }
               label={
                 <FormattedMessage
                   id='createAccount.rawKey.password2.label'
-                  defaultMessage='password (repeat)' />
+                  defaultMessage='password (repeat)'
+                />
               }
               onChange={ this.onEditPasswordRepeat }
               type='password'
-<<<<<<< HEAD
-              value={ passwordRepeat } />
-=======
-              error={ password2Error }
-              value={ password2 }
-              onChange={ this.onEditPassword2 }
+              value={ passwordRepeat }
             />
->>>>>>> ab073efb
           </div>
         </div>
       </Form>
