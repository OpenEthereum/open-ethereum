--- conflicted
+++ resolved
@@ -77,17 +77,12 @@
   describe('@action', () => {
     describe('clearErrors', () => {
       beforeEach(() => {
-<<<<<<< HEAD
         store.setName('testing');
         store.setPassword('testing');
         store.setVaultName('testing');
-=======
-        store.setName('');
-        store.setPassword('123');
         store.setRawKey('test');
         store.setWalletFile('test');
         store.setWalletJson('test');
->>>>>>> ea877cb9
       });
 
       it('clears all errors', () => {
@@ -99,11 +94,8 @@
         expect(store.passwordRepeatError).to.be.null;
         expect(store.rawKey).to.equal('');
         expect(store.rawKeyError).to.be.null;
-<<<<<<< HEAD
         expect(store.vaultName).to.equal('');
-=======
         expect(store.walletFile).to.equal('');
->>>>>>> ea877cb9
         expect(store.walletFileError).to.be.null;
         expect(store.walletJson).to.equal('');
       });
