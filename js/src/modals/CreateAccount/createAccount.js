// Copyright 2015, 2016 Parity Technologies (UK) Ltd.
// This file is part of Parity.

// Parity is free software: you can redistribute it and/or modify
// it under the terms of the GNU General Public License as published by
// the Free Software Foundation, either version 3 of the License, or
// (at your option) any later version.

// Parity is distributed in the hope that it will be useful,
// but WITHOUT ANY WARRANTY; without even the implied warranty of
// MERCHANTABILITY or FITNESS FOR A PARTICULAR PURPOSE.  See the
// GNU General Public License for more details.

// You should have received a copy of the GNU General Public License
// along with Parity.  If not, see <http://www.gnu.org/licenses/>.

import { observer } from 'mobx-react';
import React, { Component, PropTypes } from 'react';
import { FormattedMessage } from 'react-intl';
import { connect } from 'react-redux';
import { bindActionCreators } from 'redux';

import { createIdentityImg } from '~/api/util/identity';
import { newError } from '~/redux/actions';
import { Button, Modal, Warning } from '~/ui';
import { CancelIcon, CheckIcon, DoneIcon, NextIcon, PrevIcon, PrintIcon } from '~/ui/Icons';
import ParityLogo from '~/../assets/images/parity-logo-black-no-text.svg';

import AccountDetails from './AccountDetails';
import AccountDetailsGeth from './AccountDetailsGeth';
import CreationType from './CreationType';
import NewAccount from './NewAccount';
import NewGeth from './NewGeth';
import NewImport from './NewImport';
import RawKey from './RawKey';
import RecoveryPhrase from './RecoveryPhrase';
import Store, { STAGE_CREATE, STAGE_INFO, STAGE_SELECT_TYPE } from './store';
import print from './print';
import recoveryPage from './recoveryPage.ejs';

const TITLES = {
  type: (
    <FormattedMessage
      id='createAccount.title.createType'
      defaultMessage='creation type' />
  ),
  create: (
    <FormattedMessage
      id='createAccount.title.createAccount'
      defaultMessage='create account' />
  ),
  info: (
    <FormattedMessage
      id='createAccount.title.accountInfo'
      defaultMessage='account information' />
  ),
  import: (
    <FormattedMessage
      id='createAccount.title.importWallet'
      defaultMessage='import wallet' />
  )
};
const STAGE_NAMES = [TITLES.type, TITLES.create, TITLES.info];
const STAGE_IMPORT = [TITLES.type, TITLES.import, TITLES.info];

@observer
class CreateAccount extends Component {
  static contextTypes = {
    api: PropTypes.object.isRequired
  }

  static propTypes = {
    accounts: PropTypes.object.isRequired,
    newError: PropTypes.func.isRequired,
    onClose: PropTypes.func,
    onUpdate: PropTypes.func
  }

  store = new Store(this.context.api, this.props.accounts);

  render () {
    const { createType, stage } = this.store;

    return (
      <Modal
        visible
        actions={ this.renderDialogActions() }
        current={ stage }
<<<<<<< HEAD
        steps={
          createType === 'fromNew'
            ? STAGE_NAMES
            : STAGE_IMPORT
        }>
=======
        steps={ steps }
      >
>>>>>>> ab073efb
        { this.renderWarning() }
        { this.renderPage() }
      </Modal>
    );
  }

  renderPage () {
    const { createType, stage } = this.store;

    switch (stage) {
      case STAGE_SELECT_TYPE:
        return (
          <CreationType store={ this.store } />
        );

      case STAGE_CREATE:
        if (createType === 'fromNew') {
          return (
            <NewAccount
              newError={ this.props.newError }
              store={ this.store } />
          );
        }

        if (createType === 'fromGeth') {
          return (
            <NewGeth store={ this.store } />
          );
        }

        if (createType === 'fromPhrase') {
          return (
            <RecoveryPhrase store={ this.store } />
          );
        }

        if (createType === 'fromRaw') {
          return (
            <RawKey store={ this.store } />
          );
        }

        return (
          <NewImport store={ this.store } />
        );

      case STAGE_INFO:
        if (createType === 'fromGeth') {
          return (
            <AccountDetailsGeth store={ this.store } />
          );
        }

        return (
          <AccountDetails store={ this.store } />
        );
    }
  }

  renderDialogActions () {
    const { createType, canCreate, isBusy, stage } = this.store;

    const cancelBtn = (
      <Button
        icon={ <CancelIcon /> }
        key='cancel'
        label={
          <FormattedMessage
            id='createAccount.button.cancel'
            defaultMessage='Cancel' />
        }
        onClick={ this.onClose } />
    );

    switch (stage) {
      case STAGE_SELECT_TYPE:
        return [
          cancelBtn,
          <Button
<<<<<<< HEAD
            icon={ <NextIcon /> }
            key='next'
            label={
              <FormattedMessage
                id='createAccount.button.next'
                defaultMessage='Next' />
            }
            onClick={ this.store.nextStage } />
=======
            icon={ <ContentClear /> }
            label='Cancel'
            onClick={ this.onClose }
          />,
          <Button
            icon={ <NavigationArrowForward /> }
            label='Next'
            onClick={ this.onNext }
          />
>>>>>>> ab073efb
        ];

      case STAGE_CREATE:
        return [
          cancelBtn,
          <Button
<<<<<<< HEAD
            icon={ <PrevIcon /> }
            key='back'
            label={
              <FormattedMessage
                id='createAccount.button.back'
                defaultMessage='Back' />
            }
            onClick={ this.store.prevStage } />,
          <Button
            disabled={ !canCreate || isBusy }
            icon={ <CheckIcon /> }
            key='create'
            label={
              createType === 'fromNew'
                ? <FormattedMessage
                  id='createAccount.button.create'
                  defaultMessage='Create' />
                : <FormattedMessage
                  id='createAccount.button.import'
                  defaultMessage='Import' />
            }
            onClick={ this.onCreate } />
=======
            icon={ <ContentClear /> }
            label='Cancel'
            onClick={ this.onClose }
          />,
          <Button
            icon={ <NavigationArrowBack /> }
            label='Back'
            onClick={ this.onPrev }
          />,
          <Button
            icon={ <ActionDone /> }
            label={ createLabel }
            disabled={ !this.state.canCreate }
            onClick={ this.onCreate }
          />
>>>>>>> ab073efb
        ];

      case STAGE_INFO:
        return [
          ['fromNew', 'fromPhrase'].includes(createType)
            ? <Button
              icon={ <PrintIcon /> }
<<<<<<< HEAD
              key='print'
              label={
                <FormattedMessage
                  id='createAccount.button.print'
                  defaultMessage='Print Phrase' />
              }
              onClick={ this.printPhrase } />
            : null,
          <Button
            icon={ <DoneIcon /> }
            key='close'
            label={
              <FormattedMessage
                id='createAccount.button.close'
                defaultMessage='Close' />
            }
            onClick={ this.onClose } />
=======
              label='Print Phrase'
              onClick={ this.printPhrase }
            />
          ) : null,
          <Button
            icon={ <ActionDoneAll /> }
            label='Close'
            onClick={ this.onClose }
          />
>>>>>>> ab073efb
        ];
    }
  }

  renderWarning () {
    const { createType, stage } = this.store;

    if (stage !== STAGE_CREATE || ['fromJSON', 'fromPresale'].includes(createType)) {
      return null;
    }

    return (
      <Warning
        warning={
          <FormattedMessage
            id='createAccount.warning.insecurePassword'
            defaultMessage='It is recommended that a strong password be used to secure your accounts. Empty and trivial passwords are a security risk.'
          />
        }
      />
    );
  }

  onCreate = () => {
    this.store.setBusy(true);

    return this.store
      .createAccount()
      .then(() => {
        this.store.setBusy(false);
        this.store.nextStage();
        this.props.onUpdate && this.props.onUpdate();
      })
      .catch((error) => {
        this.store.setBusy(false);
        this.props.newError(error);
      });
  }

  onClose = () => {
    this.props.onClose && this.props.onClose();
  }

  printPhrase = () => {
    const { address, name, phrase } = this.store;
    const identity = createIdentityImg(address);

    print(recoveryPage({
      address,
      identity,
      logo: ParityLogo,
      name,
      phrase
    }));
  }
}

function mapDispatchToProps (dispatch) {
  return bindActionCreators({
    newError
  }, dispatch);
}

export default connect(
  null,
  mapDispatchToProps
)(CreateAccount);<|MERGE_RESOLUTION|>--- conflicted
+++ resolved
@@ -42,22 +42,26 @@
   type: (
     <FormattedMessage
       id='createAccount.title.createType'
-      defaultMessage='creation type' />
+      defaultMessage='creation type'
+    />
   ),
   create: (
     <FormattedMessage
       id='createAccount.title.createAccount'
-      defaultMessage='create account' />
+      defaultMessage='create account'
+    />
   ),
   info: (
     <FormattedMessage
       id='createAccount.title.accountInfo'
-      defaultMessage='account information' />
+      defaultMessage='account information'
+    />
   ),
   import: (
     <FormattedMessage
       id='createAccount.title.importWallet'
-      defaultMessage='import wallet' />
+      defaultMessage='import wallet'
+    />
   )
 };
 const STAGE_NAMES = [TITLES.type, TITLES.create, TITLES.info];
@@ -86,16 +90,12 @@
         visible
         actions={ this.renderDialogActions() }
         current={ stage }
-<<<<<<< HEAD
         steps={
           createType === 'fromNew'
             ? STAGE_NAMES
             : STAGE_IMPORT
-        }>
-=======
-        steps={ steps }
+        }
       >
->>>>>>> ab073efb
         { this.renderWarning() }
         { this.renderPage() }
       </Modal>
@@ -116,7 +116,8 @@
           return (
             <NewAccount
               newError={ this.props.newError }
-              store={ this.store } />
+              store={ this.store }
+            />
           );
         }
 
@@ -165,9 +166,11 @@
         label={
           <FormattedMessage
             id='createAccount.button.cancel'
-            defaultMessage='Cancel' />
-        }
-        onClick={ this.onClose } />
+            defaultMessage='Cancel'
+          />
+        }
+        onClick={ this.onClose }
+      />
     );
 
     switch (stage) {
@@ -175,87 +178,71 @@
         return [
           cancelBtn,
           <Button
-<<<<<<< HEAD
             icon={ <NextIcon /> }
             key='next'
             label={
               <FormattedMessage
                 id='createAccount.button.next'
-                defaultMessage='Next' />
+                defaultMessage='Next'
+              />
             }
-            onClick={ this.store.nextStage } />
-=======
-            icon={ <ContentClear /> }
-            label='Cancel'
-            onClick={ this.onClose }
-          />,
-          <Button
-            icon={ <NavigationArrowForward /> }
-            label='Next'
-            onClick={ this.onNext }
-          />
->>>>>>> ab073efb
+            onClick={ this.store.nextStage }
+          />
         ];
 
       case STAGE_CREATE:
         return [
           cancelBtn,
           <Button
-<<<<<<< HEAD
             icon={ <PrevIcon /> }
             key='back'
             label={
               <FormattedMessage
                 id='createAccount.button.back'
-                defaultMessage='Back' />
+                defaultMessage='Back'
+              />
             }
-            onClick={ this.store.prevStage } />,
+            onClick={ this.store.prevStage }
+          />,
           <Button
             disabled={ !canCreate || isBusy }
             icon={ <CheckIcon /> }
             key='create'
             label={
               createType === 'fromNew'
-                ? <FormattedMessage
-                  id='createAccount.button.create'
-                  defaultMessage='Create' />
-                : <FormattedMessage
-                  id='createAccount.button.import'
-                  defaultMessage='Import' />
+                ? (
+                  <FormattedMessage
+                    id='createAccount.button.create'
+                    defaultMessage='Create'
+                  />
+                )
+                : (
+                  <FormattedMessage
+                    id='createAccount.button.import'
+                    defaultMessage='Import'
+                  />
+                )
             }
-            onClick={ this.onCreate } />
-=======
-            icon={ <ContentClear /> }
-            label='Cancel'
-            onClick={ this.onClose }
-          />,
-          <Button
-            icon={ <NavigationArrowBack /> }
-            label='Back'
-            onClick={ this.onPrev }
-          />,
-          <Button
-            icon={ <ActionDone /> }
-            label={ createLabel }
-            disabled={ !this.state.canCreate }
             onClick={ this.onCreate }
           />
->>>>>>> ab073efb
         ];
 
       case STAGE_INFO:
         return [
           ['fromNew', 'fromPhrase'].includes(createType)
-            ? <Button
-              icon={ <PrintIcon /> }
-<<<<<<< HEAD
-              key='print'
-              label={
-                <FormattedMessage
-                  id='createAccount.button.print'
-                  defaultMessage='Print Phrase' />
-              }
-              onClick={ this.printPhrase } />
+            ? (
+              <Button
+                icon={ <PrintIcon /> }
+                key='print'
+                label={
+                  <FormattedMessage
+                    id='createAccount.button.print'
+                    defaultMessage='Print Phrase'
+                  />
+                }
+                onClick={ this.printPhrase }
+              />
+            )
             : null,
           <Button
             icon={ <DoneIcon /> }
@@ -263,20 +250,11 @@
             label={
               <FormattedMessage
                 id='createAccount.button.close'
-                defaultMessage='Close' />
+                defaultMessage='Close'
+              />
             }
-            onClick={ this.onClose } />
-=======
-              label='Print Phrase'
-              onClick={ this.printPhrase }
-            />
-          ) : null,
-          <Button
-            icon={ <ActionDoneAll /> }
-            label='Close'
             onClick={ this.onClose }
           />
->>>>>>> ab073efb
         ];
     }
   }
