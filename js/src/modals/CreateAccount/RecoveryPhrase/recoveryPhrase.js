--- conflicted
+++ resolved
@@ -35,89 +35,73 @@
     return (
       <Form>
         <Input
-<<<<<<< HEAD
           hint={
             <FormattedMessage
               id='createAccount.recoveryPhrase.phrase.hint'
-              defaultMessage='the account recovery phrase' />
+              defaultMessage='the account recovery phrase'
+            />
           }
           label={
             <FormattedMessage
               id='createAccount.recoveryPhrase.phrase.label'
-              defaultMessage='account recovery phrase' />
+              defaultMessage='account recovery phrase'
+            />
           }
           onChange={ this.onEditPhrase }
-          value={ phrase } />
+          value={ phrase }
+        />
         <Input
           error={ nameError }
           hint={
             <FormattedMessage
               id='createAccount.recoveryPhrase.name.hint'
-              defaultMessage='a descriptive name for the account' />
+              defaultMessage='a descriptive name for the account'
+            />
           }
           label={
             <FormattedMessage
               id='createAccount.recoveryPhrase.name.label'
-              defaultMessage='account name' />
+              defaultMessage='account name'
+            />
           }
           onChange={ this.onEditName }
-          value={ name } />
+          value={ name }
+        />
         <Input
           hint={
             <FormattedMessage
               id='createAccount.recoveryPhrase.hint.hint'
-              defaultMessage='(optional) a hint to help with remembering the password' />
+              defaultMessage='(optional) a hint to help with remembering the password'
+            />
           }
           label={
             <FormattedMessage
               id='createAccount.recoveryPhrase.hint.label'
-              defaultMessage='password hint' />
+              defaultMessage='password hint'
+            />
           }
           onChange={ this.onEditPasswordHint }
-          value={ passwordHint } />
-=======
-          hint='the account recovery phrase'
-          label='account recovery phrase'
-          value={ recoveryPhrase }
-          onChange={ this.onEditPhrase }
+          value={ passwordHint }
         />
-        <Input
-          label='account name'
-          hint='a descriptive name for the account'
-          error={ accountNameError }
-          value={ accountName }
-          onChange={ this.onEditAccountName }
-        />
-        <Input
-          label='password hint'
-          hint='(optional) a hint to help with remembering the password'
-          value={ passwordHint }
-          onChange={ this.onEditPasswordHint }
-        />
->>>>>>> ab073efb
         <div className={ styles.passwords }>
           <div className={ styles.password }>
             <Input
               hint={
                 <FormattedMessage
                   id='createAccount.recoveryPhrase.password.hint'
-                  defaultMessage='a strong, unique password' />
+                  defaultMessage='a strong, unique password'
+                />
               }
               label={
                 <FormattedMessage
                   id='createAccount.recoveryPhrase.password.label'
-                  defaultMessage='password' />
+                  defaultMessage='password'
+                />
               }
               onChange={ this.onEditPassword }
               type='password'
-<<<<<<< HEAD
-              value={ password } />
-=======
-              error={ password1Error }
-              value={ password1 }
-              onChange={ this.onEditPassword1 }
+              value={ password }
             />
->>>>>>> ab073efb
           </div>
           <div className={ styles.password }>
             <Input
@@ -125,23 +109,19 @@
               hint={
                 <FormattedMessage
                   id='createAccount.recoveryPhrase.password2.hint'
-                  defaultMessage='verify your password' />
+                  defaultMessage='verify your password'
+                />
               }
               label={
                 <FormattedMessage
                   id='createAccount.recoveryPhrase.password2.label'
-                  defaultMessage='password (repeat)' />
+                  defaultMessage='password (repeat)'
+                />
               }
               onChange={ this.onEditPasswordRepeat }
               type='password'
-<<<<<<< HEAD
-              value={ passwordRepeat } />
-=======
-              error={ password2Error }
-              value={ password2 }
-              onChange={ this.onEditPassword2 }
+              value={ passwordRepeat }
             />
->>>>>>> ab073efb
           </div>
         </div>
         <Checkbox
@@ -150,9 +130,11 @@
           label={
             <FormattedMessage
               id='createAccount.recoveryPhrase.windowsKey.label'
-              defaultMessage='Key was created with Parity <1.4.5 on Windows' />
+              defaultMessage='Key was created with Parity <1.4.5 on Windows'
+            />
           }
-          onCheck={ this.onToggleWindowsPhrase } />
+          onCheck={ this.onToggleWindowsPhrase }
+        />
       </Form>
     );
   }
