--- conflicted
+++ resolved
@@ -30,11 +30,7 @@
   }
 
   render () {
-<<<<<<< HEAD
-    const { gethAddresses, gethAccountsAvailable } = this.props.store;
-=======
-    const { gethImported } = this.props.store;
->>>>>>> ab17649d
+    const { gethAccountsAvailable, gethImported } = this.props.store;
 
     return (
       <div>
@@ -47,17 +43,11 @@
             } }
           />
         </div>
-<<<<<<< HEAD
         <SectionList
-          items={ gethAccountsAvailable.filter((account) => gethAddresses.includes(account.address)) }
+          items={ gethAccountsAvailable.filter((account) => gethImported.includes(account.address)) }
           noStretch
           renderItem={ this.renderAccount }
         />
-=======
-        <div className={ styles.address }>
-          { this.formatAddresses(gethImported) }
-        </div>
->>>>>>> ab17649d
       </div>
     );
   }
