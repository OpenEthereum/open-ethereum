--- conflicted
+++ resolved
@@ -30,11 +30,9 @@
   }
 
   render () {
-<<<<<<< HEAD
     const { gethAccountsAvailable, gethImported } = this.props.store;
-=======
-    const { gethImported } = this.props.store;
->>>>>>> 496a6dcf
+
+    const accounts = gethAccountsAvailable.filter((account) => gethImported.includes(account.address));
 
     return (
       <div>
@@ -47,17 +45,11 @@
             } }
           />
         </div>
-<<<<<<< HEAD
         <SectionList
-          items={ gethAccountsAvailable.filter((account) => gethImported.includes(account.address)) }
+          items={ accounts }
           noStretch
           renderItem={ this.renderAccount }
         />
-=======
-        <div className={ styles.address }>
-          { this.formatAddresses(gethImported) }
-        </div>
->>>>>>> 496a6dcf
       </div>
     );
   }
