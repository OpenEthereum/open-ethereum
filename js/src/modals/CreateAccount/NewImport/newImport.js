// Copyright 2015, 2016 Parity Technologies (UK) Ltd.
// This file is part of Parity.

// Parity is free software: you can redistribute it and/or modify
// it under the terms of the GNU General Public License as published by
// the Free Software Foundation, either version 3 of the License, or
// (at your option) any later version.

// Parity is distributed in the hope that it will be useful,
// but WITHOUT ANY WARRANTY; without even the implied warranty of
// MERCHANTABILITY or FITNESS FOR A PARTICULAR PURPOSE.  See the
// GNU General Public License for more details.

// You should have received a copy of the GNU General Public License
// along with Parity.  If not, see <http://www.gnu.org/licenses/>.

import { FloatingActionButton } from 'material-ui';
import { observer } from 'mobx-react';
import React, { Component, PropTypes } from 'react';
import ReactDOM from 'react-dom';
import { FormattedMessage } from 'react-intl';

import { Form, Input } from '~/ui';
import { AttachFileIcon } from '~/ui/Icons';

import styles from '../createAccount.css';

const STYLE_HIDDEN = { display: 'none' };

@observer
export default class NewImport extends Component {
  static propTypes = {
<<<<<<< HEAD
    store: PropTypes.object.isRequired
=======
    onChange: PropTypes.func.isRequired
  }

  state = {
    accountName: '',
    accountNameError: ERRORS.noName,
    isValidFile: false,
    isValidPass: true,
    isValidName: false,
    password: '',
    passwordError: null,
    passwordHint: '',
    walletFile: '',
    walletFileError: ERRORS.noFile,
    walletJson: ''
>>>>>>> 78566cf9
  }

  componentWillMount () {
  }

  render () {
    const { name, nameError, password, passwordHint, walletFile, walletFileError } = this.props.store;

    return (
      <Form>
        <Input
          error={ nameError }
          hint={
            <FormattedMessage
              id='createAccount.newImport.name.hint'
              defaultMessage='a descriptive name for the account' />
          }
          label={
            <FormattedMessage
              id='createAccount.newImport.name.label'
              defaultMessage='account name' />
          }
          onChange={ this.onEditName }
          value={ name } />
        <Input
          hint={
            <FormattedMessage
              id='createAccount.newImport.hint.hint'
              defaultMessage='(optional) a hint to help with remembering the password' />
          }
          label={
            <FormattedMessage
              id='createAccount.newImport.hint.label'
              defaultMessage='password hint' />
          }
          onChange={ this.onEditpasswordHint }
          value={ passwordHint } />
        <div className={ styles.passwords }>
          <div className={ styles.password }>
            <Input
              hint={
                <FormattedMessage
                  id='createAccount.newImport.password.hint'
                  defaultMessage='the password to unlock the wallet' />
              }
              label={
                <FormattedMessage
                  id='createAccount.newImport.password.label'
                  defaultMessage='password' />
              }
              type='password'
              onChange={ this.onEditPassword }
              value={ password } />
          </div>
        </div>
        <div>
          <Input
            disabled
            error={ walletFileError }
            hint={
              <FormattedMessage
                id='createAccount.newImport.file.hint'
                defaultMessage='the wallet file for import' />
            }
            label={
              <FormattedMessage
                id='createAccount.newImport.file.label'
                defaultMessage='wallet file' />
            }
            value={ walletFile } />
          <div className={ styles.upload }>
            <FloatingActionButton
              mini
              onTouchTap={ this.openFileDialog }>
              <AttachFileIcon />
            </FloatingActionButton>
            <input
              onChange={ this.onFileChange }
              ref='fileUpload'
              style={ STYLE_HIDDEN }
              type='file' />
          </div>
        </div>
      </Form>
    );
  }

  onFileChange = (event) => {
    const { store } = this.props;

    if (event.target.files.length) {
      const reader = new FileReader();

      reader.onload = (event) => store.setWalletJson(event.target.result);
      reader.readAsText(event.target.files[0]);
    }

    store.setWalletFile(event.target.value);
  }

  openFileDialog = () => {
    ReactDOM.findDOMNode(this.refs.fileUpload).click();
  }

  onEditPasswordHint = (event, passwordHint) => {
    const { store } = this.props;

    store.setPasswordHint(passwordHint);
  }

  onEditName = (event, name) => {
    const { store } = this.props;

    store.setName(name);
  }

  onEditPassword = (event, password) => {
    const { store } = this.store;

    store.setPassword(password);
  }
}<|MERGE_RESOLUTION|>--- conflicted
+++ resolved
@@ -30,28 +30,7 @@
 @observer
 export default class NewImport extends Component {
   static propTypes = {
-<<<<<<< HEAD
     store: PropTypes.object.isRequired
-=======
-    onChange: PropTypes.func.isRequired
-  }
-
-  state = {
-    accountName: '',
-    accountNameError: ERRORS.noName,
-    isValidFile: false,
-    isValidPass: true,
-    isValidName: false,
-    password: '',
-    passwordError: null,
-    passwordHint: '',
-    walletFile: '',
-    walletFileError: ERRORS.noFile,
-    walletJson: ''
->>>>>>> 78566cf9
-  }
-
-  componentWillMount () {
   }
 
   render () {
