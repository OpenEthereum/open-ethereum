// Copyright 2015-2017 Parity Technologies (UK) Ltd.
// This file is part of Parity.

// Parity is free software: you can redistribute it and/or modify
// it under the terms of the GNU General Public License as published by
// the Free Software Foundation, either version 3 of the License, or
// (at your option) any later version.

// Parity is distributed in the hope that it will be useful,
// but WITHOUT ANY WARRANTY; without even the implied warranty of
// MERCHANTABILITY or FITNESS FOR A PARTICULAR PURPOSE.  See the
// GNU General Public License for more details.

// You should have received a copy of the GNU General Public License
// along with Parity.  If not, see <http://www.gnu.org/licenses/>.

import { observer } from 'mobx-react';
import React, { Component, PropTypes } from 'react';
import { FormattedMessage } from 'react-intl';
import { connect } from 'react-redux';
import { bindActionCreators } from 'redux';

import { newError } from '~/redux/actions';
<<<<<<< HEAD
import { Button, Form, Input, InputChip, Portal, VaultSelect } from '~/ui';
=======
import { Button, Form, Input, InputAddress, InputChip, Portal } from '~/ui';
>>>>>>> bef33a09
import { CancelIcon, SaveIcon } from '~/ui/Icons';
import VaultStore from '~/views/Vaults/store';

import VaultSelector from '../VaultSelector';
import Store from './store';

@observer
class EditMeta extends Component {
  static contextTypes = {
    api: PropTypes.object.isRequired
  }

  static propTypes = {
    account: PropTypes.object.isRequired,
    newError: PropTypes.func.isRequired,
    onClose: PropTypes.func.isRequired
  }

  store = new Store(this.context.api, this.props.account);
  vaultStore = VaultStore.get(this.context.api);

  componentWillMount () {
    this.vaultStore.loadVaults();
  }

  render () {
    const { description, isBusy, name, nameError, tags } = this.store;

    return (
      <Portal
        buttons={ this.renderActions() }
        busy={ isBusy }
        onClose={ this.onClose }
        open
        title={
          <FormattedMessage
            id='editMeta.title'
            defaultMessage='edit metadata'
          />
        }
      >
        { this.renderVaultSelector() }
        <Form>
          <Input
            autoFocus
            error={ nameError }
            label={
              <FormattedMessage
                id='editMeta.name.label'
                defaultMessage='name'
              />
            }
            onSubmit={ this.store.setName }
            value={ name }
          />
          <Input
            hint={
              <FormattedMessage
                id='editMeta.description.hint'
                defaultMessage='description for this address'
              />
            }
            label={
              <FormattedMessage
                id='editMeta.description.label'
                defaultMessage='address description'
              />
            }
            value={ description }
            onSubmit={ this.store.setDescription }
          />
          { this.renderAccountFields() }
          <InputChip
            addOnBlur
            hint={
              <FormattedMessage
                id='editMeta.tags.hint'
                defaultMessage='press <Enter> to add a tag'
              />
            }
            label={
              <FormattedMessage
                id='editMeta.tags.label'
                defaultMessage='(optional) tags'
              />
            }
            onTokensChange={ this.store.setTags }
            tokens={ tags.slice() }
          />
<<<<<<< HEAD
          { this.renderVaultSelector() }
=======
          { this.renderVault() }
>>>>>>> bef33a09
        </Form>
      </Portal>
    );
  }

  renderActions () {
    const { hasError } = this.store;

    return [
      <Button
        label='Cancel'
        icon={ <CancelIcon /> }
        key='cancel'
        onClick={ this.onClose }
      />,
      <Button
        disabled={ hasError }
        label='Save'
        icon={ <SaveIcon /> }
        key='save'
        onClick={ this.onSave }
      />
    ];
  }

  renderAccountFields () {
    const { isAccount, passwordHint } = this.store;

    if (!isAccount) {
      return null;
    }

    return (
      <Input
        hint={
          <FormattedMessage
            id='editMeta.passwordHint.hint'
            defaultMessage='a hint to allow password recovery'
          />
        }
        label={
          <FormattedMessage
            id='editMeta.passwordHint.label'
            defaultMessage='(optional) password hint'
          />
        }
        value={ passwordHint }
        onSubmit={ this.store.setPasswordHint }
      />
    );
  }

<<<<<<< HEAD
  renderVaultSelector () {
=======
  renderVault () {
>>>>>>> bef33a09
    const { isAccount, vaultName } = this.store;

    if (!isAccount) {
      return null;
    }

    return (
<<<<<<< HEAD
      <VaultSelect
        onSelect={ this.setVaultName }
        value={ vaultName }
=======
      <InputAddress
        allowCopy={ false }
        allowInvalid
        readOnly
        hint={
          <FormattedMessage
            id='editMeta.vault.hint'
            defaultMessage='the vault this account is attached to'
          />
        }
        label={
          <FormattedMessage
            id='editMeta.vault.label'
            defaultMessage='associated vault'
          />
        }
        onClick={ this.toggleVaultSelector }
        value={ vaultName }
      />
    );
  }

  renderVaultSelector () {
    const { isAccount, isVaultSelectorOpen, vaultName } = this.store;

    if (!isAccount || !isVaultSelectorOpen) {
      return null;
    }

    return (
      <VaultSelector
        onClose={ this.toggleVaultSelector }
        onSelect={ this.setVaultName }
        selected={ vaultName }
>>>>>>> bef33a09
        vaultStore={ this.vaultStore }
      />
    );
  }

  onClose = () => {
    this.props.onClose();
  }

  onSave = () => {
    const { address, isAccount, meta, vaultName } = this.store;

    if (this.store.hasError) {
      return;
    }

    return this.store
<<<<<<< HEAD
      .save(this.vaultStore)
=======
      .save()
      .then(() => {
        if (isAccount && (meta.vault !== vaultName)) {
          return this.vaultStore.moveAccount(vaultName, address);
        }

        return true;
      })
>>>>>>> bef33a09
      .then(this.onClose)
      .catch((error) => {
        this.props.newError(error);
      });
  }

  setVaultName = (vaultName) => {
    this.store.setVaultName(vaultName);
<<<<<<< HEAD
=======
    this.toggleVaultSelector();
  }

  toggleVaultSelector = () => {
    this.store.toggleVaultSelector();
>>>>>>> bef33a09
  }
}

function mapDispatchToProps (dispatch) {
  return bindActionCreators({
    newError
  }, dispatch);
}

export default connect(
  null,
  mapDispatchToProps
)(EditMeta);<|MERGE_RESOLUTION|>--- conflicted
+++ resolved
@@ -21,15 +21,10 @@
 import { bindActionCreators } from 'redux';
 
 import { newError } from '~/redux/actions';
-<<<<<<< HEAD
 import { Button, Form, Input, InputChip, Portal, VaultSelect } from '~/ui';
-=======
-import { Button, Form, Input, InputAddress, InputChip, Portal } from '~/ui';
->>>>>>> bef33a09
 import { CancelIcon, SaveIcon } from '~/ui/Icons';
 import VaultStore from '~/views/Vaults/store';
 
-import VaultSelector from '../VaultSelector';
 import Store from './store';
 
 @observer
@@ -115,11 +110,7 @@
             onTokensChange={ this.store.setTags }
             tokens={ tags.slice() }
           />
-<<<<<<< HEAD
           { this.renderVaultSelector() }
-=======
-          { this.renderVault() }
->>>>>>> bef33a09
         </Form>
       </Portal>
     );
@@ -172,11 +163,7 @@
     );
   }
 
-<<<<<<< HEAD
   renderVaultSelector () {
-=======
-  renderVault () {
->>>>>>> bef33a09
     const { isAccount, vaultName } = this.store;
 
     if (!isAccount) {
@@ -184,46 +171,9 @@
     }
 
     return (
-<<<<<<< HEAD
       <VaultSelect
         onSelect={ this.setVaultName }
         value={ vaultName }
-=======
-      <InputAddress
-        allowCopy={ false }
-        allowInvalid
-        readOnly
-        hint={
-          <FormattedMessage
-            id='editMeta.vault.hint'
-            defaultMessage='the vault this account is attached to'
-          />
-        }
-        label={
-          <FormattedMessage
-            id='editMeta.vault.label'
-            defaultMessage='associated vault'
-          />
-        }
-        onClick={ this.toggleVaultSelector }
-        value={ vaultName }
-      />
-    );
-  }
-
-  renderVaultSelector () {
-    const { isAccount, isVaultSelectorOpen, vaultName } = this.store;
-
-    if (!isAccount || !isVaultSelectorOpen) {
-      return null;
-    }
-
-    return (
-      <VaultSelector
-        onClose={ this.toggleVaultSelector }
-        onSelect={ this.setVaultName }
-        selected={ vaultName }
->>>>>>> bef33a09
         vaultStore={ this.vaultStore }
       />
     );
@@ -234,25 +184,12 @@
   }
 
   onSave = () => {
-    const { address, isAccount, meta, vaultName } = this.store;
-
     if (this.store.hasError) {
       return;
     }
 
     return this.store
-<<<<<<< HEAD
       .save(this.vaultStore)
-=======
-      .save()
-      .then(() => {
-        if (isAccount && (meta.vault !== vaultName)) {
-          return this.vaultStore.moveAccount(vaultName, address);
-        }
-
-        return true;
-      })
->>>>>>> bef33a09
       .then(this.onClose)
       .catch((error) => {
         this.props.newError(error);
@@ -261,14 +198,11 @@
 
   setVaultName = (vaultName) => {
     this.store.setVaultName(vaultName);
-<<<<<<< HEAD
-=======
     this.toggleVaultSelector();
   }
 
   toggleVaultSelector = () => {
     this.store.toggleVaultSelector();
->>>>>>> bef33a09
   }
 }
 
