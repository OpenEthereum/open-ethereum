--- conflicted
+++ resolved
@@ -16,171 +16,6 @@
 
 import React, { PropTypes } from 'react';
 import { FormattedMessage } from 'react-intl';
-<<<<<<< HEAD
-import { Checkbox } from 'semantic-ui-react';
-
-import styles from '../firstRun.css';
-
-export default class TnC extends Component {
-  static propTypes = {
-    hasAccepted: PropTypes.bool.isRequired,
-    onAccept: PropTypes.func.isRequired
-  }
-
-  render () {
-    const { hasAccepted, onAccept } = this.props;
-
-    return (
-      <div className={ styles.tnc }>
-        <h1>SECURITY WARNINGS</h1>
-        <ul>
-          <li>You are responsible for your own computer security. If your machine is compromised you will lose your ether, access to any contracts and maybe more.</li>
-          <li>You are responsible for your own actions. If you mess something up or break any laws while using this software, it is your fault, and your fault only.</li>
-        </ul>
-
-        <h1>LEGAL WARNING</h1>
-        <h2>SHORT VERSION</h2>
-        <h3>Disclaimer of Liability and Warranties</h3>
-        <ul>
-          <li>The user expressly knows and agrees that the user is using Parity at the user’s sole risk.</li>
-          <li>The user represents that the user has an adequate understanding of the risks, usage and intricacies of cryptographic tokens and blockchain-based open source software, eth platform and eth.</li>
-          <li>The user acknowledges and agrees that, to the fullest extent permitted by any applicable law, the disclaimers of liability contained herein apply to any and all damages or injury whatsoever caused by or related to risks of, use of, or inability to use, Parity under any cause or action whatsoever of any kind in any jurisdiction, including, without limitation, actions for breach of warranty, breach of contract or tort (including negligence) and that Eth Core Limited shall be not liable for any indirect, incidental, special, exemplary or consequential damages, including for loss of profits, goodwill or data.</li>
-          <li>Some jurisdictions do not allow the exclusion of certain warranties or the limitation or exclusion of liability for certain types of damages. Therefore, some of the above limitations in this section may not apply to a user. In particular, nothing in these terms shall affect the statutory rights of any user or exclude injury arising from any wilful misconduct or fraud of Eth Core Limited.</li>
-          <li>All rights reserved by Ethcore. Licensed to the public under the GPL v3 <a href='https://www.gnu.org/licenses/gpl-3.0.txt' target='_blank'>https://www.gnu.org/licenses/gpl-3.0.txt</a></li>
-        </ul>
-
-        <h2>LONG VERSION</h2>
-        <p>The following Terms and Conditions (“Terms”) govern the use of Parity Technologies Limited’s open source software product (“Parity”). Prior to any use of the Parity or any of Parity Technologies Limited’s products (“EthCore’s Products”), the user or anyone on whose behalf the software is used for directly or indirectly (“User”) confirms that they understand and expressly agree to all of the Terms. All capitalized terms in this agreement will be given the same effect and meaning as in the Terms. The group of developers and other personnel that is now, or will be, employed by, or contracted with, or affiliated with, Parity Technologies Limited (“EthCore”) is termed the “EthCore Team”.</p>
-
-        <h3>Acknowledgement of Risks</h3>
-        <p>The user acknowledges the following serious risks to any use Parity and expressly agrees not to hold liable EthCore or the EthCore Team should any of these risks occur:</p>
-
-        <h3>Risk of Security Weaknesses in the Parity Core Infrastructure Software</h3>
-        <p>Parity rests on open-source software, and although it is professionally developed in line with industry standards (which include external audits of the code base), there is a risk that Ethcore or the Ethcore Team, may have introduce unintentional weaknesses or bugs into the core infrastructural elements of Parity causing the system to lose ETH stored in one or more User accounts or other accounts or lose sums of other valued tokens.</p>
-
-        <h3>Risk of Weaknesses or Exploitable Breakthroughs in the Field of Cryptography</h3>
-        <p>Cryptography is an art, not a science. And the state of the art can advance over time Advances in code cracking, or technical advances such as the development of quantum computers, could present risks to cryptocurrencies and Parity, which could result in the theft or loss of ETH. To the extent possible, EthCore intends to update the protocol underlying Parity to account for any advances in cryptography and to incorporate additional security measures, but it cannot predict the future of cryptography or guaranty that any security updates will be made, timely or successful.</p>
-
-        <h3>Risk of Ether Mining Attacks</h3>
-        <p>As with other cryptocurrencies, the blockchain used by Parity is susceptible to mining attacks, including but not limited to double-spend attacks, majority mining power attacks, “selfish-mining” attacks, and race condition attacks. Any successful attacks present a risk to the Ethereum ecosystem, expected proper execution and sequencing of ETH transactions, and expected proper execution and sequencing of contract computations. Despite the efforts of the EthCore and the EthCore Team, known or novel mining attacks may be successful.</p>
-
-        <h3>Risk of Rapid Adoption and Insufficiency of Computational Application Processing Power on the Ethereum Network</h3>
-        <p>If Parity is rapidly adopted, the demand for transaction processing and distributed application computations could rise dramatically and at a pace that exceeds the rate with which ETH miners can bring online additional mining power. Under such a scenario, the entire Ethereum ecosystem could become destabilized, due to the increased cost of running distributed applications. In turn, this could dampen interest in the Ethereum ecosystem and ETH. Insufficiency of computational resources and an associated rise in the price of ETH could result in businesses being unable to acquire scarce computational resources to run their distributed applications. This would represent revenue losses to businesses or worst case, cause businesses to cease operations because such operations have become uneconomical due to distortions in the crypto-economy.</p>
-
-        <h3>Risk of temporary network incoherence</h3>
-        <p>We recommend any groups handling large or important transactions to maintain a voluntary 24 hour waiting period on any ether deposited. In case the integrity of the network is at risk due to issues in the clients, we will endeavour to publish patches in a timely fashion to address the issues. We will endeavour to provide solutions within the voluntary 24 hour waiting period.</p>
-
-        <h3>Use of Parity by you</h3>
-        <p>You agree to use Party only for purposes that are permitted by (a) these Terms and (b) any applicable law, regulation or generally accepted practices or guidelines in the relevant jurisdictions (including any laws regarding the export of data or software to and from the United Kingdom or other relevant countries).</p>
-        <p>You agree that you will not engage in any activity that interferes with or disrupts Parity’s or EthCore’s Products’ functioning (or the networks which are connected to Parity).</p>
-        <p>Unless you have been specifically permitted to do so in a separate agreement with EthCore, you agree that you will not reproduce, duplicate, copy, sell, trade or resell the EthCore’s Products for any purpose unless than in accordance to the terms of the software licence terms available here: <a href='https://www.gnu.org/licenses/gpl-3.0.txt' target='_blank'>https://www.gnu.org/licenses/gpl-3.0.txt</a> (“Software Licence Terms”).</p>
-        <p>You agree that you are solely responsible for (and that EthCore has no responsibility to you or to any third party for) any breach of your obligations under these terms and for the consequences (including any loss or damage which EthCore may suffer) of any such breach.</p>
-
-        <h3>Privacy and your personal information</h3>
-        <p>You agree to the use of your data (if any is gathered) in accordance with EthCore’s privacy policies: <a href='https://ethcore.io/legal.html' target='_blank'>https://ethcore.io/legal.html</a>. This policy explains how EthCore treats your personal information (if any is gathered), and protects your privacy, when you use EthCore’s Products.</p>
-
-        <h3>Content in Parity</h3>
-        <p>You understand that all information and data (such as smart contracts, data files, written text, computer software, music, audio files or other sounds, photographs, videos or other images) which you may have access to as part of, or through your use of, EthCore’s Product are the sole responsibility of the person from which such content originated. All such information is referred to below as the “Content”.</p>
-        <p>You should be aware that Content presented to you through Parity or EthCore’s Product may be protected by intellectual property rights which are owned by thisrd parties who may provide that Content to EthCore (or by other persons or companies on their behalf). You may not modify, rent, lease, loan, sell, distribute or create derivative works based on this Content (either in whole or in part) unless you have been specifically told that you may do so by Ethcore or by the owners of that Content, in a separate agreement.</p>
-        <p>You understand that by using Parity or EthCore’s Products you may be exposed to Content that you may find offensive, indecent or objectionable and that, in this respect, you use Parity or EthCore’s Products at your own risk.</p>
-        <p>You agree that you are solely responsible for (and that EthCore has no responsibility to you or to any third party for) any Content that you create, transmit or display while using Parity or EthCore’s Products and for the consequences of your actions (including any loss or damage which EthCore may suffer) by doing so.</p>
-
-        <h3>Proprietary rights</h3>
-        <p>You acknowledge and agree that EthCore own all legal right, title and interest in and to the Parity and EthCore’s Products, including any intellectual property rights which subsist in Parity and EthCore’s Products (whether those rights happen to be registered or not, and wherever in the world those rights may exist).</p>
-        <p>Unless you have agreed otherwise in writing with EthCore, nothing in the Terms gives you a right to use any of EthCore’s trade names, trade marks, service marks, logos, domain names, and other distinctive brand features.</p>
-        <p>If you have been given an explicit right to use any of these brand features in a separate written agreement with EthCore, then you agree that your use of such features shall be in compliance with that agreement, any applicable provisions of these terms, and EthCore’s brand feature use guidelines as updated from time to time. These guidelines can be viewed online at <a href='https://ethcore.io/press.html' target='_blank'>https://ethcore.io/press.html</a>.</p>
-        <p>EthCore acknowledges and agrees that it obtains no right, title or interest from you (or your licensors) under these terms in or to any content that you submit, post, transmit or display on, or through, Parity, including any intellectual property rights which subsist in that content (whether those rights happen to be registered or not, and wherever in the world those rights may exist). Unless you have agreed otherwise in writing with EthCore, you agree that you are responsible for protecting and enforcing those rights and that EthCore has no obligation to do so on your behalf.</p>
-        <p>You agree that you shall not remove, obscure, or alter any proprietary rights notices (including copyright and trade mark notices) which may be affixed to or contained within Parity or EthCore’s Products.</p>
-        <p>Unless you have been expressly authorized to do so in writing by EthCore, you agree that in using Parity, you will not use any trade mark, service mark, trade name, logo of any company or organization in a way that is likely or intended to cause confusion about the owner or authorized user of such marks, names or logos.</p>
-
-        <h3>License Restrictions from EthCore</h3>
-        <p>You may not (and you may not permit anyone else to) copy, modify, create a derivative work of, reverse engineer, decompile or otherwise attempt to extract the source code of the Parity, EthCore’s Products or any part thereof, unless this is expressly permitted by our Software Licence Terms or required by law, or unless you have been specifically told that you may do so by EthCore, in writing.</p>
-        <p>Unless EthCore has given you specific written permission to do so, you may not assign (or grant a sub-licence of) your rights to use EthCore’s Products, grant a security interest in or over your rights to use the EthCore’s Products, or otherwise transfer any part of your rights to use the EthCore’s Products.</p>
-
-        <h3>Content licence from you</h3>
-        <p>You retain copyright and any other rights you already hold in content which you submit, post or display on or through, Parity.</p>
-
-        <h3>Ending your relationship with EthCore</h3>
-        <p>The Terms will continue to apply until terminated by either you or EthCore as set out below.</p>
-        <p>EthCore may at any time, terminate its legal agreement with you if:</p>
-        <ol>
-          <li>you have breached any provision of these Terms (or have acted in manner which clearly shows that you do not intend to, or are unable to comply with the provisions of these terms); or</li>
-          <li>EthCore is required to do so by law (for example, where the provision of EthCore’s Product to you is, or becomes, unlawful); or</li>
-          <li>the partner with whom EthCore offered products or services to you has terminated its relationship with EthCore or ceased to offer products or services to you; or</li>
-          <li>EthCore is transitioning to no longer providing products or services to users in the country in which you are resident or from which you use the service; or</li>
-          <li>the provision of products or services to you by EthCore is, in EthCore’s opinion, no longer commercially viable.</li>
-          <li>When these Terms come to an end, all of the legal rights, obligations and liabilities that you and EthCore have benefited from, been subject to (or which have accrued over time whilst the Terms have been in force) or which are expressed to continue indefinitely, shall be unaffected by this cessation, and the England and Wales jurisdiction choice shall continue to apply to such rights, obligations and liabilities indefinitely.</li>
-        </ol>
-
-        <h3>ACKNOWLEDGEMENT AND ACCEPTANCE OF ALL RISKS, EXCLUSION OF WARRANTIES</h3>
-        <p>THE USER EXPRESSLY KNOWS AND AGREES THAT THE USER IS USING PARITY OR ETHCORE’S PRODUCTS AT THE USER’S SOLE RISK. THE USER REPRESENTS THAT THE USER HAS AN ADEQUATE UNDERSTANDING OF THE RISKS, USAGE AND INTRICACIES OF CRYPTOGRAPHIC TOKENS AND BLOCKCHAIN-BASED OPEN SOURCE SOFTWARE, PARITY.</p>
-        <p>YOU EXPRESSLY UNDERSTAND AND AGREE THAT YOUR USE OF ETHCORE’S PRODUCTS IS AT YOUR SOLE RISK AND THAT ETHCORE’S PRODUCTS ARE PROVIDED "AS IS" AND “AS AVAILABLE.”</p>
-        <p>IN PARTICULAR, ETHCORE, ITS SUBSIDIARIES AND AFFILIATES, AND ITS LICENSORS DO NOT REPRESENT OR WARRANT TO YOU THAT:</p>
-        <p>(A) YOUR USE OF PARITY OR ETHCORE’S PRODUCTS WILL MEET YOUR REQUIREMENTS,</p>
-        <p>(B) YOUR USE OF PARITY OR ETHCORE’S PRODUCTS WILL BE UNINTERRUPTED, TIMELY, SECURE OR FREE FROM ERROR,</p>
-        <p>(C) ANY INFORMATION OBTAINED BY YOU AS A RESULT OF YOUR USE OF PARITY OR ETHCORE’S PRODUCTS WILL BE ACCURATE OR RELIABLE, AND</p>
-        <p>(D) THAT DEFECTS IN THE OPERATION OR FUNCTIONALITY OF ANY SOFTWARE PROVIDED TO YOU AS PART OF ETHCORE’S PRODUCTS WILL BE CORRECTED.</p>
-        <p>ANY MATERIAL DOWNLOADED OR OTHERWISE OBTAINED THROUGH THE USE OF PARITY OR ETHCORE’S PRODUCTS IS DONE AT YOUR OWN DISCRETION AND RISK AND THAT YOU WILL BE SOLELY RESPONSIBLE FOR ANY DAMAGE TO YOUR COMPUTER SYSTEM OR OTHER DEVICE OR LOSS OF DATA OR ECONOMIC LOSS THAT RESULTS FROM THE DOWNLOAD OF ANY SUCH MATERIAL.</p>
-        <p>NO ADVICE OR INFORMATION, WHETHER ORAL OR WRITTEN, OBTAINED BY YOU FROM ETHCORE OR THROUGH OR FROM ETHCORE’S PRODUCTS SHALL CREATE ANY WARRANTY NOT EXPRESSLY STATED IN THE TERMS.</p>
-        <p>ETHCORE FURTHER EXPRESSLY DISCLAIMS ALL WARRANTIES AND CONDITIONS OF ANY KIND, WHETHER EXPRESS OR IMPLIED, INCLUDING, BUT NOT LIMITED TO THE IMPLIED WARRANTIES AND CONDITIONS OF MERCHANTABILITY, FITNESS FOR A PARTICULAR PURPOSE AND NON-INFRINGEMENT.</p>
-
-        <h3>EXCLUSION AND LIMITATION OF LIABILITY</h3>
-        <p>THE USER ACKNOWLEDGES AND AGREES THAT, TO THE FULLEST EXTENT PERMITTED BY ANY APPLICABLE LAW, THE DISCLAIMERS AND EXCLUSION OF LIABILITY CONTAINED HEREIN APPLY TO ANY AND ALL DAMAGES OR INJURY WHATSOEVER CAUSED BY OR RELATED TO RISKS OF, USE OF, OR INABILITY TO USE, PARITY UNDER ANY CAUSE OF ACTION WHATSOEVER OF ANY KIND IN ANY JURISDICTION, INCLUDING, WITHOUT LIMITATION, ACTIONS FOR BREACH OF WARRANTY, BREACH OF CONTRACT OR TORT (INCLUDING NEGLIGENCE) AND THAT NEITHER ETHCORE NOR THE ETHCORE TEAM SHALL BE LIABLE FOR ANY INDIRECT, INCIDENTAL, SPECIAL, EXEMPLARY OR CONSEQUENTIAL DAMAGES, INCLUDING FOR LOSS OF PROFITS, GOODWILL OR DATA.</p>
-        <p>SOME JURISDICTIONS DO NOT ALLOW THE EXCLUSION OF CERTAIN WARRANTIES OR THE LIMITATION OR EXCLUSION OF LIABILITY FOR CERTAIN TYPES OF DAMAGES. THEREFORE, SOME OF THE ABOVE LIMITATIONS IN THIS SECTION MAY NOT APPLY TO A USER. IN PARTICULAR, NOTHING IN THESE TERMS SHALL AFFECT THE STATUTORY RIGHTS OF ANY USER OR EXCLUDE INJURY ARISING FROM ANY WILLFUL MISCONDUCT OR FRAUD OF ETHCORE.</p>
-        <p>SUBJECT TO ANY LIABILITY WHICH MAY NOT BE EXCLUDED, YOU EXPRESSLY UNDERSTAND AND AGREE THAT ETHCORE, ITS SUBSIDIARIES AND AFFILIATES, AND ITS LICENSORS SHALL NOT BE LIABLE TO YOU FOR:</p>
-        <p>(A) ANY DIRECT, INDIRECT, INCIDENTAL, SPECIAL CONSEQUENTIAL OR EXEMPLARY DAMAGES WHICH MAY BE INCURRED BY YOU, HOWEVER CAUSED AND UNDER ANY THEORY OF LIABILITY. THIS SHALL INCLUDE, BUT NOT BE LIMITED TO, ANY LOSS OF PROFIT (WHETHER INCURRED DIRECTLY OR INDIRECTLY), ANY LOSS OF GOODWILL OR BUSINESS REPUTATION, ANY LOSS OF DATA SUFFERED, COST OF PROCUREMENT OF SUBSTITUTE GOODS OR SERVICES, OR OTHER INTANGIBLE LOSS;</p>
-        <p>(B) ANY LOSS OR DAMAGE WHICH MAY BE INCURRED BY YOU, INCLUDING BUT NOT LIMITED TO LOSS OR DAMAGE AS A RESULT OF:</p>
-        <p>(I) ANY RELIANCE PLACED BY YOU ON THE COMPLETENESS, ACCURACY OR EXISTENCE OF ANY ADVERTISING, OR AS A RESULT OF ANY RELATIONSHIP OR TRANSACTION BETWEEN YOU AND ANY ADVERTISER OR SPONSOR WHOSE ADVERTISING APPEARS ON ETHCORE’S PRODUCTS;</p>
-        <p>(II) ANY CHANGES WHICH ETHCORE MAY MAKE TO ETHCORE’S PRODUCTS, OR FOR ANY PERMANENT OR TEMPORARY CESSATION IN THE PROVISION OF ETHCORE’S PRODUCTS (OR ANY FEATURES WITHIN ETHCORE’S PRODUCTS);</p>
-        <p>(III) THE DELETION OF, CORRUPTION OF, OR FAILURE TO STORE, ANY CONTENT AND OTHER COMMUNICATIONS DATA MAINTAINED OR TRANSMITTED BY OR THROUGH YOUR USE OF ETHCORE’S PRODUCTS;</p>
-        <p>(IV) YOUR FAILURE TO PROVIDE ETHCORE WITH ACCURATE ACCOUNT INFORMATION (IF THIS IS REQUIRED);</p>
-        <p>(V) YOUR FAILURE TO KEEP YOUR PASSWORD OR ACCOUNT DETAILS SECURE AND CONFIDENTIAL;</p>
-        <p>THE LIMITATIONS ON ETHCORE’S LIABILITY TO YOU SHALL APPLY WHETHER OR NOT ETHCORE HAS BEEN ADVISED OF OR SHOULD HAVE BEEN AWARE OF THE POSSIBILITY OF ANY SUCH LOSSES ARISING.</p>
-
-        <h3>Copyright and trade mark policies</h3>
-        <p>It is EthCore’s policy to respond to notices of alleged copyright infringement that comply with applicable international intellectual property law (including, in the United States, the Digital Millennium Copyright Act) and if EthCore is put on notice and it is under EthCore’s control and terminating the accounts of repeat infringers.</p>
-
-        <h3>Other content</h3>
-        <p>Services provided may include hyperlinks to other web sites, smart contracts or content or resources. EthCore may have no control over any web sites or resources which are provided by companies or persons other than EthCore.</p>
-        <p>You acknowledge and agree that EthCore is not responsible for the availability of any such external sites or resources, and does not endorse any advertising, products or other materials on or available from such web sites or resources.</p>
-        <p>You acknowledge and agree that EthCore is not liable for any loss or damage which may be incurred by you as a result of the availability of those external sites or resources, or as a result of any reliance placed by you on the completeness, accuracy or existence of any advertising, products or other materials on, or available from, such web sites or resources.</p>
-
-        <h3>Changes to the Terms</h3>
-        <p>EthCore may make changes to these from time to time. When these changes are made, EthCore will make a new copy of these terms available at https://ethcore.io/legal.html and any new terms will be made available to you from within, or through, the affected EthCore’s Product.</p>
-        <p>You understand and agree that if you use Parity or EthCore’s Products after the date on which the Terms have changed, EthCore will treat your use as acceptance of the updated terms.</p>
-
-        <h3>General legal terms</h3>
-        <p>Sometimes when you use Parity or EthCore’s Products, you may (as a result of, or in connection with your use of these products) use a service or download a piece of software, or smart contract, or purchase goods, which are provided by another person or company. Your use of these other services, software, smart contract or goods may be subject to separate terms between you and the company or person concerned. If so, these Terms do not affect your legal relationship with these other companies or individuals.</p>
-        <p>These Terms constitute the whole legal agreement between you and EthCore and govern your use of Parity and EthCore’s Products (but excluding any products or services which EthCore may provide to you under a separate written agreement), and completely replace any prior agreements between you and EthCore in relation to Parity and EthCore’s Products.</p>
-        <p>You agree that EthCore may provide you with notices, including those regarding changes to the Terms, by postings on the affected EthCore’s Product.</p>
-        <p>You agree that if EthCore does not exercise or enforce any legal right or remedy which is contained in these Terms (or which EthCore has the benefit of under any applicable law), this will not be taken to be a formal waiver of EthCore’s rights and that those rights or remedies will still be available to EthCore.</p>
-        <p>If any court of law, having the jurisdiction to decide on this matter, rules that any provision of these Terms is invalid, then that provision will be removed from the Terms without affecting the rest of the Terms. The remaining provisions of the Terms will continue to be valid and enforceable.</p>
-        <p>You acknowledge and agree that each member of the group of companies of which EthCore is the parent shall be third party beneficiaries to these Terms and that such other companies shall be entitled to directly enforce, and rely upon, any provision of the Terms which confers a benefit on (or rights in favor of) them. Other than this, no other person or company shall be third party beneficiaries to these Terms.</p>
-        <p>These Terms, and your relationship with EthCore under these Terms, shall be governed by the laws of England and Wales, United Kingdom without regard to its conflict of laws provisions. You and EthCore agree to submit to the exclusive jurisdiction of the courts located within England, United Kingdom to resolve any legal matter arising from these Terms (subject to the Dispute Resolution clause below). Notwithstanding this, you agree that EthCore shall still be allowed to apply for injunctive remedies (or an equivalent type of urgent legal relief) in any jurisdiction.</p>
-
-        <h3>Dispute Resolution</h3>
-        <p>All disputes or claims arising out of, relating to, or in connection with the Terms, the breach thereof, or use of Parity shall be finally settled under the Rules of Arbitration of the International Chamber of Commerce by one or more arbitrators appointed in accordance with said Rules. All claims between the parties relating to these Terms that are capable of being resolved by arbitration, whether sounding in contract, tort, or otherwise, shall be submitted to ICC arbitration. Prior to commencing arbitration, the parties have a duty to negotiate in good faith and attempt to resolve their dispute in a manner other than by submission to ICC arbitration. The arbitration panel shall consist of one arbitrator only, unless the ICC Court of Arbitration determines that the dispute is such as to warrant three arbitrators. If the Court determines that one arbitrator is sufficient, then such arbitrator shall be a UK resident. If the Court determines that three arbitrators are necessary, then each party shall have 30 days to nominate an arbitrator of its choice - in the case of the Claimant, measured from receipt of notification of the ICC Court’s decision to have three arbitrators; in the case of Respondent, measured from receipt of notification of Claimant’s nomination. All nominations must be UK residents. If a party fails to nominate an arbitrator, the Court will do so. The Court shall also appoint the chairman. All arbitrators shall be and remain “independent” of the parties involved in the arbitration. The place of arbitration shall be England, United Kingdom. The language of the arbitration shall be English. In deciding the merits of the dispute, the tribunal shall apply the laws of England and Wales and any discovery shall be limited and shall not involve any depositions or any other examinations outside of a formal hearing. The tribunal shall not assume the powers of amiable compositeur or decide the case ex aequo et bono. In the final award, the tribunal shall fix the costs of the arbitration and decide which of the parties shall bear such costs in what proportion. Every award shall be binding on the parties. The parties undertake to carry out the award without delay and waive their right to any form of recourse against the award in so far as such waiver can validly be made.</p>
-
-        <h3>Additional Terms for Enterprise Use</h3>
-        <p>If you are a business entity, then the individual accepting on behalf of the entity (for the avoidance of doubt, for business entities, in these Terms, "you" means the entity) represents and warrants that he or she has the authority to act on your behalf, that you represent that you are duly authorized to do business in the country or countries where you operate, and that your employees, officers, representatives, and other agents accessing EthCore’s Products are duly authorized to access Parity and to legally bind you to these Terms.</p>
-        <p>Subject to these Terms and subject to the Software Licence Terms, EthCore grants you a non-exclusive, non-transferable licence to install and use Parity solely on machines intended for use by your employees, officers, representatives, and agents in connection with your business entity, and provided that their use of EthCore will be subject to these Terms and EthCore’s Products software licence terms.</p>
-
-        <Checkbox
-          className={ styles.accept }
-          label={
-            <FormattedMessage
-              id='firstRun.tnc.accept'
-              defaultMessage='I accept these terms and conditions'
-            />
-          }
-          checked={ hasAccepted }
-          onClick={ onAccept }
-        />
-      </div>
-    );
-  }
-}
-=======
 
 import { Checkbox } from '~/ui';
 
@@ -340,5 +175,4 @@
 TnC.propTypes = {
   hasAccepted: PropTypes.bool.isRequired,
   onAccept: PropTypes.func.isRequired
-};
->>>>>>> f34a0346
+};