--- conflicted
+++ resolved
@@ -143,10 +143,6 @@
             }
             label={ confirmText }
             onClick={ this.onConfirm }
-<<<<<<< HEAD
-            primary
-=======
->>>>>>> 1c2580b4
           />
         </div>
       )
