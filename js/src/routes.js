// Copyright 2015-2016 Parity Technologies (UK) Ltd.
// This file is part of Parity.

// Parity is free software: you can redistribute it and/or modify
// it under the terms of the GNU General Public License as published by
// the Free Software Foundation, either version 3 of the License, or
// (at your option) any later version.

// Parity is distributed in the hope that it will be useful,
// but WITHOUT ANY WARRANTY; without even the implied warranty of
// MERCHANTABILITY or FITNESS FOR A PARTICULAR PURPOSE.  See the
// GNU General Public License for more details.

// You should have received a copy of the GNU General Public License
// along with Parity.  If not, see <http://www.gnu.org/licenses/>.

import {
  Accounts, Account, Addresses, Address, Application,
<<<<<<< HEAD
  Contract, Contracts, Dapp, Dapps, HistoryStore, Home,
=======
  Contract, Contracts, Dapp, Dapps, HistoryStore,
>>>>>>> 28ea5fb2
  Settings, SettingsBackground, SettingsParity, SettingsProxy,
  SettingsViews, Signer, Status,
  Wallet, Web, WriteContract
} from '~/views';
import builtinDapps from '~/views/Dapps/builtin.json';

const accountsHistory = HistoryStore.get('accounts');
const dappsHistory = HistoryStore.get('dapps');

function handleDeprecatedRoute (nextState, replace) {
  const { address } = nextState.params;
  const redirectMap = {
    account: 'accounts',
    address: 'addresses',
    contract: 'contracts'
  };

  const oldRoute = nextState.routes[0].path;
  const newRoute = Object.keys(redirectMap).reduce((newRoute, key) => {
    return newRoute.replace(new RegExp(`^/${key}`), '/' + redirectMap[key]);
  }, oldRoute);

  console.warn(`Route "${oldRoute}" is deprecated. Please use "${newRoute}"`);
  replace(newRoute.replace(':address', address));
}

function redirectTo (path) {
  return (nextState, replace) => {
    replace(path);
  };
}

const accountsRoutes = [
  {
    path: ':address',
    component: Account,
    onEnter: ({ params }) => {
      accountsHistory.add(params.address);
    }
  },
  { path: '/wallet/:address', component: Wallet }
];

const addressesRoutes = [
  { path: ':address', component: Address }
];

const contractsRoutes = [
  { path: 'develop', component: WriteContract },
  { path: ':address', component: Contract }
];

const settingsRoutes = [
  { path: 'background', component: SettingsBackground },
  { path: 'proxy', component: SettingsProxy },
  { path: 'views', component: SettingsViews },
  { path: 'parity', component: SettingsParity }
];

const statusRoutes = [
  { path: ':subpage', component: Status }
];

const routes = [
  // Backward Compatible routes
  { path: '/account/:address', onEnter: handleDeprecatedRoute },
  { path: '/address/:address', onEnter: handleDeprecatedRoute },
  { path: '/contract/:address', onEnter: handleDeprecatedRoute },

<<<<<<< HEAD
  { path: '/', onEnter: redirectTo('/home') },
  { path: '/auth', onEnter: redirectTo('/home') },
  { path: '/settings', onEnter: redirectTo('/settings/views') },
=======
  { path: '/', onEnter: redirectTo('/accounts') },
  { path: '/auth', onEnter: redirectTo('/accounts') },
  { path: '/settings', onEnter: redirectTo('/settings/views') }
];
>>>>>>> 28ea5fb2

const childRoutes = [
  {
    path: 'accounts',
    indexRoute: { component: Accounts },
    childRoutes: accountsRoutes
  },
  {
    path: 'addresses',
    indexRoute: { component: Addresses },
    childRoutes: addressesRoutes
  },
  {
    path: 'contracts',
    indexRoute: { component: Contracts },
    childRoutes: contractsRoutes
  },
  {
<<<<<<< HEAD
    path: '/',
    component: Application,
    childRoutes: [
      {
        path: 'accounts',
        indexRoute: { component: Accounts },
        childRoutes: accountsRoutes
      },
      {
        path: 'addresses',
        indexRoute: { component: Addresses },
        childRoutes: addressesRoutes
      },
      {
        path: 'contracts',
        indexRoute: { component: Contracts },
        childRoutes: contractsRoutes
      },
      {
        path: 'status',
        indexRoute: { component: Status },
        childRoutes: statusRoutes
      },
      {
        path: 'settings',
        component: Settings,
        childRoutes: settingsRoutes
      },
      { path: 'apps', component: Dapps },
      {
        path: 'app/:id',
        component: Dapp,
        onEnter: ({ params }) => {
          if (!builtinDapps[params.id] || !builtinDapps[params.id].skipHistory) {
            dappsHistory.add(params.id);
          }
        }
      },
      { path: 'home', component: Home },
      { path: 'web', component: Web },
      { path: 'web/:url', component: Web },
      { path: 'signer', component: Signer }
    ]
  }
=======
    path: 'status',
    indexRoute: { component: Status },
    childRoutes: statusRoutes
  },
  {
    path: 'settings',
    component: Settings,
    childRoutes: settingsRoutes
  },
  {
    path: 'app/:id',
    component: Dapp,
    onEnter: ({ params }) => {
      if (!builtinDapps[params.id] || !builtinDapps[params.id].skipHistory) {
        dappsHistory.add(params.id);
      }
    }
  },
  { path: 'apps', component: Dapps },
  { path: 'web', component: Web },
  { path: 'web/:url', component: Web },
  { path: 'signer', component: Signer }
>>>>>>> 28ea5fb2
];

// TODO : use ES6 imports when supported
if (process.env.NODE_ENV !== 'production') {
  const Playground = require('./playground').default;

  childRoutes.push({
    path: 'playground',
    component: Playground
  });
}

routes.push({
  path: '/',
  component: Application,
  childRoutes
});

export default routes;<|MERGE_RESOLUTION|>--- conflicted
+++ resolved
@@ -16,11 +16,7 @@
 
 import {
   Accounts, Account, Addresses, Address, Application,
-<<<<<<< HEAD
   Contract, Contracts, Dapp, Dapps, HistoryStore, Home,
-=======
-  Contract, Contracts, Dapp, Dapps, HistoryStore,
->>>>>>> 28ea5fb2
   Settings, SettingsBackground, SettingsParity, SettingsProxy,
   SettingsViews, Signer, Status,
   Wallet, Web, WriteContract
@@ -90,16 +86,10 @@
   { path: '/address/:address', onEnter: handleDeprecatedRoute },
   { path: '/contract/:address', onEnter: handleDeprecatedRoute },
 
-<<<<<<< HEAD
   { path: '/', onEnter: redirectTo('/home') },
   { path: '/auth', onEnter: redirectTo('/home') },
-  { path: '/settings', onEnter: redirectTo('/settings/views') },
-=======
-  { path: '/', onEnter: redirectTo('/accounts') },
-  { path: '/auth', onEnter: redirectTo('/accounts') },
   { path: '/settings', onEnter: redirectTo('/settings/views') }
 ];
->>>>>>> 28ea5fb2
 
 const childRoutes = [
   {
@@ -118,52 +108,6 @@
     childRoutes: contractsRoutes
   },
   {
-<<<<<<< HEAD
-    path: '/',
-    component: Application,
-    childRoutes: [
-      {
-        path: 'accounts',
-        indexRoute: { component: Accounts },
-        childRoutes: accountsRoutes
-      },
-      {
-        path: 'addresses',
-        indexRoute: { component: Addresses },
-        childRoutes: addressesRoutes
-      },
-      {
-        path: 'contracts',
-        indexRoute: { component: Contracts },
-        childRoutes: contractsRoutes
-      },
-      {
-        path: 'status',
-        indexRoute: { component: Status },
-        childRoutes: statusRoutes
-      },
-      {
-        path: 'settings',
-        component: Settings,
-        childRoutes: settingsRoutes
-      },
-      { path: 'apps', component: Dapps },
-      {
-        path: 'app/:id',
-        component: Dapp,
-        onEnter: ({ params }) => {
-          if (!builtinDapps[params.id] || !builtinDapps[params.id].skipHistory) {
-            dappsHistory.add(params.id);
-          }
-        }
-      },
-      { path: 'home', component: Home },
-      { path: 'web', component: Web },
-      { path: 'web/:url', component: Web },
-      { path: 'signer', component: Signer }
-    ]
-  }
-=======
     path: 'status',
     indexRoute: { component: Status },
     childRoutes: statusRoutes
@@ -183,10 +127,10 @@
     }
   },
   { path: 'apps', component: Dapps },
+  { path: 'home', component: Home },
   { path: 'web', component: Web },
   { path: 'web/:url', component: Web },
   { path: 'signer', component: Signer }
->>>>>>> 28ea5fb2
 ];
 
 // TODO : use ES6 imports when supported
