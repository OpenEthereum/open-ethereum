// Copyright 2015-2017 Parity Technologies (UK) Ltd.
// This file is part of Parity.

// Parity is free software: you can redistribute it and/or modify
// it under the terms of the GNU General Public License as published by
// the Free Software Foundation, either version 3 of the License, or
// (at your option) any later version.

// Parity is distributed in the hope that it will be useful,
// but WITHOUT ANY WARRANTY; without even the implied warranty of
// MERCHANTABILITY or FITNESS FOR A PARTICULAR PURPOSE.  See the
// GNU General Public License for more details.

// You should have received a copy of the GNU General Public License
// along with Parity.  If not, see <http://www.gnu.org/licenses/>.

import {
  Accounts, Account, Addresses, Address, Application,
  Contract, Contracts, Dapp, Dapps, HistoryStore,
  Settings, SettingsBackground, SettingsParity, SettingsProxy,
  SettingsViews, Signer, Status,
  Wallet, Web, WriteContract
} from '~/views';
import builtinDapps from '~/views/Dapps/builtin.json';

const accountsHistory = HistoryStore.get('accounts');
const dappsHistory = HistoryStore.get('dapps');

function handleDeprecatedRoute (nextState, replace) {
  const { address } = nextState.params;
  const redirectMap = {
    account: 'accounts',
    address: 'addresses',
    contract: 'contracts'
  };

  const oldRoute = nextState.routes[0].path;
  const newRoute = Object.keys(redirectMap).reduce((newRoute, key) => {
    return newRoute.replace(new RegExp(`^/${key}`), '/' + redirectMap[key]);
  }, oldRoute);

  console.warn(`Route "${oldRoute}" is deprecated. Please use "${newRoute}"`);
  replace(newRoute.replace(':address', address));
}

function redirectTo (path) {
  return (nextState, replace) => {
    replace(path);
  };
}

const accountsRoutes = [
  {
    path: ':address',
    component: Account,
    onEnter: ({ params }) => {
      accountsHistory.add(params.address);
    }
  },
  { path: '/wallet/:address', component: Wallet }
];

const addressesRoutes = [
  { path: ':address', component: Address }
];

const contractsRoutes = [
  { path: 'develop', component: WriteContract },
  { path: ':address', component: Contract }
];

const settingsRoutes = [
  { path: 'background', component: SettingsBackground },
  { path: 'proxy', component: SettingsProxy },
  { path: 'views', component: SettingsViews },
  { path: 'parity', component: SettingsParity }
];

const statusRoutes = [
  { path: ':subpage', component: Status }
];

const routes = [
  // Backward Compatible routes
  { path: '/account/:address', onEnter: handleDeprecatedRoute },
  { path: '/address/:address', onEnter: handleDeprecatedRoute },
  { path: '/contract/:address', onEnter: handleDeprecatedRoute },

  { path: '/', onEnter: redirectTo('/accounts') },
  { path: '/auth', onEnter: redirectTo('/accounts') },
  { path: '/settings', onEnter: redirectTo('/settings/views') }
];

const appRoutes = [
  {
    path: 'accounts',
    indexRoute: { component: Accounts },
    childRoutes: accountsRoutes
  },
  {
    path: 'addresses',
    indexRoute: { component: Addresses },
    childRoutes: addressesRoutes
  },
  {
    path: 'contracts',
    indexRoute: { component: Contracts },
    childRoutes: contractsRoutes
  },
  {
    path: 'status',
    indexRoute: { component: Status },
    childRoutes: statusRoutes
  },
  {
<<<<<<< HEAD
    path: '/',
    component: Application,
    childRoutes: [
      {
        path: 'accounts',
        indexRoute: { component: Accounts },
        childRoutes: accountsRoutes
      },
      {
        path: 'addresses',
        indexRoute: { component: Addresses },
        childRoutes: addressesRoutes
      },
      {
        path: 'contracts',
        indexRoute: { component: Contracts },
        childRoutes: contractsRoutes
      },
      {
        path: 'status',
        indexRoute: { component: Status },
        childRoutes: statusRoutes
      },
      {
        path: 'settings',
        component: Settings,
        childRoutes: settingsRoutes
      },
      { path: 'apps', component: Dapps },
      {
        path: 'app/:id',
        component: Dapp,
        onEnter: ({ params }) => {
          if (!builtinDapps[params.id] || !builtinDapps[params.id].skipHistory) {
            dappsHistory.add(params.id);
          }
        }
      },
      { path: 'web', component: Web },
      { path: 'web/:url', component: Web },
      { path: 'signer', component: Signer }
    ]
  }
=======
    path: 'settings',
    component: Settings,
    childRoutes: settingsRoutes
  },

  { path: 'apps', component: Dapps },
  { path: 'app/:id', component: Dapp },
  { path: 'web', component: Web },
  { path: 'web/:url', component: Web },
  { path: 'signer', component: Signer }
>>>>>>> 5ad50ab1
];

// TODO : use ES6 imports when supported
if (process.env.NODE_ENV !== 'production') {
  const Playground = require('./playground').default;

  appRoutes.push({
    path: 'playground',
    component: Playground
  });
}

routes.push({
  path: '/',
  component: Application,
  childRoutes: appRoutes
});

export default routes;<|MERGE_RESOLUTION|>--- conflicted
+++ resolved
@@ -91,7 +91,7 @@
   { path: '/settings', onEnter: redirectTo('/settings/views') }
 ];
 
-const appRoutes = [
+const childRoutes = [
   {
     path: 'accounts',
     indexRoute: { component: Accounts },
@@ -113,69 +113,30 @@
     childRoutes: statusRoutes
   },
   {
-<<<<<<< HEAD
-    path: '/',
-    component: Application,
-    childRoutes: [
-      {
-        path: 'accounts',
-        indexRoute: { component: Accounts },
-        childRoutes: accountsRoutes
-      },
-      {
-        path: 'addresses',
-        indexRoute: { component: Addresses },
-        childRoutes: addressesRoutes
-      },
-      {
-        path: 'contracts',
-        indexRoute: { component: Contracts },
-        childRoutes: contractsRoutes
-      },
-      {
-        path: 'status',
-        indexRoute: { component: Status },
-        childRoutes: statusRoutes
-      },
-      {
-        path: 'settings',
-        component: Settings,
-        childRoutes: settingsRoutes
-      },
-      { path: 'apps', component: Dapps },
-      {
-        path: 'app/:id',
-        component: Dapp,
-        onEnter: ({ params }) => {
-          if (!builtinDapps[params.id] || !builtinDapps[params.id].skipHistory) {
-            dappsHistory.add(params.id);
-          }
-        }
-      },
-      { path: 'web', component: Web },
-      { path: 'web/:url', component: Web },
-      { path: 'signer', component: Signer }
-    ]
-  }
-=======
     path: 'settings',
     component: Settings,
     childRoutes: settingsRoutes
   },
-
+  {
+    path: 'app/:id',
+    component: Dapp,
+    onEnter: ({ params }) => {
+      if (!builtinDapps[params.id] || !builtinDapps[params.id].skipHistory) {
+        dappsHistory.add(params.id);
+      }
+    }
+  },
   { path: 'apps', component: Dapps },
-  { path: 'app/:id', component: Dapp },
   { path: 'web', component: Web },
   { path: 'web/:url', component: Web },
   { path: 'signer', component: Signer }
->>>>>>> 5ad50ab1
 ];
 
 // TODO : use ES6 imports when supported
 if (process.env.NODE_ENV !== 'production') {
   const Playground = require('./playground').default;
 
-  appRoutes.push({
+  childRoutes.push({
     path: 'playground',
     component: Playground
   });
@@ -184,7 +145,7 @@
 routes.push({
   path: '/',
   component: Application,
-  childRoutes: appRoutes
+  childRoutes
 });
 
 export default routes;