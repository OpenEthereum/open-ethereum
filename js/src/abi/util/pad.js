--- conflicted
+++ resolved
@@ -44,19 +44,11 @@
 
 function stringToBytes (input) {
   if (isArray(input)) {
-<<<<<<< HEAD
-    sinput = input.map((code) => `0${code.toString(16)}`.slice(-2)).join('');
-  } else if (input.substr(0, 2) === '0x') {
-    return padFixedBytes(`${input.substr(2)}`.match(/.{1,2}/g).map((value) => parseInt(value, 16)));
-  } else {
-    return padFixedBytes(input.split('').map((char) => char.charCodeAt(0)));
-=======
     return input;
   } else if (input.substr(0, 2) === '0x') {
     return input.substr(2).match(/.{1,2}/g).map((value) => parseInt(value, 16));
   } else {
     return input.split('').map((char) => char.charCodeAt(0));
->>>>>>> 0526551b
   }
 }
 
