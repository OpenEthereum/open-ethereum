// Copyright 2015-2017 Parity Technologies (UK) Ltd.
// This file is part of Parity.

// Parity is free software: you can redistribute it and/or modify
// it under the terms of the GNU General Public License as published by
// the Free Software Foundation, either version 3 of the License, or
// (at your option) any later version.

// Parity is distributed in the hope that it will be useful,
// but WITHOUT ANY WARRANTY; without even the implied warranty of
// MERCHANTABILITY or FITNESS FOR A PARTICULAR PURPOSE.  See the
// GNU General Public License for more details.

// You should have received a copy of the GNU General Public License
// along with Parity.  If not, see <http://www.gnu.org/licenses/>.

<<<<<<< HEAD
import {
  inAddress, inAddresses, inData, inHex, inNumber16, inOptions, inBlockNumber, inDeriveHash, inDeriveIndex
} from '../../format/input';
=======
import { inAddress, inAddresses, inBlockNumber, inData, inDeriveHash, inDeriveIndex, inHex, inNumber16, inOptions } from '../../format/input';
>>>>>>> de1f7ee3
import { outAccountInfo, outAddress, outAddresses, outBlock, outChainStatus, outHistogram, outHwAccountInfo, outNodeKind, outNumber, outPeers, outRecentDapps, outTransaction, outVaultMeta } from '../../format/output';

export default class Parity {
  constructor (transport) {
    this._transport = transport;
  }

  acceptNonReservedPeers () {
    return this._transport
      .execute('parity_acceptNonReservedPeers');
  }

  accountsInfo () {
    return this._transport
      .execute('parity_accountsInfo')
      .then(outAccountInfo);
  }

  allAccountsInfo () {
    return this._transport
      .execute('parity_allAccountsInfo')
      .then(outAccountInfo);
  }

  addReservedPeer (encode) {
    return this._transport
      .execute('parity_addReservedPeer', encode);
  }

  chainStatus () {
    return this._transport
      .execute('parity_chainStatus')
      .then(outChainStatus);
  }

  changePassword (account, password, newPassword) {
    return this._transport
      .execute('parity_changePassword', inAddress(account), password, newPassword);
  }

  changeVault (account, vaultName) {
    return this._transport
      .execute('parity_changeVault', inAddress(account), vaultName);
  }

  changeVaultPassword (vaultName, password) {
    return this._transport
      .execute('parity_changeVaultPassword', vaultName, password);
  }

  checkRequest (requestId) {
    return this._transport
      .execute('parity_checkRequest', inNumber16(requestId));
  }

  cidV0 (data) {
    return this._transport
      .execute('parity_cidV0', inData(data));
  }

  closeVault (vaultName) {
    return this._transport
      .execute('parity_closeVault', vaultName);
  }

  composeTransaction (options) {
    return this._transport
      .execute('parity_composeTransaction', inOptions(options));
  }

  consensusCapability () {
    return this._transport
      .execute('parity_consensusCapability');
  }

  dappsPort () {
    return this._transport
      .execute('parity_dappsPort')
      .then(outNumber);
  }

  dappsInterface () {
    return this._transport
      .execute('parity_dappsInterface');
  }

  decryptMessage (address, data) {
    return this._transport
      .execute('parity_decryptMessage', inAddress(address), inHex(data));
  }

  defaultAccount () {
    return this._transport
      .execute('parity_defaultAccount')
      .then(outAddress);
  }

  defaultExtraData () {
    return this._transport
      .execute('parity_defaultExtraData');
  }

  devLogs () {
    return this._transport
      .execute('parity_devLogs');
  }

  devLogsLevels () {
    return this._transport
      .execute('parity_devLogsLevels');
  }

  deriveAddressHash (address, password, hash, shouldSave) {
    return this._transport
      .execute('parity_deriveAddressHash', inAddress(address), password, inDeriveHash(hash), !!shouldSave)
      .then(outAddress);
  }

  deriveAddressIndex (address, password, index, shouldSave) {
    return this._transport
      .execute('parity_deriveAddressIndex', inAddress(address), password, inDeriveIndex(index), !!shouldSave)
      .then(outAddress);
  }

  dropNonReservedPeers () {
    return this._transport
      .execute('parity_dropNonReservedPeers');
  }

  enode () {
    return this._transport
      .execute('parity_enode');
  }

  encryptMessage (pubkey, data) {
    return this._transport
      .execute('parity_encryptMessage', inHex(pubkey), inHex(data));
  }

  executeUpgrade () {
    return this._transport
      .execute('parity_executeUpgrade');
  }

  exportAccount (address, password) {
    return this._transport
      .execute('parity_exportAccount', inAddress(address), password);
  }

  extraData () {
    return this._transport
      .execute('parity_extraData');
  }

  futureTransactions () {
    return this._transport
      .execute('parity_futureTransactions');
  }

  gasCeilTarget () {
    return this._transport
      .execute('parity_gasCeilTarget')
      .then(outNumber);
  }

  gasFloorTarget () {
    return this._transport
      .execute('parity_gasFloorTarget')
      .then(outNumber);
  }

  gasPriceHistogram () {
    return this._transport
      .execute('parity_gasPriceHistogram')
      .then(outHistogram);
  }

  generateSecretPhrase () {
    return this._transport
      .execute('parity_generateSecretPhrase');
  }

  getBlockHeaderByNumber (blockNumber = 'latest') {
    return this._transport
      .execute('parity_getBlockHeaderByNumber', inBlockNumber(blockNumber))
      .then(outBlock);
  }

  getDappAddresses (dappId) {
    return this._transport
      .execute('parity_getDappAddresses', dappId)
      .then(outAddresses);
  }

  getDappDefaultAddress (dappId) {
    return this._transport
      .execute('parity_getDappDefaultAddress', dappId)
      .then(outAddress);
  }

  getNewDappsAddresses () {
    return this._transport
      .execute('parity_getNewDappsAddresses')
      .then((addresses) => addresses ? addresses.map(outAddress) : null);
  }

  getNewDappsDefaultAddress () {
    return this._transport
      .execute('parity_getNewDappsDefaultAddress')
      .then(outAddress);
  }

  getVaultMeta (vaultName) {
    return this._transport
      .execute('parity_getVaultMeta', vaultName)
      .then(outVaultMeta);
  }

  hardwareAccountsInfo () {
    return this._transport
      .execute('parity_hardwareAccountsInfo')
      .then(outHwAccountInfo);
  }

  hashContent (url) {
    return this._transport
      .execute('parity_hashContent', url);
  }

  importGethAccounts (accounts) {
    return this._transport
      .execute('parity_importGethAccounts', inAddresses(accounts))
      .then(outAddresses);
  }

  killAccount (account, password) {
    return this._transport
      .execute('parity_killAccount', inAddress(account), password);
  }

  listAccounts (count, offset = null, blockNumber = 'latest') {
    return this._transport
      .execute('parity_listAccounts', count, inAddress(offset), inBlockNumber(blockNumber))
      .then((accounts) => (accounts || []).map(outAddress));
  }

  listOpenedVaults () {
    return this._transport
      .execute('parity_listOpenedVaults');
  }

  listVaults () {
    return this._transport
      .execute('parity_listVaults');
  }

  listRecentDapps () {
    return this._transport
      .execute('parity_listRecentDapps')
      .then(outRecentDapps);
  }

  listStorageKeys (address, count, hash = null, blockNumber = 'latest') {
    return this._transport
      .execute('parity_listStorageKeys', inAddress(address), count, inHex(hash), inBlockNumber(blockNumber));
  }

  removeAddress (address) {
    return this._transport
      .execute('parity_removeAddress', inAddress(address));
  }

  listGethAccounts () {
    return this._transport
      .execute('parity_listGethAccounts')
      .then(outAddresses);
  }

  localTransactions () {
    return this._transport
      .execute('parity_localTransactions')
      .then(transactions => {
        Object.values(transactions)
          .filter(tx => tx.transaction)
          .map(tx => {
            tx.transaction = outTransaction(tx.transaction);
          });
        return transactions;
      });
  }

  minGasPrice () {
    return this._transport
      .execute('parity_minGasPrice')
      .then(outNumber);
  }

  mode () {
    return this._transport
      .execute('parity_mode');
  }

  // DEPRECATED - use chain instead.
  netChain () {
    return this._transport
      .execute('parity_chain');
  }

  nodeKind () {
    return this._transport
      .execute('parity_nodeKind')
      .then(outNodeKind);
  }

  chain () {
    return this._transport
      .execute('parity_chain');
  }

  netPeers () {
    return this._transport
      .execute('parity_netPeers')
      .then(outPeers);
  }

  netMaxPeers () {
    return this._transport
      .execute('parity_netMaxPeers')
      .then(outNumber);
  }

  netPort () {
    return this._transport
      .execute('parity_netPort')
      .then(outNumber);
  }

  newAccountFromPhrase (phrase, password) {
    return this._transport
      .execute('parity_newAccountFromPhrase', phrase, password)
      .then(outAddress);
  }

  newAccountFromSecret (secret, password) {
    return this._transport
      .execute('parity_newAccountFromSecret', inHex(secret), password)
      .then(outAddress);
  }

  newAccountFromWallet (json, password) {
    return this._transport
      .execute('parity_newAccountFromWallet', json, password)
      .then(outAddress);
  }

  newVault (vaultName, password) {
    return this._transport
      .execute('parity_newVault', vaultName, password);
  }

  nextNonce (account) {
    return this._transport
      .execute('parity_nextNonce', inAddress(account))
      .then(outNumber);
  }

  nodeName () {
    return this._transport
      .execute('parity_nodeName');
  }

  openVault (vaultName, password) {
    return this._transport
      .execute('parity_openVault', vaultName, password);
  }

  pendingTransactions () {
    return this._transport
      .execute('parity_pendingTransactions')
      .then(data => data.map(outTransaction));
  }

  pendingTransactionsStats () {
    return this._transport
      .execute('parity_pendingTransactionsStats');
  }

  phraseToAddress (phrase) {
    return this._transport
      .execute('parity_phraseToAddress', phrase)
      .then(outAddress);
  }

  postSign (address, hash) {
    return this._transport
      .execute('parity_postSign', inAddress(address), inHex(hash));
  }

  postTransaction (options = {}) {
    return this._transport
      .execute('parity_postTransaction', inOptions(options));
  }

  registryAddress () {
    return this._transport
      .execute('parity_registryAddress')
      .then(outAddress);
  }

  releasesInfo () {
    return this._transport
      .execute('parity_releasesInfo');
  }

  removeReservedPeer (encode) {
    return this._transport
      .execute('parity_removeReservedPeer', encode);
  }

  removeTransaction (hash) {
    return this._transport
      .execute('parity_removeTransaction', inHex(hash))
      .then(outTransaction);
  }

  rpcSettings () {
    return this._transport
      .execute('parity_rpcSettings');
  }

  setAccountName (address, name) {
    return this._transport
      .execute('parity_setAccountName', inAddress(address), name);
  }

  setAccountMeta (address, meta) {
    return this._transport
      .execute('parity_setAccountMeta', inAddress(address), JSON.stringify(meta));
  }

  setAuthor (address) {
    return this._transport
      .execute('parity_setAuthor', inAddress(address));
  }

  setDappAddresses (dappId, addresses) {
    return this._transport
      .execute('parity_setDappAddresses', dappId, inAddresses(addresses));
  }

  setDappDefaultAddress (dappId, address) {
    return this._transport
      .execute('parity_setDappDefaultAddress', dappId, address ? inAddress(address) : null);
  }

  setEngineSigner (address, password) {
    return this._transport
      .execute('parity_setEngineSigner', inAddress(address), password);
  }

  setExtraData (data) {
    return this._transport
      .execute('parity_setExtraData', inData(data));
  }

  setGasCeilTarget (quantity) {
    return this._transport
      .execute('parity_setGasCeilTarget', inNumber16(quantity));
  }

  setGasFloorTarget (quantity) {
    return this._transport
      .execute('parity_setGasFloorTarget', inNumber16(quantity));
  }

  setMaxTransactionGas (quantity) {
    return this._transport
      .execute('parity_setMaxTransactionGas', inNumber16(quantity));
  }

  setMinGasPrice (quantity) {
    return this._transport
      .execute('parity_setMinGasPrice', inNumber16(quantity));
  }

  setMode (mode) {
    return this._transport
      .execute('parity_setMode', mode);
  }

  setChain (specName) {
    return this._transport
      .execute('parity_setChain', specName);
  }

  setNewDappsAddresses (addresses) {
    return this._transport
      .execute('parity_setNewDappsAddresses', addresses ? inAddresses(addresses) : null);
  }

  setNewDappsDefaultAddress (address) {
    return this._transport
      .execute('parity_setNewDappsDefaultAddress', inAddress(address));
  }

  setTransactionsLimit (quantity) {
    return this._transport
      .execute('parity_setTransactionsLimit', inNumber16(quantity));
  }

  setVaultMeta (vaultName, meta) {
    return this._transport
      .execute('parity_setVaultMeta', vaultName, JSON.stringify(meta));
  }

  signerPort () {
    return this._transport
      .execute('parity_signerPort')
      .then(outNumber);
  }

  signMessage (address, password, messageHash) {
    return this._transport
      .execute('parity_signMessage', inAddress(address), password, inHex(messageHash));
  }

  testPassword (account, password) {
    return this._transport
      .execute('parity_testPassword', inAddress(account), password);
  }

  transactionsLimit () {
    return this._transport
      .execute('parity_transactionsLimit')
      .then(outNumber);
  }

  unsignedTransactionsCount () {
    return this._transport
      .execute('parity_unsignedTransactionsCount')
      .then(outNumber);
  }

  upgradeReady () {
    return this._transport
      .execute('parity_upgradeReady');
  }

  versionInfo () {
    return this._transport
      .execute('parity_versionInfo');
  }
}<|MERGE_RESOLUTION|>--- conflicted
+++ resolved
@@ -14,13 +14,7 @@
 // You should have received a copy of the GNU General Public License
 // along with Parity.  If not, see <http://www.gnu.org/licenses/>.
 
-<<<<<<< HEAD
-import {
-  inAddress, inAddresses, inData, inHex, inNumber16, inOptions, inBlockNumber, inDeriveHash, inDeriveIndex
-} from '../../format/input';
-=======
 import { inAddress, inAddresses, inBlockNumber, inData, inDeriveHash, inDeriveIndex, inHex, inNumber16, inOptions } from '../../format/input';
->>>>>>> de1f7ee3
 import { outAccountInfo, outAddress, outAddresses, outBlock, outChainStatus, outHistogram, outHwAccountInfo, outNodeKind, outNumber, outPeers, outRecentDapps, outTransaction, outVaultMeta } from '../../format/output';
 
 export default class Parity {
