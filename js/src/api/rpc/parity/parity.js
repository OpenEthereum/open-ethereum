--- conflicted
+++ resolved
@@ -76,16 +76,15 @@
       .execute('parity_dappsInterface');
   }
 
-<<<<<<< HEAD
+  decryptMessage (address, data) {
+    return this._transport
+      .execute('parity_decryptMessage', inAddress(address), inHex(data));
+  }
+
   defaultAccount () {
     return this._transport
       .execute('parity_defaultAccount')
       .then(outAddress);
-=======
-  decryptMessage (address, data) {
-    return this._transport
-      .execute('parity_decryptMessage', inAddress(address), inHex(data));
->>>>>>> ed09a76c
   }
 
   defaultExtraData () {
@@ -314,11 +313,6 @@
       .execute('parity_postTransaction', inOptions(options));
   }
 
-  postSign (from, message) {
-    return this._transport
-      .execute('parity_postSign', from, message);
-  }
-
   registryAddress () {
     return this._transport
       .execute('parity_registryAddress')
