--- conflicted
+++ resolved
@@ -16,11 +16,7 @@
 
 import BigNumber from 'bignumber.js';
 
-<<<<<<< HEAD
-import { outBlock, outAccountInfo, outAddress, outChainStatus, outDate, outHistogram, outNumber, outPeer, outPeers, outReceipt, outRecentDapps, outSyncing, outTransaction, outTrace } from './output';
-=======
-import { outBlock, outAccountInfo, outAddress, outChainStatus, outDate, outHistogram, outNumber, outPeer, outPeers, outReceipt, outSyncing, outTransaction, outTrace, outVaultMeta } from './output';
->>>>>>> b561ae7b
+import { outBlock, outAccountInfo, outAddress, outChainStatus, outDate, outHistogram, outNumber, outPeer, outPeers, outReceipt, outRecentDapps, outSyncing, outTransaction, outTrace, outVaultMeta } from './output';
 import { isAddress, isBigNumber, isInstanceOf } from '../../../test/types';
 
 describe('api/format/output', () => {
