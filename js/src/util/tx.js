--- conflicted
+++ resolved
@@ -95,13 +95,8 @@
     });
 }
 
-<<<<<<< HEAD
-export function deploy (contract, _options, values, metadata = {}, statecb = () => {}) {
+export function deploy (contract, _options, values, metadata = {}, statecb = () => {}, skipGasEstimate = false) {
   const options = { ..._options, metadata, deployment: true };
-=======
-export function deploy (contract, _options, values, metadata = {}, statecb = () => {}, skipGasEstimate = false) {
-  const options = { ..._options };
->>>>>>> 354ec19e
   const { api } = contract;
   const address = options.from;
 
