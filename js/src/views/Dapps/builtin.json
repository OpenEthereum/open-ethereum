--- conflicted
+++ resolved
@@ -82,10 +82,7 @@
     "version": "0.3",
     "author": "Gav Wood <gavin@ethcore.io>",
     "visible": true,
-<<<<<<< HEAD
+    "secure": true,
     "skipBuild": true
-=======
-    "secure": true
->>>>>>> ab073efb
   }
 ]