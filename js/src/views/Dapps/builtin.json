--- conflicted
+++ resolved
@@ -80,12 +80,8 @@
     "description": "A Javascript development console complete with web3 and parity objects.",
     "version": "0.3",
     "author": "Gav Wood <gavin@ethcore.io>",
-<<<<<<< HEAD
     "position": "top-right",
-    "visible": true
-=======
     "visible": true,
     "secure": true
->>>>>>> ab073efb
   }
 ]