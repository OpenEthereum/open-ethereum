// Copyright 2015-2017 Parity Technologies (UK) Ltd.
// This file is part of Parity.

// Parity is free software: you can redistribute it and/or modify
// it under the terms of the GNU General Public License as published by
// the Free Software Foundation, either version 3 of the License, or
// (at your option) any later version.

// Parity is distributed in the hope that it will be useful,
// but WITHOUT ANY WARRANTY; without even the implied warranty of
// MERCHANTABILITY or FITNESS FOR A PARTICULAR PURPOSE.  See the
// GNU General Public License for more details.

// You should have received a copy of the GNU General Public License
// along with Parity.  If not, see <http://www.gnu.org/licenses/>.

import React, { Component, PropTypes } from 'react';
import { FormattedMessage } from 'react-intl';
import { connect } from 'react-redux';
import { bindActionCreators } from 'redux';
import { uniq, isEqual } from 'lodash';

import List from '../Accounts/List';
import Summary from '../Accounts/Summary';
import { AddAddress } from '~/modals';
import { Actionbar, ActionbarExport, ActionbarImport, ActionbarSearch, ActionbarSort, Button, Page } from '~/ui';
import { AddIcon } from '~/ui/Icons';
import { setVisibleAccounts } from '~/redux/providers/personalActions';

import styles from './addresses.css';

class Addresses extends Component {
  static contextTypes = {
    api: PropTypes.object
  }

  static propTypes = {
    setVisibleAccounts: PropTypes.func.isRequired,

    contacts: PropTypes.object,
    hasContacts: PropTypes.bool
  }

  state = {
    showAdd: false,
    sortOrder: '',
    searchValues: [],
    searchTokens: []
  }

  componentWillMount () {
    this.setVisibleAccounts();
  }

  componentWillReceiveProps (nextProps) {
    const prevAddresses = Object.keys(this.props.contacts);
    const nextAddresses = Object.keys(nextProps.contacts);

    if (prevAddresses.length !== nextAddresses.length || !isEqual(prevAddresses.sort(), nextAddresses.sort())) {
      this.setVisibleAccounts(nextProps);
    }
  }

  componentWillUnmount () {
    this.props.setVisibleAccounts([]);
  }

  setVisibleAccounts (props = this.props) {
    const { contacts, setVisibleAccounts } = props;
    const addresses = Object.keys(contacts);

    setVisibleAccounts(addresses);
  }

  render () {
    return (
      <div>
        { this.renderActionbar() }
        { this.renderAddAddress() }
        <Page>
          { this.renderAccountsList() }
        </Page>
      </div>
    );
  }

  renderAccountsList () {
    const { contacts, hasContacts } = this.props;
    const { searchValues, sortOrder } = this.state;

    return (
      <List
        link='address'
        search={ searchValues }
        accounts={ contacts }
        empty={ !hasContacts }
        order={ sortOrder }
        handleAddSearchToken={ this.onAddSearchToken }
      />
    );
  }

  renderSortButton () {
    const onChange = (sortOrder) => {
      this.setState({ sortOrder });
    };

    return (
      <ActionbarSort
        key='sortAccounts'
        id='sortAddresses'
        order={ this.state.sortOrder }
        onChange={ onChange }
      />
    );
  }

  renderSearchButton () {
    const onChange = (searchTokens, searchValues) => {
      this.setState({ searchTokens, searchValues });
    };

    return (
      <ActionbarSearch
        key='searchAddress'
        tokens={ this.state.searchTokens }
        onChange={ onChange }
      />
    );
  }

  renderActionbar () {
    const { contacts } = this.props;

    const buttons = [
      <Button
        key='newAddress'
<<<<<<< HEAD
        icon='plus'
=======
        icon={ <AddIcon /> }
>>>>>>> 6797172a
        label={
          <FormattedMessage
            id='addresses.buttons.add'
            defaultMessage='address'
          />
        }
        onClick={ this.onOpenAdd }
      />,
      <ActionbarExport
        key='exportAddressbook'
        content={ contacts }
        filename='addressbook'
      />,
      <ActionbarImport
        key='importAddressbook'
        onConfirm={ this.onImport }
        renderValidation={ this.renderValidation }
      />,
      this.renderSearchButton(),
      this.renderSortButton()
    ];

    return (
      <Actionbar
        className={ styles.toolbar }
        title={
          <FormattedMessage
            id='addresses.title'
            defaultMessage='Saved Addresses'
          />
        }
        buttons={ buttons }
      />
    );
  }

  renderAddAddress () {
    const { contacts } = this.props;
    const { showAdd } = this.state;

    if (!showAdd) {
      return null;
    }

    return (
      <AddAddress
        contacts={ contacts }
        onClose={ this.onCloseAdd }
      />
    );
  }

  renderValidation = (content) => {
    const error = {
      error: (
        <FormattedMessage
          id='addresses.errors.invalidFile'
          defaultMessage='The provided file is invalid...'
        />
      )
    };

    try {
      const addresses = JSON.parse(content);

      if (!addresses || Object.keys(addresses).length === 0) {
        return error;
      }

      const body = Object
        .values(addresses)
        .filter((account) => account && account.address)
        .map((account, index) => (
          <Summary
            key={ index }
            account={ account }
            name={ account.name }
            noLink
          />
        ));

      return (
        <div>
          { body }
        </div>
      );
    } catch (e) {
      return error;
    }
  }

  onImport = (content) => {
    try {
      const addresses = JSON.parse(content);

      Object.values(addresses).forEach((account) => {
        this.onAddAccount(account);
      });
    } catch (e) {
      console.error('onImport', content, e);
    }
  }

  onAddAccount = (account) => {
    const { api } = this.context;
    const { address, name, meta } = account;

    Promise.all([
      api.parity.setAccountName(address, name),
      api.parity.setAccountMeta(address, {
        ...meta,
        timestamp: Date.now(),
        deleted: false
      })
    ]).catch((error) => {
      console.error('onAddAccount', error);
    });
  }

  onAddSearchToken = (token) => {
    const { searchTokens } = this.state;
    const newSearchTokens = uniq([].concat(searchTokens, token));

    this.setState({ searchTokens: newSearchTokens });
  }

  onOpenAdd = () => {
    this.setState({
      showAdd: true
    });
  }

  onCloseAdd = () => {
    this.setState({ showAdd: false });
  }
}

function mapStateToProps (state) {
  const { contacts, hasContacts } = state.personal;

  return {
    contacts,
    hasContacts
  };
}

function mapDispatchToProps (dispatch) {
  return bindActionCreators({
    setVisibleAccounts
  }, dispatch);
}

export default connect(
  mapStateToProps,
  mapDispatchToProps
)(Addresses);<|MERGE_RESOLUTION|>--- conflicted
+++ resolved
@@ -135,11 +135,7 @@
     const buttons = [
       <Button
         key='newAddress'
-<<<<<<< HEAD
-        icon='plus'
-=======
         icon={ <AddIcon /> }
->>>>>>> 6797172a
         label={
           <FormattedMessage
             id='addresses.buttons.add'
