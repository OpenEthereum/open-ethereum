// Copyright 2015, 2016 Ethcore (UK) Ltd.
// This file is part of Parity.

// Parity is free software: you can redistribute it and/or modify
// it under the terms of the GNU General Public License as published by
// the Free Software Foundation, either version 3 of the License, or
// (at your option) any later version.

// Parity is distributed in the hope that it will be useful,
// but WITHOUT ANY WARRANTY; without even the implied warranty of
// MERCHANTABILITY or FITNESS FOR A PARTICULAR PURPOSE.  See the
// GNU General Public License for more details.

// You should have received a copy of the GNU General Public License
// along with Parity.  If not, see <http://www.gnu.org/licenses/>.

import React, { Component, PropTypes } from 'react';
import { FormattedMessage } from 'react-intl';
import { connect } from 'react-redux';
import { bindActionCreators } from 'redux';
import { Checkbox } from 'material-ui';

import { Container } from '../../../ui';

import { toggleView } from '../actions';

import layout from '../layout.css';
import styles from './views.css';

class Views extends Component {
  static propTypes = {
    settings: PropTypes.object.isRequired,
    toggleView: PropTypes.func.isRequired
  }

  render () {
    return (
<<<<<<< HEAD
      <Container>
        <ContainerTitle title={
          <FormattedMessage id='settings.views.label' />
        } />
=======
      <Container title='Views'>
>>>>>>> 3837114e
        <div className={ layout.layout }>
          <div className={ layout.overview }>
            <div>
              <FormattedMessage
                id='settings.views.overview_0'
                defaultMessage='Manage the available application views, using only the parts of the application that is applicable to you.' />
            </div>
            <div>
              <FormattedMessage
                id='settings.views.overview_1'
                defaultMessage='Are you an end-user? The defaults are setups for both beginner and advanced users alike.' />
            </div>
            <div>
              <FormattedMessage
                id='settings.views.overview_2'
                defaultMessage='Are you a developer? Add some features to manage contracts are interact with application deployments.' />
            </div>
            <div>
              <FormattedMessage
                id='settings.views.overview_3'
                defaultMessage='Are you a miner or run a large-scale node? Add the features to give you all the information needed to watch the node operation.' />
            </div>
          </div>
          <div className={ layout.details }>
            { this.renderViews() }
          </div>
        </div>
      </Container>
    );
  }

  renderViews () {
    const { settings, toggleView } = this.props;

    return Object.keys(settings.views).map((id) => {
      const toggle = () => toggleView(id);
      const view = settings.views[id];

      return (
        <div className={ styles.view } key={ id }>
          <Checkbox
            disabled={ view.fixed }
            label={
              <div className={ styles.header }>
                <div className={ styles.labelicon }>
                  { view.icon }
                </div>
                <div className={ styles.label }>
                  <FormattedMessage id={ `settings.views.${id}.label` } />
                </div>
              </div>
            }
            onCheck={ toggle }
            checked={ view.active }
            value={ view.active } />
          <div className={ styles.info }>
            <FormattedMessage id={ `settings.views.${id}.description` } />
          </div>
        </div>
      );
    });
  }
}

function mapStateToProps (state) {
  const { settings } = state;

  return { settings };
}

function mapDispatchToProps (dispatch) {
  return bindActionCreators({ toggleView }, dispatch);
}

export default connect(
  mapStateToProps,
  mapDispatchToProps
)(Views);<|MERGE_RESOLUTION|>--- conflicted
+++ resolved
@@ -35,14 +35,9 @@
 
   render () {
     return (
-<<<<<<< HEAD
-      <Container>
-        <ContainerTitle title={
-          <FormattedMessage id='settings.views.label' />
-        } />
-=======
-      <Container title='Views'>
->>>>>>> 3837114e
+      <Container title={
+        <FormattedMessage id='settings.views.label' />
+      }>
         <div className={ layout.layout }>
           <div className={ layout.overview }>
             <div>
