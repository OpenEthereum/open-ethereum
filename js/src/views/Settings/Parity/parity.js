--- conflicted
+++ resolved
@@ -18,11 +18,7 @@
 import { FormattedMessage } from 'react-intl';
 import { MenuItem } from 'material-ui';
 
-<<<<<<< HEAD
-import { Select, Container, ContainerTitle, LanguageSelector } from '../../../ui';
-=======
-import { Select, Container } from '../../../ui';
->>>>>>> 3837114e
+import { Select, Container, LanguageSelector } from '../../../ui';
 
 import layout from '../layout.css';
 
@@ -43,14 +39,9 @@
 
   render () {
     return (
-<<<<<<< HEAD
-      <Container>
-        <ContainerTitle title={
-          <FormattedMessage id='settings.parity.label' />
-        } />
-=======
-      <Container title='Parity'>
->>>>>>> 3837114e
+      <Container title={
+        <FormattedMessage id='settings.parity.label' />
+      }>
         <div className={ layout.layout }>
           <div className={ layout.overview }>
             <div>
