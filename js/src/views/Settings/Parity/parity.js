// Copyright 2015, 2016 Parity Technologies (UK) Ltd.
// This file is part of Parity.

// Parity is free software: you can redistribute it and/or modify
// it under the terms of the GNU General Public License as published by
// the Free Software Foundation, either version 3 of the License, or
// (at your option) any later version.

// Parity is distributed in the hope that it will be useful,
// but WITHOUT ANY WARRANTY; without even the implied warranty of
// MERCHANTABILITY or FITNESS FOR A PARTICULAR PURPOSE.  See the
// GNU General Public License for more details.

// You should have received a copy of the GNU General Public License
// along with Parity.  If not, see <http://www.gnu.org/licenses/>.

import { MenuItem } from 'material-ui';
import { observer } from 'mobx-react';
import React, { Component, PropTypes } from 'react';
import { FormattedMessage } from 'react-intl';
import { Select, Container, LanguageSelector } from '~/ui';
import Features, { FeaturesStore, FEATURES } from '~/ui/Features';

import Store, { LOGLEVEL_OPTIONS } from './store';
import layout from '../layout.css';

@observer
export default class Parity extends Component {
  static contextTypes = {
    api: PropTypes.object.isRequired
  };

  store = new Store(this.context.api);
  features = FeaturesStore.get();

  componentWillMount () {
<<<<<<< HEAD
    return this.store.loadMode();
=======
    this.loadMode();
    this.loadLogLevels();
    this.setSelectValues();
  }

  loadLogLevels () {
    if (process.env.NODE_ENV === 'production') {
      return null;
    }

    const nextState = { ...this.state.logLevels };

    Object.keys(LOG_KEYS).map((logKey) => {
      const log = LOG_KEYS[logKey];

      const logger = LogLevel.getLogger(log.key);
      const level = logger.getLevel();

      nextState[logKey] = { level, log };
    });

    this.setState({ logLevels: nextState });
  }

  setSelectValues () {
    if (process.env.NODE_ENV === 'production') {
      return null;
    }

    const selectValues = Object.keys(LogLevel.levels).map((levelName) => {
      const value = LogLevel.levels[levelName];

      return {
        name: levelName,
        value
      };
    });

    this.setState({ selectValues });
>>>>>>> 4a714d4a
  }

  render () {
    return (
      <Container title={
        <FormattedMessage id='settings.parity.label' />
      }>
        <div className={ layout.layout }>
          <div className={ layout.overview }>
            <div>
              <FormattedMessage
                id='settings.parity.overview_0'
                defaultMessage='Control the Parity node settings and mode of operation via this interface.'
              />
            </div>
          </div>
          <div className={ layout.details }>
            { this.renderModes() }
            <LanguageSelector />
            <Features />
          </div>
        </div>

        { this.renderLogsConfig() }
      </Container>
    );
  }

  renderItem (mode, label) {
    return (
      <MenuItem
        key={ mode }
        label={ label }
        value={ mode }>
        { label }
      </MenuItem>
    );
  }

  renderLogsConfig () {
    if (!this.features.active[FEATURES.LANGUAGE]) {
      return null;
    }

    return (
      <div className={ layout.layout }>
        <div className={ layout.overview }>
          <div>
            <FormattedMessage
              id='settings.parity.loglevels'
              defaultMessage='Choose the different logs level.'
            />
          </div>
        </div>
        <div className={ layout.details }>
          { this.renderLogsLevels() }
        </div>
      </div>
    );
  }

  renderLogsLevels () {
<<<<<<< HEAD
    const { logLevels } = this.store;

    return Object
      .keys(logLevels)
      .map((key) => {
        const { level, log } = logLevels[key];
        const { path, desc } = log;

        const onChange = (_, index) => {
          this.store.updateLoggerLevel(path, Object.values(LOGLEVEL_OPTIONS)[index].value);
        };

        return (
          <div key={ key }>
            <p>{ desc }</p>
            <Select
              onChange={ onChange }
              value={ level }
              values={ LOGLEVEL_OPTIONS }
            />
          </div>
        );
      });
=======
    if (process.env.NODE_ENV === 'production') {
      return null;
    }

    const { logLevels, selectValues } = this.state;

    return Object.keys(logLevels).map((logKey) => {
      const { level, log } = logLevels[logKey];
      const { key, desc } = log;

      const onChange = (_, index) => {
        const nextLevel = Object.values(selectValues)[index].value;
        LogLevel.getLogger(key).setLevel(nextLevel);
        this.loadLogLevels();
      };

      return (
        <div key={ logKey }>
          <p>{ desc }</p>
          <Select
            onChange={ onChange }
            value={ level }
            values={ selectValues }
          />
        </div>
      );
    });
>>>>>>> 4a714d4a
  }

  renderModes () {
    const { mode } = this.store;

    return (
      <Select
        id='parityModeSelect'
        hint={
          <FormattedMessage
            id='settings.parity.modes.hint'
            defaultMessage='the syning mode for the Parity node' />
        }
        label={
          <FormattedMessage
            id='settings.parity.modes.label'
            defaultMessage='mode of operation' />
        }
        onChange={ this.onChangeMode }
        value={ mode }>
        {
          this.renderItem('active', (
            <FormattedMessage
              id='settings.parity.modes.mode_active'
              defaultMessage='Parity continuously syncs the chain' />
          ))
        }
        {
          this.renderItem('passive', (
            <FormattedMessage
              id='settings.parity.modes.mode_passive'
              defaultMessage='Parity syncs initially, then sleeps and wakes regularly to resync' />
          ))
        }
        {
          this.renderItem('dark', (
            <FormattedMessage
              id='settings.parity.modes.mode_dark'
              defaultMessage='Parity syncs only when the RPC is active' />
          ))
        }
        {
          this.renderItem('offline', (
            <FormattedMessage
              id='settings.parity.modes.mode_offline'
              defaultMessage="Parity doesn't sync" />
          ))
        }
      </Select>
    );
  }

  onChangeMode = (event, index, mode) => {
    this.store.changeMode(mode || event.target.value);
  }
}<|MERGE_RESOLUTION|>--- conflicted
+++ resolved
@@ -18,6 +18,7 @@
 import { observer } from 'mobx-react';
 import React, { Component, PropTypes } from 'react';
 import { FormattedMessage } from 'react-intl';
+
 import { Select, Container, LanguageSelector } from '~/ui';
 import Features, { FeaturesStore, FEATURES } from '~/ui/Features';
 
@@ -34,49 +35,7 @@
   features = FeaturesStore.get();
 
   componentWillMount () {
-<<<<<<< HEAD
     return this.store.loadMode();
-=======
-    this.loadMode();
-    this.loadLogLevels();
-    this.setSelectValues();
-  }
-
-  loadLogLevels () {
-    if (process.env.NODE_ENV === 'production') {
-      return null;
-    }
-
-    const nextState = { ...this.state.logLevels };
-
-    Object.keys(LOG_KEYS).map((logKey) => {
-      const log = LOG_KEYS[logKey];
-
-      const logger = LogLevel.getLogger(log.key);
-      const level = logger.getLevel();
-
-      nextState[logKey] = { level, log };
-    });
-
-    this.setState({ logLevels: nextState });
-  }
-
-  setSelectValues () {
-    if (process.env.NODE_ENV === 'production') {
-      return null;
-    }
-
-    const selectValues = Object.keys(LogLevel.levels).map((levelName) => {
-      const value = LogLevel.levels[levelName];
-
-      return {
-        name: levelName,
-        value
-      };
-    });
-
-    this.setState({ selectValues });
->>>>>>> 4a714d4a
   }
 
   render () {
@@ -139,7 +98,6 @@
   }
 
   renderLogsLevels () {
-<<<<<<< HEAD
     const { logLevels } = this.store;
 
     return Object
@@ -163,35 +121,6 @@
           </div>
         );
       });
-=======
-    if (process.env.NODE_ENV === 'production') {
-      return null;
-    }
-
-    const { logLevels, selectValues } = this.state;
-
-    return Object.keys(logLevels).map((logKey) => {
-      const { level, log } = logLevels[logKey];
-      const { key, desc } = log;
-
-      const onChange = (_, index) => {
-        const nextLevel = Object.values(selectValues)[index].value;
-        LogLevel.getLogger(key).setLevel(nextLevel);
-        this.loadLogLevels();
-      };
-
-      return (
-        <div key={ logKey }>
-          <p>{ desc }</p>
-          <Select
-            onChange={ onChange }
-            value={ level }
-            values={ selectValues }
-          />
-        </div>
-      );
-    });
->>>>>>> 4a714d4a
   }
 
   renderModes () {
@@ -203,12 +132,14 @@
         hint={
           <FormattedMessage
             id='settings.parity.modes.hint'
-            defaultMessage='the syning mode for the Parity node' />
+            defaultMessage='the syning mode for the Parity node'
+          />
         }
         label={
           <FormattedMessage
             id='settings.parity.modes.label'
-            defaultMessage='mode of operation' />
+            defaultMessage='mode of operation'
+          />
         }
         onChange={ this.onChangeMode }
         value={ mode }>
@@ -216,28 +147,32 @@
           this.renderItem('active', (
             <FormattedMessage
               id='settings.parity.modes.mode_active'
-              defaultMessage='Parity continuously syncs the chain' />
+              defaultMessage='Parity continuously syncs the chain'
+            />
           ))
         }
         {
           this.renderItem('passive', (
             <FormattedMessage
               id='settings.parity.modes.mode_passive'
-              defaultMessage='Parity syncs initially, then sleeps and wakes regularly to resync' />
+              defaultMessage='Parity syncs initially, then sleeps and wakes regularly to resync'
+            />
           ))
         }
         {
           this.renderItem('dark', (
             <FormattedMessage
               id='settings.parity.modes.mode_dark'
-              defaultMessage='Parity syncs only when the RPC is active' />
+              defaultMessage='Parity syncs only when the RPC is active'
+            />
           ))
         }
         {
           this.renderItem('offline', (
             <FormattedMessage
               id='settings.parity.modes.mode_offline'
-              defaultMessage="Parity doesn't sync" />
+              defaultMessage="Parity doesn't sync"
+            />
           ))
         }
       </Select>
