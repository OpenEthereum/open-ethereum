/* Copyright 2015, 2016 Ethcore (UK) Ltd.
/* This file is part of Parity.
/*
/* Parity is free software: you can redistribute it and/or modify
/* it under the terms of the GNU General Public License as published by
/* the Free Software Foundation, either version 3 of the License, or
/* (at your option) any later version.
/*
/* Parity is distributed in the hope that it will be useful,
/* but WITHOUT ANY WARRANTY; without even the implied warranty of
/* MERCHANTABILITY or FITNESS FOR A PARTICULAR PURPOSE.  See the
/* GNU General Public License for more details.
/*
/* You should have received a copy of the GNU General Public License
/* along with Parity.  If not, see <http://www.gnu.org/licenses/>.
*/
.outer, .page, .editor {
  flex: 1;
  display: flex;
  flex-direction: column;
}

.timestamp {
  font-size: 0.75em;
  margin-left: 1em;
  color: #ccc;
}

.toggles {
  display: flex;
  flex-direction: row;
  margin: 1em 0 0;

  > * {
    flex: 1;
  }
}

.container {
  padding: 1em 0;
  display: flex;
  flex: 1;
  flex-direction: row;

  // Fallback for browsers not supporting `calc`
  min-height: 90vh;
  min-height: calc(100vh - 8em);

  > * {
    margin: 0;

    > h2 {
      margin-top: 0;
    }
  }
}

.error {
  background-color: rgba(200, 0, 0, 0.25);
  padding: 1em 0.5em;
  margin-top: -0.5em;
  font-family: monospace;
  font-size: 0.9em;
}

.mainEditor {
  &:global(.ace-solarized-dark) {
    background-color: rgba(0, 0, 0, 0.5);

    :global(.ace_gutter) {
      background-color: rgba(0, 0, 0, 0.7);
    }

    :global(.ace_content) {
      background-color: transparent;
    }
  }
}

.big {
  font-size: 1.2em;
}

.centeredMessage {
  width: 100%;
  height: 75%;
  display: flex;
  flex-direction: column;
  align-items: center;
  justify-content: center;
}

.resizing * {
  cursor: ew-resize !important;
  user-select: none !important;
}

.editor {
  width: 0;
  margin-left: 0.5em;
}

.parameters {
  width: 0;
  display: flex;
  flex-direction: column;
  margin-right: 0.5em;
<<<<<<< HEAD
  overflow: auto;

=======
>>>>>>> ee050d4f
  .panel {
    background-color: rgba(0, 0, 0, 0.5);
    padding: 1em;
    flex: 1;
    display: flex;
    flex-direction: column;
    box-sizing: border-box;
  }

  .compilation {
    flex: 1 0 0;
    display: flex;
    flex-direction: column;
  }

  .errors {
    flex: 1 0 0;
    overflow: auto;
    margin-right: -0.5em;
    margin-top: 0.5em;
  }
}

.messageContainer {
  padding: 0.5em 0;
  margin-right: 0.5em;

  &:first-child {
    padding-top: 0;
  }

  &:last-child {
    padding-bottom: 0;
  }

  .errorPosition {
    background-color: rgba(0, 0, 0, 0.5);
    padding: 0.25em 0.5em;
    top: 0;
    position: relative;
    margin-bottom: 0.25em;
    font-size: 0.75em;
  }
}

.message {
  font-family: monospace;
  padding: 0.5em;
  font-size: 0.9em;
  white-space: pre;
  overflow: auto;

  &.error {
    background-color: rgba(244, 67, 54, 0.5);
  }

  &.warning {
    background-color: rgba(255, 235, 59, 0.5);
  }

  &.formal {
    background-color: rgba(243, 156, 18, 0.5);
  }
}

.messagesHeader {
  margin-bottom: 0.25em;
  text-transform: uppercase;
  font-size: 0.9em;
}

.sliderContainer {
  flex: 0 0 .8em;
  display: flex;
  align-items: center;
  justify-content: center;

  .slider {
    width: 0.4em;
    height: 3em;
    border-radius: 0.75em;
    background-color: rgba(0, 0, 0, 0.5);
    content: ' ';

    &:hover {
      cursor: ew-resize;
    }
  }
}<|MERGE_RESOLUTION|>--- conflicted
+++ resolved
@@ -105,11 +105,8 @@
   display: flex;
   flex-direction: column;
   margin-right: 0.5em;
-<<<<<<< HEAD
   overflow: auto;
 
-=======
->>>>>>> ee050d4f
   .panel {
     background-color: rgba(0, 0, 0, 0.5);
     padding: 1em;
