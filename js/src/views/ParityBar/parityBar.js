--- conflicted
+++ resolved
@@ -15,13 +15,6 @@
 // along with Parity.  If not, see <http://www.gnu.org/licenses/>.
 
 import React, { Component, PropTypes } from 'react';
-<<<<<<< HEAD
-import { FormattedMessage } from 'react-intl';
-import { Link } from 'react-router';
-import { connect } from 'react-redux';
-
-import imagesEthcoreBlock from '~/../assets/images/parity-logo-white-no-text.svg';
-=======
 import ReactDOM from 'react-dom';
 import { Link } from 'react-router';
 import { connect } from 'react-redux';
@@ -29,17 +22,11 @@
 import store from 'store';
 
 import { CancelIcon, FingerprintIcon } from '~/ui/Icons';
->>>>>>> 9994ca93
 import { Badge, Button, ContainerTitle, ParityBackground } from '~/ui';
-import { CancelIcon, FingerprintIcon } from '~/ui/Icons';
-
 import { Embedded as Signer } from '../Signer';
 import DappsStore from '~/views/Dapps/dappsStore';
 
-<<<<<<< HEAD
-=======
 import imagesEthcoreBlock from '!url-loader!../../../assets/images/parity-logo-white-no-text.svg';
->>>>>>> 9994ca93
 import styles from './parityBar.css';
 
 const LS_STORE_KEY = '_parity::parityBar';
@@ -197,8 +184,8 @@
 
     const parityIcon = (
       <img
+        src={ imagesEthcoreBlock }
         className={ styles.parityIcon }
-        src={ imagesEthcoreBlock }
       />
     );
 
@@ -211,33 +198,6 @@
     );
 
     return (
-<<<<<<< HEAD
-      <div className={ styles.bar }>
-        <ParityBackground className={ styles.corner }>
-          <div className={ styles.cornercolor }>
-            <Link to='/apps'>
-              <Button
-                className={ styles.parityButton }
-                icon={ parityIcon }
-                label={
-                  this.renderLabel(
-                    <FormattedMessage
-                      id='parityBar.label.parity'
-                      defaultMessage='Parity'
-                    />
-                  )
-                }
-              />
-            </Link>
-            <Button
-              className={ styles.button }
-              icon={ <FingerprintIcon /> }
-              label={ this.renderSignerLabel() }
-              onClick={ this.toggleDisplay }
-            />
-          </div>
-        </ParityBackground>
-=======
       <div
         className={ styles.cornercolor }
         ref={ this.onRef }
@@ -275,7 +235,6 @@
           className={ dragButtonClasses.join(' ') }
           ref='dragButton'
         />
->>>>>>> 9994ca93
       </div>
     );
   }
@@ -303,38 +262,10 @@
 
   renderExpanded () {
     return (
-<<<<<<< HEAD
-      <div className={ styles.overlay }>
-        <ParityBackground className={ styles.expanded }>
-          <div className={ styles.header }>
-            <div className={ styles.title }>
-              <ContainerTitle
-                title={
-                  <FormattedMessage
-                    id='parityBar.title.pending'
-                    defaultMessage='Parity Signer: Pending'
-                  />
-                }
-              />
-            </div>
-            <div className={ styles.actions }>
-              <Button
-                icon={ <CancelIcon /> }
-                label={
-                  <FormattedMessage
-                    id='parityBar.button.close'
-                    defaultMessage='Close'
-                  />
-                }
-                onClick={ this.toggleDisplay }
-              />
-            </div>
-=======
       <div>
         <div className={ styles.header }>
           <div className={ styles.title }>
             <ContainerTitle title='Parity Signer: Pending' />
->>>>>>> 9994ca93
           </div>
           <div className={ styles.actions }>
             <Button
@@ -364,22 +295,19 @@
 
   renderSignerLabel () {
     const { pending } = this.props;
-
-    return this.renderLabel(
-      <FormattedMessage
-        id='parityBar.label.signer'
-        defaultMessage='Signer'
-      />,
-      pending && pending.length
-        ? (
-          <Badge
-            className={ styles.labelBubble }
-            color='red'
-            value={ pending.length }
-          />
-        )
-        : null
-    );
+    let bubble = null;
+
+    if (pending && pending.length) {
+      bubble = (
+        <Badge
+          color='red'
+          className={ styles.labelBubble }
+          value={ pending.length }
+        />
+      );
+    }
+
+    return this.renderLabel('Signer', bubble);
   }
 
   getHorizontal (x) {
