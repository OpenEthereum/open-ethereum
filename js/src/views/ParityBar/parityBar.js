// Copyright 2015, 2016 Parity Technologies (UK) Ltd.
// This file is part of Parity.

// Parity is free software: you can redistribute it and/or modify
// it under the terms of the GNU General Public License as published by
// the Free Software Foundation, either version 3 of the License, or
// (at your option) any later version.

// Parity is distributed in the hope that it will be useful,
// but WITHOUT ANY WARRANTY; without even the implied warranty of
// MERCHANTABILITY or FITNESS FOR A PARTICULAR PURPOSE.  See the
// GNU General Public License for more details.

// You should have received a copy of the GNU General Public License
// along with Parity.  If not, see <http://www.gnu.org/licenses/>.

import React, { Component, PropTypes } from 'react';
import ReactDOM from 'react-dom';
import { Link } from 'react-router';
import { connect } from 'react-redux';
import { throttle } from 'lodash';
import store from 'store';

import { CancelIcon, FingerprintIcon } from '~/ui/Icons';
import { Badge, Button, ContainerTitle, ParityBackground } from '~/ui';
import { Embedded as Signer } from '../Signer';
import DappsStore from '~/views/Dapps/dappsStore';

import imagesEthcoreBlock from '../../../assets/images/parity-logo-white-no-text.svg';
import styles from './parityBar.css';

const LS_STORE_KEY = '_parity::parityBar';
const DEFAULT_POSITION = { right: '1em', bottom: 0 };

class ParityBar extends Component {
<<<<<<< HEAD
  app = null;
  measures = null;
  moving = false;

=======
>>>>>>> 24aec519
  static propTypes = {
    dapp: PropTypes.bool,
    pending: PropTypes.array
  };

  state = {
    moving: false,
    opened: false,
    position: DEFAULT_POSITION
  };

  constructor (props) {
    super(props);

    this.debouncedMouseMove = throttle(
      this._onMouseMove,
      40,
      { leading: true, trailing: true }
    );

    // Hook to the dapp loaded event to position the
    // Parity Bar accordingly
    DappsStore.get().on('loaded', (app) => {
      this.app = app;
      this.loadPosition();
    });
  }

  componentWillReceiveProps (nextProps) {
    const count = this.props.pending.length;
    const newCount = nextProps.pending.length;

    if (count === newCount) {
      return;
    }

    if (count < newCount) {
      this.setState({ opened: true });
    } else if (newCount === 0 && count === 1) {
      this.setState({ opened: false });
    }
  }

  render () {
    const { moving, opened, position } = this.state;

    const content = opened
      ? this.renderExpanded()
      : this.renderBar();

    const containerClassNames = opened
      ? [ styles.overlay ]
      : [ styles.bar ];

    if (!opened && moving) {
      containerClassNames.push(styles.moving);
    }

    const parityBgClassName = opened
      ? styles.expanded
      : styles.corner;

    const parityBgClassNames = [ parityBgClassName, styles.parityBg ];

    if (moving) {
      parityBgClassNames.push(styles.moving);
    }

    const parityBgStyle = {
      ...position
    };

    // Open the Signer at one of the four corners
    // of the screen
    if (opened) {
      // Set at top or bottom of the screen
      if (position.top !== undefined) {
        parityBgStyle.top = 0;
      } else {
        parityBgStyle.bottom = 0;
      }

      // Set at left or right of the screen
      if (position.left !== undefined) {
        parityBgStyle.left = '1em';
      } else {
        parityBgStyle.right = '1em';
      }
    }

    return (
      <div
        className={ containerClassNames.join(' ') }
        onMouseEnter={ this.onMouseEnter }
        onMouseLeave={ this.onMouseLeave }
        onMouseMove={ this.onMouseMove }
        onMouseUp={ this.onMouseUp }
      >
        <ParityBackground
          className={ parityBgClassNames.join(' ') }
          ref='container'
          style={ parityBgStyle }
        >
          { content }
        </ParityBackground>
      </div>
    );
  }

  renderBar () {
    const { dapp } = this.props;

    if (!dapp) {
      return null;
    }

    const parityIcon = (
      <img
        src={ imagesEthcoreBlock }
        className={ styles.parityIcon }
      />
    );

    const dragButtonClasses = [ styles.dragButton ];

    if (this.state.moving) {
      dragButtonClasses.push(styles.moving);
    }

    return (
<<<<<<< HEAD
      <div className={ styles.cornercolor }>
        <Link to='/apps'>
          <Button
            className={ styles.parityButton }
            icon={ parityIcon }
            label={ this.renderLabel('Parity') } />
        </Link>
        <Button
          className={ styles.button }
          icon={ <FingerprintIcon /> }
          label={ this.renderSignerLabel() }
          onClick={ this.toggleDisplay } />

        <div
          className={ styles.moveIcon }
          onMouseDown={ this.onMouseDown }
        >
          <div
            className={ dragButtonClasses.join(' ') }
            ref='dragButton'
          />
        </div>
=======
      <div className={ styles.bar }>
        <ParityBackground className={ styles.corner }>
          <div className={ styles.cornercolor }>
            <Link to='/apps'>
              <Button
                className={ styles.parityButton }
                icon={ parityIcon }
                label={ this.renderLabel('Parity') }
              />
            </Link>
            <Button
              className={ styles.button }
              icon={ <ActionFingerprint /> }
              label={ this.renderSignerLabel() }
              onClick={ this.toggleDisplay }
            />
          </div>
        </ParityBackground>
>>>>>>> 24aec519
      </div>
    );
  }

  renderExpanded () {
    return (
<<<<<<< HEAD
      <div>
        <div className={ styles.header }>
          <div className={ styles.title }>
            <ContainerTitle title='Parity Signer: Pending' />
=======
      <div className={ styles.overlay }>
        <ParityBackground className={ styles.expanded }>
          <div className={ styles.header }>
            <div className={ styles.title }>
              <ContainerTitle title='Parity Signer: Pending' />
            </div>
            <div className={ styles.actions }>
              <Button
                icon={ <ContentClear /> }
                label='Close'
                onClick={ this.toggleDisplay }
              />
            </div>
>>>>>>> 24aec519
          </div>
          <div className={ styles.actions }>
            <Button
              icon={ <CancelIcon /> }
              label='Close'
              onClick={ this.toggleDisplay } />
          </div>
        </div>
        <div className={ styles.content }>
          <Signer />
        </div>
      </div>
    );
  }

  renderLabel (name, bubble) {
    return (
      <div className={ styles.label }>
        <div className={ styles.labelText }>
          { name }
        </div>
        { bubble }
      </div>
    );
  }

  renderSignerLabel () {
    const { pending } = this.props;
    let bubble = null;

    if (pending && pending.length) {
      bubble = (
        <Badge
          color='red'
          className={ styles.labelBubble }
          value={ pending.length }
        />
      );
    }

    return this.renderLabel('Signer', bubble);
  }

  getHorizontal (x) {
    const { page, button, container } = this.measures;

    const left = x - button.offset.left;
    const centerX = left + container.width / 2;

    // left part of the screen
    if (centerX < page.width / 2) {
      return { left: Math.max(0, left) };
    }

    const right = page.width - x - button.offset.right;
    return { right: Math.max(0, right) };
  }

  getVertical (y) {
    const STICKY_SIZE = 75;
    const { page, button, container } = this.measures;

    const top = y - button.offset.top;
    const centerY = top + container.height / 2;

    // top part of the screen
    if (centerY < page.height / 2) {
      // Add Sticky edges
      const stickyTop = top < STICKY_SIZE
        ? 0
        : top;

      return { top: Math.max(0, stickyTop) };
    }

    const bottom = page.height - y - button.offset.bottom;
    // Add Sticky edges
    const stickyBottom = bottom < STICKY_SIZE
      ? 0
      : bottom;

    return { bottom: Math.max(0, stickyBottom) };
  }

  getPosition (x, y) {
    if (!this.moving || !this.measures) {
      return {};
    }

    const horizontal = this.getHorizontal(x);
    const vertical = this.getVertical(y);

    const position = {
      ...horizontal,
      ...vertical
    };

    return position;
  }

  onMouseDown = (event) => {
    const containerElt = ReactDOM.findDOMNode(this.refs.container);
    const dragButtonElt = ReactDOM.findDOMNode(this.refs.dragButton);

    if (!containerElt || !dragButtonElt) {
      console.warn(containerElt ? 'drag button' : 'container', 'not found...');
      return;
    }

    const bodyRect = document.body.getBoundingClientRect();
    const containerRect = containerElt.getBoundingClientRect();
    const buttonRect = dragButtonElt.getBoundingClientRect();

    const buttonOffset = {
      top: (buttonRect.top + buttonRect.height / 2) - containerRect.top,
      left: (buttonRect.left + buttonRect.width / 2) - containerRect.left
    };

    buttonOffset.bottom = containerRect.height - buttonOffset.top;
    buttonOffset.right = containerRect.width - buttonOffset.left;

    const button = {
      offset: buttonOffset,
      height: buttonRect.height,
      width: buttonRect.width
    };

    const container = {
      height: containerRect.height,
      width: containerRect.width
    };

    const page = {
      height: bodyRect.height,
      width: bodyRect.width
    };

    this.moving = true;
    this.measures = {
      button,
      container,
      page
    };

    this.setState({ moving: true });
  }

  onMouseEnter = (event) => {
    if (!this.moving) {
      return;
    }

    const { buttons } = event;

    // If no left-click, stop move
    if (buttons !== 1) {
      this.onMouseUp(event);
    }
  }

  onMouseLeave = (event) => {
    if (!this.moving) {
      return;
    }

    event.stopPropagation();
    event.preventDefault();
  }

  onMouseMove = (event) => {
    const { pageX, pageY } = event;
    // this._onMouseMove({ pageX, pageY });
    this.debouncedMouseMove({ pageX, pageY });

    event.stopPropagation();
    event.preventDefault();
  }

  _onMouseMove = (event) => {
    if (!this.moving) {
      return;
    }

    const { pageX, pageY } = event;
    const position = this.getPosition(pageX, pageY);
    this.setState({ position });
  }

  onMouseUp = (event) => {
    if (!this.moving) {
      return;
    }

    const { pageX, pageY } = event;
    const position = this.getPosition(pageX, pageY);

    // Stick to bottom or top
    if (position.top !== undefined) {
      position.top = 0;
    } else {
      position.bottom = 0;
    }

    this.moving = false;
    this.setState({ moving: false, position });
    this.savePosition(position);
  }

  toggleDisplay = () => {
    const { opened } = this.state;

    this.setState({
      opened: !opened
    });
  }

  get config () {
    let config;

    try {
      config = JSON.parse(store.get(LS_STORE_KEY));
    } catch (error) {
      config = {};
    }

    return config;
  }

  loadPosition (props = this.props) {
    const { app, config } = this;

    if (!app) {
      return this.setState({ position: DEFAULT_POSITION });
    }

    if (config[app.id]) {
      return this.setState({ position: config[app.id] });
    }

    const position = this.stringToPosition(app.position);
    this.setState({ position });
  }

  savePosition (position) {
    const { app, config } = this;
    config[app.id] = position;

    store.set(LS_STORE_KEY, JSON.stringify(config));
  }

  stringToPosition (value) {
    switch (value) {
      case 'top-left':
        return { top: 0, left: '1em' };

      case 'top-right':
        return { top: 0, right: '1em' };

      case 'bottom-left':
        return { bottom: 0, left: '1em' };

      case 'bottom-right':
      default:
        return DEFAULT_POSITION;
    }
  }
}

function mapStateToProps (state) {
  const { pending } = state.signer;

  return {
    pending
  };
}

export default connect(
  mapStateToProps,
  null
)(ParityBar);<|MERGE_RESOLUTION|>--- conflicted
+++ resolved
@@ -33,13 +33,10 @@
 const DEFAULT_POSITION = { right: '1em', bottom: 0 };
 
 class ParityBar extends Component {
-<<<<<<< HEAD
   app = null;
   measures = null;
   moving = false;
 
-=======
->>>>>>> 24aec519
   static propTypes = {
     dapp: PropTypes.bool,
     pending: PropTypes.array
@@ -170,19 +167,20 @@
     }
 
     return (
-<<<<<<< HEAD
       <div className={ styles.cornercolor }>
         <Link to='/apps'>
           <Button
             className={ styles.parityButton }
             icon={ parityIcon }
-            label={ this.renderLabel('Parity') } />
+            label={ this.renderLabel('Parity') }
+          />
         </Link>
         <Button
           className={ styles.button }
           icon={ <FingerprintIcon /> }
           label={ this.renderSignerLabel() }
-          onClick={ this.toggleDisplay } />
+          onClick={ this.toggleDisplay }
+        />
 
         <div
           className={ styles.moveIcon }
@@ -193,58 +191,23 @@
             ref='dragButton'
           />
         </div>
-=======
-      <div className={ styles.bar }>
-        <ParityBackground className={ styles.corner }>
-          <div className={ styles.cornercolor }>
-            <Link to='/apps'>
-              <Button
-                className={ styles.parityButton }
-                icon={ parityIcon }
-                label={ this.renderLabel('Parity') }
-              />
-            </Link>
-            <Button
-              className={ styles.button }
-              icon={ <ActionFingerprint /> }
-              label={ this.renderSignerLabel() }
-              onClick={ this.toggleDisplay }
-            />
-          </div>
-        </ParityBackground>
->>>>>>> 24aec519
       </div>
     );
   }
 
   renderExpanded () {
     return (
-<<<<<<< HEAD
       <div>
         <div className={ styles.header }>
           <div className={ styles.title }>
             <ContainerTitle title='Parity Signer: Pending' />
-=======
-      <div className={ styles.overlay }>
-        <ParityBackground className={ styles.expanded }>
-          <div className={ styles.header }>
-            <div className={ styles.title }>
-              <ContainerTitle title='Parity Signer: Pending' />
-            </div>
-            <div className={ styles.actions }>
-              <Button
-                icon={ <ContentClear /> }
-                label='Close'
-                onClick={ this.toggleDisplay }
-              />
-            </div>
->>>>>>> 24aec519
           </div>
           <div className={ styles.actions }>
             <Button
               icon={ <CancelIcon /> }
               label='Close'
-              onClick={ this.toggleDisplay } />
+              onClick={ this.toggleDisplay }
+            />
           </div>
         </div>
         <div className={ styles.content }>
