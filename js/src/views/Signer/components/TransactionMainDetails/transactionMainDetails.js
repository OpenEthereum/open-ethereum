// Copyright 2015-2017 Parity Technologies (UK) Ltd.
// This file is part of Parity.

// Parity is free software: you can redistribute it and/or modify
// it under the terms of the GNU General Public License as published by
// the Free Software Foundation, either version 3 of the License, or
// (at your option) any later version.

// Parity is distributed in the hope that it will be useful,
// but WITHOUT ANY WARRANTY; without even the implied warranty of
// MERCHANTABILITY or FITNESS FOR A PARTICULAR PURPOSE.  See the
// GNU General Public License for more details.

// You should have received a copy of the GNU General Public License
// along with Parity.  If not, see <http://www.gnu.org/licenses/>.

import MapsLocalGasStation from 'material-ui/svg-icons/maps/local-gas-station';
import React, { Component, PropTypes } from 'react';
import ReactTooltip from 'react-tooltip';

import { Button, MethodDecoding } from '~/ui';

import * as tUtil from '../util/transaction';
import Account from '../Account';
import RequestOrigin from '../RequestOrigin';

import styles from './transactionMainDetails.css';

export default class TransactionMainDetails extends Component {
  static propTypes = {
    children: PropTypes.node,
    externalLink: PropTypes.string.isRequired,
    from: PropTypes.string.isRequired,
    fromBalance: PropTypes.object,
    gasStore: PropTypes.object,
    id: PropTypes.object.isRequired,
    isTest: PropTypes.bool.isRequired,
    origin: PropTypes.any,
    totalValue: PropTypes.object.isRequired,
    transaction: PropTypes.object.isRequired,
    value: PropTypes.object.isRequired
  };

  static defaultProps = {
    origin: 'unknown'
  };

  componentWillMount () {
    const { totalValue, value } = this.props;

    this.updateDisplayValues(value, totalValue);
  }

  componentWillReceiveProps (nextProps) {
    const { totalValue, value } = nextProps;

    this.updateDisplayValues(value, totalValue);
  }

  render () {
<<<<<<< HEAD
    const { children, from, fromBalance, gasStore, isTest, transaction, origin } = this.props;
=======
    const { children, externalLink, from, fromBalance, gasStore, isTest, transaction } = this.props;
>>>>>>> 88b91b7e

    return (
      <div className={ styles.transaction }>
        <div className={ styles.from }>
          <div className={ styles.account }>
            <Account
              address={ from }
              balance={ fromBalance }
              externalLink={ externalLink }
              isTest={ isTest }
            />
          </div>
          <RequestOrigin origin={ origin } />
        </div>
        <div className={ styles.method }>
          <MethodDecoding
            address={ from }
            historic={ false }
            transaction={
              gasStore
                ? gasStore.overrideTransaction(transaction)
                : transaction
            }
          />
          { this.renderEditTx() }
        </div>
        { children }
      </div>
    );
  }

  renderEditTx () {
    const { gasStore } = this.props;

    if (!gasStore) {
      return null;
    }

    return (
      <div className={ styles.editButtonRow }>
        <Button
          icon={ <MapsLocalGasStation /> }
          label='Edit conditions/gas/gasPrice'
          onClick={ this.toggleGasEditor }
        />
      </div>
    );
  }

  renderTotalValue () {
    const { id } = this.props;
    const { feeEth, totalValueDisplay, totalValueDisplayWei } = this.state;
    const labelId = `totalValue${id}`;

    return (
      <div>
        <div
          className={ styles.total }
          data-effect='solid'
          data-for={ labelId }
          data-place='bottom'
          data-tip
        >
          { totalValueDisplay } <small>ETH</small>
        </div>
        <ReactTooltip id={ labelId }>
          The value of the transaction including the mining fee is <strong>{ totalValueDisplayWei }</strong> <small>WEI</small>. <br />
          (This includes a mining fee of <strong>{ feeEth }</strong> <small>ETH</small>)
        </ReactTooltip>
      </div>
    );
  }

  renderValue () {
    const { id } = this.props;
    const { valueDisplay, valueDisplayWei } = this.state;
    const labelId = `value${id}`;

    return (
      <div>
        <div
          data-effect='solid'
          data-for={ labelId }
          data-tip
        >
          <strong>{ valueDisplay } </strong>
          <small>ETH</small>
        </div>
        <ReactTooltip id={ labelId }>
          The value of the transaction.<br />
          <strong>{ valueDisplayWei }</strong> <small>WEI</small>
        </ReactTooltip>
      </div>
    );
  }

  updateDisplayValues (value, totalValue) {
    this.setState({
      feeEth: tUtil.calcFeeInEth(totalValue, value),
      totalValueDisplay: tUtil.getTotalValueDisplay(totalValue),
      totalValueDisplayWei: tUtil.getTotalValueDisplayWei(totalValue),
      valueDisplay: tUtil.getValueDisplay(value),
      valueDisplayWei: tUtil.getValueDisplayWei(value)
    });
  }

  toggleGasEditor = () => {
    this.props.gasStore.setEditing(true);
  }
}<|MERGE_RESOLUTION|>--- conflicted
+++ resolved
@@ -58,11 +58,7 @@
   }
 
   render () {
-<<<<<<< HEAD
-    const { children, from, fromBalance, gasStore, isTest, transaction, origin } = this.props;
-=======
-    const { children, externalLink, from, fromBalance, gasStore, isTest, transaction } = this.props;
->>>>>>> 88b91b7e
+    const { children, externalLink, from, fromBalance, gasStore, isTest, transaction, origin } = this.props;
 
     return (
       <div className={ styles.transaction }>
