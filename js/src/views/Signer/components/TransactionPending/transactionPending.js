// Copyright 2015-2017 Parity Technologies (UK) Ltd.
// This file is part of Parity.

// Parity is free software: you can redistribute it and/or modify
// it under the terms of the GNU General Public License as published by
// the Free Software Foundation, either version 3 of the License, or
// (at your option) any later version.

// Parity is distributed in the hope that it will be useful,
// but WITHOUT ANY WARRANTY; without even the implied warranty of
// MERCHANTABILITY or FITNESS FOR A PARTICULAR PURPOSE.  See the
// GNU General Public License for more details.

// You should have received a copy of the GNU General Public License
// along with Parity.  If not, see <http://www.gnu.org/licenses/>.

<<<<<<< HEAD
=======
import React, { Component, PropTypes } from 'react';
import { FormattedMessage } from 'react-intl';
>>>>>>> 31302e05
import { observer } from 'mobx-react';
import React, { Component, PropTypes } from 'react';
import { connect } from 'react-redux';

import HardwareStore from '~/mobx/hardwareStore';
import { Button, GasPriceEditor } from '~/ui';

import TransactionMainDetails from '../TransactionMainDetails';
import TransactionPendingForm from '../TransactionPendingForm';

import styles from './transactionPending.css';

import * as tUtil from '../util/transaction';

@observer
class TransactionPending extends Component {
  static contextTypes = {
    api: PropTypes.object.isRequired
  };

  static propTypes = {
    accounts: PropTypes.object.isRequired,
    className: PropTypes.string,
    date: PropTypes.instanceOf(Date).isRequired,
    focus: PropTypes.bool,
    gasLimit: PropTypes.object,
    id: PropTypes.object.isRequired,
    isSending: PropTypes.bool.isRequired,
    isTest: PropTypes.bool.isRequired,
    nonce: PropTypes.number,
    onConfirm: PropTypes.func.isRequired,
    onReject: PropTypes.func.isRequired,
    origin: PropTypes.any,
    signerstore: PropTypes.object.isRequired,
    transaction: PropTypes.shape({
      condition: PropTypes.object,
      data: PropTypes.string,
      from: PropTypes.string.isRequired,
      gas: PropTypes.object.isRequired,
      gasPrice: PropTypes.object.isRequired,
      to: PropTypes.string,
      value: PropTypes.object.isRequired
    }).isRequired
  };

  static defaultProps = {
    focus: false,
    origin: {
      type: 'unknown',
      details: ''
    }
  };

  gasStore = new GasPriceEditor.Store(this.context.api, {
    condition: this.props.transaction.condition,
    gas: this.props.transaction.gas.toFixed(),
    gasLimit: this.props.gasLimit,
    gasPrice: this.props.transaction.gasPrice.toFixed()
  });

  hwstore = HardwareStore.get(this.context.api);

  componentWillMount () {
    const { signerstore, transaction } = this.props;
    const { from, gas, gasPrice, to, value } = transaction;

    const fee = tUtil.getFee(gas, gasPrice); // BigNumber object
    const gasPriceEthmDisplay = tUtil.getEthmFromWeiDisplay(gasPrice);
    const gasToDisplay = tUtil.getGasDisplay(gas);
    const totalValue = tUtil.getTotalValue(fee, value);

    this.setState({ gasPriceEthmDisplay, totalValue, gasToDisplay });
    this.gasStore.setEthValue(value);
    signerstore.fetchBalances([from, to]);
  }

  render () {
    return this.gasStore.isEditing
      ? this.renderTxEditor()
      : this.renderTransaction();
  }

  renderTransaction () {
    const { accounts, className, focus, id, isSending, isTest, signerstore, transaction, origin } = this.props;
    const { totalValue } = this.state;
    const { balances, externalLink } = signerstore;
    const { from, value } = transaction;
    const fromBalance = balances[from];
    const account = accounts[from] || {};
    const disabled = account.hardware && !this.hwstore.isConnected(from);

    return (
      <div className={ `${styles.container} ${className}` }>
        <TransactionMainDetails
          className={ styles.transactionDetails }
          disabled={ disabled }
          externalLink={ externalLink }
          from={ from }
          fromBalance={ fromBalance }
          gasStore={ this.gasStore }
          id={ id }
          isTest={ isTest }
          origin={ origin }
          totalValue={ totalValue }
          transaction={ transaction }
          value={ value }
        />
        <TransactionPendingForm
          account={ account }
          address={ from }
          disabled={ disabled }
          focus={ focus }
          isSending={ isSending }
          onConfirm={ this.onConfirm }
          onReject={ this.onReject }
        />
      </div>
    );
  }

  renderTxEditor () {
    const { className } = this.props;

    return (
      <div className={ `${styles.container} ${className}` }>
        <GasPriceEditor store={ this.gasStore }>
          <Button
            label={
              <FormattedMessage
                id='signer.txPending.buttons.viewToggle'
                defaultMessage='view transaction'
              />
            }
            onClick={ this.toggleGasEditor }
          />
        </GasPriceEditor>
      </div>
    );
  }

  onConfirm = (data) => {
    const { id, transaction } = this.props;
    const { password, wallet } = data;
    const { condition, gas, gasPrice } = this.gasStore.overrideTransaction(transaction);

    const options = {
      gas,
      gasPrice,
      id,
      password,
      wallet
    };

    if (condition && (condition.block || condition.time)) {
      options.condition = condition;
    }

    this.props.onConfirm(options);
  }

  onReject = () => {
    this.props.onReject(this.props.id);
  }

  toggleGasEditor = () => {
    this.gasStore.setEditing(false);
  }
}

function mapStateToProps (state) {
  const { accounts } = state.personal;

  return {
    accounts
  };
}

export default connect(
  mapStateToProps,
  null
)(TransactionPending);<|MERGE_RESOLUTION|>--- conflicted
+++ resolved
@@ -14,13 +14,9 @@
 // You should have received a copy of the GNU General Public License
 // along with Parity.  If not, see <http://www.gnu.org/licenses/>.
 
-<<<<<<< HEAD
-=======
+import { observer } from 'mobx-react';
 import React, { Component, PropTypes } from 'react';
 import { FormattedMessage } from 'react-intl';
->>>>>>> 31302e05
-import { observer } from 'mobx-react';
-import React, { Component, PropTypes } from 'react';
 import { connect } from 'react-redux';
 
 import HardwareStore from '~/mobx/hardwareStore';
