--- conflicted
+++ resolved
@@ -15,11 +15,7 @@
 // along with Parity.  If not, see <http://www.gnu.org/licenses/>.
 
 import React, { Component, PropTypes } from 'react';
-<<<<<<< HEAD
-import { nullable } from '../../../../util/proptypes';
-=======
 import { observer } from 'mobx-react';
->>>>>>> 686978fa
 
 import Account from '../Account';
 import TransactionPendingForm from '../TransactionPendingForm';
