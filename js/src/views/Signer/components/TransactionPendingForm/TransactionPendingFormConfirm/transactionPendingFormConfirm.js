// Copyright 2015-2017 Parity Technologies (UK) Ltd.
// This file is part of Parity.

// Parity is free software: you can redistribute it and/or modify
// it under the terms of the GNU General Public License as published by
// the Free Software Foundation, either version 3 of the License, or
// (at your option) any later version.

// Parity is distributed in the hope that it will be useful,
// but WITHOUT ANY WARRANTY; without even the implied warranty of
// MERCHANTABILITY or FITNESS FOR A PARTICULAR PURPOSE.  See the
// GNU General Public License for more details.

// You should have received a copy of the GNU General Public License
// along with Parity.  If not, see <http://www.gnu.org/licenses/>.

import keycode from 'keycode';
import RaisedButton from 'material-ui/RaisedButton';
import React, { Component, PropTypes } from 'react';
import ReactDOM from 'react-dom';
import { FormattedMessage } from 'react-intl';
<<<<<<< HEAD
=======
import { connect } from 'react-redux';
>>>>>>> 31302e05
import ReactTooltip from 'react-tooltip';

import { Form, Input, IdentityIcon } from '~/ui';

import styles from './transactionPendingFormConfirm.css';

export default class TransactionPendingFormConfirm extends Component {
  static propTypes = {
    account: PropTypes.object.isRequired,
    address: PropTypes.string.isRequired,
    disabled: PropTypes.bool,
    isSending: PropTypes.bool.isRequired,
    onConfirm: PropTypes.func.isRequired,
    focus: PropTypes.bool
  };

  static defaultProps = {
    focus: false
  };

  id = Math.random(); // for tooltip

  state = {
    password: '',
    wallet: null,
    walletError: null
  }

  componentDidMount () {
    this.focus();
  }

  componentWillReceiveProps (nextProps) {
    if (!this.props.focus && nextProps.focus) {
      this.focus(nextProps);
    }
  }

  /**
   * Properly focus on the input element when needed.
   * This might be fixed some day in MaterialUI with
   * an autoFocus prop.
   *
   * @see https://github.com/callemall/material-ui/issues/5632
   */
  focus (props = this.props) {
    if (props.focus) {
      const textNode = ReactDOM.findDOMNode(this.refs.input);

      if (!textNode) {
        return;
      }

      const inputNode = textNode.querySelector('input');

      inputNode && inputNode.focus();
    }
  }

  getPasswordHint () {
    const { account } = this.props;
    const accountHint = account && account.meta && account.meta.passwordHint;

    if (accountHint) {
      return accountHint;
    }

    const { wallet } = this.state;
    const walletHint = wallet && wallet.meta && wallet.meta.passwordHint;

    return walletHint || null;
  }

  render () {
<<<<<<< HEAD
    const { account, address, disabled, isSending } = this.props;
    const { wallet, walletError } = this.state;
    const isWalletOk = account.hardware || account.uuid || (walletError === null && wallet !== null);
=======
    const { account, address, isSending } = this.props;
    const { password, wallet, walletError } = this.state;
    const isExternal = !account.uuid;

    const passwordHintText = this.getPasswordHint();
    const passwordHint = passwordHintText
      ? (
        <div>
          <FormattedMessage
            id='signer.txPendingConfirm.passwordHint'
            defaultMessage='(hint) {hint}'
            values={ {
              hint: passwordHintText
            } }
          />
        </div>
      )
      : null;

    const isWalletOk = !isExternal || (walletError === null && wallet !== null);
    const keyInput = isExternal
      ? this.renderKeyInput()
      : null;
>>>>>>> 31302e05

    return (
      <div className={ styles.confirmForm }>
        <Form>
<<<<<<< HEAD
          { this.renderKeyInput() }
          { this.renderPassword() }
          { this.renderHint() }
=======
          { keyInput }
          <Input
            hint={
              isExternal
                ? (
                  <FormattedMessage
                    id='signer.txPendingConfirm.decryptKey.hint'
                    defaultMessage='decrypt the key'
                  />
                )
                : (
                  <FormattedMessage
                    id='signer.txPendingConfirm.unlockAccount.hint'
                    defaultMessage='unlock the account'
                  />
                )
            }
            label={
              isExternal
                ? (
                  <FormattedMessage
                    id='signer.txPendingConfirm.decryptKey.label'
                    defaultMessage='Key Password'
                  />
                )
                : (
                  <FormattedMessage
                    id='signer.txPendingConfirm.unlockAccount.label'
                    defaultMessage='Account Password'
                  />
                )
            }
            onChange={ this.onModifyPassword }
            onKeyDown={ this.onKeyDown }
            ref='input'
            type='password'
            value={ password }
          />
          <div className={ styles.passwordHint }>
            { passwordHint }
          </div>
>>>>>>> 31302e05
          <div
            data-effect='solid'
            data-for={ `transactionConfirmForm${this.id}` }
            data-place='bottom'
            data-tip
          >
            <RaisedButton
              className={ styles.confirmButton }
              disabled={ disabled || isSending || !isWalletOk }
              fullWidth
              icon={
                <IdentityIcon
                  address={ address }
                  button
                  className={ styles.signerIcon }
                />
              }
              label={
                isSending
                  ? (
                    <FormattedMessage
<<<<<<< HEAD
                      id='signer.pending.button.confirmBusy'
=======
                      id='signer.txPendingConfirm.buttons.confirmBusy'
>>>>>>> 31302e05
                      defaultMessage='Confirming...'
                    />
                  )
                  : (
                    <FormattedMessage
<<<<<<< HEAD
                      id='signer.pending.button.confirm'
=======
                      id='signer.txPendingConfirm.buttons.confirmRequest'
>>>>>>> 31302e05
                      defaultMessage='Confirm Request'
                    />
                  )
              }
              onTouchTap={ this.onConfirm }
              primary
            />
          </div>
          { this.renderTooltip() }
        </Form>
      </div>
    );
  }

  renderPassword () {
    const { account } = this.props;
    const { password } = this.state;

    if (account && account.hardware) {
      return null;
    }

    return (
      <Input
        hint={
          account.uuid
            ? (
              <FormattedMessage
                id='signer.pending.password.unlock.hint'
                defaultMessage='unlock the account'
              />
            )
            : (
              <FormattedMessage
                id='signer.pending.password.decrypt.hint'
                defaultMessage='decrypt the key'
              />
            )
        }
        label={
          account.uuid
            ? (
              <FormattedMessage
                id='signer.pending.password.unlock.label'
                defaultMessage='Account Password'
              />
            )
            : (
              <FormattedMessage
                id='signer.pending.password.decrypt.label'
                defaultMessage='Key Password'
              />
            )
        }
        onChange={ this.onModifyPassword }
        onKeyDown={ this.onKeyDown }
        ref='input'
        type='password'
        value={ password }
      />
    );
  }

  renderHint () {
    const { account, disabled, isSending } = this.props;

    if (account.hardware) {
      if (isSending) {
        return (
          <div className={ styles.passwordHint }>
            <FormattedMessage
              id='signer.sending.hardware.confirm'
              defaultMessage='Please confirm the transaction on your attached hardware device'
            />
          </div>
        );
      } else if (disabled) {
        return (
          <div className={ styles.passwordHint }>
            <FormattedMessage
              id='signer.sending.hardware.connect'
              defaultMessage='Please attach your hardware device before confirming the transaction'
            />
          </div>
        );
      }
    }

    const passwordHint = this.getPasswordHint();

    if (!passwordHint) {
      return null;
    }

    return (
      <div className={ styles.passwordHint }>
        <FormattedMessage
          id='signer.pending.passwordHint'
          defaultMessage='(hint) {passwordHint}'
          values={ {
            passwordHint
          } }
        />
      </div>
    );
  }

  renderKeyInput () {
    const { account } = this.props;
    const { walletError } = this.state;

    if (account.uuid || account.wallet || account.hardware) {
      return null;
    }

    return (
      <Input
        className={ styles.fileInput }
        error={ walletError }
<<<<<<< HEAD
        hint={
          <FormattedMessage
            id='signer.pending.selectKey.hint'
            defaultMessage='The keyfile to use for this account'
          />
        }
        label={
          <FormattedMessage
            id='signer.pending.selectKey.label'
=======
        label={
          <FormattedMessage
            id='signer.txPendingConfirm.keySelect.label'
>>>>>>> 31302e05
            defaultMessage='Select Local Key'
          />
        }
        onChange={ this.onKeySelect }
        type='file'
      />
    );
  }

  renderTooltip () {
    const { account } = this.props;

    if (this.state.password.length || account.hardware) {
      return;
    }

    return (
      <ReactTooltip id={ `transactionConfirmForm${this.id}` }>
        <FormattedMessage
<<<<<<< HEAD
          id='signer.pending.password.tooltip'
=======
          id='signer.txPendingConfirm.tooltips.password'
>>>>>>> 31302e05
          defaultMessage='Please provide a password for this account'
        />
      </ReactTooltip>
    );
  }

  onKeySelect = (event) => {
    // Check that file have been selected
    if (event.target.files.length === 0) {
      return this.setState({
        wallet: null,
        walletError: null
      });
    }

    const fileReader = new FileReader();

    fileReader.onload = (e) => {
      try {
        const wallet = JSON.parse(e.target.result);

        try {
          if (wallet && typeof wallet.meta === 'string') {
            wallet.meta = JSON.parse(wallet.meta);
          }
        } catch (e) {}

        this.setState({
          wallet,
          walletError: null
        });
      } catch (error) {
        this.setState({
          wallet: null,
          walletError: (
            <FormattedMessage
<<<<<<< HEAD
              id='signer.pending.error.walletInvalid'
=======
              id='signer.txPendingConfirm.errors.invalidWallet'
>>>>>>> 31302e05
              defaultMessage='Given wallet file is invalid.'
            />
          )
        });
      }
    };

    fileReader.readAsText(event.target.files[0]);
  }

  onModifyPassword = (event) => {
    const password = event.target.value;

    this.setState({
      password
    });
  }

  onConfirm = () => {
    const { password, wallet } = this.state;

    this.props.onConfirm({
      password,
      wallet
    });
  }

  onKeyDown = (event) => {
    const codeName = keycode(event);

    if (codeName !== 'enter') {
      return;
    }

    this.onConfirm();
  }
}<|MERGE_RESOLUTION|>--- conflicted
+++ resolved
@@ -19,10 +19,6 @@
 import React, { Component, PropTypes } from 'react';
 import ReactDOM from 'react-dom';
 import { FormattedMessage } from 'react-intl';
-<<<<<<< HEAD
-=======
-import { connect } from 'react-redux';
->>>>>>> 31302e05
 import ReactTooltip from 'react-tooltip';
 
 import { Form, Input, IdentityIcon } from '~/ui';
@@ -97,86 +93,16 @@
   }
 
   render () {
-<<<<<<< HEAD
     const { account, address, disabled, isSending } = this.props;
     const { wallet, walletError } = this.state;
     const isWalletOk = account.hardware || account.uuid || (walletError === null && wallet !== null);
-=======
-    const { account, address, isSending } = this.props;
-    const { password, wallet, walletError } = this.state;
-    const isExternal = !account.uuid;
-
-    const passwordHintText = this.getPasswordHint();
-    const passwordHint = passwordHintText
-      ? (
-        <div>
-          <FormattedMessage
-            id='signer.txPendingConfirm.passwordHint'
-            defaultMessage='(hint) {hint}'
-            values={ {
-              hint: passwordHintText
-            } }
-          />
-        </div>
-      )
-      : null;
-
-    const isWalletOk = !isExternal || (walletError === null && wallet !== null);
-    const keyInput = isExternal
-      ? this.renderKeyInput()
-      : null;
->>>>>>> 31302e05
 
     return (
       <div className={ styles.confirmForm }>
         <Form>
-<<<<<<< HEAD
           { this.renderKeyInput() }
           { this.renderPassword() }
           { this.renderHint() }
-=======
-          { keyInput }
-          <Input
-            hint={
-              isExternal
-                ? (
-                  <FormattedMessage
-                    id='signer.txPendingConfirm.decryptKey.hint'
-                    defaultMessage='decrypt the key'
-                  />
-                )
-                : (
-                  <FormattedMessage
-                    id='signer.txPendingConfirm.unlockAccount.hint'
-                    defaultMessage='unlock the account'
-                  />
-                )
-            }
-            label={
-              isExternal
-                ? (
-                  <FormattedMessage
-                    id='signer.txPendingConfirm.decryptKey.label'
-                    defaultMessage='Key Password'
-                  />
-                )
-                : (
-                  <FormattedMessage
-                    id='signer.txPendingConfirm.unlockAccount.label'
-                    defaultMessage='Account Password'
-                  />
-                )
-            }
-            onChange={ this.onModifyPassword }
-            onKeyDown={ this.onKeyDown }
-            ref='input'
-            type='password'
-            value={ password }
-          />
-          <div className={ styles.passwordHint }>
-            { passwordHint }
-          </div>
->>>>>>> 31302e05
           <div
             data-effect='solid'
             data-for={ `transactionConfirmForm${this.id}` }
@@ -198,21 +124,13 @@
                 isSending
                   ? (
                     <FormattedMessage
-<<<<<<< HEAD
-                      id='signer.pending.button.confirmBusy'
-=======
                       id='signer.txPendingConfirm.buttons.confirmBusy'
->>>>>>> 31302e05
                       defaultMessage='Confirming...'
                     />
                   )
                   : (
                     <FormattedMessage
-<<<<<<< HEAD
-                      id='signer.pending.button.confirm'
-=======
                       id='signer.txPendingConfirm.buttons.confirmRequest'
->>>>>>> 31302e05
                       defaultMessage='Confirm Request'
                     />
                   )
@@ -241,13 +159,13 @@
           account.uuid
             ? (
               <FormattedMessage
-                id='signer.pending.password.unlock.hint'
+                id='signer.txPendingConfirm.password.unlock.hint'
                 defaultMessage='unlock the account'
               />
             )
             : (
               <FormattedMessage
-                id='signer.pending.password.decrypt.hint'
+                id='signer.txPendingConfirm.password.decrypt.hint'
                 defaultMessage='decrypt the key'
               />
             )
@@ -256,13 +174,13 @@
           account.uuid
             ? (
               <FormattedMessage
-                id='signer.pending.password.unlock.label'
+                id='signer.txPendingConfirm.password.unlock.label'
                 defaultMessage='Account Password'
               />
             )
             : (
               <FormattedMessage
-                id='signer.pending.password.decrypt.label'
+                id='signer.txPendingConfirm.password.decrypt.label'
                 defaultMessage='Key Password'
               />
             )
@@ -310,7 +228,7 @@
     return (
       <div className={ styles.passwordHint }>
         <FormattedMessage
-          id='signer.pending.passwordHint'
+          id='signer.txPendingConfirm.passwordHint'
           defaultMessage='(hint) {passwordHint}'
           values={ {
             passwordHint
@@ -332,21 +250,15 @@
       <Input
         className={ styles.fileInput }
         error={ walletError }
-<<<<<<< HEAD
         hint={
           <FormattedMessage
-            id='signer.pending.selectKey.hint'
+            id='signer.txPendingConfirm.selectKey.hint'
             defaultMessage='The keyfile to use for this account'
           />
         }
         label={
           <FormattedMessage
-            id='signer.pending.selectKey.label'
-=======
-        label={
-          <FormattedMessage
-            id='signer.txPendingConfirm.keySelect.label'
->>>>>>> 31302e05
+            id='signer.txPendingConfirm.selectKey.label'
             defaultMessage='Select Local Key'
           />
         }
@@ -366,11 +278,7 @@
     return (
       <ReactTooltip id={ `transactionConfirmForm${this.id}` }>
         <FormattedMessage
-<<<<<<< HEAD
-          id='signer.pending.password.tooltip'
-=======
           id='signer.txPendingConfirm.tooltips.password'
->>>>>>> 31302e05
           defaultMessage='Please provide a password for this account'
         />
       </ReactTooltip>
@@ -407,11 +315,7 @@
           wallet: null,
           walletError: (
             <FormattedMessage
-<<<<<<< HEAD
-              id='signer.pending.error.walletInvalid'
-=======
               id='signer.txPendingConfirm.errors.invalidWallet'
->>>>>>> 31302e05
               defaultMessage='Given wallet file is invalid.'
             />
           )
