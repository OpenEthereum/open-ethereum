// Copyright 2015-2017 Parity Technologies (UK) Ltd.
// This file is part of Parity.

// Parity is free software: you can redistribute it and/or modify
// it under the terms of the GNU General Public License as published by
// the Free Software Foundation, either version 3 of the License, or
// (at your option) any later version.

// Parity is distributed in the hope that it will be useful,
// but WITHOUT ANY WARRANTY; without even the implied warranty of
// MERCHANTABILITY or FITNESS FOR A PARTICULAR PURPOSE.  See the
// GNU General Public License for more details.

// You should have received a copy of the GNU General Public License
// along with Parity.  If not, see <http://www.gnu.org/licenses/>.

import React, { Component, PropTypes } from 'react';
import { FormattedMessage } from 'react-intl';
import BigNumber from 'bignumber.js';
<<<<<<< HEAD
import { Checkbox } from 'semantic-ui-react';
=======
>>>>>>> f34a0346

import { fromWei } from '@parity/api/util/wei';

import { Checkbox, Form, Input } from '~/ui';
import { DoneIcon, ErrorIcon, InfoIcon } from '~/ui/Icons';
import { nullableProptype } from '~/util/proptypes';

import smsTermsOfService from '~/3rdparty/sms-verification/terms-of-service';
import emailTermsOfService from '~/3rdparty/email-verification/terms-of-service';
import { howSMSVerificationWorks, howEmailVerificationWorks } from '../how-it-works';
import styles from './gatherData.css';

const boolOfError = PropTypes.oneOfType([ PropTypes.bool, PropTypes.instanceOf(Error) ]);

export default class GatherData extends Component {
  static propTypes = {
    fee: React.PropTypes.instanceOf(BigNumber),
    fields: PropTypes.array.isRequired,
    accountHasRequested: nullableProptype(PropTypes.bool.isRequired),
    isServerRunning: nullableProptype(PropTypes.bool.isRequired),
    isAbleToRequest: nullableProptype(boolOfError.isRequired),
    accountIsVerified: nullableProptype(PropTypes.bool.isRequired),
    method: PropTypes.string.isRequired,
    setConsentGiven: PropTypes.func.isRequired
  }

  render () {
    const { method, accountIsVerified } = this.props;
    const termsOfService = method === 'email' ? emailTermsOfService : smsTermsOfService;
    const howItWorks = method === 'email' ? howEmailVerificationWorks : howSMSVerificationWorks;

    return (
      <Form>
        { howItWorks }
        { this.renderServerRunning() }
        { this.renderFee() }
        { this.renderCertified() }
        { this.renderRequested() }
        { this.renderFields() }
        { this.renderIfAbleToRequest() }
        <Checkbox
          className={ styles.spacing }
          label={
            <FormattedMessage
              id='ui.verification.gatherData.termsOfService'
              defaultMessage='I agree to the terms and conditions below.'
            />
          }
          disabled={ accountIsVerified }
          onClick={ this.consentOnChange }
        />
        <div className={ styles.terms }>{ termsOfService }</div>
      </Form>
    );
  }

  renderServerRunning () {
    const { isServerRunning } = this.props;

    if (isServerRunning) {
      return (
        <div className={ styles.container }>
          <DoneIcon />
          <p className={ styles.message }>
            <FormattedMessage
              id='ui.verification.gatherData.isServerRunning.true'
              defaultMessage='The verification server is running.'
            />
          </p>
        </div>
      );
    } else if (isServerRunning === false) {
      return (
        <div className={ styles.container }>
          <ErrorIcon />
          <p className={ styles.message }>
            <FormattedMessage
              id='ui.verification.gatherData.isServerRunning.false'
              defaultMessage='The verification server is not running.'
            />
          </p>
        </div>
      );
    }
    return (
      <p className={ styles.message }>
        <FormattedMessage
          id='ui.verification.gatherData.isServerRunning.pending'
          defaultMessage='Checking if the verification server is running…'
        />
      </p>
    );
  }

  renderFee () {
    const { fee } = this.props;

    if (!fee) {
      return (<p>Fetching the fee…</p>);
    }
    if (fee.eq(0)) {
      return (
        <div className={ styles.container }>
          <InfoIcon />
          <p className={ styles.message }>
            <FormattedMessage
              id='ui.verification.gatherData.nofee'
              defaultMessage='There is no additional fee.'
            />
          </p>
        </div>
      );
    }
    return (
      <div className={ styles.container }>
        <InfoIcon />
        <p className={ styles.message }>
          <FormattedMessage
            id='ui.verification.gatherData.fee'
            defaultMessage='The additional fee is {amount} ETH.'
            values={ {
              amount: fromWei(fee).toFixed(3)
            } }
          />
        </p>
      </div>
    );
  }

  renderCertified () {
    const { accountIsVerified } = this.props;

    if (accountIsVerified) {
      return (
        <div className={ styles.container }>
          <ErrorIcon />
          <p className={ styles.message }>
            <FormattedMessage
              id='ui.verification.gatherData.accountIsVerified.true'
              defaultMessage='Your account is already verified.'
            />
          </p>
        </div>
      );
    } else if (accountIsVerified === false) {
      return (
        <div className={ styles.container }>
          <DoneIcon />
          <p className={ styles.message }>
            <FormattedMessage
              id='ui.verification.gatherData.accountIsVerified.false'
              defaultMessage='Your account is not verified yet.'
            />
          </p>
        </div>
      );
    }
    return (
      <p className={ styles.message }>
        <FormattedMessage
          id='ui.verification.gatherData.accountIsVerified.pending'
          defaultMessage='Checking if your account is verified…'
        />
      </p>
    );
  }

  renderRequested () {
    const { accountIsVerified, accountHasRequested } = this.props;

    // If the account is verified, don't show that it has requested verification.
    if (accountIsVerified) {
      return null;
    }

    if (accountHasRequested) {
      return (
        <div className={ styles.container }>
          <InfoIcon />
          <p className={ styles.message }>
            <FormattedMessage
              id='ui.verification.gatherData.accountHasRequested.true'
              defaultMessage='You already requested verification from this account.'
            />
          </p>
        </div>
      );
    } else if (accountHasRequested === false) {
      return (
        <div className={ styles.container }>
          <DoneIcon />
          <p className={ styles.message }>
            <FormattedMessage
              id='ui.verification.gatherData.accountHasRequested.false'
              defaultMessage='You did not request verification from this account yet.'
            />
          </p>
        </div>
      );
    }
    return (
      <p className={ styles.message }>
        <FormattedMessage
          id='ui.verification.gatherData.accountHasRequested.pending'
          defaultMessage='Checking if you requested verification…'
        />
      </p>
    );
  }

  renderFields () {
    const { accountIsVerified, fields } = this.props;

    const rendered = fields.map((field, index) => {
      const onChange = (_, v) => {
        field.onChange(v);
      };
      const onSubmit = field.onChange;

      return (
        <Input
          autoFocus={ index === 0 }
          className={ styles.field }
          key={ field.key }
          label={ field.label }
          hint={ field.hint }
          error={ field.error }
          disabled={ accountIsVerified }
          onChange={ onChange }
          onSubmit={ onSubmit }
        />
      );
    });

    return (<div>{rendered}</div>);
  }

  renderIfAbleToRequest () {
    const { accountIsVerified, isAbleToRequest } = this.props;

    // If the account is verified, don't show a warning.
    // If the client is able to send the request, don't show a warning
    if (accountIsVerified || isAbleToRequest === true) {
      return null;
    }

    if (isAbleToRequest === null) {
      return (
        <p className={ styles.message }>
          <FormattedMessage
            id='ui.verification.gatherData.isAbleToRequest.pending'
            defaultMessage='Validating your input…'
          />
        </p>
      );
    } else if (isAbleToRequest) {
      return (
        <div className={ styles.container }>
          <ErrorIcon />
          <p className={ styles.message }>
            { isAbleToRequest.message }
          </p>
        </div>
      );
    }
  }

  consentOnChange = (_, consentGiven) => {
    this.props.setConsentGiven(consentGiven);
  }
}<|MERGE_RESOLUTION|>--- conflicted
+++ resolved
@@ -17,10 +17,6 @@
 import React, { Component, PropTypes } from 'react';
 import { FormattedMessage } from 'react-intl';
 import BigNumber from 'bignumber.js';
-<<<<<<< HEAD
-import { Checkbox } from 'semantic-ui-react';
-=======
->>>>>>> f34a0346
 
 import { fromWei } from '@parity/api/util/wei';
 
