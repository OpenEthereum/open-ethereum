// Copyright 2015-2017 Parity Technologies (UK) Ltd.
// This file is part of Parity.

// Parity is free software: you can redistribute it and/or modify
// it under the terms of the GNU General Public License as published by
// the Free Software Foundation, either version 3 of the License, or
// (at your option) any later version.

// Parity is distributed in the hope that it will be useful,
// but WITHOUT ANY WARRANTY; without even the implied warranty of
// MERCHANTABILITY or FITNESS FOR A PARTICULAR PURPOSE.  See the
// GNU General Public License for more details.

// You should have received a copy of the GNU General Public License
// along with Parity.  If not, see <http://www.gnu.org/licenses/>.

import { observer } from 'mobx-react';
import React, { Component, PropTypes } from 'react';
import { FormattedMessage } from 'react-intl';
import { connect } from 'react-redux';
import { bindActionCreators } from 'redux';

import { newError } from '~/redux/actions';
import shapeshiftBtn from '~/../assets/images/shapeshift-btn.png';
import HardwareStore from '~/mobx/hardwareStore';
import HistoryStore from '~/mobx/historyStore';
import ExportStore from '~/modals/ExportAccount/exportStore';
import { DeleteAccount, EditMeta, Faucet, PasswordManager, Shapeshift, Transfer, Verification } from '~/modals';
import { setVisibleAccounts } from '~/redux/providers/personalActions';
import { fetchCertifiers, fetchCertifications } from '~/redux/providers/certifications/actions';
<<<<<<< HEAD
import { Actionbar, Button, Page } from '~/ui';
import { DialIcon, VerifyIcon } from '~/ui/Icons';
=======
import { Actionbar, Button, ConfirmDialog, Input, Page, Portal } from '~/ui';
import { DeleteIcon, DialIcon, EditIcon, LockedIcon, SendIcon, VerifyIcon, FileDownloadIcon } from '~/ui/Icons';
>>>>>>> 6797172a

import DeleteAddress from '../Address/Delete';

import Header from './Header';
import Store from './store';
import Transactions from './Transactions';
import styles from './account.css';

const accountsHistory = HistoryStore.get('accounts');

@observer
class Account extends Component {
  static contextTypes = {
    api: PropTypes.object.isRequired
  };

  static propTypes = {
    accounts: PropTypes.object.isRequired,
    fetchCertifiers: PropTypes.func.isRequired,
    fetchCertifications: PropTypes.func.isRequired,
    setVisibleAccounts: PropTypes.func.isRequired,

    account: PropTypes.object,
    certifications: PropTypes.object,
    netVersion: PropTypes.string.isRequired,
    newError: PropTypes.func,
    params: PropTypes.object
  }

  store = new Store();
  hwstore = HardwareStore.get(this.context.api);

  componentWillMount () {
    const { accounts, newError, params } = this.props;
    const { address } = params;

    this.exportStore = new ExportStore(this.context.api, accounts, newError, address);
  }

  componentDidMount () {
    const { params } = this.props;

    if (params.address) {
      accountsHistory.add(params.address, 'wallet');
    }

    this.props.fetchCertifiers();
    this.setVisibleAccounts();
  }

  componentWillReceiveProps (nextProps) {
    const prevAddress = this.props.params.address;
    const nextAddress = nextProps.params.address;
    const { accounts } = nextProps;

    if (prevAddress !== nextAddress) {
      this.setVisibleAccounts(nextProps);
    }

    if (!Object.keys(this.exportStore.accounts).length) {
      this.exportStore.setAccounts(accounts);
    }
  }

  componentWillUnmount () {
    this.props.setVisibleAccounts([]);
  }

  setVisibleAccounts (props = this.props) {
    const { params, setVisibleAccounts, fetchCertifications } = props;
    const addresses = [params.address];

    setVisibleAccounts(addresses);
    fetchCertifications(params.address);
  }

  render () {
    const { account } = this.props;
    const { address } = this.props.params;

    if (!account) {
      return null;
    }

    const isAvailable = !account.hardware || this.hwstore.isConnected(address);

    return (
      <div>
        { this.renderDeleteDialog(account) }
        { this.renderEditDialog(account) }
        { this.renderExportDialog() }
        { this.renderFaucetDialog() }
        { this.renderFundDialog() }
        { this.renderPasswordDialog(account) }
        { this.renderTransferDialog(account) }
        { this.renderVerificationDialog() }
        { this.renderActionbar(account) }
        <Page padded>
          <Header
            account={ account }
            disabled={ !isAvailable }
          />
          <Transactions
            address={ address }
          />
        </Page>
      </div>
    );
  }

  isKovan = (netVersion) => {
    return netVersion === '42';
  }

  isMainnet = (netVersion) => {
    return netVersion === '1';
  }

  isFaucettable = (netVersion, certifications, address) => {
    return this.isKovan(netVersion) || (
      this.isMainnet(netVersion) &&
      this.isSmsCertified(certifications, address)
    );
  }

  isSmsCertified = (_certifications, address) => {
    const certifications = _certifications && _certifications[address]
      ? _certifications[address].filter((cert) => cert.name.indexOf('smsverification') === 0)
      : [];

    return certifications.length !== 0;
  }

  renderActionbar (account) {
    const { certifications, netVersion } = this.props;
    const { address } = this.props.params;
    const isVerifiable = this.isMainnet(netVersion);
    const isFaucettable = this.isFaucettable(netVersion, certifications, address);

    const buttons = [
      <Button
        icon='send'
        key='transferFunds'
        label={
          <FormattedMessage
            id='account.button.transfer'
            defaultMessage='transfer'
          />
        }
        onClick={ this.store.toggleTransferDialog }
      />,
      <Button
        icon={
          <img
            className={ styles.btnicon }
            src={ shapeshiftBtn }
          />
        }
        key='shapeshift'
        label={
          <FormattedMessage
            id='account.button.shapeshift'
            defaultMessage='shapeshift'
          />
        }
        onClick={ this.store.toggleFundDialog }
      />,
      isVerifiable
        ? (
          <Button
            icon={ <VerifyIcon /> }
            key='verification'
            label={
              <FormattedMessage
                id='account.button.verify'
                defaultMessage='verify'
              />
            }
            onClick={ this.store.toggleVerificationDialog }
          />
        )
        : null,
      isFaucettable
        ? (
          <Button
            icon={ <DialIcon /> }
            key='faucet'
            label={
              <FormattedMessage
                id='account.button.faucet'
                defaultMessage='Kovan ETH'
              />
            }
            onClick={ this.store.toggleFaucetDialog }
          />
        )
        : null,
      <Button
        icon='edit'
        key='editmeta'
        label={
          <FormattedMessage
            id='account.button.edit'
            defaultMessage='edit'
          />
        }
        onClick={ this.store.toggleEditDialog }
      />,
      <Button
        icon={ <FileDownloadIcon /> }
        key='exportmeta'
        label={
          <FormattedMessage
            id='account.button.export'
            defaultMessage='export'
          />
        }
        onClick={ this.store.toggleExportDialog }
      />,
      !(account.external || account.hardware) && (
        <Button
          icon='unlock alternate'
          key='passwordManager'
          label={
            <FormattedMessage
              id='account.button.password'
              defaultMessage='password'
            />
          }
          onClick={ this.store.togglePasswordDialog }
        />
      ),
      <Button
        icon='trash'
        key='delete'
        label={
          account.external || account.hardware
            ? (
              <FormattedMessage
                id='account.button.forget'
                defaultMessage='forget'
              />
            )
            : (
              <FormattedMessage
                id='account.button.delete'
                defaultMessage='delete'
              />
            )
        }
        onClick={ this.store.toggleDeleteDialog }
      />
    ];

    return (
      <Actionbar
        buttons={ buttons }
        title={
          <FormattedMessage
            id='account.title'
            defaultMessage='Account Management'
          />
        }
      />
    );
  }

  renderDeleteDialog (account) {
    if (!this.store.isDeleteVisible) {
      return null;
    }

    if (account.hardware) {
      return (
        <DeleteAddress
          account={ account }
          confirmMessage={
            <FormattedMessage
              id='account.hardware.confirmDelete'
              defaultMessage='Are you sure you want to remove the following hardware address from your account list?'
            />
          }
          visible
          route='/accounts'
          onClose={ this.store.toggleDeleteDialog }
        />
      );
    }

    if (account.external) {
      return (
        <DeleteAddress
          account={ account }
          confirmMessage={
            <FormattedMessage
              id='account.external.confirmDelete'
              defaultMessage='Are you sure you want to remove the following external address from your account list?'
            />
          }
          visible
          route='/accounts'
          onClose={ this.store.toggleDeleteDialog }
        />
      );
    }

    return (
      <DeleteAccount
        account={ account }
        onClose={ this.store.toggleDeleteDialog }
      />
    );
  }

  renderEditDialog (account) {
    if (!this.store.isEditVisible) {
      return null;
    }

    return (
      <EditMeta
        account={ account }
        onClose={ this.store.toggleEditDialog }
      />
    );
  }

  renderExportDialog () {
    const { changePassword, accountValue } = this.exportStore;

    if (!this.store.isExportVisible) {
      return null;
    }

    return (
      <Portal
        open
        isSmallModal
        onClose={ this.exportClose }
      >
        <ConfirmDialog
          open
          disabledConfirm={ false }
          labelConfirm='Export'
          labelDeny='Cancel'
          onConfirm={ this.onExport }
          onDeny={ this.exportClose }
          title={
            <FormattedMessage
              id='export.account.title'
              defaultMessage='Export Account'
            />
          }
        >
          <div className={ styles.textbox }>
            <FormattedMessage
              id='export.account.info'
              defaultMessage='Export your account as a JSON file. Please enter the password linked with this account.'
            />
          </div>
          <Input
            className={ styles.textbox }
            onKeyDown={ this.onEnter }
            autoFocus
            type='password'
            hint={
              <FormattedMessage
                id='export.account.password.hint'
                defaultMessage='The password specified when creating this account'
              />
            }
            label={
              <FormattedMessage
                id='export.account.password.label'
                defaultMessage='Account password'
              />
            }
            onChange={ changePassword }
            value={ accountValue }
          />
        </ConfirmDialog>
      </Portal>
    );
  }

  renderFaucetDialog () {
    const { netVersion } = this.props;

    if (!this.store.isFaucetVisible) {
      return null;
    }

    const { address } = this.props.params;

    return (
      <Faucet
        address={ address }
        netVersion={ netVersion }
        onClose={ this.store.toggleFaucetDialog }
      />
    );
  }

  renderFundDialog () {
    if (!this.store.isFundVisible) {
      return null;
    }

    const { address } = this.props.params;

    return (
      <Shapeshift
        address={ address }
        onClose={ this.store.toggleFundDialog }
      />
    );
  }

  renderPasswordDialog (account) {
    if (!this.store.isPasswordVisible) {
      return null;
    }

    return (
      <PasswordManager
        account={ account }
        onClose={ this.store.togglePasswordDialog }
      />
    );
  }

  renderTransferDialog (account) {
    if (!this.store.isTransferVisible) {
      return null;
    }

    return (
      <Transfer
        account={ account }
        onClose={ this.store.toggleTransferDialog }
      />
    );
  }

  renderVerificationDialog () {
    if (!this.store.isVerificationVisible) {
      return null;
    }

    const { address } = this.props.params;

    return (
      <Verification
        account={ address }
        onClose={ this.store.toggleVerificationDialog }
      />
    );
  }

  onEnter = (event) => {
    if (event.key === 'Enter') {
      this.onExport();
    }
  }

  exportClose = () => {
    const { toggleExportDialog } = this.store;
    const { resetAccountValue } = this.exportStore;

    resetAccountValue();
    toggleExportDialog();
  }

  onExport = () => {
    const { onExport } = this.exportStore;

    onExport(this.hideExport);
  }

  hideExport = () => {
    this.store.toggleExportDialog();
  }
}

function mapStateToProps (state, props) {
  const { address } = props.params;

  const { accounts } = state.personal;
  const certifications = state.certifications;
  const { netVersion } = state.nodeStatus;

  const account = (accounts || {})[address];

  return {
    account,
    accounts,
    certifications,
    netVersion
  };
}

function mapDispatchToProps (dispatch) {
  return bindActionCreators({
    fetchCertifiers,
    fetchCertifications,
    newError,
    setVisibleAccounts
  }, dispatch);
}

export default connect(
  mapStateToProps,
  mapDispatchToProps
)(Account);<|MERGE_RESOLUTION|>--- conflicted
+++ resolved
@@ -28,13 +28,8 @@
 import { DeleteAccount, EditMeta, Faucet, PasswordManager, Shapeshift, Transfer, Verification } from '~/modals';
 import { setVisibleAccounts } from '~/redux/providers/personalActions';
 import { fetchCertifiers, fetchCertifications } from '~/redux/providers/certifications/actions';
-<<<<<<< HEAD
-import { Actionbar, Button, Page } from '~/ui';
-import { DialIcon, VerifyIcon } from '~/ui/Icons';
-=======
 import { Actionbar, Button, ConfirmDialog, Input, Page, Portal } from '~/ui';
 import { DeleteIcon, DialIcon, EditIcon, LockedIcon, SendIcon, VerifyIcon, FileDownloadIcon } from '~/ui/Icons';
->>>>>>> 6797172a
 
 import DeleteAddress from '../Address/Delete';
 
