--- conflicted
+++ resolved
@@ -101,13 +101,8 @@
         { this.renderPasswordDialog(account) }
         { this.renderTransferDialog(account, balance) }
         { this.renderVerificationDialog() }
-<<<<<<< HEAD
         { this.renderActionbar(account, balance) }
-        <Page>
-=======
-        { this.renderActionbar(balance) }
         <Page padded>
->>>>>>> f670b180
           <Header
             account={ account }
             balance={ balance }
