// Copyright 2015-2017 Parity Technologies (UK) Ltd.
// This file is part of Parity.

// Parity is free software: you can redistribute it and/or modify
// it under the terms of the GNU General Public License as published by
// the Free Software Foundation, either version 3 of the License, or
// (at your option) any later version.

// Parity is distributed in the hope that it will be useful,
// but WITHOUT ANY WARRANTY; without even the implied warranty of
// MERCHANTABILITY or FITNESS FOR A PARTICULAR PURPOSE.  See the
// GNU General Public License for more details.

// You should have received a copy of the GNU General Public License
// along with Parity.  If not, see <http://www.gnu.org/licenses/>.

import sinon from 'sinon';

const ADDRESS = '0x0123456789012345678901234567890123456789';
const ACCOUNTS = {
  [ADDRESS]: {
    address: ADDRESS
  }
};

function createRedux () {
  return {
    dispatch: sinon.stub(),
    subscribe: sinon.stub(),
    getState: () => {
      return {
        balances: {
          balances: {
            [ADDRESS]: {}
          }
        },
        images: {},
        nodeStatus: {
<<<<<<< HEAD
          isTest: false,
=======
>>>>>>> a02063f3
          netVersion: '1',
          traceMode: false
        },
        personal: {
          accounts: {
            [ADDRESS]: {
              address: ADDRESS
            }
          }
        }
      };
    }
  };
}

export {
  ACCOUNTS,
  ADDRESS,
  createRedux
};<|MERGE_RESOLUTION|>--- conflicted
+++ resolved
@@ -36,10 +36,6 @@
         },
         images: {},
         nodeStatus: {
-<<<<<<< HEAD
-          isTest: false,
-=======
->>>>>>> a02063f3
           netVersion: '1',
           traceMode: false
         },
