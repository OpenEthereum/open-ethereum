--- conflicted
+++ resolved
@@ -31,28 +31,11 @@
   static propTypes = {
     address: PropTypes.string.isRequired,
     isTest: PropTypes.bool.isRequired,
-<<<<<<< HEAD
 
     block: PropTypes.object,
     transactionInfo: PropTypes.object
   }
 
-=======
-    transaction: PropTypes.object.isRequired
-  }
-
-  state = {
-    isContract: false,
-    isReceived: false,
-    transaction: null,
-    block: null
-  }
-
-  componentDidMount () {
-    this.lookup();
-  }
-
->>>>>>> 6f046f8d
   render () {
     const { block } = this.state;
     const { transaction } = this.props;
@@ -177,26 +160,5 @@
 
     return moment(block.timestamp).fromNow();
   }
-<<<<<<< HEAD
-=======
 
-  lookup () {
-    const { api } = this.context;
-    const { transaction, address } = this.props;
-
-    this.setState({ isReceived: address === transaction.to });
-
-    Promise
-      .all([
-        api.eth.getBlockByNumber(transaction.blockNumber),
-        api.eth.getTransactionByHash(transaction.hash)
-      ])
-      .then(([block, transaction]) => {
-        this.setState({ block, transaction });
-      })
-      .catch((error) => {
-        console.warn('lookup', error);
-      });
-  }
->>>>>>> 6f046f8d
 }