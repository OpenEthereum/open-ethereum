// Copyright 2015, 2016 Ethcore (UK) Ltd.
// This file is part of Parity.

// Parity is free software: you can redistribute it and/or modify
// it under the terms of the GNU General Public License as published by
// the Free Software Foundation, either version 3 of the License, or
// (at your option) any later version.

// Parity is distributed in the hope that it will be useful,
// but WITHOUT ANY WARRANTY; without even the implied warranty of
// MERCHANTABILITY or FITNESS FOR A PARTICULAR PURPOSE.  See the
// GNU General Public License for more details.

// You should have received a copy of the GNU General Public License
// along with Parity.  If not, see <http://www.gnu.org/licenses/>.

import React, { Component, PropTypes } from 'react';
import { connect } from 'react-redux';
import { bindActionCreators } from 'redux';
import LinearProgress from 'material-ui/LinearProgress';

import { fetchAccountTransactions } from '../../../redux/providers/blockchainActions';
import { Container, ContainerTitle } from '../../../ui';

import Transaction from './Transaction';

import styles from './transactions.css';

class Transactions extends Component {
  static contextTypes = {
    api: PropTypes.object.isRequired
  }

  static propTypes = {
    address: PropTypes.string.isRequired,
    fetchAccountTransactions: PropTypes.func.isRequired,

    accountInfo: PropTypes.object,
    accounts: PropTypes.object,
    contacts: PropTypes.object,
    contracts: PropTypes.object,
    tokens: PropTypes.object,
    isTest: PropTypes.bool,
    traceMode: PropTypes.bool
  }

  state = {
    transactions: [],
    loading: true,
    callInfo: {}
  }

  componentWillMount () {
    if (this.props.traceMode !== undefined) {
      this.getTransactions(this.props);
    }
  }

  componentWillReceiveProps (newProps) {
    if (this.props.traceMode === undefined && newProps.traceMode !== undefined) {
      this.getTransactions(newProps);
      return;
    }

    const hasChanged = [ 'isTest', 'address' ]
      .map(key => newProps[key] !== this.props[key])
      .reduce((truth, keyTruth) => truth || keyTruth, false);

    if (hasChanged) {
      this.getTransactions(newProps);
    }
  }

  render () {
    return (
      <Container>
        <ContainerTitle title='transactions' />
        { this.renderTransactions() }
      </Container>
    );
  }

  renderTransactions () {
    const { accountInfo, transactionsInfo } = this.props;

    const pendingTransactions = accountInfo &&
      accountInfo.transactions &&
      accountInfo.transactions.filter(tx => {
        return transactionsInfo[tx.hash] && transactionsInfo[tx.hash].pending;
      });

    const isLoading = !accountInfo || accountInfo.loading || pendingTransactions.length;

    if (isLoading) {
      return (
        <LinearProgress mode='indeterminate' />
      );
    }

    const { transactions } = accountInfo;

    if (!transactions.length) {
      return (
        <div className={ styles.infonone }>
          No transactions were found for this account
        </div>
      );
    }

    return (
      <div className={ styles.transactions }>
        <table>
          <tbody>
            { this.renderRows() }
          </tbody>
        </table>
        { this.renderEtherscanFooter() }
      </div>
    );
  }

  renderEtherscanFooter () {
    const { traceMode } = this.props;

    if (traceMode) {
      return null;
    }

    return (
      <div className={ styles.etherscan }>
        Transaction list powered by <a href='https://etherscan.io/' target='_blank'>etherscan.io</a>
      </div>
    );
  }

  renderRows () {
<<<<<<< HEAD
    const { address, accounts, contacts, contracts, tokens, isTest, blocks, accountInfo, transactionsInfo } = this.props;
    const { transactions } = accountInfo;
=======
    const { address, accounts, contacts, contracts, tokens, isTest } = this.props;
    const { transactions } = this.state;
>>>>>>> 6f046f8d

    return (transactions || [])
      .filter(transaction => {
        const { hash } = transaction;
        return transactionsInfo[hash] && transactionsInfo[hash].valid;
      })
      .sort((tA, tB) => {
        return tB.blockNumber.comparedTo(tA.blockNumber);
      })
      .slice(0, 25)
      .map((transaction, index) => {
        return (
          <Transaction
            key={ index }
            transaction={ transaction }
            address={ address }
            accounts={ accounts }
            contacts={ contacts }
            contracts={ contracts }
            tokens={ tokens }
            isTest={ isTest }
          />
        );
      });
  }

<<<<<<< HEAD
  getTransactions (props = this.props) {
    const { address, fetchAccountTransactions } = props;
    fetchAccountTransactions(address);
=======
  getTransactions = (props) => {
    const { isTest, address, traceMode } = props;

    return this
      .fetchTransactions(isTest, address, traceMode)
      .then(transactions => {
        this.setState({
          transactions,
          loading: false
        });
      });
  }

  fetchTransactions = (isTest, address, traceMode) => {
    // if (traceMode) {
    //   return this.fetchTraceTransactions(address);
    // }

    return this.fetchEtherscanTransactions(isTest, address);
  }

  fetchEtherscanTransactions = (isTest, address) => {
    return etherscan.account
      .transactions(address, 0, isTest)
      .catch((error) => {
        console.error('getTransactions', error);
      });
  }

  fetchTraceTransactions = (address) => {
    return Promise
      .all([
        this.context.api.trace
          .filter({
            fromBlock: 0,
            fromAddress: address
          }),
        this.context.api.trace
          .filter({
            fromBlock: 0,
            toAddress: address
          })
      ])
      .then(([fromTransactions, toTransactions]) => {
        const transactions = [].concat(fromTransactions, toTransactions);

        return transactions.map(transaction => ({
          from: transaction.action.from,
          to: transaction.action.to,
          blockNumber: transaction.blockNumber,
          hash: transaction.transactionHash
        }));
      });
>>>>>>> 6f046f8d
  }
}

function mapStateToProps (state, props) {
  const { isTest, traceMode } = state.nodeStatus;
  const { accounts, contacts, contracts } = state.personal;
  const { tokens } = state.balances;

  const { address } = props;
  const accountInfo = state.blockchain.accounts[address];

  return {
    isTest,
    traceMode,
    accounts,
    contacts,
    contracts,
<<<<<<< HEAD
    tokens,
    blocks,
    accountInfo,
    transactionsInfo: transactions
=======
    tokens
>>>>>>> 6f046f8d
  };
}

function mapDispatchToProps (dispatch) {
  return bindActionCreators({
    fetchAccountTransactions
  }, dispatch);
}

export default connect(
  mapStateToProps,
  mapDispatchToProps
)(Transactions);<|MERGE_RESOLUTION|>--- conflicted
+++ resolved
@@ -134,13 +134,8 @@
   }
 
   renderRows () {
-<<<<<<< HEAD
     const { address, accounts, contacts, contracts, tokens, isTest, blocks, accountInfo, transactionsInfo } = this.props;
     const { transactions } = accountInfo;
-=======
-    const { address, accounts, contacts, contracts, tokens, isTest } = this.props;
-    const { transactions } = this.state;
->>>>>>> 6f046f8d
 
     return (transactions || [])
       .filter(transaction => {
@@ -167,65 +162,9 @@
       });
   }
 
-<<<<<<< HEAD
   getTransactions (props = this.props) {
     const { address, fetchAccountTransactions } = props;
     fetchAccountTransactions(address);
-=======
-  getTransactions = (props) => {
-    const { isTest, address, traceMode } = props;
-
-    return this
-      .fetchTransactions(isTest, address, traceMode)
-      .then(transactions => {
-        this.setState({
-          transactions,
-          loading: false
-        });
-      });
-  }
-
-  fetchTransactions = (isTest, address, traceMode) => {
-    // if (traceMode) {
-    //   return this.fetchTraceTransactions(address);
-    // }
-
-    return this.fetchEtherscanTransactions(isTest, address);
-  }
-
-  fetchEtherscanTransactions = (isTest, address) => {
-    return etherscan.account
-      .transactions(address, 0, isTest)
-      .catch((error) => {
-        console.error('getTransactions', error);
-      });
-  }
-
-  fetchTraceTransactions = (address) => {
-    return Promise
-      .all([
-        this.context.api.trace
-          .filter({
-            fromBlock: 0,
-            fromAddress: address
-          }),
-        this.context.api.trace
-          .filter({
-            fromBlock: 0,
-            toAddress: address
-          })
-      ])
-      .then(([fromTransactions, toTransactions]) => {
-        const transactions = [].concat(fromTransactions, toTransactions);
-
-        return transactions.map(transaction => ({
-          from: transaction.action.from,
-          to: transaction.action.to,
-          blockNumber: transaction.blockNumber,
-          hash: transaction.transactionHash
-        }));
-      });
->>>>>>> 6f046f8d
   }
 }
 
@@ -233,6 +172,7 @@
   const { isTest, traceMode } = state.nodeStatus;
   const { accounts, contacts, contracts } = state.personal;
   const { tokens } = state.balances;
+  const { blocks, transactions } = state.blockchain;
 
   const { address } = props;
   const accountInfo = state.blockchain.accounts[address];
@@ -243,14 +183,10 @@
     accounts,
     contacts,
     contracts,
-<<<<<<< HEAD
     tokens,
     blocks,
     accountInfo,
     transactionsInfo: transactions
-=======
-    tokens
->>>>>>> 6f046f8d
   };
 }
 
