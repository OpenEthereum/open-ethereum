// Copyright 2015, 2016 Ethcore (UK) Ltd.
// This file is part of Parity.

// Parity is free software: you can redistribute it and/or modify
// it under the terms of the GNU General Public License as published by
// the Free Software Foundation, either version 3 of the License, or
// (at your option) any later version.

// Parity is distributed in the hope that it will be useful,
// but WITHOUT ANY WARRANTY; without even the implied warranty of
// MERCHANTABILITY or FITNESS FOR A PARTICULAR PURPOSE.  See the
// GNU General Public License for more details.

// You should have received a copy of the GNU General Public License
// along with Parity.  If not, see <http://www.gnu.org/licenses/>.

import BigNumber from 'bignumber.js';
import moment from 'moment';
import React, { Component, PropTypes } from 'react';
<<<<<<< HEAD
import { connect } from 'react-redux';
=======
>>>>>>> 6f046f8d

import { IdentityIcon, IdentityName, Input, InputAddress } from '../../../../ui';
import { txLink } from '../../../../3rdparty/etherscan/links';

import styles from '../../contract.css';

export default class Event extends Component {
  static contextTypes = {
    api: PropTypes.object.isRequired
  }

  static propTypes = {
    event: PropTypes.object.isRequired,
<<<<<<< HEAD
    timestamp: PropTypes.any,
    transaction: PropTypes.object,
    isTest: PropTypes.bool
=======
    isTest: PropTypes.bool
  }

  state = {
    transaction: {}
>>>>>>> 6f046f8d
  }

  shouldComponentUpdate (nextProps) {
    return nextProps.event.transactionHash !== this.props.event.transactionHash;
  }

  render () {
<<<<<<< HEAD
    const { event, timestamp, transaction, isTest } = this.props;
=======
    const { event, isTest } = this.props;
    const { block, transaction } = this.state;
>>>>>>> 6f046f8d

    const classes = `${styles.event} ${styles[event.state]}`;
    const url = txLink(event.transactionHash, isTest);
    const keys = Object.keys(event.params).join(', ');
    const values = Object
      .keys(event.params)
      .map((name, index) => {
        const param = event.params[name];

        return (
          <div className={ styles.eventValue } key={ `${event.key}_val_${index}` }>
            { this.renderParam(name, param) }
          </div>
        );
      });

    return (
      <tr className={ classes }>
        <td className={ styles.timestamp }>
          <div>{ event.state === 'pending' ? 'pending' : this.formatBlockTimestamp(timestamp) }</div>
          <div>{ this.formatNumber(transaction.blockNumber) }</div>
        </td>
        <td className={ styles.txhash }>
          { this.renderAddressName(transaction.from) }
        </td>
        <td className={ styles.txhash }>
          <div className={ styles.eventType }>
            { event.type }({ keys })
          </div>
          <a href={ url } target='_blank'>{ this.formatHash(event.transactionHash) }</a>
        </td>
        <td className={ styles.eventDetails }>
          <div className={ styles.eventParams }>
            { values }
          </div>
        </td>
      </tr>
    );
  }

  formatHash (hash) {
    if (!hash || hash.length <= 16) {
      return hash;
    }

    return `${hash.substr(2, 6)}...${hash.slice(-6)}`;
  }

  renderAddressName (address, withName = true) {
    return (
      <span className={ styles.eventAddress }>
        <IdentityIcon center inline address={ address } className={ styles.eventIdentityicon } />

        {
          withName
          ? <IdentityName address={ address } />
          : address
        }
      </span>
    );
  }

  renderParam (name, param) {
    const { api } = this.context;

    switch (param.type) {
      case 'address':
        return (
          <InputAddress
            disabled
            text
            className={ styles.input }
            value={ param.value }
            label={ name }
          />
        );

      default:
        let value;
        if (api.util.isInstanceOf(param.value, BigNumber)) {
          value = param.value.toFormat(0);
        } else if (api.util.isArray(param.value)) {
          value = api.util.bytesToHex(param.value);
        } else {
          value = param.value.toString();
        }

        return (
          <Input
            readOnly
            allowCopy
            className={ styles.input }
            value={ value }
            label={ name }
          />
        );
    }
  }

  formatBlockTimestamp (timestamp) {
    if (!timestamp) {
      return null;
    }

    return moment(timestamp).fromNow();
  }

  formatNumber (number) {
    if (!number) {
      return null;
    }

    return new BigNumber(number).toFormat();
  }

<<<<<<< HEAD
}

function mapStateToProps (_, initProps) {
  const { event } = initProps;

  const blockNumber = event.blockNumber.toString();
  const txHash = event.transactionHash;

  return (state) => {
    const { isTest } = state.nodeStatus;
    const { blocks, transactions } = state.blockchain;

    const block = blocks[blockNumber];
    const transaction = transactions[txHash];

    const { timestamp } = block;

    return {
      isTest,
      timestamp,
      transaction
    };
  };
}

export default connect(
  mapStateToProps
)(Event);
=======
  retrieveTransaction () {
    const { api } = this.context;
    const { event } = this.props;

    Promise
      .all([
        api.eth.getBlockByNumber(event.blockNumber),
        api.eth.getTransactionByHash(event.transactionHash)
      ])
      .then(([block, transaction]) => {
        this.setState({ block, transaction });
      })
      .catch((error) => {
        console.warn('retrieveTransaction', error);
      });
  }
}
>>>>>>> 6f046f8d
<|MERGE_RESOLUTION|>--- conflicted
+++ resolved
@@ -17,10 +17,7 @@
 import BigNumber from 'bignumber.js';
 import moment from 'moment';
 import React, { Component, PropTypes } from 'react';
-<<<<<<< HEAD
 import { connect } from 'react-redux';
-=======
->>>>>>> 6f046f8d
 
 import { IdentityIcon, IdentityName, Input, InputAddress } from '../../../../ui';
 import { txLink } from '../../../../3rdparty/etherscan/links';
@@ -34,17 +31,9 @@
 
   static propTypes = {
     event: PropTypes.object.isRequired,
-<<<<<<< HEAD
     timestamp: PropTypes.any,
     transaction: PropTypes.object,
     isTest: PropTypes.bool
-=======
-    isTest: PropTypes.bool
-  }
-
-  state = {
-    transaction: {}
->>>>>>> 6f046f8d
   }
 
   shouldComponentUpdate (nextProps) {
@@ -52,12 +41,7 @@
   }
 
   render () {
-<<<<<<< HEAD
     const { event, timestamp, transaction, isTest } = this.props;
-=======
-    const { event, isTest } = this.props;
-    const { block, transaction } = this.state;
->>>>>>> 6f046f8d
 
     const classes = `${styles.event} ${styles[event.state]}`;
     const url = txLink(event.transactionHash, isTest);
@@ -173,7 +157,6 @@
     return new BigNumber(number).toFormat();
   }
 
-<<<<<<< HEAD
 }
 
 function mapStateToProps (_, initProps) {
@@ -201,23 +184,4 @@
 
 export default connect(
   mapStateToProps
-)(Event);
-=======
-  retrieveTransaction () {
-    const { api } = this.context;
-    const { event } = this.props;
-
-    Promise
-      .all([
-        api.eth.getBlockByNumber(event.blockNumber),
-        api.eth.getTransactionByHash(event.transactionHash)
-      ])
-      .then(([block, transaction]) => {
-        this.setState({ block, transaction });
-      })
-      .catch((error) => {
-        console.warn('retrieveTransaction', error);
-      });
-  }
-}
->>>>>>> 6f046f8d
+)(Event);