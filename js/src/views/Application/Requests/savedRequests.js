// Copyright 2015-2017 Parity Technologies (UK) Ltd.
// This file is part of Parity.

// Parity is free software: you can redistribute it and/or modify
// it under the terms of the GNU General Public License as published by
// the Free Software Foundation, either version 3 of the License, or
// (at your option) any later version.

// Parity is distributed in the hope that it will be useful,
// but WITHOUT ANY WARRANTY; without even the implied warranty of
// MERCHANTABILITY or FITNESS FOR A PARTICULAR PURPOSE.  See the
// GNU General Public License for more details.

// You should have received a copy of the GNU General Public License
// along with Parity.  If not, see <http://www.gnu.org/licenses/>.

import store from 'store';

export const LS_REQUESTS_KEY = '_parity::requests';

export default class SavedRequests {
  network = null;

  /**
   * Load the network version, and then the related requests
   */
  load (api) {
<<<<<<< HEAD
    return api.net.version()
      .then((network) => {
        this.network = network;
        return this.loadRequests(api);
      })
=======
    return this.loadRequests(api)
>>>>>>> 5d973f8e
      .catch((error) => {
        console.error(error);
        return [];
      });
  }
<<<<<<< HEAD

  /**
   * Load the requests of the current network
   */
  loadRequests (api) {
    const requests = this._get();
    const promises = Object.values(requests).map((request) => {
      const { requestId, transactionHash } = request;
=======

  /**
   * Load the requests of the current network
   */
  loadRequests (api) {
    const requests = this._get();

    return api.parity.localTransactions()
      .then((localTransactions) => {
        const promises = Object.values(requests).map((request) => {
          const { requestId, transactionHash } = request;
>>>>>>> 5d973f8e

          if (transactionHash) {
            // The transaction might be from an other
            // chain
            if (!localTransactions[transactionHash]) {
              this.remove(requestId);
              return null;
            }

            return request;
          }

          // The request hasn't been signed yet
          return this._requestExists(api, requestId)
            .then((exists) => {
              if (!exists) {
                this.remove(requestId);
                return null;
              }

              return request;
            });
        });

        return Promise.all(promises);
      })
      .then((requests) => requests.filter((request) => request));
  }

  save (requestId, requestData) {
    const requests = this._get();

    requests[requestId] = {
      ...(requests[requestId] || {}),
      ...requestData
    };

    this._set(requests);
  }

  remove (requestId) {
    const requests = this._get();

    delete requests[requestId];
    this._set(requests);
  }

  _get () {
    const allRequests = store.get(LS_REQUESTS_KEY) || {};

    return allRequests[this.network] || {};
  }

  _set (requests = {}) {
<<<<<<< HEAD
    const allRequests = store.get(LS_REQUESTS_KEY) || {};

    if (Object.keys(requests).length > 0) {
      allRequests[this.network] = requests;
    } else {
      delete allRequests[this.network];
    }

    return store.set(LS_REQUESTS_KEY, allRequests);
=======
    if (Object.keys(requests).length > 0) {
      return store.set(LS_REQUESTS_KEY, requests);
    }

    return store.remove(LS_REQUESTS_KEY);
>>>>>>> 5d973f8e
  }

  _requestExists (api, requestId) {
    return api.parity
      .checkRequest(requestId)
      .then(() => true)
      .catch(() => {
        return false;
      });
  }
}<|MERGE_RESOLUTION|>--- conflicted
+++ resolved
@@ -19,36 +19,13 @@
 export const LS_REQUESTS_KEY = '_parity::requests';
 
 export default class SavedRequests {
-  network = null;
-
-  /**
-   * Load the network version, and then the related requests
-   */
   load (api) {
-<<<<<<< HEAD
-    return api.net.version()
-      .then((network) => {
-        this.network = network;
-        return this.loadRequests(api);
-      })
-=======
     return this.loadRequests(api)
->>>>>>> 5d973f8e
       .catch((error) => {
         console.error(error);
         return [];
       });
   }
-<<<<<<< HEAD
-
-  /**
-   * Load the requests of the current network
-   */
-  loadRequests (api) {
-    const requests = this._get();
-    const promises = Object.values(requests).map((request) => {
-      const { requestId, transactionHash } = request;
-=======
 
   /**
    * Load the requests of the current network
@@ -60,7 +37,6 @@
       .then((localTransactions) => {
         const promises = Object.values(requests).map((request) => {
           const { requestId, transactionHash } = request;
->>>>>>> 5d973f8e
 
           if (transactionHash) {
             // The transaction might be from an other
@@ -109,29 +85,15 @@
   }
 
   _get () {
-    const allRequests = store.get(LS_REQUESTS_KEY) || {};
-
-    return allRequests[this.network] || {};
+    return store.get(LS_REQUESTS_KEY) || {};
   }
 
   _set (requests = {}) {
-<<<<<<< HEAD
-    const allRequests = store.get(LS_REQUESTS_KEY) || {};
-
-    if (Object.keys(requests).length > 0) {
-      allRequests[this.network] = requests;
-    } else {
-      delete allRequests[this.network];
-    }
-
-    return store.set(LS_REQUESTS_KEY, allRequests);
-=======
     if (Object.keys(requests).length > 0) {
       return store.set(LS_REQUESTS_KEY, requests);
     }
 
     return store.remove(LS_REQUESTS_KEY);
->>>>>>> 5d973f8e
   }
 
   _requestExists (api, requestId) {
