// Copyright 2015-2017 Parity Technologies (UK) Ltd.
// This file is part of Parity.

// Parity is free software: you can redistribute it and/or modify
// it under the terms of the GNU General Public License as published by
// the Free Software Foundation, either version 3 of the License, or
// (at your option) any later version.

// Parity is distributed in the hope that it will be useful,
// but WITHOUT ANY WARRANTY; without even the implied warranty of
// MERCHANTABILITY or FITNESS FOR A PARTICULAR PURPOSE.  See the
// GNU General Public License for more details.

// You should have received a copy of the GNU General Public License
// along with Parity.  If not, see <http://www.gnu.org/licenses/>.

import React, { Component, PropTypes } from 'react';
import { FormattedMessage } from 'react-intl';
import { connect } from 'react-redux';
import { bindActionCreators } from 'redux';

import { ConfirmDialog, IdentityIcon, IdentityName } from '~/ui';
import { newError } from '~/redux/actions';

import styles from '../address.css';

class Delete extends Component {
  static contextTypes = {
    api: PropTypes.object.isRequired,
    router: PropTypes.object
  };

  static propTypes = {
    route: PropTypes.string.isRequired,

    address: PropTypes.string,
    account: PropTypes.object,
    confirmMessage: PropTypes.node,
    visible: PropTypes.bool,
    onClose: PropTypes.func,
    newError: PropTypes.func
  };

  render () {
    const { account, confirmMessage, visible } = this.props;

    if (!visible) {
      return null;
    }

    return (
      <ConfirmDialog
        className={ styles.delete }
        title={
          <FormattedMessage
<<<<<<< HEAD
            id='deleteAddress.title'
=======
            id='address.delete.title'
>>>>>>> 31302e05
            defaultMessage='confirm removal'
          />
        }
        visible
        onDeny={ this.closeDeleteDialog }
        onConfirm={ this.onDeleteConfirmed }
      >
        <div className={ styles.hero }>
<<<<<<< HEAD
          {
            confirmMessage || (
              <FormattedMessage
                id='deleteAddress.confirm'
                defaultMessage='Are you sure you want to remove the following address from your addressbook?'
              />
            )
          }
=======
          <FormattedMessage
            id='address.delete.confirmInfo'
            defaultMessage='Are you sure you want to remove the following address from your addressbook?'
          />
>>>>>>> 31302e05
        </div>
        <div className={ styles.info }>
          <IdentityIcon
            className={ styles.icon }
            address={ account.address }
          />
          <div className={ styles.nameinfo }>
            <div className={ styles.header }>
              <IdentityName
                address={ account.address }
                unknown
              />
            </div>
            <div className={ styles.address }>
              { account.address }
            </div>
          </div>
        </div>
        <div className={ styles.description }>
          { account.meta.description }
        </div>
      </ConfirmDialog>
    );
  }

  onDeleteConfirmed = () => {
    const { api, router } = this.context;
    const { account, route, newError } = this.props;

    api.parity
      .removeAddress(account.address)
      .then(() => {
        router.push(route);
        this.closeDeleteDialog();
      })
      .catch((error) => {
        console.error('onDeleteConfirmed', error);
        newError(new Error(`Deletion failed: ${error.message}`));
        this.closeDeleteDialog();
      });
  }

  closeDeleteDialog = () => {
    this.props.onClose();
  }
}

function mapDispatchToProps (dispatch) {
  return bindActionCreators({ newError }, dispatch);
}

export default connect(
  null,
  mapDispatchToProps
)(Delete);<|MERGE_RESOLUTION|>--- conflicted
+++ resolved
@@ -53,11 +53,7 @@
         className={ styles.delete }
         title={
           <FormattedMessage
-<<<<<<< HEAD
-            id='deleteAddress.title'
-=======
             id='address.delete.title'
->>>>>>> 31302e05
             defaultMessage='confirm removal'
           />
         }
@@ -66,21 +62,14 @@
         onConfirm={ this.onDeleteConfirmed }
       >
         <div className={ styles.hero }>
-<<<<<<< HEAD
           {
             confirmMessage || (
               <FormattedMessage
-                id='deleteAddress.confirm'
+                id='address.delete.confirmInfo'
                 defaultMessage='Are you sure you want to remove the following address from your addressbook?'
               />
             )
           }
-=======
-          <FormattedMessage
-            id='address.delete.confirmInfo'
-            defaultMessage='Are you sure you want to remove the following address from your addressbook?'
-          />
->>>>>>> 31302e05
         </div>
         <div className={ styles.info }>
           <IdentityIcon
