// Copyright 2015-2017 Parity Technologies (UK) Ltd.
// This file is part of Parity.

// Parity is free software: you can redistribute it and/or modify
// it under the terms of the GNU General Public License as published by
// the Free Software Foundation, either version 3 of the License, or
// (at your option) any later version.

// Parity is distributed in the hope that it will be useful,
// but WITHOUT ANY WARRANTY; without even the implied warranty of
// MERCHANTABILITY or FITNESS FOR A PARTICULAR PURPOSE.  See the
// GNU General Public License for more details.

// You should have received a copy of the GNU General Public License
// along with Parity.  If not, see <http://www.gnu.org/licenses/>.

import { observer } from 'mobx-react';
import React, { Component, PropTypes } from 'react';
import { FormattedMessage } from 'react-intl';
<<<<<<< HEAD
import { Checkbox } from 'semantic-ui-react';
=======
>>>>>>> f34a0346

import { Checkbox, Form, Input } from '~/ui';
import PasswordStrength from '~/ui/Form/PasswordStrength';

import ChangeVault from '../ChangeVault';
import styles from '../createAccount.css';

@observer
export default class RecoveryPhrase extends Component {
  static propTypes = {
    createStore: PropTypes.object.isRequired,
    vaultStore: PropTypes.object
  }

  render () {
    const { isWindowsPhrase, name, nameError, password, passwordRepeat, passwordRepeatError, passwordHint, phrase } = this.props.createStore;

    return (
      <Form>
        <Input
          autoFocus
          hint={
            <FormattedMessage
              id='createAccount.recoveryPhrase.phrase.hint'
              defaultMessage='the account recovery phrase'
            />
          }
          label={
            <FormattedMessage
              id='createAccount.recoveryPhrase.phrase.label'
              defaultMessage='account recovery phrase'
            />
          }
          onChange={ this.onEditPhrase }
          value={ phrase }
        />
        <Input
          error={ nameError }
          hint={
            <FormattedMessage
              id='createAccount.recoveryPhrase.name.hint'
              defaultMessage='a descriptive name for the account'
            />
          }
          label={
            <FormattedMessage
              id='createAccount.recoveryPhrase.name.label'
              defaultMessage='account name'
            />
          }
          onChange={ this.onEditName }
          value={ name }
        />
        <Input
          hint={
            <FormattedMessage
              id='createAccount.recoveryPhrase.hint.hint'
              defaultMessage='(optional) a hint to help with remembering the password'
            />
          }
          label={
            <FormattedMessage
              id='createAccount.recoveryPhrase.hint.label'
              defaultMessage='password hint'
            />
          }
          onChange={ this.onEditPasswordHint }
          value={ passwordHint }
        />
        <div className={ styles.passwords }>
          <div className={ styles.password }>
            <Input
              hint={
                <FormattedMessage
                  id='createAccount.recoveryPhrase.password.hint'
                  defaultMessage='a strong, unique password'
                />
              }
              label={
                <FormattedMessage
                  id='createAccount.recoveryPhrase.password.label'
                  defaultMessage='password'
                />
              }
              onChange={ this.onEditPassword }
              type='password'
              value={ password }
            />
          </div>
          <div className={ styles.password }>
            <Input
              error={ passwordRepeatError }
              hint={
                <FormattedMessage
                  id='createAccount.recoveryPhrase.password2.hint'
                  defaultMessage='verify your password'
                />
              }
              label={
                <FormattedMessage
                  id='createAccount.recoveryPhrase.password2.label'
                  defaultMessage='password (repeat)'
                />
              }
              onChange={ this.onEditPasswordRepeat }
              type='password'
              value={ passwordRepeat }
            />
          </div>
        </div>
        <PasswordStrength input={ password } />
        <ChangeVault
          createStore={ this.props.createStore }
          vaultStore={ this.props.vaultStore }
        />
        <Checkbox
          checked={ isWindowsPhrase }
          className={ styles.checkbox }
          label={
            <FormattedMessage
              id='createAccount.recoveryPhrase.windowsKey.label'
              defaultMessage='Key was created with Parity <1.4.5 on Windows'
            />
          }
          onClick={ this.onToggleWindowsPhrase }
        />
      </Form>
    );
  }

  onToggleWindowsPhrase = (event) => {
    const { createStore } = this.props;

    createStore.setWindowsPhrase(!createStore.isWindowsPhrase);
  }

  onEditPhrase = (event, phrase) => {
    const { createStore } = this.props;

    createStore.setPhrase(phrase);
  }

  onEditName = (event, name) => {
    const { createStore } = this.props;

    createStore.setName(name);
  }

  onEditPassword = (event, password) => {
    const { createStore } = this.props;

    createStore.setPassword(password);
  }

  onEditPasswordRepeat = (event, password) => {
    const { createStore } = this.props;

    createStore.setPasswordRepeat(password);
  }

  onEditPasswordHint = (event, passwordHint) => {
    const { createStore } = this.props;

    createStore.setPasswordHint(passwordHint);
  }
}<|MERGE_RESOLUTION|>--- conflicted
+++ resolved
@@ -17,10 +17,6 @@
 import { observer } from 'mobx-react';
 import React, { Component, PropTypes } from 'react';
 import { FormattedMessage } from 'react-intl';
-<<<<<<< HEAD
-import { Checkbox } from 'semantic-ui-react';
-=======
->>>>>>> f34a0346
 
 import { Checkbox, Form, Input } from '~/ui';
 import PasswordStrength from '~/ui/Form/PasswordStrength';
