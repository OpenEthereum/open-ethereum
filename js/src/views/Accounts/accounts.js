// Copyright 2015-2017 Parity Technologies (UK) Ltd.
// This file is part of Parity.

// Parity is free software: you can redistribute it and/or modify
// it under the terms of the GNU General Public License as published by
// the Free Software Foundation, either version 3 of the License, or
// (at your option) any later version.

// Parity is distributed in the hope that it will be useful,
// but WITHOUT ANY WARRANTY; without even the implied warranty of
// MERCHANTABILITY or FITNESS FOR A PARTICULAR PURPOSE.  See the
// GNU General Public License for more details.

// You should have received a copy of the GNU General Public License
// along with Parity.  If not, see <http://www.gnu.org/licenses/>.

import { observe } from 'mobx';
import { observer } from 'mobx-react';
import React, { Component, PropTypes } from 'react';
import { FormattedMessage } from 'react-intl';
import { connect } from 'react-redux';
import { bindActionCreators } from 'redux';
import ContentAdd from 'material-ui/svg-icons/content/add';
import { uniq, isEqual, pickBy, omitBy } from 'lodash';

import HardwareStore from '~/mobx/hardwareStore';
import { CreateAccount, CreateWallet } from '~/modals';
import { Actionbar, ActionbarExport, ActionbarSearch, ActionbarSort, Button, Page, Tooltip } from '~/ui';
import { setVisibleAccounts } from '~/redux/providers/personalActions';

import List from './List';
import styles from './accounts.css';

@observer
class Accounts extends Component {
  static contextTypes = {
    api: PropTypes.object
  }

  static propTypes = {
    accounts: PropTypes.object.isRequired,
    accountsInfo: PropTypes.object.isRequired,
    balances: PropTypes.object,
    hardware: PropTypes.object.isRequired,
    hasAccounts: PropTypes.bool.isRequired,
    setVisibleAccounts: PropTypes.func.isRequired
  }

  hwstore = HardwareStore.get(this.context.api);

  state = {
    _observeCancel: null,
    addressBook: false,
    newDialog: false,
    newWalletDialog: false,
    sortOrder: '',
    searchValues: [],
    searchTokens: [],
    show: false
  }

  componentWillMount () {
    window.setTimeout(() => {
      this.setState({ show: true });
    }, 100);

    this.setVisibleAccounts();

    this.setState({
      _observeCancel: observe(this.hwstore, 'wallets', this.onHardwareChange, true)
    });
  }

  componentWillReceiveProps (nextProps) {
    const prevAddresses = Object.keys(this.props.accounts);
    const nextAddresses = Object.keys(nextProps.accounts);

    if (prevAddresses.length !== nextAddresses.length || !isEqual(prevAddresses.sort(), nextAddresses.sort())) {
      this.setVisibleAccounts(nextProps);
    }
  }

  componentWillUnmount () {
    this.props.setVisibleAccounts([]);
    this.state._observeCancel();
  }

  setVisibleAccounts (props = this.props) {
    const { accounts, setVisibleAccounts } = props;
    const addresses = Object
      .keys(accounts)
      .concat((this.hwstore.wallets || []).map((wallet) => wallet.address));

    setVisibleAccounts(addresses);
  }

  render () {
    return (
      <div>
        { this.renderNewDialog() }
        { this.renderNewWalletDialog() }
        { this.renderActionbar() }

        <Page>
          <Tooltip
            className={ styles.accountTooltip }
            text={
              <FormattedMessage
<<<<<<< HEAD
                id='accounts.tooltip.accounts'
=======
                id='accounts.tooltip.overview'
>>>>>>> 817b3e71
                defaultMessage='your accounts are visible for easy access, allowing you to edit the meta information, make transfers, view transactions and fund the account'
              />
            }
          />

          { this.renderWallets() }
          { this.renderAccounts() }
        </Page>
      </div>
    );
  }

  renderLoading (object) {
    const loadings = ((object && Object.keys(object)) || []).map((_, idx) => (
      <div key={ idx } className={ styles.loading }>
        <div />
      </div>
    ));

    return (
      <div className={ styles.loadings }>
        { loadings }
      </div>
    );
  }

  renderAccounts () {
    const { accounts, balances } = this.props;

    const _accounts = omitBy(accounts, (a) => a.wallet);
    const _hasAccounts = Object.keys(_accounts).length > 0;

    if (!this.state.show) {
      return this.renderLoading(_accounts);
    }

    const { searchValues, sortOrder } = this.state;

    return (
      <List
        search={ searchValues }
        accounts={ _accounts }
        balances={ balances }
        empty={ !_hasAccounts }
        order={ sortOrder }
        handleAddSearchToken={ this.onAddSearchToken }
      />
    );
  }

  renderWallets () {
    const { accounts, balances } = this.props;

    const wallets = pickBy(accounts, (a) => a.wallet);
    const hasWallets = Object.keys(wallets).length > 0;

    if (!this.state.show) {
      return this.renderLoading(wallets);
    }

    const { searchValues, sortOrder } = this.state;

    if (!wallets || Object.keys(wallets).length === 0) {
      return null;
    }

    return (
      <List
        link='wallet'
        search={ searchValues }
        accounts={ wallets }
        balances={ balances }
        empty={ !hasWallets }
        order={ sortOrder }
        handleAddSearchToken={ this.onAddSearchToken }
      />
    );
  }

  renderSearchButton () {
    const onChange = (searchTokens, searchValues) => {
      this.setState({ searchTokens, searchValues });
    };

    return (
      <ActionbarSearch
        key='searchAccount'
        tokens={ this.state.searchTokens }
        onChange={ onChange }
      />
    );
  }

  renderSortButton () {
    const onChange = (sortOrder) => {
      this.setState({ sortOrder });
    };

    return (
      <ActionbarSort
        key='sortAccounts'
        id='sortAccounts'
        order={ this.state.sortOrder }
        onChange={ onChange }
      />
    );
  }

  renderActionbar () {
    const { accounts } = this.props;

    const buttons = [
      <Button
        key='newAccount'
        icon={ <ContentAdd /> }
        label='new account'
        onClick={ this.onNewAccountClick }
      />,
      <Button
        key='newWallet'
        icon={ <ContentAdd /> }
        label='new wallet'
        onClick={ this.onNewWalletClick }
      />,
      <ActionbarExport
        key='exportAccounts'
        content={ accounts }
        filename='accounts'
      />,
      this.renderSearchButton(),
      this.renderSortButton()
    ];

    return (
      <Actionbar
        className={ styles.toolbar }
        title='Accounts Overview'
        buttons={ buttons }
      >
        <Tooltip
          className={ styles.toolbarTooltip }
          right
          text={
            <FormattedMessage
<<<<<<< HEAD
              id='accounts.tooltip.toolbar'
=======
              id='accounts.tooltip.actions'
>>>>>>> 817b3e71
              defaultMessage='actions relating to the current view are available on the toolbar for quick access, be it for performing actions or creating a new item'
            />
          }
        />
      </Actionbar>
    );
  }

  renderNewDialog () {
    const { accounts } = this.props;
    const { newDialog } = this.state;

    if (!newDialog) {
      return null;
    }

    return (
      <CreateAccount
        accounts={ accounts }
        onClose={ this.onNewAccountClose }
        onUpdate={ this.onNewAccountUpdate }
      />
    );
  }

  renderNewWalletDialog () {
    const { accounts } = this.props;
    const { newWalletDialog } = this.state;

    if (!newWalletDialog) {
      return null;
    }

    return (
      <CreateWallet
        accounts={ accounts }
        onClose={ this.onNewWalletClose }
      />
    );
  }

  onAddSearchToken = (token) => {
    const { searchTokens } = this.state;
    const newSearchTokens = uniq([].concat(searchTokens, token));

    this.setState({ searchTokens: newSearchTokens });
  }

  onNewAccountClick = () => {
    this.setState({
      newDialog: !this.state.newDialog
    });
  }

  onNewWalletClick = () => {
    this.setState({
      newWalletDialog: !this.state.newWalletDialog
    });
  }

  onNewAccountClose = () => {
    this.onNewAccountClick();
  }

  onNewWalletClose = () => {
    this.onNewWalletClick();
  }

  onNewAccountUpdate = () => {
  }

  onHardwareChange = () => {
    const { accountsInfo } = this.props;
    const { wallets } = this.hwstore;

    wallets
      .filter((wallet) => !accountsInfo[wallet.address])
      .forEach((wallet) => {
        // this.hwstore.createAccountInfo(wallet);
      });

    this.setVisibleAccounts();
  }
}

function mapStateToProps (state) {
  const { accounts, accountsInfo, hardware, hasAccounts } = state.personal;
  const { balances } = state.balances;

  return {
    accounts,
    accountsInfo,
    balances,
    hardware,
    hasAccounts
  };
}

function mapDispatchToProps (dispatch) {
  return bindActionCreators({
    setVisibleAccounts
  }, dispatch);
}

export default connect(
  mapStateToProps,
  mapDispatchToProps
)(Accounts);<|MERGE_RESOLUTION|>--- conflicted
+++ resolved
@@ -106,11 +106,7 @@
             className={ styles.accountTooltip }
             text={
               <FormattedMessage
-<<<<<<< HEAD
-                id='accounts.tooltip.accounts'
-=======
                 id='accounts.tooltip.overview'
->>>>>>> 817b3e71
                 defaultMessage='your accounts are visible for easy access, allowing you to edit the meta information, make transfers, view transactions and fund the account'
               />
             }
@@ -255,11 +251,7 @@
           right
           text={
             <FormattedMessage
-<<<<<<< HEAD
-              id='accounts.tooltip.toolbar'
-=======
               id='accounts.tooltip.actions'
->>>>>>> 817b3e71
               defaultMessage='actions relating to the current view are available on the toolbar for quick access, be it for performing actions or creating a new item'
             />
           }
