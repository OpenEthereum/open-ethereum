--- conflicted
+++ resolved
@@ -14,22 +14,14 @@
 // You should have received a copy of the GNU General Public License
 // along with Parity.  If not, see <http://www.gnu.org/licenses/>.
 
-<<<<<<< HEAD
 import { observe } from 'mobx';
 import { observer } from 'mobx-react';
-=======
-import { uniq, isEqual, pickBy, omitBy } from 'lodash';
->>>>>>> 62b340f2
+import { uniq, isEqual, pickBy } from 'lodash';
 import React, { Component, PropTypes } from 'react';
 import { FormattedMessage } from 'react-intl';
 import { connect } from 'react-redux';
 import { Link } from 'react-router';
 import { bindActionCreators } from 'redux';
-<<<<<<< HEAD
-import ContentAdd from 'material-ui/svg-icons/content/add';
-import { uniq, isEqual, pickBy } from 'lodash';
-=======
->>>>>>> 62b340f2
 
 import HardwareStore from '~/mobx/hardwareStore';
 import { CreateAccount, CreateWallet } from '~/modals';
@@ -51,11 +43,7 @@
     accountsInfo: PropTypes.object.isRequired,
     balances: PropTypes.object,
     hasAccounts: PropTypes.bool.isRequired,
-<<<<<<< HEAD
     setVisibleAccounts: PropTypes.func.isRequired
-=======
-    balances: PropTypes.object
->>>>>>> 62b340f2
   }
 
   hwstore = HardwareStore.get(this.context.api);
