--- conflicted
+++ resolved
@@ -14,10 +14,6 @@
 // You should have received a copy of the GNU General Public License
 // along with Parity.  If not, see <http://www.gnu.org/licenses/>.
 
-<<<<<<< HEAD
-import { Checkbox } from 'semantic-ui-react';
-=======
->>>>>>> f34a0346
 import { observer } from 'mobx-react';
 import React, { Component, PropTypes } from 'react';
 import { FormattedMessage } from 'react-intl';
