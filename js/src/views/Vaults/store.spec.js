--- conflicted
+++ resolved
@@ -525,7 +525,6 @@
           description: 'testDescription',
           passwordHint: 'testCreateHint',
           tags: 'testTags'
-<<<<<<< HEAD
         });
       });
     });
@@ -560,11 +559,6 @@
       });
     });
 
-=======
-        });
-      });
-    });
-
     describe('editVaultMeta', () => {
       beforeEach(() => {
         sinon.spy(store, 'setBusyMeta');
@@ -595,7 +589,6 @@
       });
     });
 
->>>>>>> bef33a09
     describe('editVaultPassword', () => {
       beforeEach(() => {
         sinon.spy(store, 'setBusyMeta');
