
// Copyright 2015, 2016 Ethcore (UK) Ltd.
// This file is part of Parity.

// Parity is free software: you can redistribute it and/or modify
// it under the terms of the GNU General Public License as published by
// the Free Software Foundation, either version 3 of the License, or
// (at your option) any later version.

// Parity is distributed in the hope that it will be useful,
// but WITHOUT ANY WARRANTY; without even the implied warranty of
// MERCHANTABILITY or FITNESS FOR A PARTICULAR PURPOSE.  See the
// GNU General Public License for more details.

// You should have received a copy of the GNU General Public License
// along with Parity.  If not, see <http://www.gnu.org/licenses/>.

const HappyPack = require('happypack');
const path = require('path');
const postcssImport = require('postcss-import');
const postcssNested = require('postcss-nested');
const postcssVars = require('postcss-simple-vars');
const rucksack = require('rucksack-css');
const webpack = require('webpack');
const WebpackErrorNotificationPlugin = require('webpack-error-notification');
const CopyWebpackPlugin = require('copy-webpack-plugin');

const ENV = process.env.NODE_ENV || 'development';
const isProd = ENV === 'production';
const DEST = process.env.BUILD_DEST || '.build';

module.exports = {
  debug: !isProd,
  cache: !isProd,
  devtool: isProd ? '#eval' : '#cheap-module-eval-source-map',
  context: path.join(__dirname, './src'),
  entry: {
    // dapps
    'basiccoin': ['./dapps/basiccoin.js'],
    'dappreg': ['./dapps/dappreg.js'],
    'githubhint': ['./dapps/githubhint.js'],
    'registry': ['./dapps/registry.js'],
    'signaturereg': ['./dapps/signaturereg.js'],
    'localtx': ['./dapps/localtx.js'],
    'tokenreg': ['./dapps/tokenreg.js'],
    // app
    'index': ['./index.js']
  },
  output: {
    path: path.join(__dirname, DEST),
    filename: '[name].js'
  },
  module: {
    loaders: [
      {
        test: /\.js$/,
        exclude: /node_modules/,
        loaders: [ 'happypack/loader?id=js' ]
      },
      {
        test: /\.js$/,
        include: /node_modules\/material-ui-chip-input/,
        loader: 'babel'
      },
      {
        test: /\.json$/,
        loaders: ['json']
      },
      {
        test: /\.html$/,
        loader: 'file?name=[name].[ext]!extract-loader!html-loader'
      },

      {
        test: /\.css$/,
        include: [/src/],
        loaders: [ 'happypack/loader?id=css' ]
      },
      {
        test: /\.css$/,
        exclude: [/src/],
        loader: 'style!css'
      },
      {
        test: /\.(png|jpg)$/,
        loader: 'file-loader?name=[name].[hash].[ext]'
      },
      {
        test: /\.(woff(2)|ttf|eot|svg|otf)(\?v=[0-9]\.[0-9]\.[0-9])?$/,
        loader: 'file-loader'
      }
    ],
    noParse: [
      /node_modules\/sinon/
    ]
  },
  resolve: {
    root: path.join(__dirname, 'node_modules'),
    fallback: path.join(__dirname, 'node_modules'),
    extensions: ['', '.js', '.jsx'],
    unsafeCache: true
  },
  resolveLoaders: {
    root: path.join(__dirname, 'node_modules'),
    fallback: path.join(__dirname, 'node_modules')
  },

  htmlLoader: {
    root: path.resolve(__dirname, 'assets/images'),
    attrs: ['img:src', 'link:href']
  },

  postcss: [
    postcssImport({
      addDependencyTo: webpack
    }),
    postcssNested({}),
    postcssVars({
      unknown: function (node, name, result) {
        node.warn(result, `Unknown variable ${name}`);
      }
    }),
    rucksack({
      autoprefixer: true
    })
  ],
  plugins: (function () {
    const plugins = [
      new HappyPack({
        id: 'css',
        threads: 4,
        loaders: [
          'style',
          'css?modules&sourceMap&importLoaders=1&localIdentName=[name]__[local]___[hash:base64:5]',
          'postcss'
        ]
      }),
      new HappyPack({
        id: 'js',
        threads: 4,
        loaders: isProd ? ['babel'] : [
          'react-hot',
          'babel?cacheDirectory=true'
        ]
      }),
      new CopyWebpackPlugin([{ from: './error_pages.css', to: 'styles.css' }], {}),
      new WebpackErrorNotificationPlugin(),
      new webpack.DefinePlugin({
        'process.env': {
          NODE_ENV: JSON.stringify(ENV),
          RPC_ADDRESS: JSON.stringify(process.env.RPC_ADDRESS),
          PARITY_URL: JSON.stringify(process.env.PARITY_URL),
          LOGGING: JSON.stringify(!isProd)
        }
      }),

      new webpack.DllReferencePlugin({
        context: '.',
        manifest: require(`./${DEST}/vendor-manifest.json`)
      })
    ];

    if (!isProd) {
      plugins.push(
        new webpack.optimize.CommonsChunkPlugin({
          filename: 'commons.js',
          name: 'commons'
        })
      );
    }

    if (isProd) {
      plugins.push(
        new webpack.optimize.CommonsChunkPlugin({
          chunks: ['index'],
          name: 'commons'
        })
      );

      plugins.push(new webpack.optimize.OccurrenceOrderPlugin(false));
      plugins.push(new webpack.optimize.DedupePlugin());
      plugins.push(new webpack.optimize.UglifyJsPlugin({
        screwIe8: true,
        compress: {
          warnings: false
        },
        output: {
          comments: false
        }
      }));
    }

    return plugins;
  }()),
  devServer: {
    contentBase: `./${DEST}`,
    historyApiFallback: false,
    quiet: false,
    hot: !isProd,
    proxy: [
      {
        context: (pathname, req) => {
          return pathname === '/' && req.method === 'HEAD';
        },
        target: 'http://127.0.0.1:8180',
        changeOrigin: true,
        autoRewrite: true
      },
      {
        context: '/api/*',
        target: 'http://127.0.0.1:8080',
        changeOrigin: true,
        autoRewrite: true
      },
      {
        context: '/app/*',
        target: 'http://127.0.0.1:8080',
        changeOrigin: true,
        pathRewrite: {
          '^/app': ''
        }
      },
      {
        context: '/parity-utils/*',
        target: 'http://127.0.0.1:3000',
        changeOrigin: true,
        pathRewrite: {
          '^/parity-utils': ''
        }
      },
<<<<<<< HEAD
      '/rpc/*': {
        target: 'http://127.0.0.1:8080',
=======
      {
        context: '/rpc/*',
        target: 'http://localhost:8080',
>>>>>>> 7e800b7a
        changeOrigin: true
      }
    ]
  }
};<|MERGE_RESOLUTION|>--- conflicted
+++ resolved
@@ -228,14 +228,8 @@
           '^/parity-utils': ''
         }
       },
-<<<<<<< HEAD
       '/rpc/*': {
         target: 'http://127.0.0.1:8080',
-=======
-      {
-        context: '/rpc/*',
-        target: 'http://localhost:8080',
->>>>>>> 7e800b7a
         changeOrigin: true
       }
     ]
