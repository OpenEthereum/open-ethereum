--- conflicted
+++ resolved
@@ -17,29 +17,18 @@
 //! Transactions Confirmations rpc implementation
 
 use std::sync::{Arc, Weak};
-<<<<<<< HEAD
+
 use rlp::{UntrustedRlp, View};
-
-=======
-
-use jsonrpc_core::*;
->>>>>>> f568730a
 use ethcore::account_provider::AccountProvider;
 use ethcore::client::MiningBlockChainClient;
 use ethcore::transaction::SignedTransaction;
 use ethcore::miner::MinerService;
 
-use jsonrpc_core::{to_value, Value,Error};
+use jsonrpc_core::Error;
 use v1::traits::Signer;
-<<<<<<< HEAD
-use v1::types::{TransactionModification, ConfirmationRequest, U256, Bytes};
+use v1::types::{TransactionModification, ConfirmationRequest, ConfirmationResponse, U256, Bytes};
 use v1::helpers::{errors, SignerService, SigningQueue, ConfirmationPayload};
-use v1::helpers::dispatch::{dispatch_transaction, sign_and_dispatch, sign, decrypt};
-=======
-use v1::types::{TransactionModification, ConfirmationRequest, ConfirmationResponse, U256};
-use v1::helpers::{errors, SignerService, SigningQueue, ConfirmationPayload};
-use v1::helpers::dispatch;
->>>>>>> f568730a
+use v1::helpers::dispatch::{self, dispatch_transaction};
 
 /// Transactions confirmation (personal) rpc implementation.
 pub struct SignerClient<C, M> where C: MiningBlockChainClient, M: MinerService {
@@ -80,9 +69,9 @@
 		let signer = take_weak!(self.signer);
 
 		Ok(signer.requests()
-		   .into_iter()
-		   .map(Into::into)
-		   .collect()
+			.into_iter()
+			.map(Into::into)
+			.collect()
 		)
 	}
 
@@ -115,7 +104,7 @@
 		}).unwrap_or_else(|| Err(errors::invalid_params("Unknown RequestID", id)))
 	}
 
-	fn confirm_request_raw(&self, id: U256, bytes: Bytes) -> Result<Value, Error> {
+	fn confirm_request_raw(&self, id: U256, bytes: Bytes) -> Result<ConfirmationResponse, Error> {
 		try!(self.active());
 
 		let id = id.into();
@@ -125,7 +114,7 @@
 
 		signer.peek(&id).map(|confirmation| {
 			let result = match confirmation.payload {
-				ConfirmationPayload::Transaction(request) => {
+				ConfirmationPayload::SendTransaction(request) => {
 					let signed_transaction: SignedTransaction = try!(
 						UntrustedRlp::new(&bytes.0).as_val().map_err(errors::from_rlp_error)
 					);
@@ -144,8 +133,9 @@
 
 					// Dispatch if everything is ok
 					if sender_matches && data_matches && value_matches && nonce_matches {
-						 dispatch_transaction(&*client, &*miner, signed_transaction)
-							.map(to_value)
+						dispatch_transaction(&*client, &*miner, signed_transaction)
+							.map(Into::into)
+							.map(ConfirmationResponse::SendTransaction)
 					} else {
 						let mut error = Vec::new();
 						if !sender_matches { error.push("from") }
