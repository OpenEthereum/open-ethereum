// Copyright 2015, 2016 Parity Technologies (UK) Ltd.
// This file is part of Parity.

// Parity is free software: you can redistribute it and/or modify
// it under the terms of the GNU General Public License as published by
// the Free Software Foundation, either version 3 of the License, or
// (at your option) any later version.

// Parity is distributed in the hope that it will be useful,
// but WITHOUT ANY WARRANTY; without even the implied warranty of
// MERCHANTABILITY or FITNESS FOR A PARTICULAR PURPOSE.  See the
// GNU General Public License for more details.

// You should have received a copy of the GNU General Public License
// along with Parity.  If not, see <http://www.gnu.org/licenses/>.

//! Traces api implementation.

use std::sync::{Weak, Arc};

use rlp::{UntrustedRlp, View};
use ethcore::client::{BlockChainClient, CallAnalytics, TransactionId, TraceId};
use ethcore::miner::MinerService;
use ethcore::transaction::{Transaction as EthTransaction, SignedTransaction, Action};

use jsonrpc_core::Error;
use jsonrpc_macros::Trailing;
use v1::traits::Traces;
use v1::helpers::{errors, CallRequest as CRequest};
use v1::types::{TraceFilter, LocalizedTrace, BlockNumber, Index, CallRequest, Bytes, TraceResults, H256};

fn to_call_analytics(flags: Vec<String>) -> CallAnalytics {
	CallAnalytics {
		transaction_tracing: flags.contains(&("trace".to_owned())),
		vm_tracing: flags.contains(&("vmTrace".to_owned())),
		state_diffing: flags.contains(&("stateDiff".to_owned())),
	}
}

/// Traces api implementation.
pub struct TracesClient<C, M> where C: BlockChainClient, M: MinerService {
	client: Weak<C>,
	miner: Weak<M>,
}

impl<C, M> TracesClient<C, M> where C: BlockChainClient, M: MinerService {
	/// Creates new Traces client.
	pub fn new(client: &Arc<C>, miner: &Arc<M>) -> Self {
		TracesClient {
			client: Arc::downgrade(client),
			miner: Arc::downgrade(miner),
		}
	}

	// TODO: share with eth.rs
	fn sign_call(&self, request: CRequest) -> Result<SignedTransaction, Error> {
		let client = take_weak!(self.client);
		let miner = take_weak!(self.miner);
		let from = request.from.unwrap_or(0.into());
		Ok(EthTransaction {
			nonce: request.nonce.unwrap_or_else(|| client.latest_nonce(&from)),
			action: request.to.map_or(Action::Create, Action::Call),
			gas: request.gas.unwrap_or(50_000_000.into()),
			gas_price: request.gas_price.unwrap_or_else(|| miner.sensible_gas_price()),
			value: request.value.unwrap_or(0.into()),
			data: request.data.map_or_else(Vec::new, |d| d.to_vec())
		}.fake_sign(from))
	}

	fn active(&self) -> Result<(), Error> {
		// TODO: only call every 30s at most.
		take_weak!(self.client).keep_alive();
		Ok(())
	}
}

impl<C, M> Traces for TracesClient<C, M> where C: BlockChainClient + 'static, M: MinerService + 'static {
	fn filter(&self, filter: TraceFilter) -> Result<Vec<LocalizedTrace>, Error> {
		self.active()?;

		let client = take_weak!(self.client);
		let traces = client.filter_traces(filter.into());
		let traces = traces.map_or_else(Vec::new, |traces| traces.into_iter().map(LocalizedTrace::from).collect());
		Ok(traces)
	}

	fn block_traces(&self, block_number: BlockNumber) -> Result<Vec<LocalizedTrace>, Error> {
<<<<<<< HEAD
		try!(self.active());

=======
		self.active()?;
>>>>>>> 7123f19a
		let client = take_weak!(self.client);
		let traces = client.block_traces(block_number.into());
		let traces = traces.map_or_else(Vec::new, |traces| traces.into_iter().map(LocalizedTrace::from).collect());
		Ok(traces)
	}

	fn transaction_traces(&self, transaction_hash: H256) -> Result<Vec<LocalizedTrace>, Error> {
		self.active()?;

		let client = take_weak!(self.client);
		let traces = client.transaction_traces(TransactionId::Hash(transaction_hash.into()));
		let traces = traces.map_or_else(Vec::new, |traces| traces.into_iter().map(LocalizedTrace::from).collect());
		Ok(traces)
	}

	fn trace(&self, transaction_hash: H256, address: Vec<Index>) -> Result<Option<LocalizedTrace>, Error> {
<<<<<<< HEAD
		try!(self.active());

=======
		self.active()?;
>>>>>>> 7123f19a
		let client = take_weak!(self.client);
		let id = TraceId {
			transaction: TransactionId::Hash(transaction_hash.into()),
			address: address.into_iter().map(|i| i.value()).collect()
		};
		let trace = client.trace(id);
		let trace = trace.map(LocalizedTrace::from);

		Ok(trace)
	}

	fn call(&self, request: CallRequest, flags: Vec<String>, block: Trailing<BlockNumber>) -> Result<Option<TraceResults>, Error> {
		self.active()?;
		let block = block.0;

		let request = CallRequest::into(request);
		let signed = self.sign_call(request)?;
		Ok(match take_weak!(self.client).call(&signed, block.into(), to_call_analytics(flags)) {
			Ok(e) => Some(TraceResults::from(e)),
			_ => None,
		})
	}

	fn raw_transaction(&self, raw_transaction: Bytes, flags: Vec<String>, block: Trailing<BlockNumber>) -> Result<Option<TraceResults>, Error> {
		self.active()?;
		let block = block.0;

		let raw_transaction = Bytes::to_vec(raw_transaction);
		match UntrustedRlp::new(&raw_transaction).as_val() {
			Ok(signed) => Ok(match take_weak!(self.client).call(&signed, block.into(), to_call_analytics(flags)) {
				Ok(e) => Some(TraceResults::from(e)),
				_ => None,
			}),
			Err(e) => Err(errors::invalid_params("Transaction is not valid RLP", e)),
		}
	}

	fn replay_transaction(&self, transaction_hash: H256, flags: Vec<String>) -> Result<Option<TraceResults>, Error> {
		self.active()?;

		Ok(match take_weak!(self.client).replay(TransactionId::Hash(transaction_hash.into()), to_call_analytics(flags)) {
			Ok(e) => Some(TraceResults::from(e)),
			_ => None,
		})
	}
}<|MERGE_RESOLUTION|>--- conflicted
+++ resolved
@@ -77,7 +77,6 @@
 impl<C, M> Traces for TracesClient<C, M> where C: BlockChainClient + 'static, M: MinerService + 'static {
 	fn filter(&self, filter: TraceFilter) -> Result<Vec<LocalizedTrace>, Error> {
 		self.active()?;
-
 		let client = take_weak!(self.client);
 		let traces = client.filter_traces(filter.into());
 		let traces = traces.map_or_else(Vec::new, |traces| traces.into_iter().map(LocalizedTrace::from).collect());
@@ -85,12 +84,7 @@
 	}
 
 	fn block_traces(&self, block_number: BlockNumber) -> Result<Vec<LocalizedTrace>, Error> {
-<<<<<<< HEAD
-		try!(self.active());
-
-=======
 		self.active()?;
->>>>>>> 7123f19a
 		let client = take_weak!(self.client);
 		let traces = client.block_traces(block_number.into());
 		let traces = traces.map_or_else(Vec::new, |traces| traces.into_iter().map(LocalizedTrace::from).collect());
@@ -99,7 +93,6 @@
 
 	fn transaction_traces(&self, transaction_hash: H256) -> Result<Vec<LocalizedTrace>, Error> {
 		self.active()?;
-
 		let client = take_weak!(self.client);
 		let traces = client.transaction_traces(TransactionId::Hash(transaction_hash.into()));
 		let traces = traces.map_or_else(Vec::new, |traces| traces.into_iter().map(LocalizedTrace::from).collect());
@@ -107,12 +100,7 @@
 	}
 
 	fn trace(&self, transaction_hash: H256, address: Vec<Index>) -> Result<Option<LocalizedTrace>, Error> {
-<<<<<<< HEAD
-		try!(self.active());
-
-=======
 		self.active()?;
->>>>>>> 7123f19a
 		let client = take_weak!(self.client);
 		let id = TraceId {
 			transaction: TransactionId::Hash(transaction_hash.into()),
