--- conflicted
+++ resolved
@@ -68,12 +68,8 @@
 	}
 
 	fn min_gas_price(&self, _: Params) -> Result<Value, Error> {
-<<<<<<< HEAD
+		try!(self.active());
 		to_value(&U256::from(take_weak!(self.miner).minimal_gas_price()))
-=======
-		try!(self.active());
-		to_value(&take_weak!(self.miner).minimal_gas_price())
->>>>>>> cb1808d5
 	}
 
 	fn extra_data(&self, _: Params) -> Result<Value, Error> {
@@ -82,21 +78,13 @@
 	}
 
 	fn gas_floor_target(&self, _: Params) -> Result<Value, Error> {
-<<<<<<< HEAD
+		try!(self.active());
 		to_value(&U256::from(take_weak!(self.miner).gas_floor_target()))
 	}
 
 	fn gas_ceil_target(&self, _: Params) -> Result<Value, Error> {
+		try!(self.active());
 		to_value(&U256::from(take_weak!(self.miner).gas_ceil_target()))
-=======
-		try!(self.active());
-		to_value(&take_weak!(self.miner).gas_floor_target())
-	}
-
-	fn gas_ceil_target(&self, _: Params) -> Result<Value, Error> {
-		try!(self.active());
-		to_value(&take_weak!(self.miner).gas_ceil_target())
->>>>>>> cb1808d5
 	}
 
 	fn dev_logs(&self, _params: Params) -> Result<Value, Error> {
