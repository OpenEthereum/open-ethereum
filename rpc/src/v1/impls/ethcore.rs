--- conflicted
+++ resolved
@@ -18,12 +18,8 @@
 use std::{fs, io};
 use std::sync::{mpsc, Arc, Weak};
 use std::str::FromStr;
-<<<<<<< HEAD
-use util::{RotatingLogger, Address};
-=======
-use std::collections::{BTreeMap};
+
 use util::{RotatingLogger, Address, Mutex, sha3};
->>>>>>> 01018b41
 use util::misc::version_data;
 
 use crypto::ecies;
@@ -34,14 +30,11 @@
 use ethcore::miner::MinerService;
 use ethcore::client::{MiningBlockChainClient};
 
-use jsonrpc_core::{from_params, to_value, Value, Error, Params, Ready};
+use jsonrpc_core::Error;
 use v1::traits::Ethcore;
-<<<<<<< HEAD
-use v1::types::{Bytes, U256, H160, H512, Peers, Transaction, RpcSettings};
-=======
-use v1::types::{Bytes, U256, H160, H256, H512, Peers, Transaction};
->>>>>>> 01018b41
+use v1::types::{Bytes, U256, H160, H256, H512, Peers, Transaction, RpcSettings};
 use v1::helpers::{errors, SigningQueue, SignerService, NetworkSettings};
+use v1::helpers::auto_args::Ready;
 
 /// Ethcore implementation.
 pub struct EthcoreClient<C, M, S: ?Sized, F=FetchClient> where
@@ -264,8 +257,8 @@
 		Ok(take_weak!(self.miner).all_transactions().into_iter().map(Into::into).collect::<Vec<_>>())
 	}
 
-	fn hash_content(&self, params: Params, ready: Ready) {
-		let res = self.active().and_then(|_| from_params::<(String,)>(params));
+	fn hash_content(&self, ready: Ready<H256>, url: String) {
+		let res = self.active();
 
 		let hash_content = |result| {
 			let path = try!(result);
@@ -280,15 +273,15 @@
 
 		match res {
 			Err(e) => ready.ready(Err(e)),
-			Ok((url, )) => {
+			Ok(()) => {
 				let (tx, rx) = mpsc::channel();
 				let res = self.fetch.lock().request_async(&url, Default::default(), Box::new(move |result| {
 					let result = hash_content(result)
 							.map_err(errors::from_fetch_error)
-							.map(|hash| to_value(H256::from(hash)));
+							.map(Into::into);
 
 					// Receive ready and invoke with result.
-					let ready: Ready = rx.try_recv().expect("When on_done is invoked ready object is always sent.");
+					let ready: Ready<H256> = rx.try_recv().expect("When on_done is invoked ready object is always sent.");
 					ready.ready(result);
 				}));
 
