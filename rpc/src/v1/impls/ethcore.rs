--- conflicted
+++ resolved
@@ -244,29 +244,22 @@
 		Ok(Brain::new(phrase).generate().unwrap().address().into())
 	}
 
-<<<<<<< HEAD
+	fn list_accounts(&self) -> Result<Option<Vec<H160>>, Error> {
+		try!(self.active());
+
+		Ok(take_weak!(self.client)
+			.list_accounts(BlockID::Latest)
+			.map(|a| a.into_iter().map(Into::into).collect()))
+	}
+
+	fn list_storage_keys(&self, _address: H160) -> Result<Option<Vec<H256>>, Error> {
+		try!(self.active());
+
+		// TODO: implement this
+		Ok(None)
+	}
+
 	fn encrypt_message(&self, key: H512, phrase: Bytes) -> Result<Bytes, Error> {
-=======
-	fn list_accounts(&self, params: Params) -> Result<Value, Error> {
-		try!(self.active());
-		try!(expect_no_params(params));
-
-		take_weak!(self.client)
-			.list_accounts(BlockID::Latest)
-			.map(|a| Ok(to_value(&a.into_iter().map(Into::into).collect::<Vec<H160>>())))
-			.unwrap_or(Ok(Value::Null))
-	}
-
-	fn list_storage_keys(&self, params: Params) -> Result<Value, Error> {
-		try!(self.active());
-
-		from_params::<(H160,)>(params).and_then(|(_addr,)|
-			Ok(Value::Null)
-		)
-	}
-
-	fn encrypt_message(&self, params: Params) -> Result<Value, Error> {
->>>>>>> e1d3b3ff
 		try!(self.active());
 
 		ecies::encrypt(&key.into(), &[0; 0], &phrase.0)
