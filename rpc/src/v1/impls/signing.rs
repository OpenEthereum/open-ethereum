--- conflicted
+++ resolved
@@ -82,54 +82,12 @@
 		}
 	}
 
-<<<<<<< HEAD
-	fn handle_dispatch<OnResponse>(&self, res: Result<DispatchResult, Error>, on_response: OnResponse)
-		where OnResponse: FnOnce(Result<RpcConfirmationResponse, Error>) + Send + 'static
-	{
-		match res {
-			Ok(DispatchResult::Value(result)) => on_response(Ok(result)),
-			Ok(DispatchResult::Promise(promise)) => {
-				promise.wait_for_result(move |result| {
-					on_response(result.unwrap_or_else(|| Err(errors::request_rejected())))
-				})
-			},
-			Err(e) => on_response(Err(e)),
-		}
-	}
-
-	fn add_to_queue(&self, payload: ConfirmationPayload, origin: Origin) -> Result<DispatchResult, Error> {
-		let client = take_weak!(self.client);
-		let miner = take_weak!(self.miner);
-		let accounts = take_weak!(self.accounts);
-
-		let sender = payload.sender();
-		if accounts.is_unlocked(sender) {
-			return dispatch::execute(&*client, &*miner, &*accounts, payload, dispatch::SignWith::Nothing)
-				.map(|v| v.into_value())
-				.map(DispatchResult::Value);
-		}
-
-		take_weak!(self.signer).add_request(payload, origin)
-			.map(DispatchResult::Promise)
-			.map_err(|_| errors::request_rejected_limit())
-	}
-
-	fn dispatch(&self, payload: RpcConfirmationPayload, default_account: DefaultAccount, origin: Origin) -> Result<DispatchResult, Error> {
-		let client = take_weak!(self.client);
-		let miner = take_weak!(self.miner);
-
-=======
-	fn dispatch(&self, payload: RpcConfirmationPayload, default_account: DefaultAccount) -> BoxFuture<DispatchResult, Error> {
+	fn dispatch(&self, payload: RpcConfirmationPayload, default_account: DefaultAccount, origin: Origin) -> BoxFuture<DispatchResult, Error> {
 		let accounts = take_weakf!(self.accounts);
->>>>>>> 88b91b7e
 		let default_account = match default_account {
 			DefaultAccount::Provided(acc) => acc,
 			DefaultAccount::ForDapp(dapp) => accounts.default_address(dapp).ok().unwrap_or_default(),
 		};
-<<<<<<< HEAD
-		let payload = dispatch::from_rpc(payload, default_account, &*client, &*miner);
-		self.add_to_queue(payload, origin)
-=======
 
 		let dispatcher = self.dispatcher.clone();
 		let signer = take_weakf!(self.signer);
@@ -143,66 +101,39 @@
 						.boxed()
 				} else {
 					future::done(
-						signer.add_request(payload)
+						signer.add_request(payload, origin)
 							.map(DispatchResult::Promise)
 							.map_err(|_| errors::request_rejected_limit())
 					).boxed()
 				}
 			})
 			.boxed()
->>>>>>> 88b91b7e
 	}
 }
 
 impl<D: Dispatcher + 'static> ParitySigning for SigningQueueClient<D> {
 	type Metadata = Metadata;
 
-<<<<<<< HEAD
 	fn post_sign(&self, meta: Metadata, address: RpcH160, data: RpcBytes) -> BoxFuture<RpcEither<RpcU256, RpcConfirmationResponse>, Error> {
-		let res = self.dispatch(
+		let pending = self.pending.clone();
+		self.dispatch(
 			RpcConfirmationPayload::Signature((address.clone(), data).into()),
 			DefaultAccount::Provided(address.into()),
-			meta.origin,
-		)
-			.map(|result| match result {
-=======
-	fn post_sign(&self, address: RpcH160, data: RpcBytes) -> BoxFuture<RpcEither<RpcU256, RpcConfirmationResponse>, Error> {
-		let pending = self.pending.clone();
-		self.dispatch(RpcConfirmationPayload::Signature((address.clone(), data).into()), DefaultAccount::Provided(address.into()))
-			.map(move |result| match result {
->>>>>>> 88b91b7e
-				DispatchResult::Value(v) => RpcEither::Or(v),
-				DispatchResult::Promise(promise) => {
-					let id = promise.id();
-					pending.lock().insert(id, promise);
-					RpcEither::Either(id.into())
-				},
-<<<<<<< HEAD
-			});
-		futures::done(res).boxed()
-	}
-
-	fn post_transaction(&self, meta: Metadata, request: RpcTransactionRequest) -> BoxFuture<RpcEither<RpcU256, RpcConfirmationResponse>, Error> {
-		let post_transaction = move || {
-			self.dispatch(RpcConfirmationPayload::SendTransaction(request), meta.dapp_id().into(), meta.origin)
-				.map(|result| match result {
-					DispatchResult::Value(v) => RpcEither::Or(v),
-					DispatchResult::Promise(promise) => {
-						let id = promise.id();
-						self.pending.lock().insert(id, promise);
-						RpcEither::Either(id.into())
-					},
-				})
-		};
-		futures::done(post_transaction()).boxed()
-=======
-			})
-			.boxed()
+			meta.origin
+		).map(move |result| match result {
+			DispatchResult::Value(v) => RpcEither::Or(v),
+			DispatchResult::Promise(promise) => {
+				let id = promise.id();
+				pending.lock().insert(id, promise);
+				RpcEither::Either(id.into())
+			},
+		})
+		.boxed()
 	}
 
 	fn post_transaction(&self, meta: Metadata, request: RpcTransactionRequest) -> BoxFuture<RpcEither<RpcU256, RpcConfirmationResponse>, Error> {
 		let pending = self.pending.clone();
-		self.dispatch(RpcConfirmationPayload::SendTransaction(request), meta.into())
+		self.dispatch(RpcConfirmationPayload::SendTransaction(request), meta.dapp_id().into(), meta.origin)
 			.map(move |result| match result {
 				DispatchResult::Value(v) => RpcEither::Or(v),
 				DispatchResult::Promise(promise) => {
@@ -212,7 +143,6 @@
 				},
 			})
 			.boxed()
->>>>>>> 88b91b7e
 	}
 
 	fn check_request(&self, id: RpcU256) -> Result<Option<RpcConfirmationResponse>, Error> {
