// Copyright 2015-2017 Parity Technologies (UK) Ltd.
// This file is part of Parity.

// Parity is free software: you can redistribute it and/or modify
// it under the terms of the GNU General Public License as published by
// the Free Software Foundation, either version 3 of the License, or
// (at your option) any later version.

// Parity is distributed in the hope that it will be useful,
// but WITHOUT ANY WARRANTY; without even the implied warranty of
// MERCHANTABILITY or FITNESS FOR A PARTICULAR PURPOSE.  See the
// GNU General Public License for more details.

// You should have received a copy of the GNU General Public License
// along with Parity.  If not, see <http://www.gnu.org/licenses/>.

//! Signing RPC implementation.

use std::sync::{Arc, Weak};
use transient_hashmap::TransientHashMap;
use util::{U256, Mutex};

use ethcore::account_provider::AccountProvider;
use ethcore::miner::MinerService;
use ethcore::client::MiningBlockChainClient;

use futures::{self, BoxFuture, Future};
use jsonrpc_core::Error;
use v1::helpers::{
	errors, dispatch,
	DefaultAccount,
	SigningQueue, ConfirmationPromise, ConfirmationResult, ConfirmationPayload, SignerService
};
use v1::metadata::Metadata;
use v1::traits::{EthSigning, ParitySigning};
use v1::types::{
	H160 as RpcH160, H256 as RpcH256, U256 as RpcU256, Bytes as RpcBytes, H520 as RpcH520,
	Either as RpcEither,
	RichRawTransaction as RpcRichRawTransaction,
	TransactionRequest as RpcTransactionRequest,
	ConfirmationPayload as RpcConfirmationPayload,
	ConfirmationResponse as RpcConfirmationResponse
};

const MAX_PENDING_DURATION: u64 = 60 * 60;

enum DispatchResult {
	Promise(ConfirmationPromise),
	Value(RpcConfirmationResponse),
}

/// Implementation of functions that require signing when no trusted signer is used.
pub struct SigningQueueClient<C, M> where C: MiningBlockChainClient, M: MinerService {
	signer: Weak<SignerService>,
	accounts: Weak<AccountProvider>,
	client: Weak<C>,
	miner: Weak<M>,

	pending: Mutex<TransientHashMap<U256, ConfirmationPromise>>,
}

impl<C, M> SigningQueueClient<C, M> where
	C: MiningBlockChainClient,
	M: MinerService,
{
	/// Creates a new signing queue client given shared signing queue.
	pub fn new(signer: &Arc<SignerService>, client: &Arc<C>, miner: &Arc<M>, accounts: &Arc<AccountProvider>) -> Self {
		SigningQueueClient {
			signer: Arc::downgrade(signer),
			accounts: Arc::downgrade(accounts),
			client: Arc::downgrade(client),
			miner: Arc::downgrade(miner),
			pending: Mutex::new(TransientHashMap::new(MAX_PENDING_DURATION)),
		}
	}

	fn active(&self) -> Result<(), Error> {
		// TODO: only call every 30s at most.
		take_weak!(self.client).keep_alive();
		Ok(())
	}

	fn handle_dispatch<OnResponse>(&self, res: Result<DispatchResult, Error>, on_response: OnResponse)
		where OnResponse: FnOnce(Result<RpcConfirmationResponse, Error>) + Send + 'static
	{
		match res {
			Ok(DispatchResult::Value(result)) => on_response(Ok(result)),
			Ok(DispatchResult::Promise(promise)) => {
				promise.wait_for_result(move |result| {
					on_response(result.unwrap_or_else(|| Err(errors::request_rejected())))
				})
			},
			Err(e) => on_response(Err(e)),
		}
	}

	fn add_to_queue(&self, payload: ConfirmationPayload) -> Result<DispatchResult, Error> {
		let client = take_weak!(self.client);
		let miner = take_weak!(self.miner);
		let accounts = take_weak!(self.accounts);

		let sender = payload.sender();
		if accounts.is_unlocked(sender) {
			return dispatch::execute(&*client, &*miner, &*accounts, payload, dispatch::SignWith::Nothing)
				.map(|v| v.into_value())
				.map(DispatchResult::Value);
		}

		take_weak!(self.signer).add_request(payload)
			.map(DispatchResult::Promise)
			.map_err(|_| errors::request_rejected_limit())
	}

	fn dispatch(&self, payload: RpcConfirmationPayload, default_account: DefaultAccount) -> Result<DispatchResult, Error> {
		let client = take_weak!(self.client);
		let miner = take_weak!(self.miner);

		let default_account = match default_account {
			DefaultAccount::Provided(acc) => acc,
			DefaultAccount::ForDapp(dapp) => take_weak!(self.accounts).default_address(dapp).ok().unwrap_or_default(),
		};
		let payload = dispatch::from_rpc(payload, default_account, &*client, &*miner);
		self.add_to_queue(payload)
	}
}

impl<C: 'static, M: 'static> ParitySigning for SigningQueueClient<C, M> where
	C: MiningBlockChainClient,
	M: MinerService,
{
<<<<<<< HEAD
	type Metadata = Metadata;

	fn post_sign(&self, address: RpcH160, hash: RpcH256) -> Result<RpcEither<RpcU256, RpcConfirmationResponse>, Error> {
		self.active()?;
		self.dispatch(RpcConfirmationPayload::Signature((address.clone(), hash).into()), DefaultAccount::Provided(address.into()))
=======
	fn post_sign(&self, address: RpcH160, data: RpcBytes) -> Result<RpcEither<RpcU256, RpcConfirmationResponse>, Error> {
		self.active()?;
		self.dispatch(RpcConfirmationPayload::Signature((address, data).into()))
>>>>>>> 43cc4ea1
			.map(|result| match result {
				DispatchResult::Value(v) => RpcEither::Or(v),
				DispatchResult::Promise(promise) => {
					let id = promise.id();
					self.pending.lock().insert(id, promise);
					RpcEither::Either(id.into())
				},
			})
	}

	fn post_transaction(&self, meta: Metadata, request: RpcTransactionRequest) -> BoxFuture<RpcEither<RpcU256, RpcConfirmationResponse>, Error> {
		let post_transaction = move || {
			self.active()?;
			self.dispatch(RpcConfirmationPayload::SendTransaction(request), meta.into())
				.map(|result| match result {
					DispatchResult::Value(v) => RpcEither::Or(v),
					DispatchResult::Promise(promise) => {
						let id = promise.id();
						self.pending.lock().insert(id, promise);
						RpcEither::Either(id.into())
					},
				})
		};
		futures::done(post_transaction()).boxed()
	}

	fn check_request(&self, id: RpcU256) -> Result<Option<RpcConfirmationResponse>, Error> {
		self.active()?;
		let mut pending = self.pending.lock();
		let id: U256 = id.into();
		let res = match pending.get(&id) {
			Some(ref promise) => match promise.result() {
				ConfirmationResult::Waiting => { return Ok(None); }
				ConfirmationResult::Rejected => Err(errors::request_rejected()),
				ConfirmationResult::Confirmed(rpc_response) => rpc_response.map(Some),
			},
			_ => { return Err(errors::request_not_found()); }
		};
		pending.remove(&id);
		res
	}

	fn decrypt_message(&self, address: RpcH160, data: RpcBytes) -> BoxFuture<RpcBytes, Error> {
		let res = self.active()
			.and_then(|_| self.dispatch(RpcConfirmationPayload::Decrypt((address.clone(), data).into()), address.into()));

		let (ready, p) = futures::oneshot();
		// TODO [todr] typed handle_dispatch
		self.handle_dispatch(res, |response| {
			match response {
				Ok(RpcConfirmationResponse::Decrypt(data)) => ready.complete(Ok(data)),
				Err(e) => ready.complete(Err(e)),
				e => ready.complete(Err(errors::internal("Unexpected result.", e))),
			}
		});

		p.then(|result| futures::done(result.expect("Ready is never dropped nor canceled."))).boxed()
	}
}

impl<C: 'static, M: 'static> EthSigning for SigningQueueClient<C, M> where
	C: MiningBlockChainClient,
	M: MinerService,
{
	type Metadata = Metadata;

	fn sign(&self, address: RpcH160, data: RpcBytes) -> BoxFuture<RpcH520, Error> {
<<<<<<< HEAD
		let hash = data.0.sha3().into();
		let res = self.active()
			.and_then(|_| self.dispatch(RpcConfirmationPayload::Signature((address.clone(), hash).into()), address.into()));
=======
		let res = self.active().and_then(|_| self.dispatch(RpcConfirmationPayload::Signature((address, data).into())));
>>>>>>> 43cc4ea1

		let (ready, p) = futures::oneshot();
		self.handle_dispatch(res, |response| {
			match response {
				Ok(RpcConfirmationResponse::Signature(signature)) => ready.complete(Ok(signature)),
				Err(e) => ready.complete(Err(e)),
				e => ready.complete(Err(errors::internal("Unexpected result.", e))),
			}
		});

		p.then(|result| futures::done(result.expect("Ready is never dropped nor canceled."))).boxed()
	}

	fn send_transaction(&self, meta: Metadata, request: RpcTransactionRequest) -> BoxFuture<RpcH256, Error> {
		let res = self.active()
			.and_then(|_| self.dispatch(RpcConfirmationPayload::SendTransaction(request), meta.into()));

		let (ready, p) = futures::oneshot();
		self.handle_dispatch(res, |response| {
			match response {
				Ok(RpcConfirmationResponse::SendTransaction(hash)) => ready.complete(Ok(hash)),
				Err(e) => ready.complete(Err(e)),
				e => ready.complete(Err(errors::internal("Unexpected result.", e))),
			}
		});

		p.then(|result| futures::done(result.expect("Ready is never dropped nor canceled."))).boxed()
	}

	fn sign_transaction(&self, meta: Metadata, request: RpcTransactionRequest) -> BoxFuture<RpcRichRawTransaction, Error> {
		let res = self.active().and_then(|_| self.dispatch(RpcConfirmationPayload::SignTransaction(request), meta.into()));

		let (ready, p) = futures::oneshot();
		self.handle_dispatch(res, |response| {
			match response {
				Ok(RpcConfirmationResponse::SignTransaction(tx)) => ready.complete(Ok(tx)),
				Err(e) => ready.complete(Err(e)),
				e => ready.complete(Err(errors::internal("Unexpected result.", e))),
			}
		});

		p.then(|result| futures::done(result.expect("Ready is never dropped nor canceled."))).boxed()
	}
}<|MERGE_RESOLUTION|>--- conflicted
+++ resolved
@@ -128,17 +128,11 @@
 	C: MiningBlockChainClient,
 	M: MinerService,
 {
-<<<<<<< HEAD
 	type Metadata = Metadata;
 
-	fn post_sign(&self, address: RpcH160, hash: RpcH256) -> Result<RpcEither<RpcU256, RpcConfirmationResponse>, Error> {
+	fn post_sign(&self, address: RpcH160, data: RpcH256) -> Result<RpcEither<RpcU256, RpcConfirmationResponse>, Error> {
 		self.active()?;
-		self.dispatch(RpcConfirmationPayload::Signature((address.clone(), hash).into()), DefaultAccount::Provided(address.into()))
-=======
-	fn post_sign(&self, address: RpcH160, data: RpcBytes) -> Result<RpcEither<RpcU256, RpcConfirmationResponse>, Error> {
-		self.active()?;
-		self.dispatch(RpcConfirmationPayload::Signature((address, data).into()))
->>>>>>> 43cc4ea1
+		self.dispatch(RpcConfirmationPayload::Signature((address.clone(), data).into()), DefaultAccount::Provided(address.into()))
 			.map(|result| match result {
 				DispatchResult::Value(v) => RpcEither::Or(v),
 				DispatchResult::Promise(promise) => {
@@ -206,13 +200,8 @@
 	type Metadata = Metadata;
 
 	fn sign(&self, address: RpcH160, data: RpcBytes) -> BoxFuture<RpcH520, Error> {
-<<<<<<< HEAD
-		let hash = data.0.sha3().into();
 		let res = self.active()
-			.and_then(|_| self.dispatch(RpcConfirmationPayload::Signature((address.clone(), hash).into()), address.into()));
-=======
-		let res = self.active().and_then(|_| self.dispatch(RpcConfirmationPayload::Signature((address, data).into())));
->>>>>>> 43cc4ea1
+			.and_then(|_| self.dispatch(RpcConfirmationPayload::Signature((address.clone(), data).into()), address.into()));
 
 		let (ready, p) = futures::oneshot();
 		self.handle_dispatch(res, |response| {
