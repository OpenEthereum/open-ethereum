// Copyright 2015-2017 Parity Technologies (UK) Ltd.
// This file is part of Parity.

// Parity is free software: you can redistribute it and/or modify
// it under the terms of the GNU General Public License as published by
// the Free Software Foundation, either version 3 of the License, or
// (at your option) any later version.

// Parity is distributed in the hope that it will be useful,
// but WITHOUT ANY WARRANTY; without even the implied warranty of
// MERCHANTABILITY or FITNESS FOR A PARTICULAR PURPOSE.  See the
// GNU General Public License for more details.

// You should have received a copy of the GNU General Public License
// along with Parity.  If not, see <http://www.gnu.org/licenses/>.

//! Eth PUB-SUB rpc implementation.

use std::sync::{Arc, Weak};
use std::collections::BTreeMap;
use rustc_hex::ToHex;

use jsonrpc_core::{BoxFuture, Result, Error};
use jsonrpc_core::futures::{self, Future, IntoFuture};
use jsonrpc_macros::Trailing;
use jsonrpc_macros::pubsub::{Sink, Subscriber};
use jsonrpc_pubsub::SubscriptionId;

use v1::helpers::{errors, limit_logs, Subscribers};
use v1::helpers::light_fetch::LightFetch;
use v1::metadata::Metadata;
use v1::traits::EthPubSub;
use v1::types::{pubsub, RichHeader, Log, ReturnData, Bytes as RpcBytes};

use ethcore::encoded;
use ethcore::filter::Filter as EthFilter;
<<<<<<< HEAD
use ethcore::client::{BlockChainClient, ChainNotify, BlockId, CallAnalytics};
use sync::LightSync;
=======
use ethcore::client::{BlockChainClient, ChainNotify, BlockId, TransactionId, CallAnalytics};
use ethsync::LightSync;
>>>>>>> a746d74f
use light::cache::Cache;
use light::on_demand::OnDemand;
use light::client::{LightChainClient, LightChainNotify};
use parity_reactor::Remote;
use ethereum_types::H256;
use bytes::Bytes;
use parking_lot::{RwLock, Mutex};

type Client = Sink<pubsub::Result>;

/// Eth PubSub implementation.
pub struct EthPubSubClient<C> {
	handler: Arc<ChainNotificationHandler<C>>,
	heads_subscribers: Arc<RwLock<Subscribers<Client>>>,
	logs_subscribers: Arc<RwLock<Subscribers<(Client, EthFilter)>>>,
	transactions_subscribers: Arc<RwLock<Subscribers<Client>>>,
	return_data_subscribers: Arc<RwLock<Subscribers<Client>>>,
}

impl<C> EthPubSubClient<C> {
	/// Creates new `EthPubSubClient`.
	pub fn new(client: Arc<C>, remote: Remote) -> Self {
		let heads_subscribers = Arc::new(RwLock::new(Subscribers::default()));
		let logs_subscribers = Arc::new(RwLock::new(Subscribers::default()));
		let transactions_subscribers = Arc::new(RwLock::new(Subscribers::default()));
		let return_data_subscribers = Arc::new(RwLock::new(Subscribers::default()));

		EthPubSubClient {
			handler: Arc::new(ChainNotificationHandler {
				client,
				remote,
				heads_subscribers: heads_subscribers.clone(),
				logs_subscribers: logs_subscribers.clone(),
				transactions_subscribers: transactions_subscribers.clone(),
				return_data_subscribers: return_data_subscribers.clone(),
			}),
			heads_subscribers,
			logs_subscribers,
			transactions_subscribers,
			return_data_subscribers,
		}
	}

	/// Creates new `EthPubSubClient` with deterministic subscription ids.
	#[cfg(test)]
	pub fn new_test(client: Arc<C>, remote: Remote) -> Self {
		let client = Self::new(client, remote);
		*client.heads_subscribers.write() = Subscribers::new_test();
		*client.logs_subscribers.write() = Subscribers::new_test();
		*client.transactions_subscribers.write() = Subscribers::new_test();
		*client.return_data_subscribers.write() = Subscribers::new_test();
		client
	}

	/// Returns a chain notification handler.
	pub fn handler(&self) -> Weak<ChainNotificationHandler<C>> {
		Arc::downgrade(&self.handler)
	}
}

impl EthPubSubClient<LightFetch> {
	/// Creates a new `EthPubSubClient` for `LightClient`.
	pub fn light(
		client: Arc<LightChainClient>,
		on_demand: Arc<OnDemand>,
		sync: Arc<LightSync>,
		cache: Arc<Mutex<Cache>>,
		remote: Remote,
		gas_price_percentile: usize,
	) -> Self {
		let fetch = LightFetch {
			client,
			on_demand,
			sync,
			cache,
			gas_price_percentile,
		};
		EthPubSubClient::new(Arc::new(fetch), remote)
	}
}

/// PubSub Notification handler.
pub struct ChainNotificationHandler<C> {
	client: Arc<C>,
	remote: Remote,
	heads_subscribers: Arc<RwLock<Subscribers<Client>>>,
	logs_subscribers: Arc<RwLock<Subscribers<(Client, EthFilter)>>>,
	transactions_subscribers: Arc<RwLock<Subscribers<Client>>>,
	return_data_subscribers: Arc<RwLock<Subscribers<Client>>>,
}

impl<C> ChainNotificationHandler<C> {
	fn notify(remote: &Remote, subscriber: &Client, result: pubsub::Result) {
		remote.spawn(subscriber
			.notify(Ok(result))
			.map(|_| ())
			.map_err(|e| warn!(target: "rpc", "Unable to send notification: {}", e))
		);
	}

	fn notify_heads(&self, headers: &[(encoded::Header, BTreeMap<String, String>)]) {
		for subscriber in self.heads_subscribers.read().values() {
			for &(ref header, ref extra_info) in headers {
				Self::notify(&self.remote, subscriber, pubsub::Result::Header(RichHeader {
					inner: header.into(),
					extra_info: extra_info.clone(),
				}));
			}
		}
	}

	fn notify_logs<F, T>(&self, enacted: &[H256], logs: F) where
		F: Fn(EthFilter) -> T,
		T: IntoFuture<Item = Vec<Log>, Error = Error>,
		T::Future: Send + 'static,
	{
		for &(ref subscriber, ref filter) in self.logs_subscribers.read().values() {
			let logs = futures::future::join_all(enacted
				.iter()
				.map(|hash| {
					let mut filter = filter.clone();
					filter.from_block = BlockId::Hash(*hash);
					filter.to_block = filter.from_block.clone();
					logs(filter).into_future()
				})
				.collect::<Vec<_>>()
			);
			let limit = filter.limit;
			let remote = self.remote.clone();
			let subscriber = subscriber.clone();
			self.remote.spawn(logs
				.map(move |logs| {
					let logs = logs.into_iter().flat_map(|log| log).collect();

					for log in limit_logs(logs, limit) {
						Self::notify(&remote, &subscriber, pubsub::Result::Log(log))
					}
				})
				.map_err(|e| warn!("Unable to fetch latest logs: {:?}", e))
			);
		}
	}

	fn notify_return_data<F>(&self, enacted: &[H256], calculate_return_data: F) where
<<<<<<< HEAD
		F: Fn(&[H256]) -> Vec<ReturnData>
	{
		let return_data = calculate_return_data(enacted);

		for subscriber in self.return_data_subscribers.read().values() {
			for return_datum in &return_data {
				Self::notify(&self.remote, &subscriber, pubsub::Result::ReturnData(return_datum.clone()))
=======
		F: Fn(&[H256]) -> Vec<pubsub::ReturnData>
	{
		let return_datas = calculate_return_data(enacted);

		for subscriber in self.return_data_subscribers.read().values() {
			let remote = self.remote.clone();
			let subscriber = subscriber.clone();
			for return_data in &return_datas {
				let data = return_data.clone();
				Self::notify(&remote, &subscriber, pubsub::Result::ReturnData(data))
>>>>>>> a746d74f
			}
		}
	}

	/// Notify all subscribers about new transaction hashes.
	pub fn new_transactions(&self, hashes: &[H256]) {
		for subscriber in self.transactions_subscribers.read().values() {
			for hash in hashes {
				Self::notify(&self.remote, subscriber, pubsub::Result::TransactionHash((*hash).into()));
			}
		}
	}
}

/// A light client wrapper struct.
pub trait LightClient: Send + Sync {
	/// Get a recent block header.
	fn block_header(&self, id: BlockId) -> Option<encoded::Header>;

	/// Fetch logs.
	fn logs(&self, filter: EthFilter) -> BoxFuture<Vec<Log>>;
}

impl LightClient for LightFetch {
	fn block_header(&self, id: BlockId) -> Option<encoded::Header> {
		self.client.block_header(id)
	}

	fn logs(&self, filter: EthFilter) -> BoxFuture<Vec<Log>> {
		LightFetch::logs(self, filter)
	}
}

impl<C: LightClient> LightChainNotify for ChainNotificationHandler<C> {
	fn new_headers(
		&self,
		enacted: &[H256],
	) {
		let headers = enacted
			.iter()
			.filter_map(|hash| self.client.block_header(BlockId::Hash(*hash)))
			.map(|header| (header, Default::default()))
			.collect::<Vec<_>>();

		self.notify_heads(&headers);
		self.notify_logs(&enacted, |filter| self.client.logs(filter))
	}
}

impl<C: BlockChainClient> ChainNotify for ChainNotificationHandler<C> {
	fn new_blocks(
		&self,
		_imported: Vec<H256>,
		_invalid: Vec<H256>,
		enacted: Vec<H256>,
		retracted: Vec<H256>,
		_sealed: Vec<H256>,
		// Block bytes.
		_proposed: Vec<Bytes>,
		_duration: u64,
	) {
		const EXTRA_INFO_PROOF: &'static str = "Object exists in in blockchain (fetched earlier), extra_info is always available if object exists; qed";
		let headers = enacted
			.iter()
			.filter_map(|hash| self.client.block_header(BlockId::Hash(*hash)))
			.map(|header| {
				let hash = header.hash();
				(header, self.client.block_extra_info(BlockId::Hash(hash)).expect(EXTRA_INFO_PROOF))
			})
			.collect::<Vec<_>>();

		// Headers
		self.notify_heads(&headers);

		// Enacted logs
		self.notify_logs(&enacted, |filter| {
			Ok(self.client.logs(filter).into_iter().map(Into::into).collect())
		});

		// Retracted logs
		self.notify_logs(&retracted, |filter| {
			Ok(self.client.logs(filter).into_iter().map(Into::into).map(|mut log: Log| {
				log.log_type = "removed".into();
				log
			}).collect())
		});

<<<<<<< HEAD
		fn replay_transactions<C: BlockChainClient>(client: &C, block_hashes: &[H256], removed: bool) -> Vec<ReturnData> {
			let analytics = CallAnalytics { transaction_tracing: false, vm_tracing: false, state_diffing: false, };
			block_hashes
				.iter()
				.filter_map(|hash| {
					let id = BlockId::Hash(*hash);
					let body = client.block_body(id)?;
					match client.replay_block_transactions(id, analytics) {
						Ok(executed) => Some(body.transaction_hashes().into_iter().zip(executed)),
						Err(e) => {
							warn!("Could not execute transactions on block {}; {:?}", hash, e);
=======
		fn replay_local_txns<C: BlockChainClient>(client: &C, local_transactions: &Vec<H256>, block_txn_hashes: Vec<H256>, removed: bool) -> Vec<pubsub::ReturnData> {
			let analytics = CallAnalytics { transaction_tracing: false, vm_tracing: false, state_diffing: false, };
			block_txn_hashes
				.iter()
				.filter(|txn_hash| local_transactions.contains(txn_hash))
				.filter_map(|txn_hash| {
					match client.replay(TransactionId::Hash(*txn_hash), analytics) {
						Ok(executed) => {
							Some(pubsub::ReturnData {
								transaction_hash: *txn_hash,
								return_data: executed.output.to_hex(),
								removed: removed
							})
						},
						Err(e) => {
							warn!("Unable to calculate transaction return data for transaction hash {}: {:?}", *txn_hash, e);
>>>>>>> a746d74f
							None
						}
					}
				})
<<<<<<< HEAD
				.flat_map(|executeds| executeds)
				.map(|(transaction_hash, executed)| {
					ReturnData {
						transaction_hash,
						return_data: RpcBytes::from(executed.output),
						removed
					}
				})
				.collect::<Vec<ReturnData>>()
		}
		self.notify_return_data(&enacted, |block_hashes: &[H256]| replay_transactions::<C>(&self.client, block_hashes, false));
		self.notify_return_data(&retracted, |block_hashes: &[H256]| replay_transactions::<C>(&self.client, block_hashes, true));
=======
				.collect()
		}

		let local_transactions = self.client.local_transactions();
		self.notify_return_data(&enacted,
								|block_hashes: &[H256]| -> Vec<pubsub::ReturnData> {
									block_hashes
										.iter()
										.filter_map(|hash| self.client.block_body(BlockId::Hash(*hash)) )
										.flat_map(|body| replay_local_txns::<C>(&self.client, &local_transactions, body.transaction_hashes(), false) )
										.collect()
								});
		self.notify_return_data(&retracted,
								|block_hashes: &[H256]| -> Vec<pubsub::ReturnData> {
									block_hashes
										.iter()
										.filter_map(|hash| self.client.block_body(BlockId::Hash(*hash)) )
										.flat_map(|body| replay_local_txns::<C>(&self.client, &local_transactions, body.transaction_hashes(), true) )
										.collect()
								});
>>>>>>> a746d74f
	}
}

impl<C: Send + Sync + 'static> EthPubSub for EthPubSubClient<C> {
	type Metadata = Metadata;

	fn subscribe(
		&self,
		_meta: Metadata,
		subscriber: Subscriber<pubsub::Result>,
		kind: pubsub::Kind,
		params: Trailing<pubsub::Params>,
	) {
		info!("New subscription request: {:?}", kind);
		let error = match (kind, params.into()) {
			(pubsub::Kind::NewHeads, None) => {
				self.heads_subscribers.write().push(subscriber);
				return;
			},
			(pubsub::Kind::NewHeads, _) => {
				errors::invalid_params("newHeads", "Expected no parameters.")
			},
			(pubsub::Kind::Logs, Some(pubsub::Params::Logs(filter))) => {
				self.logs_subscribers.write().push(subscriber, filter.into());
				return;
			},
			(pubsub::Kind::Logs, _) => {
				errors::invalid_params("logs", "Expected a filter object.")
			},
			(pubsub::Kind::NewPendingTransactions, None) => {
				self.transactions_subscribers.write().push(subscriber);
				return;
			},
			(pubsub::Kind::NewPendingTransactions, _) => {
				errors::invalid_params("newPendingTransactions", "Expected no parameters.")
			},
			(pubsub::Kind::ReturnData, None) => {
				self.return_data_subscribers.write().push(subscriber);
				return;
			},
			(pubsub::Kind::ReturnData, _) => {
				errors::invalid_params("returnData", "Expected no parameters.")
			},
			_ => {
				errors::unimplemented(None)
			},
		};

		let _ = subscriber.reject(error);
	}

	fn unsubscribe(&self, id: SubscriptionId) -> Result<bool> {
		let res = self.heads_subscribers.write().remove(&id).is_some();
		let res2 = self.logs_subscribers.write().remove(&id).is_some();
		let res3 = self.transactions_subscribers.write().remove(&id).is_some();
		let res4 = self.return_data_subscribers.write().remove(&id).is_some();

		Ok(res || res2 || res3 || res4)
	}
}<|MERGE_RESOLUTION|>--- conflicted
+++ resolved
@@ -34,13 +34,8 @@
 
 use ethcore::encoded;
 use ethcore::filter::Filter as EthFilter;
-<<<<<<< HEAD
 use ethcore::client::{BlockChainClient, ChainNotify, BlockId, CallAnalytics};
 use sync::LightSync;
-=======
-use ethcore::client::{BlockChainClient, ChainNotify, BlockId, TransactionId, CallAnalytics};
-use ethsync::LightSync;
->>>>>>> a746d74f
 use light::cache::Cache;
 use light::on_demand::OnDemand;
 use light::client::{LightChainClient, LightChainNotify};
@@ -185,7 +180,6 @@
 	}
 
 	fn notify_return_data<F>(&self, enacted: &[H256], calculate_return_data: F) where
-<<<<<<< HEAD
 		F: Fn(&[H256]) -> Vec<ReturnData>
 	{
 		let return_data = calculate_return_data(enacted);
@@ -193,18 +187,6 @@
 		for subscriber in self.return_data_subscribers.read().values() {
 			for return_datum in &return_data {
 				Self::notify(&self.remote, &subscriber, pubsub::Result::ReturnData(return_datum.clone()))
-=======
-		F: Fn(&[H256]) -> Vec<pubsub::ReturnData>
-	{
-		let return_datas = calculate_return_data(enacted);
-
-		for subscriber in self.return_data_subscribers.read().values() {
-			let remote = self.remote.clone();
-			let subscriber = subscriber.clone();
-			for return_data in &return_datas {
-				let data = return_data.clone();
-				Self::notify(&remote, &subscriber, pubsub::Result::ReturnData(data))
->>>>>>> a746d74f
 			}
 		}
 	}
@@ -292,7 +274,6 @@
 			}).collect())
 		});
 
-<<<<<<< HEAD
 		fn replay_transactions<C: BlockChainClient>(client: &C, block_hashes: &[H256], removed: bool) -> Vec<ReturnData> {
 			let analytics = CallAnalytics { transaction_tracing: false, vm_tracing: false, state_diffing: false, };
 			block_hashes
@@ -304,29 +285,10 @@
 						Ok(executed) => Some(body.transaction_hashes().into_iter().zip(executed)),
 						Err(e) => {
 							warn!("Could not execute transactions on block {}; {:?}", hash, e);
-=======
-		fn replay_local_txns<C: BlockChainClient>(client: &C, local_transactions: &Vec<H256>, block_txn_hashes: Vec<H256>, removed: bool) -> Vec<pubsub::ReturnData> {
-			let analytics = CallAnalytics { transaction_tracing: false, vm_tracing: false, state_diffing: false, };
-			block_txn_hashes
-				.iter()
-				.filter(|txn_hash| local_transactions.contains(txn_hash))
-				.filter_map(|txn_hash| {
-					match client.replay(TransactionId::Hash(*txn_hash), analytics) {
-						Ok(executed) => {
-							Some(pubsub::ReturnData {
-								transaction_hash: *txn_hash,
-								return_data: executed.output.to_hex(),
-								removed: removed
-							})
-						},
-						Err(e) => {
-							warn!("Unable to calculate transaction return data for transaction hash {}: {:?}", *txn_hash, e);
->>>>>>> a746d74f
 							None
 						}
 					}
 				})
-<<<<<<< HEAD
 				.flat_map(|executeds| executeds)
 				.map(|(transaction_hash, executed)| {
 					ReturnData {
@@ -339,28 +301,6 @@
 		}
 		self.notify_return_data(&enacted, |block_hashes: &[H256]| replay_transactions::<C>(&self.client, block_hashes, false));
 		self.notify_return_data(&retracted, |block_hashes: &[H256]| replay_transactions::<C>(&self.client, block_hashes, true));
-=======
-				.collect()
-		}
-
-		let local_transactions = self.client.local_transactions();
-		self.notify_return_data(&enacted,
-								|block_hashes: &[H256]| -> Vec<pubsub::ReturnData> {
-									block_hashes
-										.iter()
-										.filter_map(|hash| self.client.block_body(BlockId::Hash(*hash)) )
-										.flat_map(|body| replay_local_txns::<C>(&self.client, &local_transactions, body.transaction_hashes(), false) )
-										.collect()
-								});
-		self.notify_return_data(&retracted,
-								|block_hashes: &[H256]| -> Vec<pubsub::ReturnData> {
-									block_hashes
-										.iter()
-										.filter_map(|hash| self.client.block_body(BlockId::Hash(*hash)) )
-										.flat_map(|body| replay_local_txns::<C>(&self.client, &local_transactions, body.transaction_hashes(), true) )
-										.collect()
-								});
->>>>>>> a746d74f
 	}
 }
 
