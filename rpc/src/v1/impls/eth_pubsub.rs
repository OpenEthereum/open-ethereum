// Copyright 2015-2017 Parity Technologies (UK) Ltd.
// This file is part of Parity.

// Parity is free software: you can redistribute it and/or modify
// it under the terms of the GNU General Public License as published by
// the Free Software Foundation, either version 3 of the License, or
// (at your option) any later version.

// Parity is distributed in the hope that it will be useful,
// but WITHOUT ANY WARRANTY; without even the implied warranty of
// MERCHANTABILITY or FITNESS FOR A PARTICULAR PURPOSE.  See the
// GNU General Public License for more details.

// You should have received a copy of the GNU General Public License
// along with Parity.  If not, see <http://www.gnu.org/licenses/>.

//! Eth PUB-SUB rpc implementation.

use std::sync::Arc;
use std::collections::BTreeMap;

use futures::{self, future, BoxFuture, Future};
use jsonrpc_core::Error;
use jsonrpc_macros::Trailing;
use jsonrpc_macros::pubsub::{Sink, Subscriber};
use jsonrpc_pubsub::SubscriptionId;

use v1::helpers::{errors, limit_logs, Subscribers};
use v1::helpers::light_fetch::LightFetch;
use v1::metadata::Metadata;
use v1::traits::EthPubSub;
use v1::types::{pubsub, RichHeader, Log};

use ethcore::encoded;
use ethcore::filter::Filter as EthFilter;
use ethcore::client::{BlockChainClient, ChainNotify, BlockId};
use ethsync::LightSync;
use light::cache::Cache;
use light::on_demand::OnDemand;
use light::client::{LightChainClient, LightChainNotify};
use parity_reactor::Remote;
use util::{RwLock, Mutex, H256, Bytes};

type Client = Sink<pubsub::Result>;

/// Eth PubSub implementation.
pub struct EthPubSubClient<C> {
	handler: Arc<ChainNotificationHandler<C>>,
	heads_subscribers: Arc<RwLock<Subscribers<Client>>>,
	logs_subscribers: Arc<RwLock<Subscribers<(Client, EthFilter)>>>,
}

impl<C> EthPubSubClient<C> {
	/// Creates new `EthPubSubClient`.
	pub fn new(client: Arc<C>, remote: Remote) -> Self {
		let heads_subscribers = Arc::new(RwLock::new(Subscribers::default()));
		let logs_subscribers = Arc::new(RwLock::new(Subscribers::default()));
		EthPubSubClient {
			handler: Arc::new(ChainNotificationHandler {
				client,
				remote,
				heads_subscribers: heads_subscribers.clone(),
				logs_subscribers: logs_subscribers.clone(),
			}),
			heads_subscribers,
			logs_subscribers,
		}
	}

	/// Creates new `EthPubSubCient` with deterministic subscription ids.
	#[cfg(test)]
	pub fn new_test(client: Arc<C>, remote: Remote) -> Self {
		let client = Self::new(client, remote);
		*client.heads_subscribers.write() = Subscribers::new_test();
		client
	}

	/// Returns a chain notification handler.
	pub fn handler(&self) -> Arc<ChainNotificationHandler<C>> {
		self.handler.clone()
	}
}

impl EthPubSubClient<LightFetch> {
	/// Creates a new `EthPubSubClient` for `LightClient`.
	pub fn light(
		client: Arc<LightChainClient>,
		on_demand: Arc<OnDemand>,
		sync: Arc<LightSync>,
		cache: Arc<Mutex<Cache>>,
		remote: Remote,
	) -> Self {
		let fetch = LightFetch {
			client,
			on_demand,
			sync,
			cache
		};
		EthPubSubClient::new(Arc::new(fetch), remote)
	}
}

/// PubSub Notification handler.
pub struct ChainNotificationHandler<C> {
	client: Arc<C>,
	remote: Remote,
	heads_subscribers: Arc<RwLock<Subscribers<Client>>>,
	logs_subscribers: Arc<RwLock<Subscribers<(Client, EthFilter)>>>,
}

impl<C> ChainNotificationHandler<C> {
	fn notify(remote: &Remote, subscriber: &Client, result: pubsub::Result) {
		remote.spawn(subscriber
			.notify(Ok(result))
			.map(|_| ())
			.map_err(|e| warn!(target: "rpc", "Unable to send notification: {}", e))
		);
	}

	fn notify_heads(&self, headers: &[(encoded::Header, BTreeMap<String, String>)]) {
		for subscriber in self.heads_subscribers.read().values() {
			for &(ref header, ref extra_info) in headers {
				Self::notify(&self.remote, subscriber, pubsub::Result::Header(RichHeader {
					inner: header.into(),
					extra_info: extra_info.clone(),
				}));
			}
		}
	}

	fn notify_logs<F>(&self, enacted: &[H256], logs: F) where
		F: Fn(EthFilter) -> BoxFuture<Vec<Log>, Error>,
	{
		for &(ref subscriber, ref filter) in self.logs_subscribers.read().values() {
			let logs = futures::future::join_all(enacted
				.iter()
				.map(|hash| {
					let mut filter = filter.clone();
					filter.from_block = BlockId::Hash(*hash);
					filter.to_block = filter.from_block.clone();
					logs(filter)
				})
				.collect::<Vec<_>>()
			);
			let limit = filter.limit;
			let remote = self.remote.clone();
			let subscriber = subscriber.clone();
			self.remote.spawn(logs
				.map(move |logs| {
					let logs = logs.into_iter().flat_map(|log| log).collect();
					let logs = limit_logs(logs, limit);
					if !logs.is_empty() {
						Self::notify(&remote, &subscriber, pubsub::Result::Logs(logs));
					}
				})
				.map_err(|e| warn!("Unable to fetch latest logs: {:?}", e))
			);
		}
	}
}

/// A light client wrapper struct.
pub trait LightClient: Send + Sync {
	/// Get a recent block header.
	fn block_header(&self, id: BlockId) -> Option<encoded::Header>;

	/// Fetch logs.
	fn logs(&self, filter: EthFilter) -> BoxFuture<Vec<Log>, Error>;
}

impl LightClient for LightFetch {
	fn block_header(&self, id: BlockId) -> Option<encoded::Header> {
		self.client.block_header(id)
	}

	fn logs(&self, filter: EthFilter) -> BoxFuture<Vec<Log>, Error> {
		LightFetch::logs(self, filter)
	}
}

impl<C: LightClient> LightChainNotify for ChainNotificationHandler<C> {
	fn new_headers(
		&self,
		enacted: &[H256],
	) {
		let headers = enacted
			.iter()
			.filter_map(|hash| self.client.block_header(BlockId::Hash(*hash)))
			.map(|header| (header, Default::default()))
			.collect::<Vec<_>>();

		self.notify_heads(&headers);
		self.notify_logs(&enacted, |filter| self.client.logs(filter))
	}
}

impl<C: BlockChainClient> ChainNotify for ChainNotificationHandler<C> {
	fn new_blocks(
		&self,
		_imported: Vec<H256>,
		_invalid: Vec<H256>,
		enacted: Vec<H256>,
		retracted: Vec<H256>,
		_sealed: Vec<H256>,
		// Block bytes.
		_proposed: Vec<Bytes>,
		_duration: u64,
	) {
		const EXTRA_INFO_PROOF: &'static str = "Object exists in in blockchain (fetched earlier), extra_info is always available if object exists; qed";
		let headers = enacted
			.iter()
			.filter_map(|hash| self.client.block_header(BlockId::Hash(*hash)))
			.map(|header| {
				let hash = header.hash();
				(header, self.client.block_extra_info(BlockId::Hash(hash)).expect(EXTRA_INFO_PROOF))
			})
			.collect::<Vec<_>>();

		// Headers
		self.notify_heads(&headers);

		// Enacted logs
		self.notify_logs(&enacted, |filter| {
			future::ok(self.client.logs(filter).into_iter().map(Into::into).collect()).boxed()
		});

		// Retracted logs
		self.notify_logs(&retracted, |filter| {
			future::ok(self.client.logs(filter).into_iter().map(Into::into).map(|mut log: Log| {
				log.log_type = "removed".into();
				log
			}).collect()).boxed()
		});
	}
}

impl<C: Send + Sync + 'static> EthPubSub for EthPubSubClient<C> {
	type Metadata = Metadata;

	fn subscribe(
		&self,
		_meta: Metadata,
		subscriber: Subscriber<pubsub::Result>,
		kind: pubsub::Kind,
		params: Trailing<pubsub::Params>,
	) {
<<<<<<< HEAD
		match (kind, params.0) {
			(pubsub::Kind::NewHeads, pubsub::Params::None) => {
				self.heads_subscribers.write().push(subscriber)
			},
			(pubsub::Kind::Logs, pubsub::Params::Logs(filter)) => {
				self.logs_subscribers.write().push(subscriber, filter.into());
=======
		let params: Option<pubsub::Params> = params.into();
		match (kind, params) {
			(pubsub::Kind::NewHeads, None) => {
				self.heads_subscribers.lock().push(subscriber)
>>>>>>> cf772ef5
			},
			_ => {
				let _ = subscriber.reject(errors::unimplemented(None));
			},
		}
	}

	fn unsubscribe(&self, id: SubscriptionId) -> BoxFuture<bool, Error> {
		let res = self.heads_subscribers.write().remove(&id).is_some();
		let res2 = self.logs_subscribers.write().remove(&id).is_some();

		future::ok(res || res2).boxed()
	}
}<|MERGE_RESOLUTION|>--- conflicted
+++ resolved
@@ -72,6 +72,7 @@
 	pub fn new_test(client: Arc<C>, remote: Remote) -> Self {
 		let client = Self::new(client, remote);
 		*client.heads_subscribers.write() = Subscribers::new_test();
+		*client.logs_subscribers.write() = Subscribers::new_test();
 		client
 	}
 
@@ -244,19 +245,12 @@
 		kind: pubsub::Kind,
 		params: Trailing<pubsub::Params>,
 	) {
-<<<<<<< HEAD
-		match (kind, params.0) {
-			(pubsub::Kind::NewHeads, pubsub::Params::None) => {
+		match (kind, params.into()) {
+			(pubsub::Kind::NewHeads, None) => {
 				self.heads_subscribers.write().push(subscriber)
 			},
-			(pubsub::Kind::Logs, pubsub::Params::Logs(filter)) => {
+			(pubsub::Kind::Logs, Some(pubsub::Params::Logs(filter))) => {
 				self.logs_subscribers.write().push(subscriber, filter.into());
-=======
-		let params: Option<pubsub::Params> = params.into();
-		match (kind, params) {
-			(pubsub::Kind::NewHeads, None) => {
-				self.heads_subscribers.lock().push(subscriber)
->>>>>>> cf772ef5
 			},
 			_ => {
 				let _ = subscriber.reject(errors::unimplemented(None));
