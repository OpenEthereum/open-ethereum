--- conflicted
+++ resolved
@@ -95,13 +95,8 @@
 		from_params::<(String, String, )>(params).and_then(
 			|(phrase, pass, )| {
 				let store = take_weak!(self.accounts);
-<<<<<<< HEAD
-				match store.insert_account(*KeyPair::from_phrase(&phrase).secret(), &pass) {
+				match store.insert_account(*Brain::new(phrase).generate().unwrap().secret(), &pass) {
 					Ok(address) => Ok(to_value(&RpcH160::from(address))),
-=======
-				match store.insert_account(*Brain::new(phrase).generate().unwrap().secret(), &pass) {
-					Ok(address) => to_value(&RpcH160::from(address)),
->>>>>>> 6da60afa
 					Err(e) => Err(errors::account("Could not create account.", e)),
 				}
 			}
