// Copyright 2015, 2016 Ethcore (UK) Ltd.
// This file is part of Parity.

// Parity is free software: you can redistribute it and/or modify
// it under the terms of the GNU General Public License as published by
// the Free Software Foundation, either version 3 of the License, or
// (at your option) any later version.

// Parity is distributed in the hope that it will be useful,
// but WITHOUT ANY WARRANTY; without even the implied warranty of
// MERCHANTABILITY or FITNESS FOR A PARTICULAR PURPOSE.  See the
// GNU General Public License for more details.

// You should have received a copy of the GNU General Public License
// along with Parity.  If not, see <http://www.gnu.org/licenses/>.

//! Account management (personal) rpc implementation
use std::sync::{Arc, Weak};
use jsonrpc_core::*;
use v1::traits::Personal;
use v1::types::{H160 as RpcH160, H256 as RpcH256, TransactionRequest};
use v1::impls::unlock_sign_and_dispatch;
use v1::helpers::{TransactionRequest as TRequest};
use ethcore::account_provider::AccountProvider;
use util::Address;
use ethcore::client::MiningBlockChainClient;
use ethcore::miner::MinerService;

/// Account management (personal) rpc implementation.
pub struct PersonalClient<C, M> where C: MiningBlockChainClient, M: MinerService {
	accounts: Weak<AccountProvider>,
	client: Weak<C>,
	miner: Weak<M>,
	signer_port: Option<u16>,
}

impl<C, M> PersonalClient<C, M> where C: MiningBlockChainClient, M: MinerService {
	/// Creates new PersonalClient
	pub fn new(store: &Arc<AccountProvider>, client: &Arc<C>, miner: &Arc<M>, signer_port: Option<u16>) -> Self {
		PersonalClient {
			accounts: Arc::downgrade(store),
			client: Arc::downgrade(client),
			miner: Arc::downgrade(miner),
			signer_port: signer_port,
		}
	}

	fn active(&self) -> Result<(), Error> {
		// TODO: only call every 30s at most.
		take_weak!(self.client).keep_alive();
		Ok(())
	}
}

impl<C: 'static, M: 'static> Personal for PersonalClient<C, M> where C: MiningBlockChainClient, M: MinerService {

	fn signer_enabled(&self, _: Params) -> Result<Value, Error> {
		try!(self.active());
		self.signer_port
			.map(|v| to_value(&v))
			.unwrap_or_else(|| to_value(&false))
	}

	fn accounts(&self, _: Params) -> Result<Value, Error> {
		try!(self.active());
		let store = take_weak!(self.accounts);
		to_value(&store.accounts().into_iter().map(Into::into).collect::<Vec<RpcH160>>())
	}

	fn new_account(&self, params: Params) -> Result<Value, Error> {
		try!(self.active());
		from_params::<(String, )>(params).and_then(
			|(pass, )| {
				let store = take_weak!(self.accounts);
				match store.new_account(&pass) {
					Ok(address) => to_value(&RpcH160::from(address)),
					Err(_) => Err(Error::internal_error())
				}
			}
		)
	}

	fn unlock_account(&self, params: Params) -> Result<Value, Error> {
<<<<<<< HEAD
		from_params::<(RpcH160, String, u64)>(params).and_then(
=======
		try!(self.active());
		from_params::<(Address, String, u64)>(params).and_then(
>>>>>>> cb1808d5
			|(account, account_pass, _)|{
				let account: Address = account.into();
				let store = take_weak!(self.accounts);
				match store.unlock_account_temporarily(account, account_pass) {
					Ok(_) => Ok(Value::Bool(true)),
					Err(_) => Ok(Value::Bool(false)),
				}
			})
	}

	fn sign_and_send_transaction(&self, params: Params) -> Result<Value, Error> {
		try!(self.active());
		from_params::<(TransactionRequest, String)>(params)
			.and_then(|(request, password)| {
				let request: TRequest = request.into();
				let sender = request.from;
				let accounts = take_weak!(self.accounts);

				match unlock_sign_and_dispatch(&*take_weak!(self.client), &*take_weak!(self.miner), request, &*accounts, sender, password) {
					Ok(hash) => Ok(hash),
					_ => to_value(&RpcH256::default()),
				}
		})
	}
}<|MERGE_RESOLUTION|>--- conflicted
+++ resolved
@@ -81,12 +81,8 @@
 	}
 
 	fn unlock_account(&self, params: Params) -> Result<Value, Error> {
-<<<<<<< HEAD
+		try!(self.active());
 		from_params::<(RpcH160, String, u64)>(params).and_then(
-=======
-		try!(self.active());
-		from_params::<(Address, String, u64)>(params).and_then(
->>>>>>> cb1808d5
 			|(account, account_pass, _)|{
 				let account: Address = account.into();
 				let store = take_weak!(self.accounts);
