--- conflicted
+++ resolved
@@ -115,8 +115,7 @@
 		}
 	}
 
-<<<<<<< HEAD
-	fn sign_and_send_transaction(&self, meta: Metadata, request: TransactionRequest, password: String) -> BoxFuture<RpcH256, Error> {
+	fn send_transaction(&self, meta: Metadata, request: TransactionRequest, password: String) -> BoxFuture<RpcH256, Error> {
 		let sign_and_send = move || {
 			self.active()?;
 			let client = take_weak!(self.client);
@@ -141,21 +140,5 @@
 		};
 
 		futures::done(sign_and_send()).boxed()
-=======
-	fn send_transaction(&self, request: TransactionRequest, password: String) -> Result<RpcH256, Error> {
-		self.active()?;
-		let client = take_weak!(self.client);
-		let miner = take_weak!(self.miner);
-		let accounts = take_weak!(self.accounts);
-
-		let request = dispatch::fill_optional_fields(request.into(), &*client, &*miner);
-		sign_and_dispatch(
-			&*client,
-			&*miner,
-			&*accounts,
-			request,
-			dispatch::SignWith::Password(password)
-		).map(|v| v.into_value().into())
->>>>>>> 43cc4ea1
 	}
 }