--- conflicted
+++ resolved
@@ -134,10 +134,7 @@
 				format!("Transaction cost exceeds current gas limit. Limit: {}, got: {}. Try decreasing supplied gas.", limit, got)
 			},
 			InvalidGasLimit(_) => "Supplied gas is beyond limit.".into(),
-<<<<<<< HEAD
-=======
 			DAORescue => "Transaction removes funds from a DAO.".into(),
->>>>>>> 591fa962
 		};
 		Error {
 			code: ErrorCode::ServerError(error_codes::TRANSACTION_ERROR),
