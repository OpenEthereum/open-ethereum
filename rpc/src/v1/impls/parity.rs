// Copyright 2015-2017 Parity Technologies (UK) Ltd.
// This file is part of Parity.

// Parity is free software: you can redistribute it and/or modify
// it under the terms of the GNU General Public License as published by
// the Free Software Foundation, either version 3 of the License, or
// (at your option) any later version.

// Parity is distributed in the hope that it will be useful,
// but WITHOUT ANY WARRANTY; without even the implied warranty of
// MERCHANTABILITY or FITNESS FOR A PARTICULAR PURPOSE.  See the
// GNU General Public License for more details.

// You should have received a copy of the GNU General Public License
// along with Parity.  If not, see <http://www.gnu.org/licenses/>.

//! Parity-specific rpc implementation.
use std::sync::{Arc, Weak};
use std::str::FromStr;
use std::collections::{BTreeMap, HashSet};
use futures::{future, Future, BoxFuture};

use util::{RotatingLogger, Address};
use util::misc::version_data;

use crypto::ecies;
use ethkey::{Brain, Generator};
use ethstore::random_phrase;
use ethsync::{SyncProvider, ManageNetwork};
use ethcore::miner::MinerService;
use ethcore::client::{MiningBlockChainClient};
use ethcore::mode::Mode;
use ethcore::account_provider::AccountProvider;
use updater::{Service as UpdateService};

use jsonrpc_core::Error;
use jsonrpc_macros::Trailing;
use v1::helpers::{errors, SigningQueue, SignerService, NetworkSettings};
use v1::helpers::dispatch::DEFAULT_MAC;
use v1::metadata::Metadata;
use v1::traits::Parity;
use v1::types::{
	Bytes, U256, H160, H256, H512,
	Peers, Transaction, RpcSettings, Histogram,
	TransactionStats, LocalTransactionStatus,
	BlockNumber, ConsensusCapability, VersionInfo,
	OperationsInfo, DappId, ChainStatus,
	AccountInfo, HwAccountInfo
};

/// Parity implementation.
pub struct ParityClient<C, M, S: ?Sized, U> where
	C: MiningBlockChainClient,
	M: MinerService,
	S: SyncProvider,
	U: UpdateService,
{
	client: Weak<C>,
	miner: Weak<M>,
	sync: Weak<S>,
	updater: Weak<U>,
	net: Weak<ManageNetwork>,
	accounts: Weak<AccountProvider>,
	logger: Arc<RotatingLogger>,
	settings: Arc<NetworkSettings>,
	signer: Option<Arc<SignerService>>,
	dapps_interface: Option<String>,
	dapps_port: Option<u16>,
}

impl<C, M, S: ?Sized, U> ParityClient<C, M, S, U> where
	C: MiningBlockChainClient,
	M: MinerService,
	S: SyncProvider,
	U: UpdateService,
{
	/// Creates new `ParityClient`.
	pub fn new(
		client: &Arc<C>,
		miner: &Arc<M>,
		sync: &Arc<S>,
		updater: &Arc<U>,
		net: &Arc<ManageNetwork>,
		store: &Arc<AccountProvider>,
		logger: Arc<RotatingLogger>,
		settings: Arc<NetworkSettings>,
		signer: Option<Arc<SignerService>>,
		dapps_interface: Option<String>,
		dapps_port: Option<u16>,
	) -> Self {
		ParityClient {
			client: Arc::downgrade(client),
			miner: Arc::downgrade(miner),
			sync: Arc::downgrade(sync),
			updater: Arc::downgrade(updater),
			net: Arc::downgrade(net),
			accounts: Arc::downgrade(store),
			logger: logger,
			settings: settings,
			signer: signer,
			dapps_interface: dapps_interface,
			dapps_port: dapps_port,
		}
	}
}

impl<C, M, S: ?Sized, U> Parity for ParityClient<C, M, S, U> where
	M: MinerService + 'static,
	C: MiningBlockChainClient + 'static,
	S: SyncProvider + 'static,
	U: UpdateService + 'static,
{
	type Metadata = Metadata;

	fn accounts_info(&self, dapp: Trailing<DappId>) -> Result<BTreeMap<H160, AccountInfo>, Error> {
		let dapp = dapp.0;

		let store = take_weak!(self.accounts);
		let dapp_accounts = store
			.note_dapp_used(dapp.clone().into())
			.and_then(|_| store.dapp_addresses(dapp.into()))
			.map_err(|e| errors::internal("Could not fetch accounts.", e))?
			.into_iter().collect::<HashSet<_>>();

		let info = store.accounts_info().map_err(|e| errors::account("Could not fetch account info.", e))?;
		let other = store.addresses_info();

		Ok(info
			.into_iter()
			.chain(other.into_iter())
			.filter(|&(ref a, _)| dapp_accounts.contains(a))
			.map(|(a, v)| (H160::from(a), AccountInfo { name: v.name }))
			.collect()
		)
	}

	fn hardware_accounts_info(&self) -> Result<BTreeMap<H160, HwAccountInfo>, Error> {
		let store = take_weak!(self.accounts);
		let info = store.hardware_accounts_info().map_err(|e| errors::account("Could not fetch account info.", e))?;
		Ok(info
			.into_iter()
			.map(|(a, v)| (H160::from(a), HwAccountInfo { name: v.name, manufacturer: v.meta }))
			.collect()
		)
	}

	fn default_account(&self, meta: Self::Metadata) -> BoxFuture<H160, Error> {
<<<<<<< HEAD
		let dapp_id = meta.dapp_id.unwrap_or_default();
		future::ok(
			take_weakf!(self.accounts)
				.dapp_default_address(dapp_id.into())
=======
		let dapp_id = meta.dapp_id();
		let default_account = move || {
			Ok(take_weak!(self.accounts)
				.dapps_addresses(dapp_id.into())
>>>>>>> 39d4e460
				.ok()
				.map(|acc| acc.into())
				.unwrap_or_default()
		).boxed()
	}

	fn transactions_limit(&self) -> Result<usize, Error> {
		Ok(take_weak!(self.miner).transactions_limit())
	}

	fn min_gas_price(&self) -> Result<U256, Error> {
		Ok(U256::from(take_weak!(self.miner).minimal_gas_price()))
	}

	fn extra_data(&self) -> Result<Bytes, Error> {
		Ok(Bytes::new(take_weak!(self.miner).extra_data()))
	}

	fn gas_floor_target(&self) -> Result<U256, Error> {
		Ok(U256::from(take_weak!(self.miner).gas_floor_target()))
	}

	fn gas_ceil_target(&self) -> Result<U256, Error> {
		Ok(U256::from(take_weak!(self.miner).gas_ceil_target()))
	}

	fn dev_logs(&self) -> Result<Vec<String>, Error> {
		let logs = self.logger.logs();
		Ok(logs.as_slice().to_owned())
	}

	fn dev_logs_levels(&self) -> Result<String, Error> {
		Ok(self.logger.levels().to_owned())
	}

	fn net_chain(&self) -> Result<String, Error> {
		Ok(self.settings.chain.clone())
	}

	fn net_peers(&self) -> Result<Peers, Error> {
		let sync = take_weak!(self.sync);
		let sync_status = sync.status();
		let net_config = take_weak!(self.net).network_config();
		let peers = sync.peers().into_iter().map(Into::into).collect();

		Ok(Peers {
			active: sync_status.num_active_peers,
			connected: sync_status.num_peers,
			max: sync_status.current_max_peers(net_config.min_peers, net_config.max_peers),
			peers: peers
		})
	}

	fn net_port(&self) -> Result<u16, Error> {
		Ok(self.settings.network_port)
	}

	fn node_name(&self) -> Result<String, Error> {
		Ok(self.settings.name.clone())
	}

	fn registry_address(&self) -> Result<Option<H160>, Error> {
		Ok(
			take_weak!(self.client)
				.additional_params()
				.get("registrar")
				.and_then(|s| Address::from_str(s).ok())
				.map(|s| H160::from(s))
		)
	}

	fn rpc_settings(&self) -> Result<RpcSettings, Error> {
		Ok(RpcSettings {
			enabled: self.settings.rpc_enabled,
			interface: self.settings.rpc_interface.clone(),
			port: self.settings.rpc_port as u64,
		})
	}

	fn default_extra_data(&self) -> Result<Bytes, Error> {
		Ok(Bytes::new(version_data()))
	}

	fn gas_price_histogram(&self) -> Result<Histogram, Error> {
		take_weak!(self.client).gas_price_histogram(100, 10).ok_or_else(errors::not_enough_data).map(Into::into)
	}

	fn unsigned_transactions_count(&self) -> Result<usize, Error> {
		match self.signer {
			None => Err(errors::signer_disabled()),
			Some(ref signer) => Ok(signer.len()),
		}
	}

	fn generate_secret_phrase(&self) -> Result<String, Error> {
		Ok(random_phrase(12))
	}

	fn phrase_to_address(&self, phrase: String) -> Result<H160, Error> {
		Ok(Brain::new(phrase).generate().unwrap().address().into())
	}

	fn list_accounts(&self, count: u64, after: Option<H160>, block_number: Trailing<BlockNumber>) -> Result<Option<Vec<H160>>, Error> {
		Ok(take_weak!(self.client)
			.list_accounts(block_number.0.into(), after.map(Into::into).as_ref(), count)
			.map(|a| a.into_iter().map(Into::into).collect()))
	}

	fn list_storage_keys(&self, address: H160, count: u64, after: Option<H256>, block_number: Trailing<BlockNumber>) -> Result<Option<Vec<H256>>, Error> {
		Ok(take_weak!(self.client)
			.list_storage(block_number.0.into(), &address.into(), after.map(Into::into).as_ref(), count)
			.map(|a| a.into_iter().map(Into::into).collect()))
	}

	fn encrypt_message(&self, key: H512, phrase: Bytes) -> Result<Bytes, Error> {
		ecies::encrypt(&key.into(), &DEFAULT_MAC, &phrase.0)
			.map_err(errors::encryption_error)
			.map(Into::into)
	}

	fn pending_transactions(&self) -> Result<Vec<Transaction>, Error> {
		Ok(take_weak!(self.miner).pending_transactions().into_iter().map(Into::into).collect::<Vec<_>>())
	}

	fn future_transactions(&self) -> Result<Vec<Transaction>, Error> {
		Ok(take_weak!(self.miner).future_transactions().into_iter().map(Into::into).collect::<Vec<_>>())
	}

	fn pending_transactions_stats(&self) -> Result<BTreeMap<H256, TransactionStats>, Error> {
		let stats = take_weak!(self.sync).transactions_stats();
		Ok(stats.into_iter()
		   .map(|(hash, stats)| (hash.into(), stats.into()))
		   .collect()
		)
	}

	fn local_transactions(&self) -> Result<BTreeMap<H256, LocalTransactionStatus>, Error> {
		let transactions = take_weak!(self.miner).local_transactions();
		Ok(transactions
		   .into_iter()
		   .map(|(hash, status)| (hash.into(), status.into()))
		   .collect()
		)
	}

	fn signer_port(&self) -> Result<u16, Error> {
		self.signer
			.clone()
			.and_then(|signer| signer.address())
			.map(|address| address.1)
			.ok_or_else(|| errors::signer_disabled())
	}

	fn dapps_port(&self) -> Result<u16, Error> {
		self.dapps_port
			.ok_or_else(|| errors::dapps_disabled())
	}

	fn dapps_interface(&self) -> Result<String, Error> {
		self.dapps_interface.clone()
			.ok_or_else(|| errors::dapps_disabled())
	}

	fn next_nonce(&self, address: H160) -> Result<U256, Error> {
		let address: Address = address.into();
		let miner = take_weak!(self.miner);
		let client = take_weak!(self.client);

		Ok(miner.last_nonce(&address)
			.map(|n| n + 1.into())
			.unwrap_or_else(|| client.latest_nonce(&address))
			.into()
		)
	}

	fn mode(&self) -> Result<String, Error> {
		Ok(match take_weak!(self.client).mode() {
			Mode::Off => "offline",
			Mode::Dark(..) => "dark",
			Mode::Passive(..) => "passive",
			Mode::Active => "active",
		}.into())
	}

	fn enode(&self) -> Result<String, Error> {
		take_weak!(self.sync).enode().ok_or_else(errors::network_disabled)
	}

	fn consensus_capability(&self) -> Result<ConsensusCapability, Error> {
		let updater = take_weak!(self.updater);
		Ok(updater.capability().into())
	}

	fn version_info(&self) -> Result<VersionInfo, Error> {
		let updater = take_weak!(self.updater);
		Ok(updater.version_info().into())
	}

	fn releases_info(&self) -> Result<Option<OperationsInfo>, Error> {
		let updater = take_weak!(self.updater);
		Ok(updater.info().map(Into::into))
	}

	fn chain_status(&self) -> Result<ChainStatus, Error> {
		let chain_info = take_weak!(self.client).chain_info();

		let gap = chain_info.ancient_block_number.map(|x| U256::from(x + 1))
			.and_then(|first| chain_info.first_block_number.map(|last| (first, U256::from(last))));

		Ok(ChainStatus {
			block_gap: gap.map(|(x, y)| (x.into(), y.into())),
		})
	}
}<|MERGE_RESOLUTION|>--- conflicted
+++ resolved
@@ -145,19 +145,12 @@
 	}
 
 	fn default_account(&self, meta: Self::Metadata) -> BoxFuture<H160, Error> {
-<<<<<<< HEAD
-		let dapp_id = meta.dapp_id.unwrap_or_default();
+		let dapp_id = meta.dapp_id();
 		future::ok(
 			take_weakf!(self.accounts)
 				.dapp_default_address(dapp_id.into())
-=======
-		let dapp_id = meta.dapp_id();
-		let default_account = move || {
-			Ok(take_weak!(self.accounts)
-				.dapps_addresses(dapp_id.into())
->>>>>>> 39d4e460
+				.map(Into::into)
 				.ok()
-				.map(|acc| acc.into())
 				.unwrap_or_default()
 		).boxed()
 	}
