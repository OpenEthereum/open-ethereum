// Copyright 2015-2017 Parity Technologies (UK) Ltd.
// This file is part of Parity.

// Parity is free software: you can redistribute it and/or modify
// it under the terms of the GNU General Public License as published by
// the Free Software Foundation, either version 3 of the License, or
// (at your option) any later version.

// Parity is distributed in the hope that it will be useful,
// but WITHOUT ANY WARRANTY; without even the implied warranty of
// MERCHANTABILITY or FITNESS FOR A PARTICULAR PURPOSE.  See the
// GNU General Public License for more details.

// You should have received a copy of the GNU General Public License
// along with Parity.  If not, see <http://www.gnu.org/licenses/>.

//! Parity-specific rpc implementation.
use std::sync::{Arc, Weak};
use std::str::FromStr;
use std::collections::{BTreeMap, HashSet};
use futures::{future, Future, BoxFuture};

use ethcore_logger::RotatingLogger;
use util::Address;
use util::misc::version_data;

use crypto::ecies;
use ethkey::{Brain, Generator};
use ethstore::random_phrase;
use ethsync::{SyncProvider, ManageNetwork};
use ethcore::ids::BlockId;
use ethcore::miner::MinerService;
use ethcore::client::{MiningBlockChainClient};
use ethcore::mode::Mode;
use ethcore::account_provider::AccountProvider;
use updater::{Service as UpdateService};
use crypto::DEFAULT_MAC;

use jsonrpc_core::Error;
use jsonrpc_macros::Trailing;
use v1::helpers::{errors, ipfs, SigningQueue, SignerService, NetworkSettings};
use v1::helpers::accounts::unwrap_provider;
use v1::metadata::Metadata;
use v1::traits::Parity;
use v1::types::{
	Bytes, U256, H160, H256, H512,
	Peers, Transaction, RpcSettings, Histogram,
	TransactionStats, LocalTransactionStatus,
	BlockNumber, ConsensusCapability, VersionInfo,
	OperationsInfo, DappId, ChainStatus,
	AccountInfo, HwAccountInfo, RichHeader
};

/// Parity implementation.
pub struct ParityClient<C, M, S: ?Sized, U> where
	C: MiningBlockChainClient,
	M: MinerService,
	S: SyncProvider,
	U: UpdateService,
{
	client: Weak<C>,
	miner: Weak<M>,
	sync: Weak<S>,
	updater: Weak<U>,
	net: Weak<ManageNetwork>,
	accounts: Option<Weak<AccountProvider>>,
	logger: Arc<RotatingLogger>,
	settings: Arc<NetworkSettings>,
	signer: Option<Arc<SignerService>>,
	dapps_interface: Option<String>,
	dapps_port: Option<u16>,
	eip86_transition: u64,
}

impl<C, M, S: ?Sized, U> ParityClient<C, M, S, U> where
	C: MiningBlockChainClient,
	M: MinerService,
	S: SyncProvider,
	U: UpdateService,
{
	/// Creates new `ParityClient`.
	pub fn new(
		client: &Arc<C>,
		miner: &Arc<M>,
		sync: &Arc<S>,
		updater: &Arc<U>,
		net: &Arc<ManageNetwork>,
		store: &Option<Arc<AccountProvider>>,
		logger: Arc<RotatingLogger>,
		settings: Arc<NetworkSettings>,
		signer: Option<Arc<SignerService>>,
		dapps_interface: Option<String>,
		dapps_port: Option<u16>,
	) -> Self {
		ParityClient {
			client: Arc::downgrade(client),
			miner: Arc::downgrade(miner),
			sync: Arc::downgrade(sync),
			updater: Arc::downgrade(updater),
			net: Arc::downgrade(net),
			accounts: store.as_ref().map(Arc::downgrade),
			logger: logger,
			settings: settings,
			signer: signer,
			dapps_interface: dapps_interface,
			dapps_port: dapps_port,
			eip86_transition: client.eip86_transition(),
		}
	}

	/// Attempt to get the `Arc<AccountProvider>`, errors if provider was not
	/// set, or if upgrading the weak reference failed.
	fn account_provider(&self) -> Result<Arc<AccountProvider>, Error> {
		unwrap_provider(&self.accounts)
	}
}

impl<C, M, S: ?Sized, U> Parity for ParityClient<C, M, S, U> where
	M: MinerService + 'static,
	C: MiningBlockChainClient + 'static,
	S: SyncProvider + 'static,
	U: UpdateService + 'static,
{
	type Metadata = Metadata;

	fn accounts_info(&self, dapp: Trailing<DappId>) -> Result<BTreeMap<H160, AccountInfo>, Error> {
		let dapp = dapp.0;

		let store = self.account_provider()?;
		let dapp_accounts = store
			.note_dapp_used(dapp.clone().into())
			.and_then(|_| store.dapp_addresses(dapp.into()))
			.map_err(|e| errors::account("Could not fetch accounts.", e))?
			.into_iter().collect::<HashSet<_>>();

		let info = store.accounts_info().map_err(|e| errors::account("Could not fetch account info.", e))?;
		let other = store.addresses_info();

		Ok(info
			.into_iter()
			.chain(other.into_iter())
			.filter(|&(ref a, _)| dapp_accounts.contains(a))
			.map(|(a, v)| (H160::from(a), AccountInfo { name: v.name }))
			.collect()
		)
	}

	fn hardware_accounts_info(&self) -> Result<BTreeMap<H160, HwAccountInfo>, Error> {
		let store = self.account_provider()?;
		let info = store.hardware_accounts_info().map_err(|e| errors::account("Could not fetch account info.", e))?;
		Ok(info
			.into_iter()
			.map(|(a, v)| (H160::from(a), HwAccountInfo { name: v.name, manufacturer: v.meta }))
			.collect()
		)
	}

	fn default_account(&self, meta: Self::Metadata) -> BoxFuture<H160, Error> {
		let dapp_id = meta.dapp_id();
		future::ok(
			try_bf!(self.account_provider())
				.dapp_default_address(dapp_id.into())
				.map(Into::into)
				.ok()
				.unwrap_or_default()
		).boxed()
	}

	fn transactions_limit(&self) -> Result<usize, Error> {
		Ok(take_weak!(self.miner).transactions_limit())
	}

	fn min_gas_price(&self) -> Result<U256, Error> {
		Ok(U256::from(take_weak!(self.miner).minimal_gas_price()))
	}

	fn extra_data(&self) -> Result<Bytes, Error> {
		Ok(Bytes::new(take_weak!(self.miner).extra_data()))
	}

	fn gas_floor_target(&self) -> Result<U256, Error> {
		Ok(U256::from(take_weak!(self.miner).gas_floor_target()))
	}

	fn gas_ceil_target(&self) -> Result<U256, Error> {
		Ok(U256::from(take_weak!(self.miner).gas_ceil_target()))
	}

	fn dev_logs(&self) -> Result<Vec<String>, Error> {
		let logs = self.logger.logs();
		Ok(logs.as_slice().to_owned())
	}

	fn dev_logs_levels(&self) -> Result<String, Error> {
		Ok(self.logger.levels().to_owned())
	}

	fn net_chain(&self) -> Result<String, Error> {
		Ok(self.settings.chain.clone())
	}

	fn chain(&self) -> Result<String, Error> {
		Ok(take_weak!(self.client).spec_name())
	}

	fn net_peers(&self) -> Result<Peers, Error> {
		let sync = take_weak!(self.sync);
		let sync_status = sync.status();
		let net_config = take_weak!(self.net).network_config();
		let peers = sync.peers().into_iter().map(Into::into).collect();

		Ok(Peers {
			active: sync_status.num_active_peers,
			connected: sync_status.num_peers,
			max: sync_status.current_max_peers(net_config.min_peers, net_config.max_peers),
			peers: peers
		})
	}

	fn net_port(&self) -> Result<u16, Error> {
		Ok(self.settings.network_port)
	}

	fn node_name(&self) -> Result<String, Error> {
		Ok(self.settings.name.clone())
	}

	fn registry_address(&self) -> Result<Option<H160>, Error> {
		Ok(
			take_weak!(self.client)
				.additional_params()
				.get("registrar")
				.and_then(|s| Address::from_str(s).ok())
				.map(|s| H160::from(s))
		)
	}

	fn rpc_settings(&self) -> Result<RpcSettings, Error> {
		Ok(RpcSettings {
			enabled: self.settings.rpc_enabled,
			interface: self.settings.rpc_interface.clone(),
			port: self.settings.rpc_port as u64,
		})
	}

	fn default_extra_data(&self) -> Result<Bytes, Error> {
		Ok(Bytes::new(version_data()))
	}

	fn gas_price_histogram(&self) -> BoxFuture<Histogram, Error> {
		future::done(take_weakf!(self.client)
			.gas_price_corpus(100)
			.histogram(10)
			.ok_or_else(errors::not_enough_data)
			.map(Into::into)
		).boxed()
	}

	fn unsigned_transactions_count(&self) -> Result<usize, Error> {
		match self.signer {
			None => Err(errors::signer_disabled()),
			Some(ref signer) => Ok(signer.len()),
		}
	}

	fn generate_secret_phrase(&self) -> Result<String, Error> {
		Ok(random_phrase(12))
	}

	fn phrase_to_address(&self, phrase: String) -> Result<H160, Error> {
		Ok(Brain::new(phrase).generate().unwrap().address().into())
	}

	fn list_accounts(&self, count: u64, after: Option<H160>, block_number: Trailing<BlockNumber>) -> Result<Option<Vec<H160>>, Error> {
		Ok(take_weak!(self.client)
			.list_accounts(block_number.0.into(), after.map(Into::into).as_ref(), count)
			.map(|a| a.into_iter().map(Into::into).collect()))
	}

	fn list_storage_keys(&self, address: H160, count: u64, after: Option<H256>, block_number: Trailing<BlockNumber>) -> Result<Option<Vec<H256>>, Error> {
		Ok(take_weak!(self.client)
			.list_storage(block_number.0.into(), &address.into(), after.map(Into::into).as_ref(), count)
			.map(|a| a.into_iter().map(Into::into).collect()))
	}

	fn encrypt_message(&self, key: H512, phrase: Bytes) -> Result<Bytes, Error> {
		ecies::encrypt(&key.into(), &DEFAULT_MAC, &phrase.0)
			.map_err(errors::encryption_error)
			.map(Into::into)
	}

	fn pending_transactions(&self) -> Result<Vec<Transaction>, Error> {
		let block_number = take_weak!(self.client).chain_info().best_block_number;
		Ok(take_weak!(self.miner).pending_transactions().into_iter().map(|t| Transaction::from_pending(t, block_number, self.eip86_transition)).collect::<Vec<_>>())
	}

	fn future_transactions(&self) -> Result<Vec<Transaction>, Error> {
		let block_number = take_weak!(self.client).chain_info().best_block_number;
		Ok(take_weak!(self.miner).future_transactions().into_iter().map(|t| Transaction::from_pending(t, block_number, self.eip86_transition)).collect::<Vec<_>>())
	}

	fn pending_transactions_stats(&self) -> Result<BTreeMap<H256, TransactionStats>, Error> {
		let stats = take_weak!(self.sync).transactions_stats();
		Ok(stats.into_iter()
		   .map(|(hash, stats)| (hash.into(), stats.into()))
		   .collect()
		)
	}

	fn local_transactions(&self) -> Result<BTreeMap<H256, LocalTransactionStatus>, Error> {
		let transactions = take_weak!(self.miner).local_transactions();
		let block_number = take_weak!(self.client).chain_info().best_block_number;
		Ok(transactions
		   .into_iter()
		   .map(|(hash, status)| (hash.into(), LocalTransactionStatus::from(status, block_number, self.eip86_transition)))
		   .collect()
		)
	}

	fn signer_port(&self) -> Result<u16, Error> {
		self.signer
			.clone()
			.and_then(|signer| signer.address())
			.map(|address| address.1)
			.ok_or_else(|| errors::signer_disabled())
	}

	fn dapps_port(&self) -> Result<u16, Error> {
		self.dapps_port
			.ok_or_else(|| errors::dapps_disabled())
	}

	fn dapps_interface(&self) -> Result<String, Error> {
		self.dapps_interface.clone()
			.ok_or_else(|| errors::dapps_disabled())
	}

	fn next_nonce(&self, address: H160) -> BoxFuture<U256, Error> {
		let address: Address = address.into();
		let miner = take_weakf!(self.miner);
		let client = take_weakf!(self.client);

		future::ok(miner.last_nonce(&address)
			.map(|n| n + 1.into())
			.unwrap_or_else(|| client.latest_nonce(&address))
			.into()
		).boxed()
	}

	fn mode(&self) -> Result<String, Error> {
		Ok(match take_weak!(self.client).mode() {
			Mode::Off => "offline",
			Mode::Dark(..) => "dark",
			Mode::Passive(..) => "passive",
			Mode::Active => "active",
		}.into())
	}

	fn enode(&self) -> Result<String, Error> {
		take_weak!(self.sync).enode().ok_or_else(errors::network_disabled)
	}

	fn consensus_capability(&self) -> Result<ConsensusCapability, Error> {
		let updater = take_weak!(self.updater);
		Ok(updater.capability().into())
	}

	fn version_info(&self) -> Result<VersionInfo, Error> {
		let updater = take_weak!(self.updater);
		Ok(updater.version_info().into())
	}

	fn releases_info(&self) -> Result<Option<OperationsInfo>, Error> {
		let updater = take_weak!(self.updater);
		Ok(updater.info().map(Into::into))
	}

	fn chain_status(&self) -> Result<ChainStatus, Error> {
		let chain_info = take_weak!(self.client).chain_info();

		let gap = chain_info.ancient_block_number.map(|x| U256::from(x + 1))
			.and_then(|first| chain_info.first_block_number.map(|last| (first, U256::from(last))));

		Ok(ChainStatus {
			block_gap: gap.map(|(x, y)| (x.into(), y.into())),
		})
	}

	fn node_kind(&self) -> Result<::v1::types::NodeKind, Error> {
		use ::v1::types::{NodeKind, Availability, Capability};

		let availability = match self.accounts {
			Some(_) => Availability::Personal,
			None => Availability::Public
		};

		Ok(NodeKind {
			availability: availability,
			capability: Capability::Full,
		})
	}

	fn block_header(&self, number: Trailing<BlockNumber>) -> BoxFuture<RichHeader, Error> {
		const EXTRA_INFO_PROOF: &'static str = "Object exists in in blockchain (fetched earlier), extra_info is always available if object exists; qed";

		let client = take_weakf!(self.client);
		let id: BlockId = number.0.into();
		let encoded = match client.block_header(id.clone()) {
			Some(encoded) => encoded,
			None => return future::err(errors::unknown_block()).boxed(),
		};

<<<<<<< HEAD
		future::ok(Some(RichHeader {
			inner: encoded.into(),
=======
		future::ok(RichHeader {
			inner: Header {
				hash: Some(encoded.hash().into()),
				size: Some(encoded.rlp().as_raw().len().into()),
				parent_hash: encoded.parent_hash().into(),
				uncles_hash: encoded.uncles_hash().into(),
				author: encoded.author().into(),
				miner: encoded.author().into(),
				state_root: encoded.state_root().into(),
				transactions_root: encoded.transactions_root().into(),
				receipts_root: encoded.receipts_root().into(),
				number: Some(encoded.number().into()),
				gas_used: encoded.gas_used().into(),
				gas_limit: encoded.gas_limit().into(),
				logs_bloom: encoded.log_bloom().into(),
				timestamp: encoded.timestamp().into(),
				difficulty: encoded.difficulty().into(),
				seal_fields: encoded.seal().into_iter().map(Into::into).collect(),
				extra_data: Bytes::new(encoded.extra_data()),
			},
>>>>>>> 2ec51fc0
			extra_info: client.block_extra_info(id).expect(EXTRA_INFO_PROOF),
		}).boxed()
	}

	fn ipfs_cid(&self, content: Bytes) -> Result<String, Error> {
		ipfs::cid(content)
	}
}<|MERGE_RESOLUTION|>--- conflicted
+++ resolved
@@ -410,31 +410,8 @@
 			None => return future::err(errors::unknown_block()).boxed(),
 		};
 
-<<<<<<< HEAD
-		future::ok(Some(RichHeader {
+		future::ok(RichHeader {
 			inner: encoded.into(),
-=======
-		future::ok(RichHeader {
-			inner: Header {
-				hash: Some(encoded.hash().into()),
-				size: Some(encoded.rlp().as_raw().len().into()),
-				parent_hash: encoded.parent_hash().into(),
-				uncles_hash: encoded.uncles_hash().into(),
-				author: encoded.author().into(),
-				miner: encoded.author().into(),
-				state_root: encoded.state_root().into(),
-				transactions_root: encoded.transactions_root().into(),
-				receipts_root: encoded.receipts_root().into(),
-				number: Some(encoded.number().into()),
-				gas_used: encoded.gas_used().into(),
-				gas_limit: encoded.gas_limit().into(),
-				logs_bloom: encoded.log_bloom().into(),
-				timestamp: encoded.timestamp().into(),
-				difficulty: encoded.difficulty().into(),
-				seal_fields: encoded.seal().into_iter().map(Into::into).collect(),
-				extra_data: Bytes::new(encoded.extra_data()),
-			},
->>>>>>> 2ec51fc0
 			extra_info: client.block_extra_info(id).expect(EXTRA_INFO_PROOF),
 		}).boxed()
 	}
