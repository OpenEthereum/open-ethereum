--- conflicted
+++ resolved
@@ -789,28 +789,9 @@
 	}
 
 	fn submit_work(&self, nonce: RpcH64, pow_hash: RpcH256, mix_hash: RpcH256) -> Result<bool> {
-<<<<<<< HEAD
-		// TODO [ToDr] Should disallow submissions in case of PoA?
-		let nonce: H64 = nonce.into();
-		let pow_hash: H256 = pow_hash.into();
-		let mix_hash: H256 = mix_hash.into();
-		trace!(target: "miner", "submit_work: Decoded: nonce={}, pow_hash={}, mix_hash={}", nonce, pow_hash, mix_hash);
-
-		let seal = vec![rlp::encode(&mix_hash), rlp::encode(&nonce)];
-		let import = self.miner.submit_seal(pow_hash, seal)
-			.and_then(|block| self.client.import_sealed_block(block));
-
-		match import {
-			Ok(_) => Ok(true),
-			Err(err) => {
-				warn!(target: "miner", "Cannot submit work - {:?}.", err);
-				Ok(false)
-			},
-=======
 		match helpers::submit_work_detail(&self.client, &self.miner, nonce, pow_hash, mix_hash) {
 			Ok(_)  => Ok(true),
 			Err(_) => Ok(false),
->>>>>>> 7ba5652b
 		}
 	}
 
