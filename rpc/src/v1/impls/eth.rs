// Copyright 2015, 2016 Ethcore (UK) Ltd.
// This file is part of Parity.

// Parity is free software: you can redistribute it and/or modify
// it under the terms of the GNU General Public License as published by
// the Free Software Foundation, either version 3 of the License, or
// (at your option) any later version.

// Parity is distributed in the hope that it will be useful,
// but WITHOUT ANY WARRANTY; without even the implied warranty of
// MERCHANTABILITY or FITNESS FOR A PARTICULAR PURPOSE.  See the
// GNU General Public License for more details.

// You should have received a copy of the GNU General Public License
// along with Parity.  If not, see <http://www.gnu.org/licenses/>.

//! Eth rpc implementation.

extern crate ethash;

use std::collections::HashSet;
use std::sync::{Arc, Weak, Mutex};
use std::ops::Deref;
use ethsync::{SyncProvider, SyncState};
use ethminer::{MinerService, AccountDetails, ExternalMinerService};
use jsonrpc_core::*;
use util::numbers::*;
use util::sha3::*;
use util::bytes::{ToPretty};
use util::rlp::{encode, decode, UntrustedRlp, View};
use ethcore::client::*;
use ethcore::block::IsBlock;
use ethcore::views::*;
use ethcore::ethereum::Ethash;
use ethcore::transaction::{Transaction as EthTransaction, SignedTransaction, Action};
use ethcore::filter::Filter as EthcoreFilter;
use self::ethash::SeedHashCompute;
use v1::traits::{Eth, EthFilter};
use v1::types::{Block, BlockTransactions, BlockNumber, Bytes, SyncStatus, SyncInfo, Transaction, TransactionRequest, CallRequest, OptionalValue, Index, Filter, Log, Receipt};
use v1::helpers::{PollFilter, PollManager};
use util::keys::store::AccountProvider;
use serde;

/// Eth rpc implementation.
pub struct EthClient<C, S, A, M, EM>
	where C: BlockChainClient,
		  S: SyncProvider,
		  A: AccountProvider,
		  M: MinerService,
		  EM: ExternalMinerService {
	client: Weak<C>,
	sync: Weak<S>,
	accounts: Weak<A>,
	miner: Weak<M>,
	external_miner: Arc<EM>,
	seed_compute: Mutex<SeedHashCompute>,
}

impl<C, S, A, M, EM> EthClient<C, S, A, M, EM>
	where C: BlockChainClient,
		  S: SyncProvider,
		  A: AccountProvider,
		  M: MinerService,
		  EM: ExternalMinerService {

	/// Creates new EthClient.
	pub fn new(client: &Arc<C>, sync: &Arc<S>, accounts: &Arc<A>, miner: &Arc<M>, em: &Arc<EM>)
		-> EthClient<C, S, A, M, EM> {
		EthClient {
			client: Arc::downgrade(client),
			sync: Arc::downgrade(sync),
			miner: Arc::downgrade(miner),
			accounts: Arc::downgrade(accounts),
			external_miner: em.clone(),
			seed_compute: Mutex::new(SeedHashCompute::new()),
		}
	}

	fn block(&self, id: BlockID, include_txs: bool) -> Result<Value, Error> {
		let client = take_weak!(self.client);
		match (client.block(id.clone()), client.block_total_difficulty(id)) {
			(Some(bytes), Some(total_difficulty)) => {
				let block_view = BlockView::new(&bytes);
				let view = block_view.header_view();
				let block = Block {
					hash: OptionalValue::Value(view.sha3()),
					parent_hash: view.parent_hash(),
					uncles_hash: view.uncles_hash(),
					author: view.author(),
					miner: view.author(),
					state_root: view.state_root(),
					transactions_root: view.transactions_root(),
					receipts_root: view.receipts_root(),
					number: OptionalValue::Value(U256::from(view.number())),
					gas_used: view.gas_used(),
					gas_limit: view.gas_limit(),
					logs_bloom: view.log_bloom(),
					timestamp: U256::from(view.timestamp()),
					difficulty: view.difficulty(),
					total_difficulty: total_difficulty,
					seal_fields: view.seal().into_iter().map(|f| decode(&f)).map(Bytes::new).collect(),
					uncles: block_view.uncle_hashes(),
					transactions: {
						if include_txs {
							BlockTransactions::Full(block_view.localized_transactions().into_iter().map(From::from).collect())
						} else {
							BlockTransactions::Hashes(block_view.transaction_hashes())
						}
					},
					extra_data: Bytes::new(view.extra_data())
				};
				to_value(&block)
			},
			_ => Ok(Value::Null)
		}
	}

	fn transaction(&self, id: TransactionID) -> Result<Value, Error> {
		match take_weak!(self.client).transaction(id) {
			Some(t) => to_value(&Transaction::from(t)),
			None => Ok(Value::Null)
		}
	}

	fn uncle(&self, id: UncleID) -> Result<Value, Error> {
		let client = take_weak!(self.client);
		match client.uncle(id).and_then(|u| client.block_total_difficulty(BlockID::Hash(u.parent_hash().clone())).map(|diff| (diff, u))) {
			Some((parent_difficulty, uncle)) => {
				let block = Block {
					hash: OptionalValue::Value(uncle.hash()),
					parent_hash: uncle.parent_hash,
					uncles_hash: uncle.uncles_hash,
					author: uncle.author,
					miner: uncle.author,
					state_root: uncle.state_root,
					transactions_root: uncle.transactions_root,
					number: OptionalValue::Value(U256::from(uncle.number)),
					gas_used: uncle.gas_used,
					gas_limit: uncle.gas_limit,
					logs_bloom: uncle.log_bloom,
					timestamp: U256::from(uncle.timestamp),
					difficulty: uncle.difficulty,
					total_difficulty: uncle.difficulty + parent_difficulty,
					receipts_root: uncle.receipts_root,
					extra_data: Bytes::new(uncle.extra_data),
					seal_fields: uncle.seal.into_iter().map(|f| decode(&f)).map(Bytes::new).collect(),
					uncles: vec![],
					transactions: BlockTransactions::Hashes(vec![]),
				};
				to_value(&block)
			},
			None => Ok(Value::Null)
		}
	}

	fn sign_call(&self, request: CallRequest) -> Result<SignedTransaction, Error> {
		let client = take_weak!(self.client);
		let miner = take_weak!(self.miner);
		let from = request.from.unwrap_or(Address::zero());
		Ok(EthTransaction {
			nonce: request.nonce.unwrap_or_else(|| client.nonce(&from)),
			action: request.to.map_or(Action::Create, Action::Call),
			gas: request.gas.unwrap_or(U256::from(50_000_000)),
			gas_price: request.gas_price.unwrap_or_else(|| miner.sensible_gas_price()),
			value: request.value.unwrap_or_else(U256::zero),
			data: request.data.map_or_else(Vec::new, |d| d.to_vec())
		}.fake_sign(from))
	}

	fn dispatch_transaction(&self, signed_transaction: SignedTransaction) -> Result<Value, Error> {
		let hash = signed_transaction.hash();

		let import = {
			let client = take_weak!(self.client);
			let miner = take_weak!(self.miner);

			miner.import_own_transaction(client.deref(), signed_transaction, |a: &Address| {
				AccountDetails {
					nonce: client.nonce(&a),
					balance: client.balance(&a),
				}
			})
		};

		match import {
			Ok(_) => to_value(&hash),
			Err(e) => {
				warn!("Error sending transaction: {:?}", e);
				to_value(&H256::zero())
			}
		}
	}

	fn pending_logs(&self, filter: &EthcoreFilter) -> Result<Vec<Log>, Error> {
		let miner = take_weak!(self.miner);
		let pending_logs = miner.pending_receipts()
			.into_iter()
			.flat_map(|r| r.logs)
			.collect::<Vec<_>>();

		let result = pending_logs.into_iter()
			.filter(|l| filter.matches(l))
			.map(From::from)
			.collect();

		Ok(result)
	}
}

const MAX_QUEUE_SIZE_TO_MINE_ON: usize = 4;	// because uncles go back 6.

fn params_len(params: &Params) -> usize {
	match params {
		&Params::Array(ref vec) => vec.len(),
		_ => 0,
	}
}

fn from_params_default_second<F>(params: Params) -> Result<(F, BlockNumber, ), Error> where F: serde::de::Deserialize {
	match params_len(&params) {
		1 => from_params::<(F, )>(params).map(|(f,)| (f, BlockNumber::Latest)),
		_ => from_params::<(F, BlockNumber)>(params),
	}
}

fn from_params_default_third<F1, F2>(params: Params) -> Result<(F1, F2, BlockNumber, ), Error> where F1: serde::de::Deserialize, F2: serde::de::Deserialize {
	match params_len(&params) {
		2 => from_params::<(F1, F2, )>(params).map(|(f1, f2)| (f1, f2, BlockNumber::Latest)),
		_ => from_params::<(F1, F2, BlockNumber)>(params)
	}
}

impl<C, S, A, M, EM> Eth for EthClient<C, S, A, M, EM>
	where C: BlockChainClient + 'static,
		  S: SyncProvider + 'static,
		  A: AccountProvider + 'static,
		  M: MinerService + 'static,
		  EM: ExternalMinerService + 'static {

	fn protocol_version(&self, params: Params) -> Result<Value, Error> {
		match params {
			Params::None => Ok(Value::String(format!("{}", take_weak!(self.sync).status().protocol_version).to_owned())),
			_ => Err(Error::invalid_params())
		}
	}

	fn syncing(&self, params: Params) -> Result<Value, Error> {
		match params {
			Params::None => {
				let status = take_weak!(self.sync).status();
				let res = match status.state {
					SyncState::NotSynced | SyncState::Idle => SyncStatus::None,
					SyncState::Waiting | SyncState::Blocks | SyncState::NewBlocks => SyncStatus::Info(SyncInfo {
						starting_block: U256::from(status.start_block_number),
						current_block: U256::from(take_weak!(self.client).chain_info().best_block_number),
						highest_block: U256::from(status.highest_block_number.unwrap_or(status.start_block_number))
					})
				};
				to_value(&res)
			}
			_ => Err(Error::invalid_params())
		}
	}

	// TODO: do not hardcode author.
	fn author(&self, params: Params) -> Result<Value, Error> {
		match params {
			Params::None => to_value(&take_weak!(self.miner).author()),
			_ => Err(Error::invalid_params()),
		}
	}

	// TODO: return real value of mining once it's implemented.
	fn is_mining(&self, params: Params) -> Result<Value, Error> {
		match params {
			Params::None => to_value(&self.external_miner.is_mining()),
			_ => Err(Error::invalid_params())
		}
	}

	// TODO: return real hashrate once we have mining
	fn hashrate(&self, params: Params) -> Result<Value, Error> {
		match params {
			Params::None => to_value(&self.external_miner.hashrate()),
			_ => Err(Error::invalid_params())
		}
	}

	fn gas_price(&self, params: Params) -> Result<Value, Error> {
		match params {
			Params::None => to_value(&take_weak!(self.miner).sensible_gas_price()),
			_ => Err(Error::invalid_params())
		}
	}

	fn accounts(&self, _: Params) -> Result<Value, Error> {
		let store = take_weak!(self.accounts);
		match store.accounts() {
			Ok(account_list) => to_value(&account_list),
			Err(_) => Err(Error::internal_error())
		}
	}

	fn block_number(&self, params: Params) -> Result<Value, Error> {
		match params {
			Params::None => to_value(&U256::from(take_weak!(self.client).chain_info().best_block_number)),
			_ => Err(Error::invalid_params())
		}
	}

	fn balance(&self, params: Params) -> Result<Value, Error> {
		from_params_default_second(params)
			.and_then(|(address, block_number,)| match block_number {
				BlockNumber::Latest => to_value(&take_weak!(self.client).balance(&address)),
				BlockNumber::Pending => to_value(&take_weak!(self.miner).balance(take_weak!(self.client).deref(), &address)),
				_ => Err(Error::invalid_params()),
			})
	}

	fn storage_at(&self, params: Params) -> Result<Value, Error> {
		from_params_default_third::<Address, U256>(params)
			.and_then(|(address, position, block_number,)| match block_number {
				BlockNumber::Pending => to_value(&U256::from(take_weak!(self.miner).storage_at(take_weak!(self.client).deref(), &address, &H256::from(position)))),
				BlockNumber::Latest => to_value(&U256::from(take_weak!(self.client).storage_at(&address, &H256::from(position)))),
				_ => Err(Error::invalid_params()),
			})
	}

	fn transaction_count(&self, params: Params) -> Result<Value, Error> {
		from_params_default_second(params)
			.and_then(|(address, block_number,)| match block_number {
				BlockNumber::Pending => to_value(&take_weak!(self.miner).nonce(take_weak!(self.client).deref(), &address)),
				BlockNumber::Latest => to_value(&take_weak!(self.client).nonce(&address)),
				_ => Err(Error::invalid_params()),
			})
	}

	fn block_transaction_count_by_hash(&self, params: Params) -> Result<Value, Error> {
		from_params::<(H256,)>(params)
			.and_then(|(hash,)| // match
				take_weak!(self.client).block(BlockID::Hash(hash))
					.map_or(Ok(Value::Null), |bytes| to_value(&U256::from(BlockView::new(&bytes).transactions_count()))))
	}

	fn block_transaction_count_by_number(&self, params: Params) -> Result<Value, Error> {
		from_params::<(BlockNumber,)>(params)
			.and_then(|(block_number,)| match block_number {
				BlockNumber::Pending => to_value(
					&U256::from(take_weak!(self.miner).status().transactions_in_pending_block)
				),
				_ => take_weak!(self.client).block(block_number.into())
						.map_or(Ok(Value::Null), |bytes| to_value(&U256::from(BlockView::new(&bytes).transactions_count())))
			})
	}

	fn block_uncles_count_by_hash(&self, params: Params) -> Result<Value, Error> {
		from_params::<(H256,)>(params)
			.and_then(|(hash,)|
				take_weak!(self.client).block(BlockID::Hash(hash))
					.map_or(Ok(Value::Null), |bytes| to_value(&U256::from(BlockView::new(&bytes).uncles_count()))))
	}

	fn block_uncles_count_by_number(&self, params: Params) -> Result<Value, Error> {
		from_params::<(BlockNumber,)>(params)
			.and_then(|(block_number,)| match block_number {
				BlockNumber::Pending => to_value(&U256::from(0)),
				_ => take_weak!(self.client).block(block_number.into())
						.map_or(Ok(Value::Null), |bytes| to_value(&U256::from(BlockView::new(&bytes).uncles_count())))
			})
	}

	fn code_at(&self, params: Params) -> Result<Value, Error> {
		from_params_default_second(params)
			.and_then(|(address, block_number,)| match block_number {
				BlockNumber::Pending => to_value(&take_weak!(self.miner).code(take_weak!(self.client).deref(), &address).map_or_else(Bytes::default, Bytes::new)),
				BlockNumber::Latest => to_value(&take_weak!(self.client).code(&address).map_or_else(Bytes::default, Bytes::new)),
				_ => Err(Error::invalid_params()),
			})
	}

	fn block_by_hash(&self, params: Params) -> Result<Value, Error> {
		from_params::<(H256, bool)>(params)
			.and_then(|(hash, include_txs)| self.block(BlockID::Hash(hash), include_txs))
	}

	fn block_by_number(&self, params: Params) -> Result<Value, Error> {
		from_params::<(BlockNumber, bool)>(params)
			.and_then(|(number, include_txs)| self.block(number.into(), include_txs))
	}

	fn transaction_by_hash(&self, params: Params) -> Result<Value, Error> {
		from_params::<(H256,)>(params)
			.and_then(|(hash,)| {
				let miner = take_weak!(self.miner);
				match miner.transaction(&hash) {
					Some(pending_tx) => to_value(&Transaction::from(pending_tx)),
					None => self.transaction(TransactionID::Hash(hash))
				}
			})
	}

	fn transaction_by_block_hash_and_index(&self, params: Params) -> Result<Value, Error> {
		from_params::<(H256, Index)>(params)
			.and_then(|(hash, index)| self.transaction(TransactionID::Location(BlockID::Hash(hash), index.value())))
	}

	fn transaction_by_block_number_and_index(&self, params: Params) -> Result<Value, Error> {
		from_params::<(BlockNumber, Index)>(params)
			.and_then(|(number, index)| self.transaction(TransactionID::Location(number.into(), index.value())))
	}

	fn transaction_receipt(&self, params: Params) -> Result<Value, Error> {
		from_params::<(H256,)>(params)
			.and_then(|(hash,)| {
				let client = take_weak!(self.client);
				let receipt = client.transaction_receipt(TransactionID::Hash(hash));
				to_value(&receipt.map(Receipt::from))
			})
	}

	fn uncle_by_block_hash_and_index(&self, params: Params) -> Result<Value, Error> {
		from_params::<(H256, Index)>(params)
			.and_then(|(hash, index)| self.uncle(UncleID(BlockID::Hash(hash), index.value())))
	}

	fn uncle_by_block_number_and_index(&self, params: Params) -> Result<Value, Error> {
		from_params::<(BlockNumber, Index)>(params)
			.and_then(|(number, index)| self.uncle(UncleID(number.into(), index.value())))
	}

	fn compilers(&self, params: Params) -> Result<Value, Error> {
		match params {
			Params::None => to_value(&vec![] as &Vec<String>),
			_ => Err(Error::invalid_params())
		}
	}

	fn logs(&self, params: Params) -> Result<Value, Error> {
		from_params::<(Filter,)>(params)
			.and_then(|(filter,)| {
				let include_pending = filter.to_block == Some(BlockNumber::Pending);
				let filter: EthcoreFilter = filter.into();
				let mut logs = take_weak!(self.client).logs(filter.clone())
					.into_iter()
					.map(From::from)
					.collect::<Vec<Log>>();

				if include_pending {
					let pending = try!(self.pending_logs(&filter));
					logs.extend(pending);
				}

				to_value(&logs)
			})
	}

	fn work(&self, params: Params) -> Result<Value, Error> {
		match params {
			Params::None => {
				let client = take_weak!(self.client);
				// check if we're still syncing and return empty strings in that case
				{
					//TODO: check if initial sync is complete here
					//let sync = take_weak!(self.sync);
					if /*sync.status().state != SyncState::Idle ||*/ client.queue_info().total_queue_size() > MAX_QUEUE_SIZE_TO_MINE_ON {
						trace!(target: "miner", "Syncing. Cannot give any work.");
						return to_value(&(String::new(), String::new(), String::new()));
					}
				}

				let miner = take_weak!(self.miner);
				miner.map_sealing_work(client.deref(), |b| {
					let pow_hash = b.hash();
					let target = Ethash::difficulty_to_boundary(b.block().header().difficulty());
					let seed_hash = &self.seed_compute.lock().unwrap().get_seedhash(b.block().header().number());
					to_value(&(pow_hash, H256::from_slice(&seed_hash[..]), target))
				}).unwrap_or(Err(Error::internal_error()))	// no work found.
			},
			_ => Err(Error::invalid_params())
		}
	}

	fn submit_work(&self, params: Params) -> Result<Value, Error> {
		from_params::<(H64, H256, H256)>(params).and_then(|(nonce, pow_hash, mix_hash)| {
			trace!(target: "miner", "submit_work: Decoded: nonce={}, pow_hash={}, mix_hash={}", nonce, pow_hash, mix_hash);
			let miner = take_weak!(self.miner);
			let client = take_weak!(self.client);
			let seal = vec![encode(&mix_hash).to_vec(), encode(&nonce).to_vec()];
			let r = miner.submit_seal(client.deref(), pow_hash, seal);
			to_value(&r.is_ok())
		})
	}

	fn submit_hashrate(&self, params: Params) -> Result<Value, Error> {
		from_params::<(U256, H256)>(params).and_then(|(rate, id)| {
			self.external_miner.submit_hashrate(rate, id);
			to_value(&true)
		})
	}

	fn send_transaction(&self, params: Params) -> Result<Value, Error> {
		from_params::<(TransactionRequest, )>(params)
			.and_then(|(request, )| {
				let accounts = take_weak!(self.accounts);
				match accounts.account_secret(&request.from) {
					Ok(secret) => {
						let signed_transaction = {
							let client = take_weak!(self.client);
							let miner = take_weak!(self.miner);
							EthTransaction {
								nonce: request.nonce
									.or_else(|| miner
											 .last_nonce(&request.from)
											 .map(|nonce| nonce + U256::one()))
									.unwrap_or_else(|| client.nonce(&request.from)),
								action: request.to.map_or(Action::Create, Action::Call),
								gas: request.gas.unwrap_or_else(|| miner.sensible_gas_limit()),
								gas_price: request.gas_price.unwrap_or_else(|| miner.sensible_gas_price()),
								value: request.value.unwrap_or_else(U256::zero),
								data: request.data.map_or_else(Vec::new, |d| d.to_vec()),
							}.sign(&secret)
						};
						trace!(target: "miner", "send_transaction: dispatching tx: {}", encode(&signed_transaction).to_vec().pretty());
						self.dispatch_transaction(signed_transaction)
					},
					Err(_) => { to_value(&H256::zero()) }
				}
		})
	}

	fn send_raw_transaction(&self, params: Params) -> Result<Value, Error> {
		from_params::<(Bytes, )>(params)
			.and_then(|(raw_transaction, )| {
				let raw_transaction = raw_transaction.to_vec();
				match UntrustedRlp::new(&raw_transaction).as_val() {
					Ok(signed_transaction) => self.dispatch_transaction(signed_transaction),
					Err(_) => to_value(&H256::zero()),
				}
		})
	}

	fn call(&self, params: Params) -> Result<Value, Error> {
		trace!(target: "jsonrpc", "call: {:?}", params);
		from_params_default_second(params)
			.and_then(|(request, block_number,)| {
				let signed = try!(self.sign_call(request));
				let r = match block_number {
					BlockNumber::Pending => take_weak!(self.miner).call(take_weak!(self.client).deref(), &signed),
					BlockNumber::Latest => take_weak!(self.client).call(&signed),
					_ => panic!("{:?}", block_number),
				};
				to_value(&r.map(|e| Bytes(e.output)).unwrap_or(Bytes::new(vec![])))
			})
	}

	fn estimate_gas(&self, params: Params) -> Result<Value, Error> {
		from_params_default_second(params)
			.and_then(|(request, block_number,)| {
				let signed = try!(self.sign_call(request));
				let r = match block_number {
					BlockNumber::Pending => take_weak!(self.miner).call(take_weak!(self.client).deref(), &signed),
					BlockNumber::Latest => take_weak!(self.client).call(&signed),
					_ => return Err(Error::invalid_params()),
				};
				to_value(&r.map(|res| res.gas_used + res.refunded).unwrap_or(From::from(0)))
			})
	}
}

/// Eth filter rpc implementation.
pub struct EthFilterClient<C, M>
	where C: BlockChainClient,
		  M: MinerService {

	client: Weak<C>,
	miner: Weak<M>,
	polls: Mutex<PollManager<PollFilter>>,
}

impl<C, M> EthFilterClient<C, M>
	where C: BlockChainClient,
		  M: MinerService {

	/// Creates new Eth filter client.
	pub fn new(client: &Arc<C>, miner: &Arc<M>) -> Self {
		EthFilterClient {
			client: Arc::downgrade(client),
			miner: Arc::downgrade(miner),
			polls: Mutex::new(PollManager::new()),
		}
	}

	fn pending_logs(&self, filter: &EthcoreFilter) -> Result<Vec<Log>, Error> {
		let miner = take_weak!(self.miner);
		let pending_logs = miner.pending_receipts()
			.into_iter()
			.flat_map(|r| r.logs)
			.collect::<Vec<_>>();

		let result = pending_logs.into_iter()
			.filter(|l| filter.matches(l))
			.map(From::from)
			.collect();

		Ok(result)
	}
}

impl<C, M> EthFilter for EthFilterClient<C, M>
	where C: BlockChainClient + 'static,
		  M: MinerService + 'static {

	fn new_filter(&self, params: Params) -> Result<Value, Error> {
		from_params::<(Filter,)>(params)
			.and_then(|(filter,)| {
				let mut polls = self.polls.lock().unwrap();
				let block_number = take_weak!(self.client).chain_info().best_block_number;
				let id = polls.create_poll(PollFilter::Logs(block_number, Default::default(), filter));
				to_value(&U256::from(id))
			})
	}

	fn new_block_filter(&self, params: Params) -> Result<Value, Error> {
		match params {
			Params::None => {
				let mut polls = self.polls.lock().unwrap();
				let id = polls.create_poll(PollFilter::Block(take_weak!(self.client).chain_info().best_block_number));
				to_value(&U256::from(id))
			},
			_ => Err(Error::invalid_params())
		}
	}

	fn new_pending_transaction_filter(&self, params: Params) -> Result<Value, Error> {
		match params {
			Params::None => {
				let mut polls = self.polls.lock().unwrap();
				let pending_transactions = take_weak!(self.miner).pending_transactions_hashes();
				let id = polls.create_poll(PollFilter::PendingTransaction(pending_transactions));

				to_value(&U256::from(id))
			},
			_ => Err(Error::invalid_params())
		}
	}

	fn filter_changes(&self, params: Params) -> Result<Value, Error> {
		let client = take_weak!(self.client);
		from_params::<(Index,)>(params)
			.and_then(|(index,)| {
				let mut polls = self.polls.lock().unwrap();
				match polls.poll_mut(&index.value()) {
					None => Ok(Value::Array(vec![] as Vec<Value>)),
					Some(filter) => match *filter {
						PollFilter::Block(ref mut block_number) => {
							// + 1, cause we want to return hashes including current block hash.
							let current_number = client.chain_info().best_block_number + 1;
							let hashes = (*block_number..current_number).into_iter()
								.map(BlockID::Number)
								.filter_map(|id| client.block_hash(id))
								.collect::<Vec<H256>>();

							*block_number = current_number;

							to_value(&hashes)
						},
						PollFilter::PendingTransaction(ref mut previous_hashes) => {
							let current_hashes = take_weak!(self.miner).pending_transactions_hashes();
							// calculate diff
							let previous_hashes_set = previous_hashes.into_iter().map(|h| h.clone()).collect::<HashSet<H256>>();
							let diff = current_hashes
								.iter()
								.filter(|hash| previous_hashes_set.contains(&hash))
								.cloned()
								.collect::<Vec<H256>>();

							*previous_hashes = current_hashes;

							to_value(&diff)
						},
<<<<<<< HEAD
						PollFilter::Logs(ref mut block_number, ref mut previous_logs, ref filter) => {
							// retrive the current block number
							let current_number = client.chain_info().best_block_number;

							// check if we already polled from given block_number
							let already_polled = &current_number == block_number;

							// check if we need to check pending hashes
							let include_pending = filter.to_block == Some(BlockNumber::Pending);

							// build appropriate filter
							let mut filter: EthcoreFilter = filter.clone().into();
							filter.from_block = BlockId::Number(*block_number);
							filter.to_block = BlockId::Latest;

							// retrieve logs in range from_block..min(BlockId::Latest..to_block)
							let mut logs = client.logs(filter.clone())
=======
						PollFilter::Logs(ref mut block_number, ref filter) => {
							let mut filter = filter.clone();
							filter.from_block = BlockID::Number(*block_number);
							filter.to_block = BlockID::Latest;
							let logs = client.logs(filter)
>>>>>>> 19463467
								.into_iter()
								.map(From::from)
								.collect::<Vec<Log>>();

							// additionally retrieve pending logs
							if include_pending {
								let pending_logs = try!(self.pending_logs(&filter));

								// remove logs about which client was already notified about
								let new_pending_logs = match already_polled {
									true => pending_logs.iter()
										.filter(|p| !previous_logs.contains(p))
										.cloned()
										.collect(),
									false => pending_logs.clone()
								};

								// save hashes of all logs retrieved by client
								*previous_logs = pending_logs.into_iter().collect();

								// append logs array with new pending logs
								logs.extend(new_pending_logs);
							}

							// save current block number as next from block number
							*block_number = current_number;

							to_value(&logs)
						}
					}
				}
			})
	}

	fn filter_logs(&self, params: Params) -> Result<Value, Error> {
		from_params::<(Index,)>(params)
			.and_then(|(index,)| {
				let mut polls = self.polls.lock().unwrap();
				match polls.poll(&index.value()) {
					Some(&PollFilter::Logs(ref _block_number, ref _previous_log, ref filter)) => {
						let include_pending = filter.to_block == Some(BlockNumber::Pending);
						let filter: EthcoreFilter = filter.clone().into();
						let mut logs = take_weak!(self.client).logs(filter.clone())
							.into_iter()
							.map(From::from)
							.collect::<Vec<Log>>();

						if include_pending {
							logs.extend(try!(self.pending_logs(&filter)));
						}

						to_value(&logs)
					},
					// just empty array
					_ => Ok(Value::Array(vec![] as Vec<Value>)),
				}
			})
	}

	fn uninstall_filter(&self, params: Params) -> Result<Value, Error> {
		from_params::<(Index,)>(params)
			.and_then(|(index,)| {
				self.polls.lock().unwrap().remove_poll(&index.value());
				to_value(&true)
			})
	}
}<|MERGE_RESOLUTION|>--- conflicted
+++ resolved
@@ -678,7 +678,6 @@
 
 							to_value(&diff)
 						},
-<<<<<<< HEAD
 						PollFilter::Logs(ref mut block_number, ref mut previous_logs, ref filter) => {
 							// retrive the current block number
 							let current_number = client.chain_info().best_block_number;
@@ -691,18 +690,11 @@
 
 							// build appropriate filter
 							let mut filter: EthcoreFilter = filter.clone().into();
-							filter.from_block = BlockId::Number(*block_number);
-							filter.to_block = BlockId::Latest;
-
-							// retrieve logs in range from_block..min(BlockId::Latest..to_block)
-							let mut logs = client.logs(filter.clone())
-=======
-						PollFilter::Logs(ref mut block_number, ref filter) => {
-							let mut filter = filter.clone();
 							filter.from_block = BlockID::Number(*block_number);
 							filter.to_block = BlockID::Latest;
-							let logs = client.logs(filter)
->>>>>>> 19463467
+
+							// retrieve logs in range from_block..min(BlockID::Latest..to_block)
+							let mut logs = client.logs(filter.clone())
 								.into_iter()
 								.map(From::from)
 								.collect::<Vec<Log>>();
