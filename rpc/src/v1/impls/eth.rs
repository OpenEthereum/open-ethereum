// Copyright 2015, 2016 Parity Technologies (UK) Ltd.
// This file is part of Parity.

// Parity is free software: you can redistribute it and/or modify
// it under the terms of the GNU General Public License as published by
// the Free Software Foundation, either version 3 of the License, or
// (at your option) any later version.

// Parity is distributed in the hope that it will be useful,
// but WITHOUT ANY WARRANTY; without even the implied warranty of
// MERCHANTABILITY or FITNESS FOR A PARTICULAR PURPOSE.  See the
// GNU General Public License for more details.

// You should have received a copy of the GNU General Public License
// along with Parity.  If not, see <http://www.gnu.org/licenses/>.

//! Eth rpc implementation.

use std::io::{Write};
use std::process::{Command, Stdio};
use std::thread;
use std::time::{Instant, Duration};
use std::sync::{Arc, Weak};

use futures::{self, BoxFuture, Future};
use rlp::{self, UntrustedRlp, View};
use time::get_time;
use util::{H256, Address, FixedHash, U256, H64, Uint};
use util::sha3::Hashable;
use util::{FromHex, Mutex};

use ethash::SeedHashCompute;
use ethcore::account_provider::AccountProvider;
use ethcore::block::IsBlock;
<<<<<<< HEAD
use ethcore::client::{MiningBlockChainClient, BlockId, TransactionId, UncleId};
=======
>>>>>>> 7123f19a
use ethcore::ethereum::Ethash;
use ethcore::filter::Filter as EthcoreFilter;
use ethcore::header::{Header as BlockHeader, BlockNumber as EthBlockNumber};
use ethcore::log_entry::LogEntry;
use ethcore::miner::{MinerService, ExternalMinerService};
use ethcore::transaction::{Transaction as EthTransaction, SignedTransaction, PendingTransaction, Action};
use ethcore::snapshot::SnapshotService;
use ethcore::views::BlockView;
use ethsync::{SyncProvider};

use jsonrpc_core::Error;
use jsonrpc_macros::Trailing;

use v1::traits::Eth;
use v1::types::{
	RichBlock, Block, BlockTransactions, BlockNumber, Bytes, SyncStatus, SyncInfo,
	Transaction, CallRequest, Index, Filter, Log, Receipt, Work,
	H64 as RpcH64, H256 as RpcH256, H160 as RpcH160, U256 as RpcU256,
};
use v1::helpers::{CallRequest as CRequest, errors, limit_logs};
use v1::helpers::dispatch::{dispatch_transaction, default_gas_price};
use v1::helpers::block_import::is_major_importing;
use v1::metadata::Metadata;

const EXTRA_INFO_PROOF: &'static str = "Object exists in in blockchain (fetched earlier), extra_info is always available if object exists; qed";

/// Eth RPC options
pub struct EthClientOptions {
	/// Returns receipt from pending blocks
	pub allow_pending_receipt_query: bool,
	/// Send additional block number when asking for work
	pub send_block_number_in_get_work: bool,
}

impl Default for EthClientOptions {
	fn default() -> Self {
		EthClientOptions {
			allow_pending_receipt_query: true,
			send_block_number_in_get_work: true,
		}
	}
}

/// Eth rpc implementation.
pub struct EthClient<C, SN: ?Sized, S: ?Sized, M, EM> where
	C: MiningBlockChainClient,
	SN: SnapshotService,
	S: SyncProvider,
	M: MinerService,
	EM: ExternalMinerService {

	client: Weak<C>,
	snapshot: Weak<SN>,
	sync: Weak<S>,
	accounts: Weak<AccountProvider>,
	miner: Weak<M>,
	external_miner: Arc<EM>,
	seed_compute: Mutex<SeedHashCompute>,
	options: EthClientOptions,
}

impl<C, SN: ?Sized, S: ?Sized, M, EM> EthClient<C, SN, S, M, EM> where
	C: MiningBlockChainClient,
	SN: SnapshotService,
	S: SyncProvider,
	M: MinerService,
	EM: ExternalMinerService {

	/// Creates new EthClient.
	pub fn new(
		client: &Arc<C>,
		snapshot: &Arc<SN>,
		sync: &Arc<S>,
		accounts: &Arc<AccountProvider>,
		miner: &Arc<M>,
		em: &Arc<EM>,
		options: EthClientOptions
	) -> Self {
		EthClient {
			client: Arc::downgrade(client),
			snapshot: Arc::downgrade(snapshot),
			sync: Arc::downgrade(sync),
			miner: Arc::downgrade(miner),
			accounts: Arc::downgrade(accounts),
			external_miner: em.clone(),
			seed_compute: Mutex::new(SeedHashCompute::new()),
			options: options,
		}
	}

	fn block(&self, id: BlockId, include_txs: bool) -> Result<Option<RichBlock>, Error> {
		let client = take_weak!(self.client);
		match (client.block(id.clone()), client.block_total_difficulty(id)) {
			(Some(block), Some(total_difficulty)) => {
				let view = block.header_view();
				Ok(Some(RichBlock {
					block: Block {
						hash: Some(view.sha3().into()),
						size: Some(block.rlp().as_raw().len().into()),
						parent_hash: view.parent_hash().into(),
						uncles_hash: view.uncles_hash().into(),
						author: view.author().into(),
						miner: view.author().into(),
						state_root: view.state_root().into(),
						transactions_root: view.transactions_root().into(),
						receipts_root: view.receipts_root().into(),
						number: Some(view.number().into()),
						gas_used: view.gas_used().into(),
						gas_limit: view.gas_limit().into(),
						logs_bloom: view.log_bloom().into(),
						timestamp: view.timestamp().into(),
						difficulty: view.difficulty().into(),
						total_difficulty: total_difficulty.into(),
						seal_fields: view.seal().into_iter().map(|f| rlp::decode(&f)).map(Bytes::new).collect(),
						uncles: block.uncle_hashes().into_iter().map(Into::into).collect(),
						transactions: match include_txs {
							true => BlockTransactions::Full(block.view().localized_transactions().into_iter().map(Into::into).collect()),
							false => BlockTransactions::Hashes(block.transaction_hashes().into_iter().map(Into::into).collect()),
						},
						extra_data: Bytes::new(view.extra_data()),
					},
					extra_info: client.block_extra_info(id.clone()).expect(EXTRA_INFO_PROOF),
				}))
			},
			_ => Ok(None)
		}
	}

	fn transaction(&self, id: TransactionId) -> Result<Option<Transaction>, Error> {
		match take_weak!(self.client).transaction(id) {
			Some(t) => Ok(Some(Transaction::from(t))),
			None => Ok(None),
		}
	}

	fn uncle(&self, id: UncleId) -> Result<Option<RichBlock>, Error> {
		let client = take_weak!(self.client);
		let uncle: BlockHeader = match client.uncle(id) {
			Some(hdr) => hdr.decode(),
			None => { return Ok(None); }
		};
		let parent_difficulty = match client.block_total_difficulty(BlockId::Hash(uncle.parent_hash().clone())) {
			Some(difficulty) => difficulty,
			None => { return Ok(None); }
		};

		let block = RichBlock {
			block: Block {
				hash: Some(uncle.hash().into()),
				size: None,
				parent_hash: uncle.parent_hash().clone().into(),
				uncles_hash: uncle.uncles_hash().clone().into(),
				author: uncle.author().clone().into(),
				miner: uncle.author().clone().into(),
				state_root: uncle.state_root().clone().into(),
				transactions_root: uncle.transactions_root().clone().into(),
				number: Some(uncle.number().into()),
				gas_used: uncle.gas_used().clone().into(),
				gas_limit: uncle.gas_limit().clone().into(),
				logs_bloom: uncle.log_bloom().clone().into(),
				timestamp: uncle.timestamp().into(),
				difficulty: uncle.difficulty().clone().into(),
				total_difficulty: (uncle.difficulty().clone() + parent_difficulty).into(),
				receipts_root: uncle.receipts_root().clone().into(),
				extra_data: uncle.extra_data().clone().into(),
				seal_fields: uncle.seal().clone().into_iter().map(|f| rlp::decode(&f)).map(Bytes::new).collect(),
				uncles: vec![],
				transactions: BlockTransactions::Hashes(vec![]),
			},
			extra_info: client.uncle_extra_info(id).expect(EXTRA_INFO_PROOF),
		};
		Ok(Some(block))
	}

	fn sign_call(&self, request: CRequest) -> Result<SignedTransaction, Error> {
		let (client, miner) = (take_weak!(self.client), take_weak!(self.miner));
		let from = request.from.unwrap_or(Address::zero());
		Ok(EthTransaction {
			nonce: request.nonce.unwrap_or_else(|| client.latest_nonce(&from)),
			action: request.to.map_or(Action::Create, Action::Call),
			gas: request.gas.unwrap_or(U256::from(50_000_000)),
			gas_price: request.gas_price.unwrap_or_else(|| default_gas_price(&*client, &*miner)),
			value: request.value.unwrap_or_else(U256::zero),
			data: request.data.map_or_else(Vec::new, |d| d.to_vec())
		}.fake_sign(from))
	}
}

pub fn pending_logs<M>(miner: &M, best_block: EthBlockNumber, filter: &EthcoreFilter) -> Vec<Log> where M: MinerService {
	let receipts = miner.pending_receipts(best_block);

	let pending_logs = receipts.into_iter()
		.flat_map(|(hash, r)| r.logs.into_iter().map(|l| (hash.clone(), l)).collect::<Vec<(H256, LogEntry)>>())
		.collect::<Vec<(H256, LogEntry)>>();

	let result = pending_logs.into_iter()
		.filter(|pair| filter.matches(&pair.1))
		.map(|pair| {
			let mut log = Log::from(pair.1);
			log.transaction_hash = Some(pair.0.into());
			log
		})
		.collect();

	result
}

fn check_known<C>(client: &C, number: BlockNumber) -> Result<(), Error> where C: MiningBlockChainClient {
	use ethcore::block_status::BlockStatus;

	match client.block_status(number.into()) {
		BlockStatus::InChain => Ok(()),
		_ => Err(errors::unknown_block()),
	}
}

const MAX_QUEUE_SIZE_TO_MINE_ON: usize = 4;	// because uncles go back 6.

impl<C, SN: ?Sized, S: ?Sized, M, EM> EthClient<C, SN, S, M, EM> where
	C: MiningBlockChainClient + 'static,
	SN: SnapshotService + 'static,
	S: SyncProvider + 'static,
	M: MinerService + 'static,
	EM: ExternalMinerService + 'static {

	fn active(&self) -> Result<(), Error> {
		// TODO: only call every 30s at most.
		take_weak!(self.client).keep_alive();
		Ok(())
	}
}

#[cfg(windows)]
static SOLC: &'static str = "solc.exe";

#[cfg(not(windows))]
static SOLC: &'static str = "solc";

impl<C, SN: ?Sized, S: ?Sized, M, EM> Eth for EthClient<C, SN, S, M, EM> where
	C: MiningBlockChainClient + 'static,
	SN: SnapshotService + 'static,
	S: SyncProvider + 'static,
	M: MinerService + 'static,
	EM: ExternalMinerService + 'static,
{
	type Metadata = Metadata;

	fn protocol_version(&self) -> Result<String, Error> {
		self.active()?;

		let version = take_weak!(self.sync).status().protocol_version.to_owned();
		Ok(format!("{}", version))
	}

	fn syncing(&self) -> Result<SyncStatus, Error> {
		use ethcore::snapshot::RestorationStatus;

		self.active()?;
		let status = take_weak!(self.sync).status();
		let client = take_weak!(self.client);
		let snapshot_status = take_weak!(self.snapshot).status();

		let (warping, warp_chunks_amount, warp_chunks_processed) = match snapshot_status {
			RestorationStatus::Ongoing { state_chunks, block_chunks, state_chunks_done, block_chunks_done } =>
				(true, Some(block_chunks + state_chunks), Some(block_chunks_done + state_chunks_done)),
			_ => (false, None, None),
		};


		if warping || is_major_importing(Some(status.state), client.queue_info()) {
			let chain_info = client.chain_info();
			let current_block = U256::from(chain_info.best_block_number);
			let highest_block = U256::from(status.highest_block_number.unwrap_or(status.start_block_number));

			let info = SyncInfo {
				starting_block: status.start_block_number.into(),
				current_block: current_block.into(),
				highest_block: highest_block.into(),
				warp_chunks_amount: warp_chunks_amount.map(|x| U256::from(x as u64)).map(Into::into),
				warp_chunks_processed: warp_chunks_processed.map(|x| U256::from(x as u64)).map(Into::into),
			};
			Ok(SyncStatus::Info(info))
		} else {
			Ok(SyncStatus::None)
		}
	}

	fn author(&self) -> Result<RpcH160, Error> {
		self.active()?;

		Ok(RpcH160::from(take_weak!(self.miner).author()))
	}

	fn is_mining(&self) -> Result<bool, Error> {
		self.active()?;

		Ok(take_weak!(self.miner).is_sealing())
	}

	fn hashrate(&self) -> Result<RpcU256, Error> {
		self.active()?;

		Ok(RpcU256::from(self.external_miner.hashrate()))
	}

	fn gas_price(&self) -> Result<RpcU256, Error> {
		self.active()?;

		let (client, miner) = (take_weak!(self.client), take_weak!(self.miner));
		Ok(RpcU256::from(default_gas_price(&*client, &*miner)))
	}

<<<<<<< HEAD
	fn accounts(&self, meta: Metadata) -> BoxFuture<Vec<RpcH160>, Error> {
		let dapp = meta.dapp_id.unwrap_or_default();
=======
	fn accounts(&self, id: Trailing<DappId>) -> Result<Vec<RpcH160>, Error> {
		self.active()?;
>>>>>>> 7123f19a

		let accounts = move || {
			try!(self.active());

<<<<<<< HEAD
			let store = take_weak!(self.accounts);
			let accounts = try!(store
				.note_dapp_used(dapp.clone().into())
				.and_then(|_| store.dapps_addresses(dapp.into()))
				.map_err(|e| errors::internal("Could not fetch accounts.", e))
			);
			Ok(accounts.into_iter().map(Into::into).collect())
		};
=======
		let store = take_weak!(self.accounts);
		let accounts = store
			.note_dapp_used(dapp.clone().into())
			.and_then(|_| store.dapps_addresses(dapp.into()))
			.map_err(|e| errors::internal("Could not fetch accounts.", e))?;
>>>>>>> 7123f19a

		futures::done(accounts()).boxed()
	}

	fn block_number(&self) -> Result<RpcU256, Error> {
		self.active()?;

		Ok(RpcU256::from(take_weak!(self.client).chain_info().best_block_number))
	}

	fn balance(&self, address: RpcH160, num: Trailing<BlockNumber>) -> Result<RpcU256, Error> {
		self.active()?;

		let address = address.into();
		match num.0 {
			BlockNumber::Pending => Ok(take_weak!(self.miner).balance(&*take_weak!(self.client), &address).into()),
			id => {
				let client = take_weak!(self.client);

				check_known(&*client, id.clone())?;
				match client.balance(&address, id.into()) {
					Some(balance) => Ok(balance.into()),
					None => Err(errors::state_pruned()),
				}
			}
		}
	}

	fn storage_at(&self, address: RpcH160, pos: RpcU256, num: Trailing<BlockNumber>) -> Result<RpcH256, Error> {
		self.active()?;
		let address: Address = RpcH160::into(address);
		let position: U256 = RpcU256::into(pos);
		match num.0 {
			BlockNumber::Pending => Ok(take_weak!(self.miner).storage_at(&*take_weak!(self.client), &address, &H256::from(position)).into()),
			id => {
				let client = take_weak!(self.client);

				check_known(&*client, id.clone())?;
				match client.storage_at(&address, &H256::from(position), id.into()) {
					Some(s) => Ok(s.into()),
					None => Err(errors::state_pruned()),
				}
			}
		}
	}

	fn transaction_count(&self, address: RpcH160, num: Trailing<BlockNumber>) -> Result<RpcU256, Error> {
		self.active()?;

		let address: Address = RpcH160::into(address);
		match num.0 {
			BlockNumber::Pending => Ok(take_weak!(self.miner).nonce(&*take_weak!(self.client), &address).into()),
			id => {
				let client = take_weak!(self.client);

				check_known(&*client, id.clone())?;
				match client.nonce(&address, id.into()) {
					Some(nonce) => Ok(nonce.into()),
					None => Err(errors::state_pruned()),
				}
			}
		}
	}

	fn block_transaction_count_by_hash(&self, hash: RpcH256) -> Result<Option<RpcU256>, Error> {
		self.active()?;
		Ok(
			take_weak!(self.client).block(BlockId::Hash(hash.into()))
				.map(|block| block.transactions_count().into())
		)
	}

	fn block_transaction_count_by_number(&self, num: BlockNumber) -> Result<Option<RpcU256>, Error> {
		self.active()?;

		match num {
			BlockNumber::Pending => Ok(Some(
				take_weak!(self.miner).status().transactions_in_pending_block.into()
			)),
			_ => Ok(
				take_weak!(self.client).block(num.into())
					.map(|block| block.transactions_count().into())
				)
		}
	}

	fn block_uncles_count_by_hash(&self, hash: RpcH256) -> Result<Option<RpcU256>, Error> {
		self.active()?;

		Ok(
			take_weak!(self.client).block(BlockId::Hash(hash.into()))
				.map(|block| block.uncles_count().into())
		)
	}

	fn block_uncles_count_by_number(&self, num: BlockNumber) -> Result<Option<RpcU256>, Error> {
		self.active()?;

		match num {
			BlockNumber::Pending => Ok(Some(0.into())),
			_ => Ok(
				take_weak!(self.client).block(num.into())
					.map(|block| block.uncles_count().into())
			),
		}
	}

	fn code_at(&self, address: RpcH160, num: Trailing<BlockNumber>) -> Result<Bytes, Error> {
		self.active()?;

		let address: Address = RpcH160::into(address);
		match num.0 {
			BlockNumber::Pending => Ok(take_weak!(self.miner).code(&*take_weak!(self.client), &address).map_or_else(Bytes::default, Bytes::new)),
			id => {
				let client = take_weak!(self.client);

				check_known(&*client, id.clone())?;
				match client.code(&address, id.into()) {
					Some(code) => Ok(code.map_or_else(Bytes::default, Bytes::new)),
					None => Err(errors::state_pruned()),
				}
			}
		}
	}

	fn block_by_hash(&self, hash: RpcH256, include_txs: bool) -> Result<Option<RichBlock>, Error> {
		self.active()?;

		self.block(BlockId::Hash(hash.into()), include_txs)
	}

	fn block_by_number(&self, num: BlockNumber, include_txs: bool) -> Result<Option<RichBlock>, Error> {
		self.active()?;

		self.block(num.into(), include_txs)
	}

	fn transaction_by_hash(&self, hash: RpcH256) -> Result<Option<Transaction>, Error> {
		self.active()?;
		let hash: H256 = hash.into();
		let miner = take_weak!(self.miner);
		let client = take_weak!(self.client);
		Ok(self.transaction(TransactionId::Hash(hash))?.or_else(|| miner.transaction(client.chain_info().best_block_number, &hash).map(Into::into)))
	}

	fn transaction_by_block_hash_and_index(&self, hash: RpcH256, index: Index) -> Result<Option<Transaction>, Error> {
		self.active()?;

		self.transaction(TransactionId::Location(BlockId::Hash(hash.into()), index.value()))
	}

	fn transaction_by_block_number_and_index(&self, num: BlockNumber, index: Index) -> Result<Option<Transaction>, Error> {
		self.active()?;

		self.transaction(TransactionId::Location(num.into(), index.value()))
	}

	fn transaction_receipt(&self, hash: RpcH256) -> Result<Option<Receipt>, Error> {
		self.active()?;

		let miner = take_weak!(self.miner);
		let best_block = take_weak!(self.client).chain_info().best_block_number;
		let hash: H256 = hash.into();
		match (miner.pending_receipt(best_block, &hash), self.options.allow_pending_receipt_query) {
			(Some(receipt), true) => Ok(Some(receipt.into())),
			_ => {
				let client = take_weak!(self.client);
				let receipt = client.transaction_receipt(TransactionId::Hash(hash));
				Ok(receipt.map(Into::into))
			}
		}
	}

	fn uncle_by_block_hash_and_index(&self, hash: RpcH256, index: Index) -> Result<Option<RichBlock>, Error> {
		self.active()?;

		self.uncle(UncleId { block: BlockId::Hash(hash.into()), position: index.value() })
	}

	fn uncle_by_block_number_and_index(&self, num: BlockNumber, index: Index) -> Result<Option<RichBlock>, Error> {
		self.active()?;

		self.uncle(UncleId { block: num.into(), position: index.value() })
	}

	fn compilers(&self) -> Result<Vec<String>, Error> {
		self.active()?;

		let mut compilers = vec![];
		if Command::new(SOLC).output().is_ok() {
			compilers.push("solidity".to_owned())
		}

		Ok(compilers)
	}

	fn logs(&self, filter: Filter) -> Result<Vec<Log>, Error> {
		let include_pending = filter.to_block == Some(BlockNumber::Pending);
		let filter: EthcoreFilter = filter.into();
		let mut logs = take_weak!(self.client).logs(filter.clone())
			.into_iter()
			.map(From::from)
			.collect::<Vec<Log>>();

		if include_pending {
			let best_block = take_weak!(self.client).chain_info().best_block_number;
			let pending = pending_logs(&*take_weak!(self.miner), best_block, &filter);
			logs.extend(pending);
		}

		let logs = limit_logs(logs, filter.limit);

		Ok(logs)
	}

	fn work(&self, no_new_work_timeout: Trailing<u64>) -> Result<Work, Error> {
		self.active()?;
		let no_new_work_timeout = no_new_work_timeout.0;

		let client = take_weak!(self.client);
		// check if we're still syncing and return empty strings in that case
		{
			//TODO: check if initial sync is complete here
			//let sync = take_weak!(self.sync);
			if /*sync.status().state != SyncState::Idle ||*/ client.queue_info().total_queue_size() > MAX_QUEUE_SIZE_TO_MINE_ON {
				trace!(target: "miner", "Syncing. Cannot give any work.");
				return Err(errors::no_work());
			}

			// Otherwise spin until our submitted block has been included.
			let timeout = Instant::now() + Duration::from_millis(1000);
			while Instant::now() < timeout && client.queue_info().total_queue_size() > 0 {
				thread::sleep(Duration::from_millis(1));
			}
		}

		let miner = take_weak!(self.miner);
		if miner.author().is_zero() {
			warn!(target: "miner", "Cannot give work package - no author is configured. Use --author to configure!");
			return Err(errors::no_author())
		}
		miner.map_sealing_work(&*client, |b| {
			let pow_hash = b.hash();
			let target = Ethash::difficulty_to_boundary(b.block().header().difficulty());
			let seed_hash = self.seed_compute.lock().get_seedhash(b.block().header().number());

			if no_new_work_timeout > 0 && b.block().header().timestamp() + no_new_work_timeout < get_time().sec as u64 {
				Err(errors::no_new_work())
			} else if self.options.send_block_number_in_get_work {
				let block_number = b.block().header().number();
				Ok(Work {
					pow_hash: pow_hash.into(),
					seed_hash: seed_hash.into(),
					target: target.into(),
					number: Some(block_number),
				})
			} else {
				Ok(Work {
					pow_hash: pow_hash.into(),
					seed_hash: seed_hash.into(),
					target: target.into(),
					number: None
				})
			}
		}).unwrap_or(Err(Error::internal_error()))	// no work found.
	}

	fn submit_work(&self, nonce: RpcH64, pow_hash: RpcH256, mix_hash: RpcH256) -> Result<bool, Error> {
		self.active()?;

		let nonce: H64 = nonce.into();
		let pow_hash: H256 = pow_hash.into();
		let mix_hash: H256 = mix_hash.into();
		trace!(target: "miner", "submit_work: Decoded: nonce={}, pow_hash={}, mix_hash={}", nonce, pow_hash, mix_hash);

		let miner = take_weak!(self.miner);
		let client = take_weak!(self.client);
		let seal = vec![rlp::encode(&mix_hash).to_vec(), rlp::encode(&nonce).to_vec()];
		Ok(miner.submit_seal(&*client, pow_hash, seal).is_ok())
	}

	fn submit_hashrate(&self, rate: RpcU256, id: RpcH256) -> Result<bool, Error> {
		self.active()?;
		self.external_miner.submit_hashrate(rate.into(), id.into());
		Ok(true)
	}

	fn send_raw_transaction(&self, raw: Bytes) -> Result<RpcH256, Error> {
		self.active()?;

		let raw_transaction = raw.to_vec();
		match UntrustedRlp::new(&raw_transaction).as_val() {
			Ok(signed_transaction) => dispatch_transaction(&*take_weak!(self.client), &*take_weak!(self.miner), PendingTransaction::new(signed_transaction, None)).map(Into::into),
			Err(e) => Err(errors::from_rlp_error(e)),
		}
	}

	fn submit_transaction(&self, raw: Bytes) -> Result<RpcH256, Error> {
		self.send_raw_transaction(raw)
	}

	fn call(&self, request: CallRequest, num: Trailing<BlockNumber>) -> Result<Bytes, Error> {
		self.active()?;

		let request = CallRequest::into(request);
		let signed = self.sign_call(request)?;

		let result = match num.0 {
			BlockNumber::Pending => take_weak!(self.miner).call(&*take_weak!(self.client), &signed, Default::default()),
			num => take_weak!(self.client).call(&signed, num.into(), Default::default()),
		};


		result
			.map(|b| b.output.into())
			.map_err(errors::from_call_error)
	}

	fn estimate_gas(&self, request: CallRequest, num: Trailing<BlockNumber>) -> Result<RpcU256, Error> {
		self.active()?;

		let request = CallRequest::into(request);
		let signed = self.sign_call(request)?;
		take_weak!(self.client).estimate_gas(&signed, num.0.into())
			.map(Into::into)
			.map_err(errors::from_call_error)
	}

	fn compile_lll(&self, _: String) -> Result<Bytes, Error> {
		self.active()?;

		rpc_unimplemented!()
	}

	fn compile_serpent(&self, _: String) -> Result<Bytes, Error> {
		self.active()?;

		rpc_unimplemented!()
	}

	fn compile_solidity(&self, code: String) -> Result<Bytes, Error> {
		self.active()?;
		let maybe_child = Command::new(SOLC)
			.arg("--bin")
			.arg("--optimize")
			.stdin(Stdio::piped())
			.stdout(Stdio::piped())
			.stderr(Stdio::null())
			.spawn();

		maybe_child
			.map_err(errors::compilation)
			.and_then(|mut child| {
				child.stdin.as_mut()
					.expect("we called child.stdin(Stdio::piped()) before spawn; qed")
					.write_all(code.as_bytes())
					.map_err(errors::compilation)?;
				let output = child.wait_with_output().map_err(errors::compilation)?;

				let s = String::from_utf8_lossy(&output.stdout);
				if let Some(hex) = s.lines().skip_while(|ref l| !l.contains("Binary")).skip(1).next() {
					Ok(Bytes::new(hex.from_hex().unwrap_or(vec![])))
				} else {
					Err(errors::compilation("Unexpected output."))
				}
			})
	}
}<|MERGE_RESOLUTION|>--- conflicted
+++ resolved
@@ -32,10 +32,7 @@
 use ethash::SeedHashCompute;
 use ethcore::account_provider::AccountProvider;
 use ethcore::block::IsBlock;
-<<<<<<< HEAD
 use ethcore::client::{MiningBlockChainClient, BlockId, TransactionId, UncleId};
-=======
->>>>>>> 7123f19a
 use ethcore::ethereum::Ethash;
 use ethcore::filter::Filter as EthcoreFilter;
 use ethcore::header::{Header as BlockHeader, BlockNumber as EthBlockNumber};
@@ -43,7 +40,6 @@
 use ethcore::miner::{MinerService, ExternalMinerService};
 use ethcore::transaction::{Transaction as EthTransaction, SignedTransaction, PendingTransaction, Action};
 use ethcore::snapshot::SnapshotService;
-use ethcore::views::BlockView;
 use ethsync::{SyncProvider};
 
 use jsonrpc_core::Error;
@@ -348,33 +344,19 @@
 		Ok(RpcU256::from(default_gas_price(&*client, &*miner)))
 	}
 
-<<<<<<< HEAD
 	fn accounts(&self, meta: Metadata) -> BoxFuture<Vec<RpcH160>, Error> {
 		let dapp = meta.dapp_id.unwrap_or_default();
-=======
-	fn accounts(&self, id: Trailing<DappId>) -> Result<Vec<RpcH160>, Error> {
-		self.active()?;
->>>>>>> 7123f19a
 
 		let accounts = move || {
-			try!(self.active());
-
-<<<<<<< HEAD
+			self.active()?;
+
 			let store = take_weak!(self.accounts);
-			let accounts = try!(store
+			let accounts = store
 				.note_dapp_used(dapp.clone().into())
 				.and_then(|_| store.dapps_addresses(dapp.into()))
-				.map_err(|e| errors::internal("Could not fetch accounts.", e))
-			);
+				.map_err(|e| errors::internal("Could not fetch accounts.", e))?;
 			Ok(accounts.into_iter().map(Into::into).collect())
 		};
-=======
-		let store = take_weak!(self.accounts);
-		let accounts = store
-			.note_dapp_used(dapp.clone().into())
-			.and_then(|_| store.dapps_addresses(dapp.into()))
-			.map_err(|e| errors::internal("Could not fetch accounts.", e))?;
->>>>>>> 7123f19a
 
 		futures::done(accounts()).boxed()
 	}
