--- conflicted
+++ resolved
@@ -514,11 +514,8 @@
 					let pow_hash = b.hash();
 					let target = Ethash::difficulty_to_boundary(b.block().header().difficulty());
 					let seed_hash = &self.seed_compute.lock().unwrap().get_seedhash(b.block().header().number());
-<<<<<<< HEAD
-					to_value(&(NH256::from(pow_hash), NH256::from(H256::from_slice(&seed_hash[..])), NH256::from(target)))
-=======
-					to_value(&(pow_hash, H256::from_slice(&seed_hash[..]), target, &U256::from(b.block().header().number())))
->>>>>>> 7ae0eb81
+					let block_number = U256::from(b.block().header().number());
+					to_value(&(NH256::from(pow_hash), NH256::from(seed_hash), NH256::from(target), block_number))
 				}).unwrap_or(Err(Error::internal_error()))	// no work found.
 			},
 			_ => Err(Error::invalid_params())
