--- conflicted
+++ resolved
@@ -128,36 +128,6 @@
 
 	fn uncle(&self, id: UncleID) -> Result<Value, Error> {
 		let client = take_weak!(self.client);
-<<<<<<< HEAD
-		match client.uncle(id).and_then(|u| client.block_total_difficulty(BlockID::Hash(u.parent_hash().clone())).map(|diff| (diff, u))) {
-			Some((parent_difficulty, uncle)) => {
-				let block = Block {
-					hash: Some(uncle.hash().into()),
-					parent_hash: uncle.parent_hash.into(),
-					uncles_hash: uncle.uncles_hash.into(),
-					author: uncle.author.into(),
-					miner: uncle.author.into(),
-					state_root: uncle.state_root.into(),
-					transactions_root: uncle.transactions_root.into(),
-					number: Some(uncle.number.into()),
-					gas_used: uncle.gas_used.into(),
-					gas_limit: uncle.gas_limit.into(),
-					logs_bloom: uncle.log_bloom.into(),
-					timestamp: uncle.timestamp.into(),
-					difficulty: uncle.difficulty.into(),
-					total_difficulty: (uncle.difficulty + parent_difficulty).into(),
-					receipts_root: uncle.receipts_root.into(),
-					extra_data: uncle.extra_data.into(),
-					seal_fields: uncle.seal.into_iter().map(|f| decode(&f)).map(Bytes::new).collect(),
-					uncles: vec![],
-					transactions: BlockTransactions::Hashes(vec![]),
-				};
-				to_value(&block)
-			},
-			None => Ok(Value::Null)
-		}
-=======
-
 		let uncle: BlockHeader = match client.uncle(id) {
 			Some(rlp) => decode(&rlp),
 			None => { return Ok(Value::Null); }
@@ -168,28 +138,27 @@
 		};
 
 		let block = Block {
-			hash: OptionalValue::Value(uncle.hash()),
-			parent_hash: uncle.parent_hash,
-			uncles_hash: uncle.uncles_hash,
-			author: uncle.author,
-			miner: uncle.author,
-			state_root: uncle.state_root,
-			transactions_root: uncle.transactions_root,
-			number: OptionalValue::Value(U256::from(uncle.number)),
-			gas_used: uncle.gas_used,
-			gas_limit: uncle.gas_limit,
-			logs_bloom: uncle.log_bloom,
-			timestamp: U256::from(uncle.timestamp),
-			difficulty: uncle.difficulty,
-			total_difficulty: uncle.difficulty + parent_difficulty,
-			receipts_root: uncle.receipts_root,
-			extra_data: Bytes::new(uncle.extra_data),
+			hash: Some(uncle.hash().into()),
+			parent_hash: uncle.parent_hash.into(),
+			uncles_hash: uncle.uncles_hash.into(),
+			author: uncle.author.into(),
+			miner: uncle.author.into(),
+			state_root: uncle.state_root.into(),
+			transactions_root: uncle.transactions_root.into(),
+			number: Some(uncle.number.into()),
+			gas_used: uncle.gas_used.into(),
+			gas_limit: uncle.gas_limit.into(),
+			logs_bloom: uncle.log_bloom.into(),
+			timestamp: uncle.timestamp.into(),
+			difficulty: uncle.difficulty.into(),
+			total_difficulty: (uncle.difficulty + parent_difficulty).into(),
+			receipts_root: uncle.receipts_root.into(),
+			extra_data: uncle.extra_data.into(),
 			seal_fields: uncle.seal.into_iter().map(|f| decode(&f)).map(Bytes::new).collect(),
 			uncles: vec![],
 			transactions: BlockTransactions::Hashes(vec![]),
 		};
 		to_value(&block)
->>>>>>> 1aee197d
 	}
 
 	fn sign_call(&self, request: CRequest) -> Result<SignedTransaction, Error> {
@@ -489,13 +458,8 @@
 	}
 
 	fn uncle_by_block_hash_and_index(&self, params: Params) -> Result<Value, Error> {
-<<<<<<< HEAD
 		from_params::<(NH256, Index)>(params)
-			.and_then(|(hash, index)| self.uncle(UncleID(BlockID::Hash(hash.into()), index.value())))
-=======
-		from_params::<(H256, Index)>(params)
-			.and_then(|(hash, index)| self.uncle(UncleID { block: BlockID::Hash(hash), position: index.value() }))
->>>>>>> 1aee197d
+			.and_then(|(hash, index)| self.uncle(UncleID { block: BlockID::Hash(hash.into()), position: index.value() }))
 	}
 
 	fn uncle_by_block_number_and_index(&self, params: Params) -> Result<Value, Error> {
