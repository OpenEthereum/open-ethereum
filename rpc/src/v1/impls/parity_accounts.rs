// Copyright 2015-2017 Parity Technologies (UK) Ltd.
// This file is part of Parity.

// Parity is free software: you can redistribute it and/or modify
// it under the terms of the GNU General Public License as published by
// the Free Software Foundation, either version 3 of the License, or
// (at your option) any later version.

// Parity is distributed in the hope that it will be useful,
// but WITHOUT ANY WARRANTY; without even the implied warranty of
// MERCHANTABILITY or FITNESS FOR A PARTICULAR PURPOSE.  See the
// GNU General Public License for more details.

// You should have received a copy of the GNU General Public License
// along with Parity.  If not, see <http://www.gnu.org/licenses/>.

//! Account management (personal) rpc implementation
use std::sync::{Arc, Weak};
use std::collections::BTreeMap;
use util::{Address};

use ethkey::{Brain, Generator, Secret};
use ethcore::account_provider::AccountProvider;

use jsonrpc_core::Error;
use v1::helpers::errors;
use v1::traits::ParityAccounts;
use v1::types::{H160 as RpcH160, H256 as RpcH256, DappId};

/// Account management (personal) rpc implementation.
pub struct ParityAccountsClient {
	accounts: Weak<AccountProvider>,
}

impl ParityAccountsClient {
	/// Creates new PersonalClient
	pub fn new(store: &Arc<AccountProvider>) -> Self {
		ParityAccountsClient {
			accounts: Arc::downgrade(store),
		}
	}
}

<<<<<<< HEAD
impl ParityAccounts for ParityAccountsClient {
	fn all_accounts_info(&self) -> Result<BTreeMap<String, BTreeMap<String, String>>, Error> {
=======
impl<C: 'static> ParityAccounts for ParityAccountsClient<C> where C: MiningBlockChainClient {
	fn all_accounts_info(&self) -> Result<BTreeMap<RpcH160, BTreeMap<String, String>>, Error> {
		self.active()?;
>>>>>>> c9d38cac
		let store = take_weak!(self.accounts);
		let info = store.accounts_info().map_err(|e| errors::account("Could not fetch account info.", e))?;
		let other = store.addresses_info();

		Ok(info
		   .into_iter()
		   .chain(other.into_iter())
		   .map(|(address, v)| {
			   let mut m = map![
				   "name".to_owned() => v.name,
				   "meta".to_owned() => v.meta
			   ];
			   if let &Some(ref uuid) = &v.uuid {
				   m.insert("uuid".to_owned(), format!("{}", uuid));
			   }
			   (address.into(), m)
		   })
		   .collect()
		)
	}

	fn new_account_from_phrase(&self, phrase: String, pass: String) -> Result<RpcH160, Error> {
		let store = take_weak!(self.accounts);

		let brain = Brain::new(phrase).generate().unwrap();
		store.insert_account(brain.secret().clone(), &pass)
			.map(Into::into)
			.map_err(|e| errors::account("Could not create account.", e))
	}

	fn new_account_from_wallet(&self, json: String, pass: String) -> Result<RpcH160, Error> {
		let store = take_weak!(self.accounts);

		store.import_presale(json.as_bytes(), &pass)
			.or_else(|_| store.import_wallet(json.as_bytes(), &pass))
			.map(Into::into)
			.map_err(|e| errors::account("Could not create account.", e))
	}

	fn new_account_from_secret(&self, secret: RpcH256, pass: String) -> Result<RpcH160, Error> {
		let store = take_weak!(self.accounts);

		let secret = Secret::from_slice(&secret.0)
			.map_err(|e| errors::account("Could not create account.", e))?;
		store.insert_account(secret, &pass)
			.map(Into::into)
			.map_err(|e| errors::account("Could not create account.", e))
	}

	fn test_password(&self, account: RpcH160, password: String) -> Result<bool, Error> {
		let account: Address = account.into();

		take_weak!(self.accounts)
			.test_password(&account, &password)
			.map_err(|e| errors::account("Could not fetch account info.", e))
	}

	fn change_password(&self, account: RpcH160, password: String, new_password: String) -> Result<bool, Error> {
		let account: Address = account.into();
		take_weak!(self.accounts)
			.change_password(&account, password, new_password)
			.map(|_| true)
			.map_err(|e| errors::account("Could not fetch account info.", e))
	}

	fn kill_account(&self, account: RpcH160, password: String) -> Result<bool, Error> {
		let account: Address = account.into();
		take_weak!(self.accounts)
			.kill_account(&account, &password)
			.map(|_| true)
			.map_err(|e| errors::account("Could not delete account.", e))
	}

	fn remove_address(&self, addr: RpcH160) -> Result<bool, Error> {
		let store = take_weak!(self.accounts);
		let addr: Address = addr.into();

		store.remove_address(addr);
		Ok(true)
	}

	fn set_account_name(&self, addr: RpcH160, name: String) -> Result<bool, Error> {
		let store = take_weak!(self.accounts);
		let addr: Address = addr.into();

		store.set_account_name(addr.clone(), name.clone())
			.unwrap_or_else(|_| store.set_address_name(addr, name));
		Ok(true)
	}

	fn set_account_meta(&self, addr: RpcH160, meta: String) -> Result<bool, Error> {
		let store = take_weak!(self.accounts);
		let addr: Address = addr.into();

		store.set_account_meta(addr.clone(), meta.clone())
			.unwrap_or_else(|_| store.set_address_meta(addr, meta));
		Ok(true)
	}

	fn set_account_visibility(&self, _address: RpcH160, _dapp: RpcH256, _visible: bool) -> Result<bool, Error> {
		Ok(false)
	}

	fn set_dapps_addresses(&self, dapp: DappId, addresses: Vec<RpcH160>) -> Result<bool, Error> {
		let store = take_weak!(self.accounts);

		store.set_dapps_addresses(dapp.into(), into_vec(addresses))
			.map_err(|e| errors::account("Couldn't set dapps addresses.", e))
			.map(|_| true)
	}

	fn dapps_addresses(&self, dapp: DappId) -> Result<Vec<RpcH160>, Error> {
		let store = take_weak!(self.accounts);

		store.dapps_addresses(dapp.into())
			.map_err(|e| errors::account("Couldn't get dapps addresses.", e))
			.map(into_vec)
	}

	fn set_new_dapps_whitelist(&self, whitelist: Option<Vec<RpcH160>>) -> Result<bool, Error> {
		let store = take_weak!(self.accounts);

		store
			.set_new_dapps_whitelist(whitelist.map(into_vec))
			.map_err(|e| errors::account("Couldn't set dapps whitelist.", e))
			.map(|_| true)
	}

	fn new_dapps_whitelist(&self) -> Result<Option<Vec<RpcH160>>, Error> {
		let store = take_weak!(self.accounts);

		store.new_dapps_whitelist()
			.map_err(|e| errors::account("Couldn't get dapps whitelist.", e))
			.map(|accounts| accounts.map(into_vec))
	}

	fn recent_dapps(&self) -> Result<BTreeMap<DappId, u64>, Error> {
		let store = take_weak!(self.accounts);

		store.recent_dapps()
			.map_err(|e| errors::account("Couldn't get recent dapps.", e))
			.map(|map| map.into_iter().map(|(k, v)| (k.into(), v)).collect())
	}

	fn import_geth_accounts(&self, addresses: Vec<RpcH160>) -> Result<Vec<RpcH160>, Error> {
		let store = take_weak!(self.accounts);

		store
			.import_geth_accounts(into_vec(addresses), false)
			.map(into_vec)
			.map_err(|e| errors::account("Couldn't import Geth accounts", e))
	}

	fn geth_accounts(&self) -> Result<Vec<RpcH160>, Error> {
		let store = take_weak!(self.accounts);

		Ok(into_vec(store.list_geth_accounts(false)))
	}
}

fn into_vec<A, B>(a: Vec<A>) -> Vec<B> where
	A: Into<B>
{
	a.into_iter().map(Into::into).collect()
}<|MERGE_RESOLUTION|>--- conflicted
+++ resolved
@@ -41,14 +41,8 @@
 	}
 }
 
-<<<<<<< HEAD
 impl ParityAccounts for ParityAccountsClient {
-	fn all_accounts_info(&self) -> Result<BTreeMap<String, BTreeMap<String, String>>, Error> {
-=======
-impl<C: 'static> ParityAccounts for ParityAccountsClient<C> where C: MiningBlockChainClient {
 	fn all_accounts_info(&self) -> Result<BTreeMap<RpcH160, BTreeMap<String, String>>, Error> {
-		self.active()?;
->>>>>>> c9d38cac
 		let store = take_weak!(self.accounts);
 		let info = store.accounts_info().map_err(|e| errors::account("Could not fetch account info.", e))?;
 		let other = store.addresses_info();
