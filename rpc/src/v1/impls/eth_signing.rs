// Copyright 2015, 2016 Ethcore (UK) Ltd.
// This file is part of Parity.

// Parity is free software: you can redistribute it and/or modify
// it under the terms of the GNU General Public License as published by
// the Free Software Foundation, either version 3 of the License, or
// (at your option) any later version.

// Parity is distributed in the hope that it will be useful,
// but WITHOUT ANY WARRANTY; without even the implied warranty of
// MERCHANTABILITY or FITNESS FOR A PARTICULAR PURPOSE.  See the
// GNU General Public License for more details.

// You should have received a copy of the GNU General Public License
// along with Parity.  If not, see <http://www.gnu.org/licenses/>.

//! Eth Signing RPC implementation.

use std::sync::{Arc, Weak};
use jsonrpc_core::*;
use ethcore::miner::MinerService;
use ethcore::client::MiningBlockChainClient;
use util::{U256, Address, H256};
use ethcore::account_provider::AccountProvider;
use v1::helpers::{SigningQueue, ConfirmationsQueue, TransactionRequest as TRequest};
use v1::traits::EthSigning;
use v1::types::{TransactionRequest, H160 as RpcH160, H256 as RpcH256, H520 as RpcH520};
use v1::impls::{default_gas_price, sign_and_dispatch};

fn fill_optional_fields<C, M>(request: &mut TRequest, client: &C, miner: &M)
	where C: MiningBlockChainClient, M: MinerService {
	if request.value.is_none() {
		request.value = Some(U256::from(0));
	}
	if request.gas.is_none() {
		request.gas = Some(miner.sensible_gas_limit());
	}
	if request.gas_price.is_none() {
		request.gas_price = Some(default_gas_price(client, miner));
	}
	if request.data.is_none() {
		request.data = Some(Vec::new());
	}
}

/// Implementation of functions that require signing when no trusted signer is used.
pub struct EthSigningQueueClient<C, M> where C: MiningBlockChainClient, M: MinerService {
	queue: Weak<ConfirmationsQueue>,
	accounts: Weak<AccountProvider>,
	client: Weak<C>,
	miner: Weak<M>,
}

impl<C, M> EthSigningQueueClient<C, M> where C: MiningBlockChainClient, M: MinerService {
	/// Creates a new signing queue client given shared signing queue.
	pub fn new(queue: &Arc<ConfirmationsQueue>, client: &Arc<C>, miner: &Arc<M>, accounts: &Arc<AccountProvider>) -> Self {
		EthSigningQueueClient {
			queue: Arc::downgrade(queue),
			accounts: Arc::downgrade(accounts),
			client: Arc::downgrade(client),
			miner: Arc::downgrade(miner),
		}
	}

	fn active(&self) -> Result<(), Error> {
		// TODO: only call every 30s at most.
		take_weak!(self.client).keep_alive();
		Ok(())
	}
}

impl<C, M> EthSigning for EthSigningQueueClient<C, M>
	where C: MiningBlockChainClient + 'static, M: MinerService + 'static
{

	fn sign(&self, _params: Params) -> Result<Value, Error> {
		try!(self.active());
		warn!("Invoking eth_sign is not yet supported with signer enabled.");
		// TODO [ToDr] Implement sign when rest of the signing queue is ready.
		rpc_unimplemented!()
	}

	fn send_transaction(&self, params: Params) -> Result<Value, Error> {
		try!(self.active());
		from_params::<(TransactionRequest, )>(params)
			.and_then(|(request, )| {
				let mut request: TRequest = request.into();
				let accounts = take_weak!(self.accounts);
				let (client, miner) = (take_weak!(self.client), take_weak!(self.miner));

				if accounts.is_unlocked(request.from) {
					let sender = request.from;
					return match sign_and_dispatch(&*client, &*miner, request, &*accounts, sender) {
						Ok(hash) => to_value(&hash),
						_ => to_value(&RpcH256::default()),
					}
				}

				let queue = take_weak!(self.queue);
				fill_optional_fields(&mut request, &*client, &*miner);
				let id = queue.add_request(request);
				let result = id.wait_with_timeout();
				result.unwrap_or_else(|| to_value(&RpcH256::default()))
		})
	}
}

/// Implementation of functions that require signing when no trusted signer is used.
pub struct EthSigningUnsafeClient<C, M> where
	C: MiningBlockChainClient,
	M: MinerService {
	client: Weak<C>,
	accounts: Weak<AccountProvider>,
	miner: Weak<M>,
}

impl<C, M> EthSigningUnsafeClient<C, M> where
	C: MiningBlockChainClient,
	M: MinerService {

	/// Creates new EthClient.
	pub fn new(client: &Arc<C>, accounts: &Arc<AccountProvider>, miner: &Arc<M>)
		-> Self {
		EthSigningUnsafeClient {
			client: Arc::downgrade(client),
			miner: Arc::downgrade(miner),
			accounts: Arc::downgrade(accounts),
		}
	}

	fn active(&self) -> Result<(), Error> {
		// TODO: only call every 30s at most.
		take_weak!(self.client).keep_alive();
		Ok(())
	}
}

impl<C, M> EthSigning for EthSigningUnsafeClient<C, M> where
	C: MiningBlockChainClient + 'static,
	M: MinerService + 'static {

	fn sign(&self, params: Params) -> Result<Value, Error> {
<<<<<<< HEAD
		from_params::<(RpcH160, RpcH256)>(params).and_then(|(address, msg)| {
			let address: Address = address.into();
			let msg: H256 = msg.into();
			to_value(&take_weak!(self.accounts).sign(address, msg).ok().map_or_else(RpcH520::default, Into::into))
=======
		try!(self.active());
		from_params::<(Address, H256)>(params).and_then(|(addr, msg)| {
			to_value(&take_weak!(self.accounts).sign(addr, msg).unwrap_or(H520::zero()))
>>>>>>> cb1808d5
		})
	}

	fn send_transaction(&self, params: Params) -> Result<Value, Error> {
		try!(self.active());
		from_params::<(TransactionRequest, )>(params)
			.and_then(|(request, )| {
				let request: TRequest = request.into();
				let sender = request.from;
				match sign_and_dispatch(&*take_weak!(self.client), &*take_weak!(self.miner), request, &*take_weak!(self.accounts), sender) {
					Ok(hash) => to_value(&hash),
					_ => to_value(&RpcH256::default()),
				}
		})
	}
}<|MERGE_RESOLUTION|>--- conflicted
+++ resolved
@@ -140,16 +140,11 @@
 	M: MinerService + 'static {
 
 	fn sign(&self, params: Params) -> Result<Value, Error> {
-<<<<<<< HEAD
+		try!(self.active());
 		from_params::<(RpcH160, RpcH256)>(params).and_then(|(address, msg)| {
 			let address: Address = address.into();
 			let msg: H256 = msg.into();
 			to_value(&take_weak!(self.accounts).sign(address, msg).ok().map_or_else(RpcH520::default, Into::into))
-=======
-		try!(self.active());
-		from_params::<(Address, H256)>(params).and_then(|(addr, msg)| {
-			to_value(&take_weak!(self.accounts).sign(addr, msg).unwrap_or(H520::zero()))
->>>>>>> cb1808d5
 		})
 	}
 
