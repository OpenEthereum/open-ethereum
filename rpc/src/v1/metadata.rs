--- conflicted
+++ resolved
@@ -14,16 +14,12 @@
 // You should have received a copy of the GNU General Public License
 // along with Parity.  If not, see <http://www.gnu.org/licenses/>.
 
-<<<<<<< HEAD
 //! Parity RPC requests Metadata.
-=======
 use std::sync::Arc;
 
 use jsonrpc_core;
 use jsonrpc_pubsub::{Session, PubSubMetadata};
->>>>>>> 0bd4d5bb
 
-use jsonrpc_core;
 use v1::types::{DappId, Origin};
 
 /// RPC methods metadata.
