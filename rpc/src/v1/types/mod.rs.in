--- conflicted
+++ resolved
@@ -14,11 +14,7 @@
 // You should have received a copy of the GNU General Public License
 // along with Parity.  If not, see <http://www.gnu.org/licenses/>.
 
-<<<<<<< HEAD
-=======
 mod account_info;
-mod bytes;
->>>>>>> 88b91b7e
 mod block;
 mod block_number;
 mod bytes;
@@ -42,6 +38,7 @@
 mod uint;
 mod work;
 
+pub use self::account_info::{AccountInfo, HwAccountInfo};
 pub use self::bytes::Bytes;
 pub use self::block::{RichBlock, Block, BlockTransactions};
 pub use self::block_number::BlockNumber;
@@ -69,11 +66,4 @@
 pub use self::transaction_request::TransactionRequest;
 pub use self::transaction_condition::TransactionCondition;
 pub use self::uint::{U128, U256};
-<<<<<<< HEAD
 pub use self::work::Work;
-=======
-pub use self::work::Work;
-pub use self::histogram::Histogram;
-pub use self::consensus_status::*;
-pub use self::account_info::{AccountInfo, HwAccountInfo};
->>>>>>> 88b91b7e
