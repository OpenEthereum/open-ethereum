--- conflicted
+++ resolved
@@ -21,11 +21,8 @@
 use ethcore::trace as et;
 use ethcore::state_diff;
 use ethcore::account_diff;
-<<<<<<< HEAD
 use ethcore::executed;
-=======
 use ethcore::client::Executed;
->>>>>>> 01e33ffb
 use util::Uint;
 use v1::types::{Bytes, H160, H256, U256};
 
