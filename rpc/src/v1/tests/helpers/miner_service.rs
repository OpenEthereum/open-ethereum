--- conflicted
+++ resolved
@@ -59,10 +59,7 @@
 	}
 
 	/// Imports transactions to transaction queue.
-<<<<<<< HEAD
-	fn import_transactions(&self, _transactions: Vec<SignedTransaction>) -> Vec<Result<(), Error>> { unimplemented!(); }
-=======
-	fn import_transactions<T>(&self, transactions: Vec<SignedTransaction>, _fetch_account: T) -> Vec<Result<(), Error>>
+	fn import_transactions<T>(&self, transactions: Vec<SignedTransaction>) -> Vec<Result<(), Error>>
 		where T: Fn(&Address) -> AccountDetails {
 		// lets assume that all txs are valid
 		self.imported_transactions.lock().unwrap().extend_from_slice(&transactions);
@@ -72,7 +69,6 @@
 			.map(|_| Ok(()))
 			.collect()
 	}
->>>>>>> f1f81777
 
 	/// Returns hashes of transactions currently in pending
 	fn pending_transactions_hashes(&self) -> Vec<H256> {
@@ -80,34 +76,19 @@
 	}
 
 	/// Removes all transactions from the queue and restart mining operation.
-<<<<<<< HEAD
 	fn clear_and_reset(&self) { unimplemented!(); }
 
 	/// Called when blocks are imported to chain, updates transactions queue.
-	fn chain_new_blocks(&self, _imported: &[H256], _invalid: &[H256], _enacted: &[H256], _retracted: &[H256]) { unimplemented!(); }
-
-	/// New chain head event. Restart mining operation.
-	fn update_sealing(&self) { unimplemented!(); }
-
-	/// Grab the `ClosedBlock` that we want to be sealed. Comes as a mutex that you have to lock.
-	fn sealing_block(&self) -> &Mutex<Option<ClosedBlock>> {
-		&self.latest_closed_block
-=======
-	fn clear_and_reset(&self, _chain: &BlockChainClient) {
-		unimplemented!();
-	}
-
-	/// Called when blocks are imported to chain, updates transactions queue.
-	fn chain_new_blocks(&self, _chain: &BlockChainClient, _imported: &[H256], _invalid: &[H256], _enacted: &[H256], _retracted: &[H256]) {
+	fn chain_new_blocks(&self, _imported: &[H256], _invalid: &[H256], _enacted: &[H256], _retracted: &[H256]) {
 		unimplemented!();
 	}
 
 	/// New chain head event. Restart mining operation.
-	fn update_sealing(&self, _chain: &BlockChainClient) {
+	fn update_sealing(&self) {
 		unimplemented!();
 	}
 
-	fn map_sealing_work<F, T>(&self, _chain: &BlockChainClient, _f: F) -> Option<T> where F: FnOnce(&ClosedBlock) -> T {
+	fn map_sealing_work<F, T>(&self, _f: F) -> Option<T> where F: FnOnce(&ClosedBlock) -> T {
 		unimplemented!();
 	}
 
@@ -121,15 +102,10 @@
 
 	fn last_nonce(&self, address: &Address) -> Option<U256> {
 		self.last_nonces.read().unwrap().get(address).cloned()
->>>>>>> f1f81777
 	}
 
 	/// Submit `seal` as a valid solution for the header of `pow_hash`.
-	/// Will check the seal, but not actually insert the block into the chain.
-<<<<<<< HEAD
-	fn submit_seal(&self, _pow_hash: H256, _seal: Vec<Bytes>) -> Result<(), Error> { unimplemented!(); }
-=======
-	fn submit_seal(&self, _chain: &BlockChainClient, _pow_hash: H256, _seal: Vec<Bytes>) -> Result<(), Error> {
+	fn submit_seal(&self, _pow_hash: H256, _seal: Vec<Bytes>) -> Result<(), Error> {
 		unimplemented!();
 	}
 
@@ -140,5 +116,4 @@
 	fn gas_floor_target(&self) -> U256 {
 		U256::from(12345)
 	}
->>>>>>> f1f81777
 }