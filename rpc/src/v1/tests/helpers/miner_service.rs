--- conflicted
+++ resolved
@@ -18,38 +18,25 @@
 
 use std::sync::Arc;
 use std::collections::{BTreeMap, HashMap};
-<<<<<<< HEAD
+use std::collections::hash_map::Entry;
 
 use bytes::Bytes;
 use ethcore::account_provider::SignError as AccountError;
 use ethcore::block::{SealedBlock, IsBlock};
-use ethcore::client::MiningBlockChainClient;
-use ethcore::error::Error;
-use ethcore::header::BlockNumber;
-use ethcore::miner::{MinerService, AuthoringParams};
-use ethcore::receipt::{Receipt, RichReceipt};
-use ethereum_types::{H256, U256, Address};
-use miner::pool::{verifier, VerifiedTransaction, QueueStatus};
-use miner::pool::local_transactions::Status as LocalTransactionStatus;
-use txpool;
-=======
-use std::collections::hash_map::Entry;
-
-use bytes::Bytes;
-use ethcore::account_provider::SignError as AccountError;
-use ethcore::block::{Block, ClosedBlock};
 use ethcore::client::{Nonce, PrepareOpenBlock, StateClient, EngineInfo};
 use ethcore::engines::EthEngine;
 use ethcore::error::Error;
 use ethcore::header::{BlockNumber, Header};
 use ethcore::ids::BlockId;
-use ethcore::miner::{MinerService, MinerStatus};
+use ethcore::miner::{MinerService, AuthoringParams};
 use ethcore::receipt::{Receipt, RichReceipt};
 use ethereum_types::{H256, U256, Address};
 use miner::local_transactions::Status as LocalTransactionStatus;
->>>>>>> f864f72b
+use miner::pool::local_transactions::Status as LocalTransactionStatus;
+use miner::pool::{verifier, VerifiedTransaction, QueueStatus};
 use parking_lot::{RwLock, Mutex};
 use transaction::{self, UnverifiedTransaction, SignedTransaction, PendingTransaction};
+use txpool;
 
 /// Test miner service.
 pub struct TestMinerService {
@@ -151,13 +138,9 @@
 	}
 
 	/// Imports transactions to transaction queue.
-<<<<<<< HEAD
-	fn import_external_transactions(&self, chain: &MiningBlockChainClient, transactions: Vec<UnverifiedTransaction>) ->
-		Vec<Result<(), transaction::Error>> {
-=======
-	fn import_external_transactions<C>(&self, _chain: &C, transactions: Vec<UnverifiedTransaction>) ->
-		Vec<Result<TransactionImportResult, Error>> {
->>>>>>> f864f72b
+	fn import_external_transactions<C>(&self, _chain: &C, transactions: Vec<UnverifiedTransaction>)
+		-> Vec<Result<(), transaction::Error>>
+	{
 		// lets assume that all txs are valid
 		let transactions: Vec<_> = transactions.into_iter().map(|tx| SignedTransaction::new(tx).unwrap()).collect();
 		self.imported_transactions.lock().extend_from_slice(&transactions);
@@ -174,13 +157,8 @@
 	}
 
 	/// Imports transactions to transaction queue.
-<<<<<<< HEAD
-	fn import_own_transaction(&self, chain: &MiningBlockChainClient, pending: PendingTransaction) ->
-		Result<(), transaction::Error> {
-=======
-	fn import_own_transaction<C: Nonce>(&self, chain: &C, pending: PendingTransaction) ->
-		Result<TransactionImportResult, Error> {
->>>>>>> f864f72b
+	fn import_own_transaction<C: Nonce>(&self, chain: &C, pending: PendingTransaction)
+		-> Result<(), transaction::Error> {
 
 		// keep the pending nonces up to date
 		let sender = pending.transaction.sender();
@@ -190,21 +168,7 @@
 		// lets assume that all txs are valid
 		self.imported_transactions.lock().push(pending.transaction);
 
-<<<<<<< HEAD
 		Ok(())
-=======
-		Ok(TransactionImportResult::Current)
-	}
-
-	/// Returns hashes of transactions currently in pending
-	fn pending_transactions_hashes(&self, _best_block: BlockNumber) -> Vec<H256> {
-		vec![]
-	}
-
-	/// Removes all transactions from the queue and restart mining operation.
-	fn clear_and_reset<C>(&self, _chain: &C) {
-		unimplemented!();
->>>>>>> f864f72b
 	}
 
 	/// Called when blocks are imported to chain, updates transactions queue.
@@ -217,19 +181,13 @@
 		unimplemented!();
 	}
 
-<<<<<<< HEAD
-	fn work_package(&self, chain: &MiningBlockChainClient) -> Option<(H256, BlockNumber, u64, U256)> {
+	fn work_package<C: PrepareOpenBlock>(&self, chain: &C) -> Option<(H256, BlockNumber, u64, U256)> {
 		let params = self.authoring_params();
 		let open_block = chain.prepare_open_block(params.author, params.gas_range_target, params.extra_data);
 		let closed = open_block.close();
 		let header = closed.header();
 
 		Some((header.hash(), header.number(), header.timestamp(), *header.difficulty()))
-=======
-	fn map_sealing_work<C: PrepareOpenBlock, F, T>(&self, chain: &C, f: F) -> Option<T> where F: FnOnce(&ClosedBlock) -> T {
-		let open_block = chain.prepare_open_block(self.author(), *self.gas_range_target.write(), self.extra_data());
-		Some(f(&open_block.close()))
->>>>>>> f864f72b
 	}
 
 	fn transaction(&self, hash: &H256) -> Option<Arc<VerifiedTransaction>> {
@@ -238,15 +196,10 @@
 		})
 	}
 
-<<<<<<< HEAD
 	fn remove_transaction(&self, hash: &H256) -> Option<Arc<VerifiedTransaction>> {
 		self.pending_transactions.lock().remove(hash).map(|tx| {
 			Arc::new(VerifiedTransaction::from_pending_block_transaction(tx))
 		})
-=======
-	fn remove_pending_transaction<C>(&self, _chain: &C, hash: &H256) -> Option<PendingTransaction> {
-		self.pending_transactions.lock().remove(hash).map(Into::into)
->>>>>>> f864f72b
 	}
 
 	fn pending_transactions(&self, _best_block: BlockNumber) -> Option<Vec<SignedTransaction>> {
@@ -317,11 +270,7 @@
 
 	/// Submit `seal` as a valid solution for the header of `pow_hash`.
 	/// Will check the seal, but not actually insert the block into the chain.
-<<<<<<< HEAD
 	fn submit_seal(&self, _pow_hash: H256, _seal: Vec<Bytes>) -> Result<SealedBlock, Error> {
-=======
-	fn submit_seal<C>(&self, _chain: &C, _pow_hash: H256, _seal: Vec<Bytes>) -> Result<(), Error> {
->>>>>>> f864f72b
 		unimplemented!();
 	}
 
