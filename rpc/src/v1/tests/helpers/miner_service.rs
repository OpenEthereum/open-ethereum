// Copyright 2015-2019 Parity Technologies (UK) Ltd.
// This file is part of Parity Ethereum.

// Parity Ethereum is free software: you can redistribute it and/or modify
// it under the terms of the GNU General Public License as published by
// the Free Software Foundation, either version 3 of the License, or
// (at your option) any later version.

// Parity Ethereum is distributed in the hope that it will be useful,
// but WITHOUT ANY WARRANTY; without even the implied warranty of
// MERCHANTABILITY or FITNESS FOR A PARTICULAR PURPOSE.  See the
// GNU General Public License for more details.

// You should have received a copy of the GNU General Public License
// along with Parity Ethereum.  If not, see <http://www.gnu.org/licenses/>.

//! Test implementation of miner service.

use std::sync::Arc;
use std::collections::{BTreeMap, BTreeSet, HashMap};

use bytes::Bytes;
use ethcore::block::{SealedBlock, IsBlock};
use ethcore::client::{Nonce, PrepareOpenBlock, StateClient, EngineInfo};
use ethcore::engines::{EthEngine, signer::EngineSigner};
use ethcore::error::Error;
use ethcore::miner::{self, MinerService, AuthoringParams};
use ethereum_types::{H256, U256, Address};
use miner::pool::local_transactions::Status as LocalTransactionStatus;
use miner::pool::{verifier, VerifiedTransaction, QueueStatus};
use parking_lot::{RwLock, Mutex};
use types::transaction::{self, UnverifiedTransaction, SignedTransaction, PendingTransaction};
use txpool;
use types::BlockNumber;
use types::block::Block;
use types::header::Header;
use types::ids::BlockId;
use types::receipt::RichReceipt;

/// Test miner service.
pub struct TestMinerService {
	/// Imported transactions.
	pub imported_transactions: Mutex<Vec<SignedTransaction>>,
	/// Pre-existed pending transactions
	pub pending_transactions: Mutex<HashMap<H256, SignedTransaction>>,
	/// Pre-existed local transactions
	pub local_transactions: Mutex<BTreeMap<H256, LocalTransactionStatus>>,
	/// Pre-existed pending receipts
	pub pending_receipts: Mutex<Vec<RichReceipt>>,
	/// Next nonces.
	pub next_nonces: RwLock<HashMap<Address, U256>>,
<<<<<<< HEAD
	/// Password held by Engine.
	pub password: RwLock<Password>,
	/// Minimum gas price
	pub min_gas_price: RwLock<Option<U256>>,
=======
	/// Signer (if any)
	pub signer: RwLock<Option<Box<EngineSigner>>>,
>>>>>>> c84e5745

	authoring_params: RwLock<AuthoringParams>,
}

impl Default for TestMinerService {
	fn default() -> TestMinerService {
		TestMinerService {
			imported_transactions: Default::default(),
			pending_transactions: Default::default(),
			local_transactions: Default::default(),
			pending_receipts: Default::default(),
			next_nonces: Default::default(),
<<<<<<< HEAD
			password: RwLock::new("".into()),
			min_gas_price: RwLock::new(Some(0.into())),
=======
>>>>>>> c84e5745
			authoring_params: RwLock::new(AuthoringParams {
				author: Address::zero(),
				gas_range_target: (12345.into(), 54321.into()),
				extra_data: vec![1, 2, 3, 4],
			}),
			signer: RwLock::new(None),
		}
	}
}

impl TestMinerService {
	/// Increments nonce for given address.
	pub fn increment_nonce(&self, address: &Address) {
		let mut next_nonces = self.next_nonces.write();
		let nonce = next_nonces.entry(*address).or_insert_with(|| 0.into());
		*nonce = *nonce + 1;
	}
}

impl StateClient for TestMinerService {
	// State will not be used by test client anyway, since all methods that accept state are mocked
	type State = ();

	fn latest_state(&self) -> Self::State {
		()
	}

	fn state_at(&self, _id: BlockId) -> Option<Self::State> {
		Some(())
	}
}

impl EngineInfo for TestMinerService {
	fn engine(&self) -> &EthEngine {
		unimplemented!()
	}
}

impl MinerService for TestMinerService {
	type State = ();

	fn pending_state(&self, _latest_block_number: BlockNumber) -> Option<Self::State> {
		None
	}

	fn pending_block_header(&self, _latest_block_number: BlockNumber) -> Option<Header> {
		None
	}

	fn pending_block(&self, _latest_block_number: BlockNumber) -> Option<Block> {
		None
	}

	fn authoring_params(&self) -> AuthoringParams {
		self.authoring_params.read().clone()
	}

	fn set_author(&self, author: miner::Author) {
		self.authoring_params.write().author = author.address();
		if let miner::Author::Sealer(signer) = author {
			*self.signer.write() = Some(signer);
		}
	}

	fn set_extra_data(&self, extra_data: Bytes) {
		self.authoring_params.write().extra_data = extra_data;
	}

	fn set_gas_range_target(&self, target: (U256, U256)) {
		self.authoring_params.write().gas_range_target = target;
	}

	/// Imports transactions to transaction queue.
	fn import_external_transactions<C: Nonce + Sync>(&self, chain: &C, transactions: Vec<UnverifiedTransaction>)
		-> Vec<Result<(), transaction::Error>>
	{
		// lets assume that all txs are valid
		let transactions: Vec<_> = transactions.into_iter().map(|tx| SignedTransaction::new(tx).unwrap()).collect();
		self.imported_transactions.lock().extend_from_slice(&transactions);

		for sender in transactions.iter().map(|tx| tx.sender()) {
			let nonce = self.next_nonce(chain, &sender);
			self.next_nonces.write().insert(sender, nonce);
		}

		transactions
			.iter()
			.map(|_| Ok(()))
			.collect()
	}

	/// Imports transactions to transaction queue.
	fn import_own_transaction<C: Nonce + Sync>(&self, _chain: &C, _pending: PendingTransaction)
		-> Result<(), transaction::Error> {
		// this function is no longer called directly from RPC
		unimplemented!();
	}

	/// Imports transactions to queue - treats as local based on trusted flag, config, and tx source
	fn import_claimed_local_transaction<C: Nonce + Sync>(&self, chain: &C, pending: PendingTransaction, _trusted: bool)
		-> Result<(), transaction::Error> {

		// keep the pending nonces up to date
		let sender = pending.transaction.sender();
		let nonce = self.next_nonce(chain, &sender);
		self.next_nonces.write().insert(sender, nonce);

		// lets assume that all txs are valid
		self.imported_transactions.lock().push(pending.transaction);

		Ok(())
	}

	/// Called when blocks are imported to chain, updates transactions queue.
	fn chain_new_blocks<C>(&self, _chain: &C, _imported: &[H256], _invalid: &[H256], _enacted: &[H256], _retracted: &[H256], _is_internal: bool) {
		unimplemented!();
	}

	/// New chain head event. Restart mining operation.
	fn update_sealing<C>(&self, _chain: &C) {
		unimplemented!();
	}

	fn work_package<C: PrepareOpenBlock>(&self, chain: &C) -> Option<(H256, BlockNumber, u64, U256)> {
		let params = self.authoring_params();
		let open_block = chain.prepare_open_block(params.author, params.gas_range_target, params.extra_data).unwrap();
		let closed = open_block.close().unwrap();
		let header = closed.header();

		Some((header.hash(), header.number(), header.timestamp(), *header.difficulty()))
	}

	fn transaction(&self, hash: &H256) -> Option<Arc<VerifiedTransaction>> {
		self.pending_transactions.lock().get(hash).cloned().map(|tx| {
			Arc::new(VerifiedTransaction::from_pending_block_transaction(tx))
		})
	}

	fn remove_transaction(&self, hash: &H256) -> Option<Arc<VerifiedTransaction>> {
		self.pending_transactions.lock().remove(hash).map(|tx| {
			Arc::new(VerifiedTransaction::from_pending_block_transaction(tx))
		})
	}

	fn pending_transactions(&self, _best_block: BlockNumber) -> Option<Vec<SignedTransaction>> {
		Some(self.pending_transactions.lock().values().cloned().collect())
	}

	fn local_transactions(&self) -> BTreeMap<H256, LocalTransactionStatus> {
		self.local_transactions.lock().iter().map(|(hash, stats)| (*hash, stats.clone())).collect()
	}

	fn ready_transactions<C>(&self, _chain: &C, _max_len: usize, _ordering: miner::PendingOrdering) -> Vec<Arc<VerifiedTransaction>> {
		self.queued_transactions()
	}

	fn pending_transaction_hashes<C>(&self, _chain: &C) -> BTreeSet<H256> {
		self.queued_transactions().into_iter().map(|tx| tx.signed().hash()).collect()
	}

	fn queued_transactions(&self) -> Vec<Arc<VerifiedTransaction>> {
		self.pending_transactions.lock().values().cloned().map(|tx| {
			Arc::new(VerifiedTransaction::from_pending_block_transaction(tx))
		}).collect()
	}

	fn queued_transaction_hashes(&self) -> Vec<H256> {
		self.pending_transactions.lock().keys().cloned().map(|hash| hash).collect()
	}

	fn pending_receipts(&self, _best_block: BlockNumber) -> Option<Vec<RichReceipt>> {
		Some(self.pending_receipts.lock().clone())
	}

	fn next_nonce<C: Nonce + Sync>(&self, _chain: &C, address: &Address) -> U256 {
		self.next_nonces.read().get(address).cloned().unwrap_or_default()
	}

	fn is_currently_sealing(&self) -> bool {
		false
	}

	fn queue_status(&self) -> QueueStatus {
		QueueStatus {
			options: verifier::Options {
				minimal_gas_price: 0x1312d00.into(),
				block_gas_limit: 5_000_000.into(),
				tx_gas_limit: 5_000_000.into(),
				no_early_reject: false,
			},
			status: txpool::LightStatus {
				mem_usage: 1_000,
				transaction_count: 52,
				senders: 1,
			},
			limits: txpool::Options {
				max_count: 1_024,
				max_per_sender: 16,
				max_mem_usage: 5_000,
			},
		}
	}

	/// Submit `seal` as a valid solution for the header of `pow_hash`.
	/// Will check the seal, but not actually insert the block into the chain.
	fn submit_seal(&self, _pow_hash: H256, _seal: Vec<Bytes>) -> Result<SealedBlock, Error> {
		unimplemented!();
	}

	fn sensible_gas_price(&self) -> U256 {
		20_000_000_000u64.into()
	}

	fn sensible_gas_limit(&self) -> U256 {
		0x5208.into()
	}

	fn set_minimal_gas_price(&self, gas_price: U256) -> Result<bool, &str> {
		let mut new_price = self.min_gas_price.write();
		match *new_price {
			Some(ref mut v) => {
				*v = gas_price;
				Ok(true)
			},
			None => {
				let error_msg = "Can't update fixed gas price while automatic gas calibration is enabled.";
				Err(error_msg)
			},
		}
	}
}<|MERGE_RESOLUTION|>--- conflicted
+++ resolved
@@ -49,15 +49,10 @@
 	pub pending_receipts: Mutex<Vec<RichReceipt>>,
 	/// Next nonces.
 	pub next_nonces: RwLock<HashMap<Address, U256>>,
-<<<<<<< HEAD
-	/// Password held by Engine.
-	pub password: RwLock<Password>,
 	/// Minimum gas price
 	pub min_gas_price: RwLock<Option<U256>>,
-=======
 	/// Signer (if any)
 	pub signer: RwLock<Option<Box<EngineSigner>>>,
->>>>>>> c84e5745
 
 	authoring_params: RwLock<AuthoringParams>,
 }
@@ -70,11 +65,7 @@
 			local_transactions: Default::default(),
 			pending_receipts: Default::default(),
 			next_nonces: Default::default(),
-<<<<<<< HEAD
-			password: RwLock::new("".into()),
 			min_gas_price: RwLock::new(Some(0.into())),
-=======
->>>>>>> c84e5745
 			authoring_params: RwLock::new(AuthoringParams {
 				author: Address::zero(),
 				gas_range_target: (12345.into(), 54321.into()),
