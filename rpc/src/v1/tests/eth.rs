// Copyright 2016 Ethcore (UK) Ltd.
// This file is part of Parity.

// Parity is free software: you can redistribute it and/or modify
// it under the terms of the GNU General Public License as published by
// the Free Software Foundation, either version 3 of the License, or
// (at your option) any later version.

// Parity is distributed in the hope that it will be useful,
// but WITHOUT ANY WARRANTY; without even the implied warranty of
// MERCHANTABILITY or FITNESS FOR A PARTICULAR PURPOSE.  See the
// GNU General Public License for more details.

// You should have received a copy of the GNU General Public License
// along with Parity.  If not, see <http://www.gnu.org/licenses/>.

//! rpc integration tests.
use std::collections::HashMap;
use std::sync::Arc;
use std::str::FromStr;

use ethcore::ids::BlockID;
use ethcore::client::{Client, BlockChainClient, ClientConfig};
use ethcore::spec::{Genesis, Spec};
use ethcore::block::Block;
use ethcore::views::BlockView;
use ethcore::ethereum;
use ethminer::{Miner, MinerService, ExternalMiner};
use devtools::RandomTempPath;
use util::Hashable;
use util::io::IoChannel;
use util::hash::{Address, H256};
use util::numbers::U256;
use util::keys::{AccountProvider, TestAccount, TestAccountProvider};
use jsonrpc_core::IoHandler;
use ethjson::blockchain::BlockChain;

<<<<<<< HEAD
use v1::traits::eth::{Eth, EthSigning};
use v1::impls::{EthClient, EthSigningUnsafeClient};
use v1::tests::helpers::{TestSyncProvider, Config, TestMinerService};
=======
use v1::traits::eth::Eth;
use v1::impls::EthClient;
use v1::tests::helpers::{TestSyncProvider, Config};

fn account_provider() -> Arc<TestAccountProvider> {
	let mut accounts = HashMap::new();
	accounts.insert(Address::from(1), TestAccount::new("test"));
	let ap = TestAccountProvider::new(accounts);
	Arc::new(ap)
}

fn sync_provider() -> Arc<TestSyncProvider> {
	Arc::new(TestSyncProvider::new(Config {
		network_id: U256::from(3),
		num_peers: 120,
	}))
}

fn miner_service(spec: Spec, accounts: Arc<AccountProvider>) -> Arc<Miner> {
	Miner::with_accounts(true, spec, accounts)
}

fn make_spec(chain: &BlockChain) -> Spec {
	let genesis = Genesis::from(chain.genesis());
	let mut spec = ethereum::new_frontier_test();
	let state = chain.pre_state.clone().into();
	spec.set_genesis_state(state);
	spec.overwrite_genesis_params(genesis);
	assert!(spec.is_state_root_valid());
	spec
}
>>>>>>> ee77fc3b

struct EthTester {
	_miner: Arc<MinerService>,
	client: Arc<Client>,
	accounts: Arc<TestAccountProvider>,
	handler: IoHandler,
}

impl EthTester {
	fn from_chain(chain: &BlockChain) -> Self {
		let tester = Self::from_spec_provider(|| make_spec(chain));

		for b in &chain.blocks_rlp() {
			if Block::is_good(&b) {
				let _ = tester.client.import_block(b.clone());
				tester.client.flush_queue();
				tester.client.import_verified_blocks(&IoChannel::disconnected());
			}
		}

		tester.client.flush_queue();

		assert!(tester.client.chain_info().best_block_hash == chain.best_block.clone().into());
		tester
	}

	fn from_spec_provider<F>(spec_provider: F) -> Self
		where F: Fn() -> Spec {

		let dir = RandomTempPath::new();
		let client = Client::new(ClientConfig::default(), spec_provider(), dir.as_path(), IoChannel::disconnected()).unwrap();
		let sync_provider = sync_provider();
		let account_provider = account_provider();
		let miner_service = miner_service(spec_provider(), account_provider.clone());
		let external_miner = Arc::new(ExternalMiner::default());

		let eth_client = EthClient::new(
			&client,
			&sync_provider,
			&account_provider,
			&miner_service,
			&external_miner
		);

		let handler = IoHandler::new();
		let delegate = eth_client.to_delegate();
		handler.add_delegate(delegate);

		EthTester {
			_miner: miner_service,
			client: client,
			accounts: account_provider,
			handler: handler,
		}
	}
}

#[test]
fn harness_works() {
	let chain: BlockChain = extract_chain!("BlockchainTests/bcUncleTest");
	let _ = EthTester::from_chain(&chain);
}

#[test]
fn eth_get_balance() {
	let chain = extract_chain!("BlockchainTests/bcWalletTest", "wallet2outOf3txs");
	let tester = EthTester::from_chain(&chain);
	// final account state
	let req_latest = r#"{
		"jsonrpc": "2.0",
		"method": "eth_getBalance",
		"params": ["0xaaaf5374fce5edbc8e2a8697c15331677e6ebaaa", "latest"],
		"id": 1
	}"#;
	let res_latest = r#"{"jsonrpc":"2.0","result":"0x09","id":1}"#.to_owned();
	assert_eq!(tester.handler.handle_request(req_latest).unwrap(), res_latest);

	// non-existant account
	let req_new_acc = r#"{
		"jsonrpc": "2.0",
		"method": "eth_getBalance",
		"params": ["0xaaaaaaaaaaaaaaaaaaaaaaaaaaaaaaaaaaaaaaaa"],
		"id": 3
	}"#;

	let res_new_acc = r#"{"jsonrpc":"2.0","result":"0x00","id":3}"#.to_owned();
	assert_eq!(tester.handler.handle_request(req_new_acc).unwrap(), res_new_acc);
}

#[test]
fn eth_block_number() {
	let chain = extract_chain!("BlockchainTests/bcRPC_API_Test");
	let tester = EthTester::from_chain(&chain);
	let req_number = r#"{
		"jsonrpc": "2.0",
		"method": "eth_blockNumber",
		"params": [],
		"id": 1
	}"#;

	let res_number = r#"{"jsonrpc":"2.0","result":"0x20","id":1}"#.to_owned();
	assert_eq!(tester.handler.handle_request(req_number).unwrap(), res_number);
}

// a frontier-like test with an expanded gas limit and balance on known account.
const TRANSACTION_COUNT_SPEC: &'static [u8] = br#"{
	"name": "Frontier (Test)",
	"engine": {
		"Ethash": {
			"params": {
				"gasLimitBoundDivisor": "0x0400",
				"minimumDifficulty": "0x020000",
				"difficultyBoundDivisor": "0x0800",
				"durationLimit": "0x0d",
				"blockReward": "0x4563918244F40000",
				"registrar" : "0xc6d9d2cd449a754c494264e1809c50e34d64562b",
				"frontierCompatibilityModeLimit": "0xffffffffffffffff"
			}
		}
	},
	"params": {
		"accountStartNonce": "0x00",
		"maximumExtraDataSize": "0x20",
		"minGasLimit": "0x50000",
		"networkID" : "0x1"
	},
	"genesis": {
		"seal": {
			"ethereum": {
				"nonce": "0x0000000000000042",
				"mixHash": "0x0000000000000000000000000000000000000000000000000000000000000000"
			}
		},
		"difficulty": "0x400000000",
		"author": "0x0000000000000000000000000000000000000000",
		"timestamp": "0x00",
		"parentHash": "0x0000000000000000000000000000000000000000000000000000000000000000",
		"extraData": "0x11bbe8db4e347b4e8c937c1c8370e4b5ed33adb3db69cbdb7a38e1e50b1b82fa",
		"gasLimit": "0x50000"
	},
	"accounts": {
		"0000000000000000000000000000000000000001": { "builtin": { "name": "ecrecover", "pricing": { "linear": { "base": 3000, "word": 0 } } } },
		"0000000000000000000000000000000000000002": { "builtin": { "name": "sha256", "pricing": { "linear": { "base": 60, "word": 12 } } } },
		"0000000000000000000000000000000000000003": { "builtin": { "name": "ripemd160", "pricing": { "linear": { "base": 600, "word": 120 } } } },
		"0000000000000000000000000000000000000004": { "builtin": { "name": "identity", "pricing": { "linear": { "base": 15, "word": 3 } } } },
		"faa34835af5c2ea724333018a515fbb7d5bc0b33": { "balance": "10000000000000", "nonce": "0" }
	}
}
"#;

#[test]
fn eth_transaction_count() {
	use util::crypto::Secret;

	let address = Address::from_str("faa34835af5c2ea724333018a515fbb7d5bc0b33").unwrap();
	let secret = Secret::from_str("8a283037bb19c4fed7b1c569e40c7dcff366165eb869110a1b11532963eb9cb2").unwrap();

	let tester = EthTester::from_spec_provider(|| Spec::load(TRANSACTION_COUNT_SPEC));
	tester.accounts.accounts.write().unwrap().insert(address, TestAccount {
		unlocked: false,
		password: "123".into(),
		secret: secret
	});

	let req_before = r#"{
		"jsonrpc": "2.0",
		"method": "eth_getTransactionCount",
		"params": [""#.to_owned() + format!("0x{:?}", address).as_ref() + r#"", "latest"],
		"id": 15
	}"#;

	let res_before = r#"{"jsonrpc":"2.0","result":"0x00","id":15}"#;

	assert_eq!(tester.handler.handle_request(&req_before).unwrap(), res_before);

	let req_send_trans = r#"{
		"jsonrpc": "2.0",
		"method": "eth_sendTransaction",
		"params": [{
			"from": ""#.to_owned() + format!("0x{:?}", address).as_ref() + r#"",
			"to": "0xd46e8dd67c5d32be8058bb8eb970870f07244567",
			"gas": "0x30000",
			"gasPrice": "0x01",
			"value": "0x9184e72a"
		}],
		"id": 16
	}"#;

	// dispatch the transaction.
	tester.handler.handle_request(&req_send_trans).unwrap();

	// we have submitted the transaction -- but this shouldn't be reflected in a "latest" query.
	let req_after_latest = r#"{
		"jsonrpc": "2.0",
		"method": "eth_getTransactionCount",
		"params": [""#.to_owned() + format!("0x{:?}", address).as_ref() + r#"", "latest"],
		"id": 17
	}"#;

	let res_after_latest = r#"{"jsonrpc":"2.0","result":"0x00","id":17}"#;

	assert_eq!(&tester.handler.handle_request(&req_after_latest).unwrap(), res_after_latest);

	// the pending transactions should have been updated.
	let req_after_pending = r#"{
		"jsonrpc": "2.0",
		"method": "eth_getTransactionCount",
		"params": [""#.to_owned() + format!("0x{:?}", address).as_ref() + r#"", "pending"],
		"id": 18
	}"#;

	let res_after_pending = r#"{"jsonrpc":"2.0","result":"0x01","id":18}"#;

	assert_eq!(&tester.handler.handle_request(&req_after_pending).unwrap(), res_after_pending);
}

fn verify_transaction_counts(name: String, chain: BlockChain) {
	struct PanicHandler(String);
	impl Drop for PanicHandler {
		fn drop(&mut self) {
			if ::std::thread::panicking() {
				println!("Test failed: {}", self.0);
			}
		}
	}

	let _panic = PanicHandler(name);

	fn by_hash(hash: H256, count: usize, id: &mut usize) -> (String, String) {
		let req = r#"{
			"jsonrpc": "2.0",
			"method": "eth_getBlockTransactionCountByHash",
			"params": [
				""#.to_owned() + format!("0x{:?}", hash).as_ref() + r#""
			],
			"id": "# + format!("{}", *id).as_ref() + r#"
		}"#;

		let res = r#"{"jsonrpc":"2.0","result":""#.to_owned()
			+ format!("0x{:02x}", count).as_ref()
			+ r#"","id":"#
			+ format!("{}", *id).as_ref() + r#"}"#;
		*id += 1;
		(req, res)
	}

	fn by_number(num: u64, count: usize, id: &mut usize) -> (String, String) {
		let req = r#"{
			"jsonrpc": "2.0",
			"method": "eth_getBlockTransactionCountByNumber",
			"params": [
				"#.to_owned() + &::serde_json::to_string(&U256::from(num)).unwrap() + r#"
			],
			"id": "# + format!("{}", *id).as_ref() + r#"
		}"#;

		let res = r#"{"jsonrpc":"2.0","result":""#.to_owned()
			+ format!("0x{:02x}", count).as_ref()
			+ r#"","id":"#
			+ format!("{}", *id).as_ref() + r#"}"#;
		*id += 1;
		(req, res)
	}

	let tester = EthTester::from_chain(&chain);

	let mut id = 1;
	for b in chain.blocks_rlp().iter().filter(|b| Block::is_good(b)).map(|b| BlockView::new(b)) {
		let count = b.transactions_count();

		let hash = b.sha3();
		let number = b.header_view().number();

		let (req, res) = by_hash(hash, count, &mut id);
		assert_eq!(tester.handler.handle_request(&req), Some(res));

		// uncles can share block numbers, so skip them.
		if tester.client.block_hash(BlockID::Number(number)) == Some(hash) {
			let (req, res) = by_number(number, count, &mut id);
			assert_eq!(tester.handler.handle_request(&req), Some(res));
		}
	}
}

<<<<<<< HEAD
	assert!(client.chain_info().best_block_hash == chain.best_block.into());

	let eth_client = EthClient::new(&client, &sync_provider, &account_provider,
		&miner_service, &external_miner);
	let eth_sign = EthSigningUnsafeClient::new(&client, &account_provider, &miner_service);

	let handler = IoHandler::new();
	handler.add_delegate(eth_client.to_delegate());
	handler.add_delegate(eth_sign.to_delegate());

	let tester = EthTester {
		_miner: miner_service,
		_client: client,
		accounts: account_provider,
		handler: handler,
	};

	cb(&tester)
}
=======
register_test!(eth_transaction_count_1, verify_transaction_counts, "BlockchainTests/bcWalletTest");
register_test!(eth_transaction_count_2, verify_transaction_counts, "BlockchainTests/bcTotalDifficultyTest");
register_test!(eth_transaction_count_3, verify_transaction_counts, "BlockchainTests/bcGasPricerTest");
>>>>>>> ee77fc3b
<|MERGE_RESOLUTION|>--- conflicted
+++ resolved
@@ -35,14 +35,9 @@
 use jsonrpc_core::IoHandler;
 use ethjson::blockchain::BlockChain;
 
-<<<<<<< HEAD
 use v1::traits::eth::{Eth, EthSigning};
 use v1::impls::{EthClient, EthSigningUnsafeClient};
 use v1::tests::helpers::{TestSyncProvider, Config, TestMinerService};
-=======
-use v1::traits::eth::Eth;
-use v1::impls::EthClient;
-use v1::tests::helpers::{TestSyncProvider, Config};
 
 fn account_provider() -> Arc<TestAccountProvider> {
 	let mut accounts = HashMap::new();
@@ -71,7 +66,6 @@
 	assert!(spec.is_state_root_valid());
 	spec
 }
->>>>>>> ee77fc3b
 
 struct EthTester {
 	_miner: Arc<MinerService>,
@@ -115,10 +109,15 @@
 			&miner_service,
 			&external_miner
 		);
+		let eth_sign = EthSigningUnsafeClient::new(
+			&client,
+			&account_provider,
+			&miner_service
+		);
 
 		let handler = IoHandler::new();
-		let delegate = eth_client.to_delegate();
-		handler.add_delegate(delegate);
+		handler.add_delegate(eth_client.to_delegate());
+		handler.add_delegate(eth_sign.to_delegate());
 
 		EthTester {
 			_miner: miner_service,
@@ -356,28 +355,6 @@
 	}
 }
 
-<<<<<<< HEAD
-	assert!(client.chain_info().best_block_hash == chain.best_block.into());
-
-	let eth_client = EthClient::new(&client, &sync_provider, &account_provider,
-		&miner_service, &external_miner);
-	let eth_sign = EthSigningUnsafeClient::new(&client, &account_provider, &miner_service);
-
-	let handler = IoHandler::new();
-	handler.add_delegate(eth_client.to_delegate());
-	handler.add_delegate(eth_sign.to_delegate());
-
-	let tester = EthTester {
-		_miner: miner_service,
-		_client: client,
-		accounts: account_provider,
-		handler: handler,
-	};
-
-	cb(&tester)
-}
-=======
 register_test!(eth_transaction_count_1, verify_transaction_counts, "BlockchainTests/bcWalletTest");
 register_test!(eth_transaction_count_2, verify_transaction_counts, "BlockchainTests/bcTotalDifficultyTest");
-register_test!(eth_transaction_count_3, verify_transaction_counts, "BlockchainTests/bcGasPricerTest");
->>>>>>> ee77fc3b
+register_test!(eth_transaction_count_3, verify_transaction_counts, "BlockchainTests/bcGasPricerTest");