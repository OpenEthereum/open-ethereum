// Copyright 2015-2018 Parity Technologies (UK) Ltd.
// This file is part of Parity.

// Parity is free software: you can redistribute it and/or modify
// it under the terms of the GNU General Public License as published by
// the Free Software Foundation, either version 3 of the License, or
// (at your option) any later version.

// Parity is distributed in the hope that it will be useful,
// but WITHOUT ANY WARRANTY; without even the implied warranty of
// MERCHANTABILITY or FITNESS FOR A PARTICULAR PURPOSE.  See the
// GNU General Public License for more details.

// You should have received a copy of the GNU General Public License
// along with Parity.  If not, see <http://www.gnu.org/licenses/>.

//! rpc integration tests.
use std::env;
use std::sync::Arc;

use ethereum_types::{H256, Address};
use ethcore::account_provider::AccountProvider;
use ethcore::client::{BlockChainClient, Client, ClientConfig, ChainInfo, ImportBlock};
use ethcore::ethereum;
use ethcore::ids::BlockId;
use ethcore::miner::Miner;
use ethcore::spec::{Genesis, Spec};
use ethcore::test_helpers;
use ethcore::verification::queue::kind::blocks::Unverified;
use ethcore::verification::VerifierType;
use ethjson::blockchain::BlockChain;
use ethjson::spec::ForkSpec;
use io::IoChannel;
use miner::external::ExternalMiner;
use parking_lot::Mutex;
use parity_runtime::Runtime;

use jsonrpc_core::IoHandler;
use v1::helpers::dispatch::FullDispatcher;
use v1::helpers::nonce;
use v1::impls::{EthClient, SigningUnsafeClient};
use v1::metadata::Metadata;
use v1::tests::helpers::{TestSnapshotService, TestSyncProvider, Config};
use v1::traits::eth::Eth;
use v1::traits::eth_signing::EthSigning;
use v1::types::U256 as NU256;

fn account_provider() -> Arc<AccountProvider> {
	Arc::new(AccountProvider::transient_provider())
}

fn sync_provider() -> Arc<TestSyncProvider> {
	Arc::new(TestSyncProvider::new(Config {
		network_id: 3,
		num_peers: 120,
	}))
}

fn miner_service(spec: &Spec, accounts: Arc<AccountProvider>) -> Arc<Miner> {
	Arc::new(Miner::new_for_tests(spec, Some(accounts)))
}

fn snapshot_service() -> Arc<TestSnapshotService> {
	Arc::new(TestSnapshotService::new())
}

fn make_spec(chain: &BlockChain) -> Spec {
	let genesis = Genesis::from(chain.genesis());
	let mut spec = ethereum::new_frontier_test();
	let state = chain.pre_state.clone().into();
	spec.set_genesis_state(state).expect("unable to set genesis state");
	spec.overwrite_genesis_params(genesis);
	assert!(spec.is_state_root_valid());
	spec
}

struct EthTester {
	_runtime: Runtime,
	client: Arc<Client>,
	_miner: Arc<Miner>,
	_snapshot: Arc<TestSnapshotService>,
	accounts: Arc<AccountProvider>,
	handler: IoHandler<Metadata>,
}

impl EthTester {
	fn from_chain(chain: &BlockChain) -> Self {

		let tester = if ::ethjson::blockchain::Engine::NoProof == chain.engine {
			let mut config = ClientConfig::default();
			config.verifier_type = VerifierType::CanonNoSeal;
			config.check_seal = false;
			Self::from_spec_conf(make_spec(chain), config)
		} else {
			Self::from_spec(make_spec(chain))
		};


		for b in chain.blocks_rlp() {
			if let Ok(block) = Unverified::from_rlp(b) {
				let _ = tester.client.import_block(block);
				tester.client.flush_queue();
				tester.client.import_verified_blocks();
			}
		}

		tester.client.flush_queue();

		assert!(tester.client.chain_info().best_block_hash == chain.best_block.clone().into());
		tester
	}

	fn from_spec(spec: Spec) -> Self {
<<<<<<< HEAD
		let config = ClientConfig::default();
		Self::from_spec_conf(spec, config)
	}

	fn from_spec_conf(spec: Spec, config: ClientConfig) -> Self {
=======
		let runtime = Runtime::with_thread_count(1);
>>>>>>> 9b551692
		let account_provider = account_provider();
		let opt_account_provider = account_provider.clone();
		let miner_service = miner_service(&spec, account_provider.clone());
		let snapshot_service = snapshot_service();

		let client = Client::new(
			config,
			&spec,
			test_helpers::new_db(),
			miner_service.clone(),
			IoChannel::disconnected(),
		).unwrap();
		let sync_provider = sync_provider();
		let external_miner = Arc::new(ExternalMiner::default());

		let eth_client = EthClient::new(
			&client,
			&snapshot_service,
			&sync_provider,
			&opt_account_provider,
			&miner_service,
			&external_miner,
			Default::default(),
		);

		let reservations = Arc::new(Mutex::new(nonce::Reservations::new(runtime.executor())));

		let dispatcher = FullDispatcher::new(client.clone(), miner_service.clone(), reservations, 50);
		let eth_sign = SigningUnsafeClient::new(
			&opt_account_provider,
			dispatcher,
		);

		let mut handler = IoHandler::default();
		handler.extend_with(eth_client.to_delegate());
		handler.extend_with(eth_sign.to_delegate());

		EthTester {
			_runtime: runtime,
			_miner: miner_service,
			_snapshot: snapshot_service,
			client: client,
			accounts: account_provider,
			handler: handler,
		}
	}
}

#[test]
fn harness_works() {
	let chain: BlockChain = extract_chain!("BlockchainTests/bcWalletTest/wallet2outOf3txs");
	let _ = EthTester::from_chain(&chain);
}

#[test]
fn eth_get_balance() {
	let chain = extract_chain!("BlockchainTests/bcWalletTest/wallet2outOf3txs");
	let tester = EthTester::from_chain(&chain);
	// final account state
	let req_latest = r#"{
		"jsonrpc": "2.0",
		"method": "eth_getBalance",
		"params": ["0xaaaf5374fce5edbc8e2a8697c15331677e6ebaaa", "latest"],
		"id": 1
	}"#;
	let res_latest = r#"{"jsonrpc":"2.0","result":"0x9","id":1}"#.to_owned();
	assert_eq!(tester.handler.handle_request_sync(req_latest).unwrap(), res_latest);

	// non-existant account
	let req_new_acc = r#"{
		"jsonrpc": "2.0",
		"method": "eth_getBalance",
		"params": ["0xaaaaaaaaaaaaaaaaaaaaaaaaaaaaaaaaaaaaaaaa"],
		"id": 3
	}"#;

	let res_new_acc = r#"{"jsonrpc":"2.0","result":"0x0","id":3}"#.to_owned();
	assert_eq!(tester.handler.handle_request_sync(req_new_acc).unwrap(), res_new_acc);
}

#[test]
fn eth_block_number() {
	let chain = extract_chain!("BlockchainTests/bcGasPricerTest/RPC_API_Test");
	let tester = EthTester::from_chain(&chain);
	let req_number = r#"{
		"jsonrpc": "2.0",
		"method": "eth_blockNumber",
		"params": [],
		"id": 1
	}"#;

	let res_number = r#"{"jsonrpc":"2.0","result":"0x20","id":1}"#.to_owned();
	assert_eq!(tester.handler.handle_request_sync(req_number).unwrap(), res_number);
}

#[test]
fn eth_get_block() {
	let chain = extract_chain!("BlockchainTests/bcGasPricerTest/RPC_API_Test");
	let tester = EthTester::from_chain(&chain);
	let req_block = r#"{"method":"eth_getBlockByNumber","params":["0x0",false],"id":1,"jsonrpc":"2.0"}"#;

	let res_block = r#"{"jsonrpc":"2.0","result":{"author":"0x8888f1f195afa192cfee860698584c030f4c9db1","difficulty":"0x20000","extraData":"0x42","gasLimit":"0x1df5d44","gasUsed":"0x0","hash":"0xcded1bc807465a72e2d54697076ab858f28b15d4beaae8faa47339c8eee386a3","logsBloom":"0x00000000000000000000000000000000000000000000000000000000000000000000000000000000000000000000000000000000000000000000000000000000000000000000000000000000000000000000000000000000000000000000000000000000000000000000000000000000000000000000000000000000000000000000000000000000000000000000000000000000000000000000000000000000000000000000000000000000000000000000000000000000000000000000000000000000000000000000000000000000000000000000000000000000000000000000000000000000000000000000000000000000000000000000000000000000","miner":"0x8888f1f195afa192cfee860698584c030f4c9db1","mixHash":"0x56e81f171bcc55a6ff8345e692c0f86e5b48e01b996cadc001622fb5e363b421","nonce":"0x0102030405060708","number":"0x0","parentHash":"0x0000000000000000000000000000000000000000000000000000000000000000","receiptsRoot":"0x56e81f171bcc55a6ff8345e692c0f86e5b48e01b996cadc001622fb5e363b421","sealFields":["0xa056e81f171bcc55a6ff8345e692c0f86e5b48e01b996cadc001622fb5e363b421","0x880102030405060708"],"sha3Uncles":"0x1dcc4de8dec75d7aab85b567b6ccd41ad312451b948a7413f0a142fd40d49347","size":"0x200","stateRoot":"0x7dba07d6b448a186e9612e5f737d1c909dce473e53199901a302c00646d523c1","timestamp":"0x54c98c81","totalDifficulty":"0x20000","transactions":[],"transactionsRoot":"0x56e81f171bcc55a6ff8345e692c0f86e5b48e01b996cadc001622fb5e363b421","uncles":[]},"id":1}"#;
	assert_eq!(tester.handler.handle_request_sync(req_block).unwrap(), res_block);
}

#[test]
fn eth_get_block_by_hash() {
	let chain = extract_chain!("BlockchainTests/bcGasPricerTest/RPC_API_Test");
	let tester = EthTester::from_chain(&chain);

	// We're looking for block number 4 from "RPC_API_Test_Frontier"
	let req_block = r#"{"method":"eth_getBlockByHash","params":["0xaddb9e39795e9e041c936b88a2577802569f34afded0948707b074caa3163a87",false],"id":1,"jsonrpc":"2.0"}"#;

	let res_block = r#"{"jsonrpc":"2.0","result":{"author":"0x8888f1f195afa192cfee860698584c030f4c9db1","difficulty":"0x20080","extraData":"0x","gasLimit":"0x1dd7ea0","gasUsed":"0x5458","hash":"0xaddb9e39795e9e041c936b88a2577802569f34afded0948707b074caa3163a87","logsBloom":"0x00000000000000000000000000000000000000000000000000000000000000000000000000000000000000000000000000000000000000000000000000000000000000000000000000000000000000000000000000000000000000000000000000000000000000000000000000000000000000000000000000000000000000000000000000000000000000000000000000000000000000000000000000000000000000000000000000000000000000000000000000000000000000000000000000000000000000000000000000000000000000000000000000000000000000000000000000000000000000000000000000000000000000000000000000000000","miner":"0x8888f1f195afa192cfee860698584c030f4c9db1","mixHash":"0x713b0b31f6e72d8cb7367eaf59447ea531f209fc80e6379edd9f8d3bb73931c4","nonce":"0x4534b406bc23b86d","number":"0x4","parentHash":"0x17567aa5995b703736e32972289d68af50543acc4d56d37e8ad1fea7252cac4a","receiptsRoot":"0x7ed8026cf72ed0e98e6fd53ab406e51ffd34397d9da0052494ff41376fda7b5f","sealFields":["0xa0713b0b31f6e72d8cb7367eaf59447ea531f209fc80e6379edd9f8d3bb73931c4","0x884534b406bc23b86d"],"sha3Uncles":"0xe588a44b3e320e72e70b32b531f3ac0d432e756120135ae8fe5fa10895196b40","size":"0x661","stateRoot":"0x68805721294e365020aca15ed56c360d9dc2cf03cbeff84c9b84b8aed023bfb5","timestamp":"0x5bbdf772","totalDifficulty":"0xa00c0","transactions":["0xb094b9dc356dbb8b256402c6d5709288066ad6a372c90c9c516f14277545fd58"],"transactionsRoot":"0x97a593d8d7e15b57f5c6bb25bc6c325463ef99f874bc08a78656c3ab5cb23262","uncles":["0x86b48f5186c4b0882d3dca7977aa37840008832ef092f8ef797019dc74bfa8c7","0x2da9d062c11d536f0f1cc2a4e0111597c79926958d0fc26ae1a2d07d1a3bf47d"]},"id":1}"#;
	assert_eq!(tester.handler.handle_request_sync(req_block).unwrap(), res_block);
}

// a frontier-like test with an expanded gas limit and balance on known account.
const TRANSACTION_COUNT_SPEC: &'static [u8] = br#"{
	"name": "Frontier (Test)",
	"engine": {
		"Ethash": {
			"params": {
				"minimumDifficulty": "0x020000",
				"difficultyBoundDivisor": "0x0800",
				"durationLimit": "0x0d",
				"homesteadTransition": "0xffffffffffffffff",
				"daoHardforkTransition": "0xffffffffffffffff",
				"daoHardforkBeneficiary": "0x0000000000000000000000000000000000000000",
				"daoHardforkAccounts": []
			}
		}
	},
	"params": {
		"gasLimitBoundDivisor": "0x0400",
		"blockReward": "0x4563918244F40000",
		"registrar" : "0xc6d9d2cd449a754c494264e1809c50e34d64562b",
		"accountStartNonce": "0x00",
		"maximumExtraDataSize": "0x20",
		"minGasLimit": "0x50000",
		"networkID" : "0x1"
	},
	"genesis": {
		"seal": {
			"ethereum": {
				"nonce": "0x0000000000000042",
				"mixHash": "0x0000000000000000000000000000000000000000000000000000000000000000"
			}
		},
		"difficulty": "0x400000000",
		"author": "0x0000000000000000000000000000000000000000",
		"timestamp": "0x00",
		"parentHash": "0x0000000000000000000000000000000000000000000000000000000000000000",
		"extraData": "0x11bbe8db4e347b4e8c937c1c8370e4b5ed33adb3db69cbdb7a38e1e50b1b82fa",
		"gasLimit": "0x50000"
	},
	"accounts": {
		"0000000000000000000000000000000000000001": { "builtin": { "name": "ecrecover", "pricing": { "linear": { "base": 3000, "word": 0 } } } },
		"0000000000000000000000000000000000000002": { "builtin": { "name": "sha256", "pricing": { "linear": { "base": 60, "word": 12 } } } },
		"0000000000000000000000000000000000000003": { "builtin": { "name": "ripemd160", "pricing": { "linear": { "base": 600, "word": 120 } } } },
		"0000000000000000000000000000000000000004": { "builtin": { "name": "identity", "pricing": { "linear": { "base": 15, "word": 3 } } } },
		"faa34835af5c2ea724333018a515fbb7d5bc0b33": { "balance": "10000000000000", "nonce": "0" }
	}
}
"#;

const POSITIVE_NONCE_SPEC: &'static [u8] = br#"{
	"name": "Frontier (Test)",
	"engine": {
		"Ethash": {
			"params": {
				"minimumDifficulty": "0x020000",
				"difficultyBoundDivisor": "0x0800",
				"durationLimit": "0x0d",
				"homesteadTransition": "0xffffffffffffffff",
				"daoHardforkTransition": "0xffffffffffffffff",
				"daoHardforkBeneficiary": "0x0000000000000000000000000000000000000000",
				"daoHardforkAccounts": []
			}
		}
	},
	"params": {
		"gasLimitBoundDivisor": "0x0400",
		"blockReward": "0x4563918244F40000",
		"registrar" : "0xc6d9d2cd449a754c494264e1809c50e34d64562b",
		"accountStartNonce": "0x0100",
		"maximumExtraDataSize": "0x20",
		"minGasLimit": "0x50000",
		"networkID" : "0x1"
	},
	"genesis": {
		"seal": {
			"ethereum": {
				"nonce": "0x0000000000000042",
				"mixHash": "0x0000000000000000000000000000000000000000000000000000000000000000"
			}
		},
		"difficulty": "0x400000000",
		"author": "0x0000000000000000000000000000000000000000",
		"timestamp": "0x00",
		"parentHash": "0x0000000000000000000000000000000000000000000000000000000000000000",
		"extraData": "0x11bbe8db4e347b4e8c937c1c8370e4b5ed33adb3db69cbdb7a38e1e50b1b82fa",
		"gasLimit": "0x50000"
	},
	"accounts": {
		"0000000000000000000000000000000000000001": { "builtin": { "name": "ecrecover", "pricing": { "linear": { "base": 3000, "word": 0 } } } },
		"0000000000000000000000000000000000000002": { "builtin": { "name": "sha256", "pricing": { "linear": { "base": 60, "word": 12 } } } },
		"0000000000000000000000000000000000000003": { "builtin": { "name": "ripemd160", "pricing": { "linear": { "base": 600, "word": 120 } } } },
		"0000000000000000000000000000000000000004": { "builtin": { "name": "identity", "pricing": { "linear": { "base": 15, "word": 3 } } } },
		"faa34835af5c2ea724333018a515fbb7d5bc0b33": { "balance": "10000000000000", "nonce": "0" }
	}
}
"#;

#[test]
fn eth_transaction_count() {
	let secret = "8a283037bb19c4fed7b1c569e40c7dcff366165eb869110a1b11532963eb9cb2".parse().unwrap();
	let tester = EthTester::from_spec(Spec::load(&env::temp_dir(), TRANSACTION_COUNT_SPEC).expect("invalid chain spec"));
	let address = tester.accounts.insert_account(secret, &"".into()).unwrap();
	tester.accounts.unlock_account_permanently(address, "".into()).unwrap();

	let req_before = r#"{
		"jsonrpc": "2.0",
		"method": "eth_getTransactionCount",
		"params": [""#.to_owned() + format!("0x{:x}", address).as_ref() + r#"", "latest"],
		"id": 15
	}"#;

	let res_before = r#"{"jsonrpc":"2.0","result":"0x0","id":15}"#;

	assert_eq!(tester.handler.handle_request_sync(&req_before).unwrap(), res_before);

	let req_send_trans = r#"{
		"jsonrpc": "2.0",
		"method": "eth_sendTransaction",
		"params": [{
			"from": ""#.to_owned() + format!("0x{:x}", address).as_ref() + r#"",
			"to": "0xd46e8dd67c5d32be8058bb8eb970870f07244567",
			"gas": "0x30000",
			"gasPrice": "0x1",
			"value": "0x9184e72a"
		}],
		"id": 16
	}"#;

	// dispatch the transaction.
	tester.handler.handle_request_sync(&req_send_trans).unwrap();

	// we have submitted the transaction -- but this shouldn't be reflected in a "latest" query.
	let req_after_latest = r#"{
		"jsonrpc": "2.0",
		"method": "eth_getTransactionCount",
		"params": [""#.to_owned() + format!("0x{:x}", address).as_ref() + r#"", "latest"],
		"id": 17
	}"#;

	let res_after_latest = r#"{"jsonrpc":"2.0","result":"0x0","id":17}"#;

	assert_eq!(&tester.handler.handle_request_sync(&req_after_latest).unwrap(), res_after_latest);

	// the pending transactions should have been updated.
	let req_after_pending = r#"{
		"jsonrpc": "2.0",
		"method": "eth_getTransactionCount",
		"params": [""#.to_owned() + format!("0x{:x}", address).as_ref() + r#"", "pending"],
		"id": 18
	}"#;

	let res_after_pending = r#"{"jsonrpc":"2.0","result":"0x1","id":18}"#;

	assert_eq!(&tester.handler.handle_request_sync(&req_after_pending).unwrap(), res_after_pending);
}

fn verify_transaction_counts(name: String, chain: BlockChain) {
	struct PanicHandler(String);
	impl Drop for PanicHandler {
		fn drop(&mut self) {
			if ::std::thread::panicking() {
				println!("Test failed: {}", self.0);
			}
		}
	}

	let _panic = PanicHandler(name);

	fn by_hash(hash: H256, count: usize, id: &mut usize) -> (String, String) {
		let req = r#"{
			"jsonrpc": "2.0",
			"method": "eth_getBlockTransactionCountByHash",
			"params": [
				""#.to_owned() + format!("0x{:x}", hash).as_ref() + r#""
			],
			"id": "# + format!("{}", *id).as_ref() + r#"
		}"#;

		let res = r#"{"jsonrpc":"2.0","result":""#.to_owned()
			+ format!("0x{:x}", count).as_ref()
			+ r#"","id":"#
			+ format!("{}", *id).as_ref() + r#"}"#;
		*id += 1;
		(req, res)
	}

	fn by_number(num: u64, count: usize, id: &mut usize) -> (String, String) {
		let req = r#"{
			"jsonrpc": "2.0",
			"method": "eth_getBlockTransactionCountByNumber",
			"params": [
				"#.to_owned() + &::serde_json::to_string(&NU256::from(num)).unwrap() + r#"
			],
			"id": "# + format!("{}", *id).as_ref() + r#"
		}"#;

		let res = r#"{"jsonrpc":"2.0","result":""#.to_owned()
			+ format!("0x{:x}", count).as_ref()
			+ r#"","id":"#
			+ format!("{}", *id).as_ref() + r#"}"#;
		*id += 1;
		(req, res)
	}

	let tester = EthTester::from_chain(&chain);

	let mut id = 1;
	for b in chain.blocks_rlp().into_iter().filter_map(|b| Unverified::from_rlp(b).ok()) {
		let count = b.transactions.len();

		let hash = b.header.hash();
		let number = b.header.number();

		let (req, res) = by_hash(hash, count, &mut id);
		assert_eq!(tester.handler.handle_request_sync(&req), Some(res));

		// uncles can share block numbers, so skip them.
		if tester.client.block_hash(BlockId::Number(number)) == Some(hash) {
			let (req, res) = by_number(number, count, &mut id);
			assert_eq!(tester.handler.handle_request_sync(&req), Some(res));
		}
	}
}

#[test]
fn starting_nonce_test() {
	let tester = EthTester::from_spec(Spec::load(&env::temp_dir(), POSITIVE_NONCE_SPEC).expect("invalid chain spec"));
	let address = Address::from(10);

	let sample = tester.handler.handle_request_sync(&(r#"
		{
			"jsonrpc": "2.0",
			"method": "eth_getTransactionCount",
			"params": [""#.to_owned() + format!("0x{:x}", address).as_ref() + r#"", "latest"],
			"id": 15
		}
		"#)
	).unwrap();

	assert_eq!(r#"{"jsonrpc":"2.0","result":"0x100","id":15}"#, &sample);
}

register_test!(eth_transaction_count_1, verify_transaction_counts, "BlockchainTests/bcWalletTest/wallet2outOf3txs");
register_test!(eth_transaction_count_2, verify_transaction_counts, "BlockchainTests/bcTotalDifficultyTest/sideChainWithMoreTransactions");
register_test!(eth_transaction_count_3, verify_transaction_counts, "BlockchainTests/bcGasPricerTest/RPC_API_Test");<|MERGE_RESOLUTION|>--- conflicted
+++ resolved
@@ -111,15 +111,13 @@
 	}
 
 	fn from_spec(spec: Spec) -> Self {
-<<<<<<< HEAD
 		let config = ClientConfig::default();
 		Self::from_spec_conf(spec, config)
 	}
 
 	fn from_spec_conf(spec: Spec, config: ClientConfig) -> Self {
-=======
+
 		let runtime = Runtime::with_thread_count(1);
->>>>>>> 9b551692
 		let account_provider = account_provider();
 		let opt_account_provider = account_provider.clone();
 		let miner_service = miner_service(&spec, account_provider.clone());
