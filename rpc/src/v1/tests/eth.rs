--- conflicted
+++ resolved
@@ -415,13 +415,8 @@
 
 #[test]
 fn starting_nonce_test() {
-<<<<<<< HEAD
 	let tester = EthTester::from_spec_provider(|| Spec::load(POSITIVE_NONCE_SPEC));
 	let address = Address::from(10);
-=======
-	let tester = EthTester::from_spec(Spec::load(POSITIVE_NONCE_SPEC));
-	let address = ::util::hash::Address::from(10);
->>>>>>> 82698879
 
 	let sample = tester.handler.handle_request(&(r#"
 		{
