// Copyright 2015, 2016 Parity Technologies (UK) Ltd.
// This file is part of Parity.

// Parity is free software: you can redistribute it and/or modify
// it under the terms of the GNU General Public License as published by
// the Free Software Foundation, either version 3 of the License, or
// (at your option) any later version.

// Parity is distributed in the hope that it will be useful,
// but WITHOUT ANY WARRANTY; without even the implied warranty of
// MERCHANTABILITY or FITNESS FOR A PARTICULAR PURPOSE.  See the
// GNU General Public License for more details.

// You should have received a copy of the GNU General Public License
// along with Parity.  If not, see <http://www.gnu.org/licenses/>.

use std::sync::Arc;
use std::str::FromStr;
use rustc_serialize::hex::FromHex;
use util::{U256, Address};

use ethcore::miner::MinerService;
use ethcore::client::TestBlockChainClient;
use ethsync::ManageNetwork;

use jsonrpc_core::IoHandler;
use v1::{ParitySet, ParitySetClient};
use v1::tests::helpers::{TestMinerService, TestFetch, TestUpdater};
use super::manage_network::TestManageNetwork;

fn miner_service() -> Arc<TestMinerService> {
	Arc::new(TestMinerService::default())
}

fn client_service() -> Arc<TestBlockChainClient> {
	Arc::new(TestBlockChainClient::default())
}

fn network_service() -> Arc<TestManageNetwork> {
	Arc::new(TestManageNetwork)
}

fn updater_service() -> Arc<TestUpdater> {
	Arc::new(TestUpdater::default())
}

pub type TestParitySetClient = ParitySetClient<TestBlockChainClient, TestMinerService, TestUpdater, TestFetch>;

fn parity_set_client(client: &Arc<TestBlockChainClient>, miner: &Arc<TestMinerService>, updater: &Arc<TestUpdater>, net: &Arc<TestManageNetwork>) -> TestParitySetClient {
	ParitySetClient::with_fetch(client, miner, updater, &(net.clone() as Arc<ManageNetwork>))
}

#[test]
fn rpc_parity_execute_upgrade() {
	let miner = miner_service();
	let client = client_service();
	let network = network_service();
	let updater = updater_service();
	let io = IoHandler::new();
	io.add_delegate(parity_set_client(&client, &miner, &updater, &network).to_delegate());

	let request = r#"{"jsonrpc": "2.0", "method": "parity_executeUpgrade", "params": [], "id": 1}"#;
	let response = r#"{"jsonrpc":"2.0","result":true,"id":1}"#;
	assert_eq!(io.handle_request_sync(request), Some(response.to_owned()));

	let request = r#"{"jsonrpc": "2.0", "method": "parity_executeUpgrade", "params": [], "id": 1}"#;
	let response = r#"{"jsonrpc":"2.0","result":false,"id":1}"#;
	assert_eq!(io.handle_request_sync(request), Some(response.to_owned()));
}

#[test]
fn rpc_parity_upgrade_ready() {
	let miner = miner_service();
	let client = client_service();
	let network = network_service();
	let updater = updater_service();
	let io = IoHandler::new();
	io.add_delegate(parity_set_client(&client, &miner, &updater, &network).to_delegate());

	let request = r#"{"jsonrpc": "2.0", "method": "parity_upgradeReady", "params": [], "id": 1}"#;
	let response = r#"{"jsonrpc":"2.0","result":{"binary":"0x00000000000000000000000000000000000000000000000000000000000005e6","fork":15100,"is_critical":true,"version":{"hash":"0x0000000000000000000000000000000000000097","track":"beta","version":{"major":1,"minor":5,"patch":1}}},"id":1}"#;
	assert_eq!(io.handle_request_sync(request), Some(response.to_owned()));

	updater.set_updated(true);

	let request = r#"{"jsonrpc": "2.0", "method": "parity_upgradeReady", "params": [], "id": 1}"#;
	let response = r#"{"jsonrpc":"2.0","result":null,"id":1}"#;
	assert_eq!(io.handle_request_sync(request), Some(response.to_owned()));
}

#[test]
fn rpc_parity_set_min_gas_price() {
	let miner = miner_service();
	let client = client_service();
	let network = network_service();
<<<<<<< HEAD
	let mut io = IoHandler::new();
	io.extend_with(parity_set_client(&client, &miner, &network).to_delegate());
=======
	let updater = updater_service();
	let io = IoHandler::new();
	io.add_delegate(parity_set_client(&client, &miner, &updater, &network).to_delegate());
>>>>>>> 72f278ef

	let request = r#"{"jsonrpc": "2.0", "method": "parity_setMinGasPrice", "params":["0xcd1722f3947def4cf144679da39c4c32bdc35681"], "id": 1}"#;
	let response = r#"{"jsonrpc":"2.0","result":true,"id":1}"#;

	assert_eq!(io.handle_request_sync(request), Some(response.to_owned()));
	assert_eq!(miner.minimal_gas_price(), U256::from_str("cd1722f3947def4cf144679da39c4c32bdc35681").unwrap());
}

#[test]
fn rpc_parity_set_gas_floor_target() {
	let miner = miner_service();
	let client = client_service();
	let network = network_service();
<<<<<<< HEAD
	let mut io = IoHandler::new();
	io.extend_with(parity_set_client(&client, &miner, &network).to_delegate());
=======
	let updater = updater_service();
	let io = IoHandler::new();
	io.add_delegate(parity_set_client(&client, &miner, &updater, &network).to_delegate());
>>>>>>> 72f278ef

	let request = r#"{"jsonrpc": "2.0", "method": "parity_setGasFloorTarget", "params":["0xcd1722f3947def4cf144679da39c4c32bdc35681"], "id": 1}"#;
	let response = r#"{"jsonrpc":"2.0","result":true,"id":1}"#;

	assert_eq!(io.handle_request_sync(request), Some(response.to_owned()));
	assert_eq!(miner.gas_floor_target(), U256::from_str("cd1722f3947def4cf144679da39c4c32bdc35681").unwrap());
}

#[test]
fn rpc_parity_set_extra_data() {
	let miner = miner_service();
	let client = client_service();
	let network = network_service();
<<<<<<< HEAD
	let mut io = IoHandler::new();
	io.extend_with(parity_set_client(&client, &miner, &network).to_delegate());
=======
	let updater = updater_service();
	let io = IoHandler::new();
	io.add_delegate(parity_set_client(&client, &miner, &updater, &network).to_delegate());
>>>>>>> 72f278ef

	let request = r#"{"jsonrpc": "2.0", "method": "parity_setExtraData", "params":["0xcd1722f3947def4cf144679da39c4c32bdc35681"], "id": 1}"#;
	let response = r#"{"jsonrpc":"2.0","result":true,"id":1}"#;

	assert_eq!(io.handle_request_sync(request), Some(response.to_owned()));
	assert_eq!(miner.extra_data(), "cd1722f3947def4cf144679da39c4c32bdc35681".from_hex().unwrap());
}

#[test]
fn rpc_parity_set_author() {
	let miner = miner_service();
	let client = client_service();
	let network = network_service();
<<<<<<< HEAD
	let mut io = IoHandler::new();
	io.extend_with(parity_set_client(&client, &miner, &network).to_delegate());
=======
	let updater = updater_service();
	let io = IoHandler::new();
	io.add_delegate(parity_set_client(&client, &miner, &updater, &network).to_delegate());
>>>>>>> 72f278ef

	let request = r#"{"jsonrpc": "2.0", "method": "parity_setAuthor", "params":["0xcd1722f3947def4cf144679da39c4c32bdc35681"], "id": 1}"#;
	let response = r#"{"jsonrpc":"2.0","result":true,"id":1}"#;

	assert_eq!(io.handle_request_sync(request), Some(response.to_owned()));
	assert_eq!(miner.author(), Address::from_str("cd1722f3947def4cf144679da39c4c32bdc35681").unwrap());
}

#[test]
fn rpc_parity_set_engine_signer() {
	let miner = miner_service();
	let client = client_service();
	let network = network_service();
<<<<<<< HEAD
	let mut io = IoHandler::new();
	io.extend_with(parity_set_client(&client, &miner, &network).to_delegate());
=======
	let updater = updater_service();
	let io = IoHandler::new();
	io.add_delegate(parity_set_client(&client, &miner, &updater, &network).to_delegate());
>>>>>>> 72f278ef

	let request = r#"{"jsonrpc": "2.0", "method": "parity_setEngineSigner", "params":["0xcd1722f3947def4cf144679da39c4c32bdc35681", "password"], "id": 1}"#;
	let response = r#"{"jsonrpc":"2.0","result":true,"id":1}"#;

	assert_eq!(io.handle_request_sync(request), Some(response.to_owned()));
	assert_eq!(miner.author(), Address::from_str("cd1722f3947def4cf144679da39c4c32bdc35681").unwrap());
	assert_eq!(*miner.password.read(), "password".to_string());
}


#[test]
fn rpc_parity_set_transactions_limit() {
	let miner = miner_service();
	let client = client_service();
	let network = network_service();
<<<<<<< HEAD
	let mut io = IoHandler::new();
	io.extend_with(parity_set_client(&client, &miner, &network).to_delegate());
=======
	let updater = updater_service();
	let io = IoHandler::new();
	io.add_delegate(parity_set_client(&client, &miner, &updater, &network).to_delegate());
>>>>>>> 72f278ef

	let request = r#"{"jsonrpc": "2.0", "method": "parity_setTransactionsLimit", "params":[10240240], "id": 1}"#;
	let response = r#"{"jsonrpc":"2.0","result":true,"id":1}"#;

	assert_eq!(io.handle_request_sync(request), Some(response.to_owned()));
	assert_eq!(miner.transactions_limit(), 10_240_240);
}

#[test]
fn rpc_parity_set_hash_content() {
	let miner = miner_service();
	let client = client_service();
	let network = network_service();
<<<<<<< HEAD
	let mut io = IoHandler::new();
	io.extend_with(parity_set_client(&client, &miner, &network).to_delegate());
=======
	let updater = updater_service();
	let io = IoHandler::new();
	io.add_delegate(parity_set_client(&client, &miner, &updater, &network).to_delegate());
>>>>>>> 72f278ef

	let request = r#"{"jsonrpc": "2.0", "method": "parity_hashContent", "params":["https://ethcore.io/assets/images/ethcore-black-horizontal.png"], "id": 1}"#;
	let response = r#"{"jsonrpc":"2.0","result":"0x2be00befcf008bc0e7d9cdefc194db9c75352e8632f48498b5a6bfce9f02c88e","id":1}"#;

	assert_eq!(io.handle_request_sync(request), Some(response.to_owned()));
}
<|MERGE_RESOLUTION|>--- conflicted
+++ resolved
@@ -56,8 +56,8 @@
 	let client = client_service();
 	let network = network_service();
 	let updater = updater_service();
-	let io = IoHandler::new();
-	io.add_delegate(parity_set_client(&client, &miner, &updater, &network).to_delegate());
+	let mut io = IoHandler::new();
+	io.extend_with(parity_set_client(&client, &miner, &updater, &network).to_delegate());
 
 	let request = r#"{"jsonrpc": "2.0", "method": "parity_executeUpgrade", "params": [], "id": 1}"#;
 	let response = r#"{"jsonrpc":"2.0","result":true,"id":1}"#;
@@ -74,8 +74,8 @@
 	let client = client_service();
 	let network = network_service();
 	let updater = updater_service();
-	let io = IoHandler::new();
-	io.add_delegate(parity_set_client(&client, &miner, &updater, &network).to_delegate());
+	let mut io = IoHandler::new();
+	io.extend_with(parity_set_client(&client, &miner, &updater, &network).to_delegate());
 
 	let request = r#"{"jsonrpc": "2.0", "method": "parity_upgradeReady", "params": [], "id": 1}"#;
 	let response = r#"{"jsonrpc":"2.0","result":{"binary":"0x00000000000000000000000000000000000000000000000000000000000005e6","fork":15100,"is_critical":true,"version":{"hash":"0x0000000000000000000000000000000000000097","track":"beta","version":{"major":1,"minor":5,"patch":1}}},"id":1}"#;
@@ -93,14 +93,10 @@
 	let miner = miner_service();
 	let client = client_service();
 	let network = network_service();
-<<<<<<< HEAD
-	let mut io = IoHandler::new();
-	io.extend_with(parity_set_client(&client, &miner, &network).to_delegate());
-=======
-	let updater = updater_service();
-	let io = IoHandler::new();
-	io.add_delegate(parity_set_client(&client, &miner, &updater, &network).to_delegate());
->>>>>>> 72f278ef
+	let updater = updater_service();
+
+	let mut io = IoHandler::new();
+	io.extend_with(parity_set_client(&client, &miner, &updater, &network).to_delegate());
 
 	let request = r#"{"jsonrpc": "2.0", "method": "parity_setMinGasPrice", "params":["0xcd1722f3947def4cf144679da39c4c32bdc35681"], "id": 1}"#;
 	let response = r#"{"jsonrpc":"2.0","result":true,"id":1}"#;
@@ -114,14 +110,10 @@
 	let miner = miner_service();
 	let client = client_service();
 	let network = network_service();
-<<<<<<< HEAD
-	let mut io = IoHandler::new();
-	io.extend_with(parity_set_client(&client, &miner, &network).to_delegate());
-=======
-	let updater = updater_service();
-	let io = IoHandler::new();
-	io.add_delegate(parity_set_client(&client, &miner, &updater, &network).to_delegate());
->>>>>>> 72f278ef
+	let updater = updater_service();
+
+	let mut io = IoHandler::new();
+	io.extend_with(parity_set_client(&client, &miner, &updater, &network).to_delegate());
 
 	let request = r#"{"jsonrpc": "2.0", "method": "parity_setGasFloorTarget", "params":["0xcd1722f3947def4cf144679da39c4c32bdc35681"], "id": 1}"#;
 	let response = r#"{"jsonrpc":"2.0","result":true,"id":1}"#;
@@ -135,14 +127,10 @@
 	let miner = miner_service();
 	let client = client_service();
 	let network = network_service();
-<<<<<<< HEAD
-	let mut io = IoHandler::new();
-	io.extend_with(parity_set_client(&client, &miner, &network).to_delegate());
-=======
-	let updater = updater_service();
-	let io = IoHandler::new();
-	io.add_delegate(parity_set_client(&client, &miner, &updater, &network).to_delegate());
->>>>>>> 72f278ef
+	let updater = updater_service();
+
+	let mut io = IoHandler::new();
+	io.extend_with(parity_set_client(&client, &miner, &updater, &network).to_delegate());
 
 	let request = r#"{"jsonrpc": "2.0", "method": "parity_setExtraData", "params":["0xcd1722f3947def4cf144679da39c4c32bdc35681"], "id": 1}"#;
 	let response = r#"{"jsonrpc":"2.0","result":true,"id":1}"#;
@@ -156,14 +144,9 @@
 	let miner = miner_service();
 	let client = client_service();
 	let network = network_service();
-<<<<<<< HEAD
-	let mut io = IoHandler::new();
-	io.extend_with(parity_set_client(&client, &miner, &network).to_delegate());
-=======
-	let updater = updater_service();
-	let io = IoHandler::new();
-	io.add_delegate(parity_set_client(&client, &miner, &updater, &network).to_delegate());
->>>>>>> 72f278ef
+	let updater = updater_service();
+	let mut io = IoHandler::new();
+	io.extend_with(parity_set_client(&client, &miner, &updater, &network).to_delegate());
 
 	let request = r#"{"jsonrpc": "2.0", "method": "parity_setAuthor", "params":["0xcd1722f3947def4cf144679da39c4c32bdc35681"], "id": 1}"#;
 	let response = r#"{"jsonrpc":"2.0","result":true,"id":1}"#;
@@ -177,14 +160,9 @@
 	let miner = miner_service();
 	let client = client_service();
 	let network = network_service();
-<<<<<<< HEAD
-	let mut io = IoHandler::new();
-	io.extend_with(parity_set_client(&client, &miner, &network).to_delegate());
-=======
-	let updater = updater_service();
-	let io = IoHandler::new();
-	io.add_delegate(parity_set_client(&client, &miner, &updater, &network).to_delegate());
->>>>>>> 72f278ef
+	let updater = updater_service();
+	let mut io = IoHandler::new();
+	io.extend_with(parity_set_client(&client, &miner, &updater, &network).to_delegate());
 
 	let request = r#"{"jsonrpc": "2.0", "method": "parity_setEngineSigner", "params":["0xcd1722f3947def4cf144679da39c4c32bdc35681", "password"], "id": 1}"#;
 	let response = r#"{"jsonrpc":"2.0","result":true,"id":1}"#;
@@ -200,14 +178,9 @@
 	let miner = miner_service();
 	let client = client_service();
 	let network = network_service();
-<<<<<<< HEAD
-	let mut io = IoHandler::new();
-	io.extend_with(parity_set_client(&client, &miner, &network).to_delegate());
-=======
-	let updater = updater_service();
-	let io = IoHandler::new();
-	io.add_delegate(parity_set_client(&client, &miner, &updater, &network).to_delegate());
->>>>>>> 72f278ef
+	let updater = updater_service();
+	let mut io = IoHandler::new();
+	io.extend_with(parity_set_client(&client, &miner, &updater, &network).to_delegate());
 
 	let request = r#"{"jsonrpc": "2.0", "method": "parity_setTransactionsLimit", "params":[10240240], "id": 1}"#;
 	let response = r#"{"jsonrpc":"2.0","result":true,"id":1}"#;
@@ -221,14 +194,9 @@
 	let miner = miner_service();
 	let client = client_service();
 	let network = network_service();
-<<<<<<< HEAD
-	let mut io = IoHandler::new();
-	io.extend_with(parity_set_client(&client, &miner, &network).to_delegate());
-=======
-	let updater = updater_service();
-	let io = IoHandler::new();
-	io.add_delegate(parity_set_client(&client, &miner, &updater, &network).to_delegate());
->>>>>>> 72f278ef
+	let updater = updater_service();
+	let mut io = IoHandler::new();
+	io.extend_with(parity_set_client(&client, &miner, &updater, &network).to_delegate());
 
 	let request = r#"{"jsonrpc": "2.0", "method": "parity_hashContent", "params":["https://ethcore.io/assets/images/ethcore-black-horizontal.png"], "id": 1}"#;
 	let response = r#"{"jsonrpc":"2.0","result":"0x2be00befcf008bc0e7d9cdefc194db9c75352e8632f48498b5a6bfce9f02c88e","id":1}"#;
