--- conflicted
+++ resolved
@@ -56,13 +56,8 @@
 	let miner = miner_service();
 	let reservations = Arc::new(Mutex::new(nonce::Reservations::new()));
 
-<<<<<<< HEAD
 	let dispatcher = FullDispatcher::new(client, miner.clone(), reservations);
-	let personal = PersonalClient::new(&opt_accounts, dispatcher, false);
-=======
-	let dispatcher = FullDispatcher::new(client, miner.clone());
 	let personal = PersonalClient::new(opt_accounts, dispatcher, false);
->>>>>>> b50ed887
 
 	let mut io = IoHandler::default();
 	io.extend_with(personal.to_delegate());
