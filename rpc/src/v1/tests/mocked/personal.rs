// Copyright 2015-2017 Parity Technologies (UK) Ltd.
// This file is part of Parity.

// Parity is free software: you can redistribute it and/or modify
// it under the terms of the GNU General Public License as published by
// the Free Software Foundation, either version 3 of the License, or
// (at your option) any later version.

// Parity is distributed in the hope that it will be useful,
// but WITHOUT ANY WARRANTY; without even the implied warranty of
// MERCHANTABILITY or FITNESS FOR A PARTICULAR PURPOSE.  See the
// GNU General Public License for more details.

// You should have received a copy of the GNU General Public License
// along with Parity.  If not, see <http://www.gnu.org/licenses/>.

use std::sync::Arc;
use std::str::FromStr;

use bytes::ToPretty;
use ethereum_types::{U256, Address};
use ethcore::account_provider::AccountProvider;
use ethcore::client::TestBlockChainClient;
use jsonrpc_core::IoHandler;
use parking_lot::Mutex;
<<<<<<< HEAD
use transaction::{Action, Transaction};
use util::Address;
=======
>>>>>>> bf2a9253

use v1::{PersonalClient, Personal, Metadata};
use v1::helpers::nonce;
use v1::helpers::dispatch::{eth_data_hash, FullDispatcher};
use v1::tests::helpers::TestMinerService;
use v1::types::H520;

struct PersonalTester {
	accounts: Arc<AccountProvider>,
	io: IoHandler<Metadata>,
	miner: Arc<TestMinerService>,
}

fn blockchain_client() -> Arc<TestBlockChainClient> {
	let client = TestBlockChainClient::new();
	Arc::new(client)
}

fn accounts_provider() -> Arc<AccountProvider> {
	Arc::new(AccountProvider::transient_provider())
}

fn miner_service() -> Arc<TestMinerService> {
	Arc::new(TestMinerService::default())
}

fn setup() -> PersonalTester {
	let accounts = accounts_provider();
	let opt_accounts = Some(accounts.clone());
	let client = blockchain_client();
	let miner = miner_service();
	let reservations = Arc::new(Mutex::new(nonce::Reservations::new()));

	let dispatcher = FullDispatcher::new(client, miner.clone(), reservations, 50);
	let personal = PersonalClient::new(opt_accounts, dispatcher, false);

	let mut io = IoHandler::default();
	io.extend_with(personal.to_delegate());

	let tester = PersonalTester {
		accounts: accounts,
		io: io,
		miner: miner,
	};

	tester
}

#[test]
fn accounts() {
	let tester = setup();
	let address = tester.accounts.new_account("").unwrap();
	let request = r#"{"jsonrpc": "2.0", "method": "personal_listAccounts", "params": [], "id": 1}"#;
	let response = r#"{"jsonrpc":"2.0","result":[""#.to_owned() + &format!("0x{:?}", address) + r#""],"id":1}"#;

	assert_eq!(tester.io.handle_request_sync(request), Some(response.to_owned()));
}

#[test]
fn new_account() {
	let tester = setup();
	let request = r#"{"jsonrpc": "2.0", "method": "personal_newAccount", "params": ["pass"], "id": 1}"#;

	let res = tester.io.handle_request_sync(request);

	let accounts = tester.accounts.accounts().unwrap();
	assert_eq!(accounts.len(), 1);
	let address = accounts[0];
	let response = r#"{"jsonrpc":"2.0","result":""#.to_owned() + format!("0x{:?}", address).as_ref() + r#"","id":1}"#;

	assert_eq!(res, Some(response));
}

fn invalid_password_test(method: &str)
{
	let tester = setup();
	let address = tester.accounts.new_account("password123").unwrap();

	let request = r#"{
		"jsonrpc": "2.0",
		"method": ""#.to_owned() + method + r#"",
		"params": [{
			"from": ""# + format!("0x{:?}", address).as_ref() + r#"",
			"to": "0xd46e8dd67c5d32be8058bb8eb970870f07244567",
			"gas": "0x76c0",
			"gasPrice": "0x9184e72a000",
			"value": "0x9184e72a"
		}, "password321"],
		"id": 1
	}"#;
<<<<<<< HEAD
=======

	let response = r#"{"jsonrpc":"2.0","error":{"code":-32021,"message":"Account password is invalid or account does not exist.","data":"SStore(InvalidPassword)"},"id":1}"#;

	assert_eq!(tester.io.handle_request_sync(request.as_ref()), Some(response.into()));
}

#[test]
fn sign() {
	let tester = setup();
	let address = tester.accounts.new_account("password123").unwrap();
	let data = vec![5u8];

	let request = r#"{
		"jsonrpc": "2.0",
		"method": "personal_sign",
		"params": [
			""#.to_owned() + format!("0x{}", data.to_hex()).as_ref() + r#"",
			""# + format!("0x{:?}", address).as_ref() + r#"",
			"password123"
		],
		"id": 1
	}"#;

	let hash = eth_data_hash(data);
	let signature = H520(tester.accounts.sign(address, Some("password123".into()), hash).unwrap().into_electrum());
	let signature = format!("0x{:?}", signature);

	let response = r#"{"jsonrpc":"2.0","result":""#.to_owned() + &signature + r#"","id":1}"#;

	assert_eq!(tester.io.handle_request_sync(request.as_ref()), Some(response));
}

#[test]
fn sign_with_invalid_password() {
	let tester = setup();
	let address = tester.accounts.new_account("password123").unwrap();

	let request = r#"{
		"jsonrpc": "2.0",
		"method": "personal_sign",
		"params": [
			"0x0000000000000000000000000000000000000000000000000000000000000005",
			""#.to_owned() + format!("0x{:?}", address).as_ref() + r#"",
			""
		],
		"id": 1
	}"#;
>>>>>>> bf2a9253

	let response = r#"{"jsonrpc":"2.0","error":{"code":-32021,"message":"Account password is invalid or account does not exist.","data":"SStore(InvalidPassword)"},"id":1}"#;

	assert_eq!(tester.io.handle_request_sync(request.as_ref()), Some(response.into()));
}

#[test]
fn sign_transaction_with_invalid_password() {
	invalid_password_test("personal_signTransaction");
}

#[test]
fn sign_and_send_transaction_with_invalid_password() {
	invalid_password_test("personal_sendTransaction");
}

#[test]
fn send_transaction() {
	sign_and_send_test("personal_sendTransaction");
}

#[test]
fn sign_and_send_transaction() {
	sign_and_send_test("personal_signAndSendTransaction");
}

fn sign_and_send_test(method: &str) {
	let tester = setup();
	let address = tester.accounts.new_account("password123").unwrap();

	let request = r#"{
		"jsonrpc": "2.0",
		"method": ""#.to_owned() + method + r#"",
		"params": [{
			"from": ""# + format!("0x{:?}", address).as_ref() + r#"",
			"to": "0xd46e8dd67c5d32be8058bb8eb970870f07244567",
			"gas": "0x76c0",
			"gasPrice": "0x9184e72a000",
			"value": "0x9184e72a"
		}, "password123"],
		"id": 1
	}"#;

	let t = Transaction {
		nonce: U256::zero(),
		gas_price: U256::from(0x9184e72a000u64),
		gas: U256::from(0x76c0),
		action: Action::Call(Address::from_str("d46e8dd67c5d32be8058bb8eb970870f07244567").unwrap()),
		value: U256::from(0x9184e72au64),
		data: vec![]
	};
	tester.accounts.unlock_account_temporarily(address, "password123".into()).unwrap();
	let signature = tester.accounts.sign(address, None, t.hash(None)).unwrap();
	let t = t.with_signature(signature, None);

	let response = r#"{"jsonrpc":"2.0","result":""#.to_owned() + format!("0x{:?}", t.hash()).as_ref() + r#"","id":1}"#;

	assert_eq!(tester.io.handle_request_sync(request.as_ref()), Some(response));

	tester.miner.last_nonces.write().insert(address.clone(), U256::zero());

	let t = Transaction {
		nonce: U256::one(),
		gas_price: U256::from(0x9184e72a000u64),
		gas: U256::from(0x76c0),
		action: Action::Call(Address::from_str("d46e8dd67c5d32be8058bb8eb970870f07244567").unwrap()),
		value: U256::from(0x9184e72au64),
		data: vec![]
	};
	tester.accounts.unlock_account_temporarily(address, "password123".into()).unwrap();
	let signature = tester.accounts.sign(address, None, t.hash(None)).unwrap();
	let t = t.with_signature(signature, None);

	let response = r#"{"jsonrpc":"2.0","result":""#.to_owned() + format!("0x{:?}", t.hash()).as_ref() + r#"","id":1}"#;

	assert_eq!(tester.io.handle_request_sync(request.as_ref()), Some(response));
}

#[test]
fn ec_recover() {
	let tester = setup();
	let address = tester.accounts.new_account("password123").unwrap();
	let data = vec![5u8];

	let hash = eth_data_hash(data.clone());
	let signature = H520(tester.accounts.sign(address, Some("password123".into()), hash).unwrap().into_electrum());
	let signature = format!("0x{:?}", signature);

	let request = r#"{
		"jsonrpc": "2.0",
		"method": "personal_ecRecover",
		"params": [
			""#.to_owned() + format!("0x{}", data.to_hex()).as_ref() + r#"",
			""# + &signature + r#""
		],
		"id": 1
	}"#;

	let address = format!("0x{:?}", address);
	let response = r#"{"jsonrpc":"2.0","result":""#.to_owned() + &address + r#"","id":1}"#;

	assert_eq!(tester.io.handle_request_sync(request.as_ref()), Some(response.into()));
}

#[test]
fn ec_recover_invalid_signature() {
	let tester = setup();
	let data = vec![5u8];

	let request = r#"{
		"jsonrpc": "2.0",
		"method": "personal_ecRecover",
		"params": [
			""#.to_owned() + format!("0x{}", data.to_hex()).as_ref() + r#"",
			"0x0000000000000000000000000000000000000000000000000000000000000000000000000000000000000000000000000000000000000000000000000000000000"
		],
		"id": 1
	}"#;

	let response = r#"{"jsonrpc":"2.0","error":{"code":-32055,"message":"Encryption error.","data":"InvalidSignature"},"id":1}"#;

	assert_eq!(tester.io.handle_request_sync(request.as_ref()), Some(response.into()));
}

#[test]
fn should_unlock_not_account_temporarily_if_allow_perm_is_disabled() {
	let tester = setup();
	let address = tester.accounts.new_account("password123").unwrap();

	let request = r#"{
		"jsonrpc": "2.0",
		"method": "personal_unlockAccount",
		"params": [
			""#.to_owned() + &format!("0x{:?}", address) + r#"",
			"password123",
			"0x100"
		],
		"id": 1
	}"#;
	let response = r#"{"jsonrpc":"2.0","error":{"code":-32000,"message":"Time-unlocking is only supported in --geth compatibility mode.","data":"Restart your client with --geth flag or use personal_sendTransaction instead."},"id":1}"#;
	assert_eq!(tester.io.handle_request_sync(&request), Some(response.into()));

	assert!(tester.accounts.sign(address, None, Default::default()).is_err(), "Should not unlock account.");
}

#[test]
fn should_unlock_account_permanently() {
	let tester = setup();
	let address = tester.accounts.new_account("password123").unwrap();

	let request = r#"{
		"jsonrpc": "2.0",
		"method": "personal_unlockAccount",
		"params": [
			""#.to_owned() + &format!("0x{:?}", address) + r#"",
			"password123",
			null
		],
		"id": 1
	}"#;
	let response = r#"{"jsonrpc":"2.0","result":true,"id":1}"#;
	assert_eq!(tester.io.handle_request_sync(&request), Some(response.into()));
	assert!(tester.accounts.sign(address, None, Default::default()).is_ok(), "Should unlock account.");
}<|MERGE_RESOLUTION|>--- conflicted
+++ resolved
@@ -23,11 +23,7 @@
 use ethcore::client::TestBlockChainClient;
 use jsonrpc_core::IoHandler;
 use parking_lot::Mutex;
-<<<<<<< HEAD
 use transaction::{Action, Transaction};
-use util::Address;
-=======
->>>>>>> bf2a9253
 
 use v1::{PersonalClient, Personal, Metadata};
 use v1::helpers::nonce;
@@ -118,8 +114,6 @@
 		}, "password321"],
 		"id": 1
 	}"#;
-<<<<<<< HEAD
-=======
 
 	let response = r#"{"jsonrpc":"2.0","error":{"code":-32021,"message":"Account password is invalid or account does not exist.","data":"SStore(InvalidPassword)"},"id":1}"#;
 
@@ -167,7 +161,6 @@
 		],
 		"id": 1
 	}"#;
->>>>>>> bf2a9253
 
 	let response = r#"{"jsonrpc":"2.0","error":{"code":-32021,"message":"Account password is invalid or account does not exist.","data":"SStore(InvalidPassword)"},"id":1}"#;
 
