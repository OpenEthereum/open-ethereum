--- conflicted
+++ resolved
@@ -291,28 +291,31 @@
 }
 
 #[test]
-<<<<<<< HEAD
 fn rpc_ethcore_hash_content() {
-=======
-fn rpc_ethcore_pending_transactions() {
->>>>>>> 3fb3f1f5
-	let miner = miner_service();
-	let client = client_service();
-	let sync = sync_provider();
-	let net = network_service();
-	let io = IoHandler::new();
-	io.add_delegate(ethcore_client(&client, &miner, &sync, &net).to_delegate());
-
-<<<<<<< HEAD
+	let miner = miner_service();
+	let client = client_service();
+	let sync = sync_provider();
+	let net = network_service();
+	let io = IoHandler::new();
+	io.add_delegate(ethcore_client(&client, &miner, &sync, &net).to_delegate());
+
 	let request = r#"{"jsonrpc": "2.0", "method": "ethcore_hashContent", "params":["https://ethcore.io/assets/images/ethcore-black-horizontal.png"], "id": 1}"#;
 	let response = r#"{"jsonrpc":"2.0","result":"0x2be00befcf008bc0e7d9cdefc194db9c75352e8632f48498b5a6bfce9f02c88e","id":1}"#;
 
 	assert_eq!(io.handle_request_sync(request), Some(response.to_owned()));
 }
-=======
+
+#[test]
+fn rpc_ethcore_pending_transactions() {
+	let miner = miner_service();
+	let client = client_service();
+	let sync = sync_provider();
+	let net = network_service();
+	let io = IoHandler::new();
+	io.add_delegate(ethcore_client(&client, &miner, &sync, &net).to_delegate());
+
 	let request = r#"{"jsonrpc": "2.0", "method": "ethcore_pendingTransactions", "params":[], "id": 1}"#;
 	let response = r#"{"jsonrpc":"2.0","result":[],"id":1}"#;
 
 	assert_eq!(io.handle_request_sync(request), Some(response.to_owned()));
-}
->>>>>>> 3fb3f1f5
+}