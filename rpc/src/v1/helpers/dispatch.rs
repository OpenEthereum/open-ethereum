// Copyright 2015-2017 Parity Technologies (UK) Ltd.
// This file is part of Parity.

// Parity is free software: you can redistribute it and/or modify
// it under the terms of the GNU General Public License as published by
// the Free Software Foundation, either version 3 of the License, or
// (at your option) any later version.

// Parity is distributed in the hope that it will be useful,
// but WITHOUT ANY WARRANTY; without even the implied warranty of
// MERCHANTABILITY or FITNESS FOR A PARTICULAR PURPOSE.  See the
// GNU General Public License for more details.

// You should have received a copy of the GNU General Public License
// along with Parity.  If not, see <http://www.gnu.org/licenses/>.

//! Utilities and helpers for transaction dispatch.

use std::fmt::Debug;
use std::ops::Deref;
use std::sync::{Arc, Weak};

use futures::{future, stream, Future, Stream, BoxFuture};
use light::cache::Cache as LightDataCache;
use light::client::LightChainClient;
use light::on_demand::{request, OnDemand};
use light::TransactionQueue as LightTransactionQueue;
use rlp;
use util::{Address, H520, H256, U256, Uint, Bytes, Mutex, RwLock};
use util::sha3::Hashable;
use stats::Corpus;

use ethkey::Signature;
use ethsync::LightSync;
use ethcore::ids::BlockId;
use ethcore::miner::MinerService;
use ethcore::client::MiningBlockChainClient;
use ethcore::transaction::{Action, SignedTransaction, PendingTransaction, Transaction};
use ethcore::account_provider::AccountProvider;

use jsonrpc_core::Error;
use v1::helpers::{errors, TransactionRequest, FilledTransactionRequest, ConfirmationPayload};
use v1::types::{
	H256 as RpcH256, H520 as RpcH520, Bytes as RpcBytes,
	RichRawTransaction as RpcRichRawTransaction,
	ConfirmationPayload as RpcConfirmationPayload,
	ConfirmationResponse,
	SignRequest as RpcSignRequest,
	DecryptRequest as RpcDecryptRequest,
};

/// Has the capability to dispatch, sign, and decrypt.
///
/// Requires a clone implementation, with the implication that it be cheap;
/// usually just bumping a reference count or two.
pub trait Dispatcher: Send + Sync + Clone {
	// TODO: when ATC exist, use zero-cost
	// type Out<T>: IntoFuture<T, Error>

	/// Fill optional fields of a transaction request, fetching gas price but not nonce.
	fn fill_optional_fields(&self, request: TransactionRequest, default_sender: Address)
		-> BoxFuture<FilledTransactionRequest, Error>;

	/// Sign the given transaction request without dispatching, fetching appropriate nonce.
	fn sign(&self, accounts: Arc<AccountProvider>, filled: FilledTransactionRequest, password: SignWith)
		-> BoxFuture<WithToken<SignedTransaction>, Error>;

	/// "Dispatch" a local transaction.
	fn dispatch_transaction(&self, signed_transaction: PendingTransaction) -> Result<H256, Error>;
}

/// A dispatcher which uses references to a client and miner in order to sign
/// requests locally.
#[derive(Debug)]
pub struct FullDispatcher<C, M> {
	client: Weak<C>,
	miner: Weak<M>,
}

impl<C, M> FullDispatcher<C, M> {
	/// Create a `FullDispatcher` from weak references to a client and miner.
	pub fn new(client: Weak<C>, miner: Weak<M>) -> Self {
		FullDispatcher {
			client: client,
			miner: miner,
		}
	}
}

impl<C, M> Clone for FullDispatcher<C, M> {
	fn clone(&self) -> Self {
		FullDispatcher {
			client: self.client.clone(),
			miner: self.miner.clone(),
		}
	}
}

impl<C: MiningBlockChainClient, M: MinerService> Dispatcher for FullDispatcher<C, M> {
	fn fill_optional_fields(&self, request: TransactionRequest, default_sender: Address)
		-> BoxFuture<FilledTransactionRequest, Error>
	{
		let (client, miner) = (take_weakf!(self.client), take_weakf!(self.miner));
		let request = request;
		future::ok(FilledTransactionRequest {
			from: request.from.unwrap_or(default_sender),
			used_default_from: request.from.is_none(),
			to: request.to,
			nonce: request.nonce,
			gas_price: request.gas_price.unwrap_or_else(|| default_gas_price(&*client, &*miner)),
			gas: request.gas.unwrap_or_else(|| miner.sensible_gas_limit()),
			value: request.value.unwrap_or_else(|| 0.into()),
			data: request.data.unwrap_or_else(Vec::new),
			condition: request.condition,
		}).boxed()
	}

	fn sign(&self, accounts: Arc<AccountProvider>, filled: FilledTransactionRequest, password: SignWith)
		-> BoxFuture<WithToken<SignedTransaction>, Error>
	{
		let (client, miner) = (take_weakf!(self.client), take_weakf!(self.miner));
		let network_id = client.signing_network_id();
		let address = filled.from;
		future::done({
			let t = Transaction {
				nonce: filled.nonce
					.or_else(|| miner
						.last_nonce(&filled.from)
						.map(|nonce| nonce + U256::one()))
					.unwrap_or_else(|| client.latest_nonce(&filled.from)),

				action: filled.to.map_or(Action::Create, Action::Call),
				gas: filled.gas,
				gas_price: filled.gas_price,
				value: filled.value,
				data: filled.data,
			};

<<<<<<< HEAD
			let hash = t.hash(network_id);
			println!("Checking hw wallet");
=======
>>>>>>> badb3729
			if accounts.is_hardware_address(address) {
				hardware_signature(&*accounts, address, t, network_id).map(WithToken::No)
			} else {
<<<<<<< HEAD
				println!("Signing");
				let signature = try_bf!(signature(accounts, address, hash, password));
				signature.map(|sig| {
=======
				let hash = t.hash(network_id);
				let signature = try_bf!(signature(&*accounts, address, hash, password));
				Ok(signature.map(|sig| {
>>>>>>> badb3729
					SignedTransaction::new(t.with_signature(sig, network_id))
						.expect("Transaction was signed by AccountsProvider; it never produces invalid signatures; qed")
				}))
			}
		}).boxed()
	}

	fn dispatch_transaction(&self, signed_transaction: PendingTransaction) -> Result<H256, Error> {
		let hash = signed_transaction.transaction.hash();

		take_weak!(self.miner).import_own_transaction(&*take_weak!(self.client), signed_transaction)
			.map_err(errors::from_transaction_error)
			.map(|_| hash)
	}
}

/// Get a recent gas price corpus.
// TODO: this could be `impl Trait`.
pub fn fetch_gas_price_corpus(
	sync: Arc<LightSync>,
	client: Arc<LightChainClient>,
	on_demand: Arc<OnDemand>,
	cache: Arc<Mutex<LightDataCache>>,
) -> BoxFuture<Corpus<U256>, Error> {
	const GAS_PRICE_SAMPLE_SIZE: usize = 100;

	if let Some(cached) = cache.lock().gas_price_corpus() {
		return future::ok(cached).boxed()
	}

	let cache = cache.clone();
	let eventual_corpus = sync.with_context(|ctx| {
		// get some recent headers with gas used,
		// and request each of the blocks from the network.
		let block_futures = client.ancestry_iter(BlockId::Latest)
			.filter(|hdr| hdr.gas_used() != U256::default())
			.take(GAS_PRICE_SAMPLE_SIZE)
			.map(request::Body::new)
			.map(|req| on_demand.block(ctx, req));

		// as the blocks come in, collect gas prices into a vector
		stream::futures_unordered(block_futures)
			.fold(Vec::new(), |mut v, block| {
				for t in block.transaction_views().iter() {
					v.push(t.gas_price())
				}

				future::ok(v)
			})
			.map(move |v| {
				// produce a corpus from the vector, cache it, and return
				// the median as the intended gas price.
				let corpus: ::stats::Corpus<_> = v.into();
				cache.lock().set_gas_price_corpus(corpus.clone());
				corpus
			})
	});

	match eventual_corpus {
		Some(corp) => corp.map_err(|_| errors::no_light_peers()).boxed(),
		None => future::err(errors::network_disabled()).boxed(),
	}
}

/// Dispatcher for light clients -- fetches default gas price, next nonce, etc. from network.
/// Light client `ETH` RPC.
#[derive(Clone)]
pub struct LightDispatcher {
	/// Sync service.
	pub sync: Arc<LightSync>,
	/// Header chain client.
	pub client: Arc<LightChainClient>,
	/// On-demand request service.
	pub on_demand: Arc<OnDemand>,
	/// Data cache.
	pub cache: Arc<Mutex<LightDataCache>>,
	/// Transaction queue.
	pub transaction_queue: Arc<RwLock<LightTransactionQueue>>,
}

impl LightDispatcher {
	/// Create a new `LightDispatcher` from its requisite parts.
	///
	/// For correct operation, the OnDemand service is assumed to be registered as a network handler,
	pub fn new(
		sync: Arc<LightSync>,
		client: Arc<LightChainClient>,
		on_demand: Arc<OnDemand>,
		cache: Arc<Mutex<LightDataCache>>,
		transaction_queue: Arc<RwLock<LightTransactionQueue>>,
	) -> Self {
		LightDispatcher {
			sync: sync,
			client: client,
			on_demand: on_demand,
			cache: cache,
			transaction_queue: transaction_queue,
		}
	}

	/// Get a recent gas price corpus.
	// TODO: this could be `impl Trait`.
	pub fn gas_price_corpus(&self) -> BoxFuture<Corpus<U256>, Error> {
		fetch_gas_price_corpus(
			self.sync.clone(),
			self.client.clone(),
			self.on_demand.clone(),
			self.cache.clone(),
		)
	}

	/// Get an account's next nonce.
	pub fn next_nonce(&self, addr: Address) -> BoxFuture<U256, Error> {
		// fast path where we don't go to network; nonce provided or can be gotten from queue.
		let maybe_nonce = self.transaction_queue.read().next_nonce(&addr);
		if let Some(nonce) = maybe_nonce {
			return future::ok(nonce).boxed()
		}

		let best_header = self.client.best_block_header();
		let nonce_future = self.sync.with_context(|ctx| self.on_demand.account(ctx, request::Account {
			header: best_header,
			address: addr,
		}));

		match nonce_future {
			Some(x) => x.map(|acc| acc.nonce).map_err(|_| errors::no_light_peers()).boxed(),
			None =>  future::err(errors::network_disabled()).boxed()
		}
	}
}

impl Dispatcher for LightDispatcher {
	fn fill_optional_fields(&self, request: TransactionRequest, default_sender: Address)
		-> BoxFuture<FilledTransactionRequest, Error>
	{
		const DEFAULT_GAS_PRICE: U256 = U256([0, 0, 0, 21_000_000]);

		let gas_limit = self.client.best_block_header().gas_limit();
		let request_gas_price = request.gas_price.clone();

		let with_gas_price = move |gas_price| {
			let request = request;
			FilledTransactionRequest {
				from: request.from.unwrap_or(default_sender),
				used_default_from: request.from.is_none(),
				to: request.to,
				nonce: request.nonce,
				gas_price: gas_price,
				gas: request.gas.unwrap_or_else(|| gas_limit / 3.into()),
				value: request.value.unwrap_or_else(|| 0.into()),
				data: request.data.unwrap_or_else(Vec::new),
				condition: request.condition,
			}
		};

		// fast path for known gas price.
		match request_gas_price {
			Some(gas_price) => future::ok(with_gas_price(gas_price)).boxed(),
			None => fetch_gas_price_corpus(
				self.sync.clone(),
				self.client.clone(),
				self.on_demand.clone(),
				self.cache.clone()
			).and_then(|corp| match corp.median() {
				Some(median) => future::ok(*median),
				None => future::ok(DEFAULT_GAS_PRICE), // fall back to default on error.
			}).map(with_gas_price).boxed()
		}
	}

	fn sign(&self, accounts: Arc<AccountProvider>, filled: FilledTransactionRequest, password: SignWith)
		-> BoxFuture<WithToken<SignedTransaction>, Error>
	{
		let network_id = self.client.signing_network_id();
		let address = filled.from;

		let with_nonce = move |filled: FilledTransactionRequest, nonce| {
			let t = Transaction {
				nonce: nonce,
				action: filled.to.map_or(Action::Create, Action::Call),
				gas: filled.gas,
				gas_price: filled.gas_price,
				value: filled.value,
				data: filled.data,
			};

			if accounts.is_hardware_address(address) {
				return hardware_signature(&*accounts, address, t, network_id).map(WithToken::No)
			}

			let hash = t.hash(network_id);
			let signature = signature(&*accounts, address, hash, password)?;

			Ok(signature.map(|sig| {
				SignedTransaction::new(t.with_signature(sig, network_id))
					.expect("Transaction was signed by AccountsProvider; it never produces invalid signatures; qed")
			}))
		};

		// fast path for pre-filled nonce.
		if let Some(nonce) = filled.nonce {
			return future::done(with_nonce(filled, nonce)).boxed()
		}

		self.next_nonce(address)
			.map_err(|_| errors::no_light_peers())
			.and_then(move |nonce| with_nonce(filled, nonce))
			.boxed()
	}

	fn dispatch_transaction(&self, signed_transaction: PendingTransaction) -> Result<H256, Error> {
		let hash = signed_transaction.transaction.hash();

		self.transaction_queue.write().import(signed_transaction)
			.map_err(Into::into)
			.map_err(errors::from_transaction_error)
			.map(|_| hash)
	}
}

/// default MAC to use.
pub const DEFAULT_MAC: [u8; 2] = [0, 0];

/// Single-use account token.
pub type AccountToken = String;

/// Values used to unlock accounts for signing.
#[derive(Debug, Clone, PartialEq)]
pub enum SignWith {
	/// Nothing -- implies the account is already unlocked.
	Nothing,
	/// Unlock with password.
	Password(String),
	/// Unlock with single-use token.
	Token(AccountToken),
}

/// A value, potentially accompanied by a signing token.
#[derive(Debug)]
pub enum WithToken<T: Debug> {
	/// No token.
	No(T),
	/// With token.
	Yes(T, AccountToken),
}

impl<T: Debug> Deref for WithToken<T> {
	type Target = T;

	fn deref(&self) -> &Self::Target {
		match *self {
			WithToken::No(ref v) => v,
			WithToken::Yes(ref v, _) => v,
		}
	}
}

impl<T: Debug> WithToken<T> {
	/// Map the value with the given closure, preserving the token.
	pub fn map<S, F>(self, f: F) -> WithToken<S> where
		S: Debug,
		F: FnOnce(T) -> S,
	{
		match self {
			WithToken::No(v) => WithToken::No(f(v)),
			WithToken::Yes(v, token) => WithToken::Yes(f(v), token),
		}
	}

	/// Convert into inner value, ignoring possible token.
	pub fn into_value(self) -> T {
		match self {
			WithToken::No(v) => v,
			WithToken::Yes(v, _) => v,
		}
	}

	/// Convert the `WithToken` into a tuple.
	pub fn into_tuple(self) -> (T, Option<AccountToken>) {
		match self {
			WithToken::No(v) => (v, None),
			WithToken::Yes(v, token) => (v, Some(token))
		}
	}
}

impl<T: Debug> From<(T, AccountToken)> for WithToken<T> {
	fn from(tuple: (T, AccountToken)) -> Self {
		WithToken::Yes(tuple.0, tuple.1)
	}
}

impl<T: Debug> From<(T, Option<AccountToken>)> for WithToken<T> {
	fn from(tuple: (T, Option<AccountToken>)) -> Self {
		match tuple.1 {
			Some(token) => WithToken::Yes(tuple.0, token),
			None => WithToken::No(tuple.0),
		}
	}
}

/// Execute a confirmation payload.
pub fn execute<D: Dispatcher + 'static>(
	dispatcher: D,
	accounts: Arc<AccountProvider>,
	payload: ConfirmationPayload,
	pass: SignWith
) -> BoxFuture<WithToken<ConfirmationResponse>, Error> {
	match payload {
		ConfirmationPayload::SendTransaction(request) => {
			let condition = request.condition.clone().map(Into::into);
			dispatcher.sign(accounts, request, pass)
				.map(move |v| v.map(move |tx| PendingTransaction::new(tx, condition)))
				.map(WithToken::into_tuple)
				.map(|(tx, token)| (tx, token, dispatcher))
				.and_then(|(tx, tok, dispatcher)| {
					dispatcher.dispatch_transaction(tx)
						.map(RpcH256::from)
						.map(ConfirmationResponse::SendTransaction)
						.map(move |h| WithToken::from((h, tok)))
				}).boxed()
		},
		ConfirmationPayload::SignTransaction(request) => {
			dispatcher.sign(accounts, request, pass)
				.map(|result| result
					.map(RpcRichRawTransaction::from)
					.map(ConfirmationResponse::SignTransaction)
				).boxed()
		},
		ConfirmationPayload::Signature(address, mut data) => {
			let mut message_data =
				format!("\x19Ethereum Signed Message:\n{}", data.len())
				.into_bytes();
			message_data.append(&mut data);
			let res = signature(&accounts, address, message_data.sha3(), pass)
				.map(|result| result
					.map(|rsv| {
						let mut vrs = [0u8; 65];
						let rsv = rsv.as_ref();
						vrs[0] = rsv[64] + 27;
						vrs[1..33].copy_from_slice(&rsv[0..32]);
						vrs[33..65].copy_from_slice(&rsv[32..64]);
						H520(vrs)
					})
					.map(RpcH520::from)
					.map(ConfirmationResponse::Signature)
				);
			future::done(res).boxed()
		},
		ConfirmationPayload::Decrypt(address, data) => {
			let res = decrypt(&accounts, address, data, pass)
				.map(|result| result
					.map(RpcBytes)
					.map(ConfirmationResponse::Decrypt)
				);
			future::done(res).boxed()
		},
	}
}

fn signature(accounts: &AccountProvider, address: Address, hash: H256, password: SignWith) -> Result<WithToken<Signature>, Error> {
	match password.clone() {
		SignWith::Nothing => accounts.sign(address, None, hash).map(WithToken::No),
		SignWith::Password(pass) => accounts.sign(address, Some(pass), hash).map(WithToken::No),
		SignWith::Token(token) => accounts.sign_with_token(address, token, hash).map(Into::into),
	}.map_err(|e| match password {
		SignWith::Nothing => errors::from_signing_error(e),
		_ => errors::from_password_error(e),
	})
}

// obtain a hardware signature from the given account.
fn hardware_signature(accounts: &AccountProvider, address: Address, t: Transaction, network_id: Option<u64>)
	-> Result<SignedTransaction, Error>
{
	debug_assert!(accounts.is_hardware_address(address));

	let mut stream = rlp::RlpStream::new();
	t.rlp_append_unsigned_transaction(&mut stream, network_id);
	let signature = accounts.sign_with_hardware(address, &stream.as_raw())
		.map_err(|e| {
			debug!(target: "miner", "Error signing transaction with hardware wallet: {}", e);
			errors::account("Error signing transaction with hardware wallet", e)
		})?;

	SignedTransaction::new(t.with_signature(signature, network_id))
		.map_err(|e| {
		  debug!(target: "miner", "Hardware wallet has produced invalid signature: {}", e);
		  errors::account("Invalid signature generated", e)
		})
}

fn decrypt(accounts: &AccountProvider, address: Address, msg: Bytes, password: SignWith) -> Result<WithToken<Bytes>, Error> {
	match password.clone() {
		SignWith::Nothing => accounts.decrypt(address, None, &DEFAULT_MAC, &msg).map(WithToken::No),
		SignWith::Password(pass) => accounts.decrypt(address, Some(pass), &DEFAULT_MAC, &msg).map(WithToken::No),
		SignWith::Token(token) => accounts.decrypt_with_token(address, token, &DEFAULT_MAC, &msg).map(Into::into),
	}.map_err(|e| match password {
		SignWith::Nothing => errors::from_signing_error(e),
		_ => errors::from_password_error(e),
	})
}

/// Extract the default gas price from a client and miner.
pub fn default_gas_price<C, M>(client: &C, miner: &M) -> U256
	where C: MiningBlockChainClient, M: MinerService
{
	client.gas_price_corpus(100).median().cloned().unwrap_or_else(|| miner.sensible_gas_price())
}

/// Convert RPC confirmation payload to signer confirmation payload.
/// May need to resolve in the future to fetch things like gas price.
pub fn from_rpc<D>(payload: RpcConfirmationPayload, default_account: Address, dispatcher: &D) -> BoxFuture<ConfirmationPayload, Error>
	where D: Dispatcher
{
	match payload {
		RpcConfirmationPayload::SendTransaction(request) => {
			dispatcher.fill_optional_fields(request.into(), default_account)
				.map(ConfirmationPayload::SendTransaction)
				.boxed()
		},
		RpcConfirmationPayload::SignTransaction(request) => {
			dispatcher.fill_optional_fields(request.into(), default_account)
				.map(ConfirmationPayload::SignTransaction)
				.boxed()
		},
		RpcConfirmationPayload::Decrypt(RpcDecryptRequest { address, msg }) => {
			future::ok(ConfirmationPayload::Decrypt(address.into(), msg.into())).boxed()
		},
		RpcConfirmationPayload::Signature(RpcSignRequest { address, data }) => {
			future::ok(ConfirmationPayload::Signature(address.into(), data.into())).boxed()
		},
	}
}<|MERGE_RESOLUTION|>--- conflicted
+++ resolved
@@ -136,23 +136,12 @@
 				data: filled.data,
 			};
 
-<<<<<<< HEAD
-			let hash = t.hash(network_id);
-			println!("Checking hw wallet");
-=======
->>>>>>> badb3729
 			if accounts.is_hardware_address(address) {
 				hardware_signature(&*accounts, address, t, network_id).map(WithToken::No)
 			} else {
-<<<<<<< HEAD
-				println!("Signing");
-				let signature = try_bf!(signature(accounts, address, hash, password));
-				signature.map(|sig| {
-=======
 				let hash = t.hash(network_id);
 				let signature = try_bf!(signature(&*accounts, address, hash, password));
 				Ok(signature.map(|sig| {
->>>>>>> badb3729
 					SignedTransaction::new(t.with_signature(sig, network_id))
 						.expect("Transaction was signed by AccountsProvider; it never produces invalid signatures; qed")
 				}))
