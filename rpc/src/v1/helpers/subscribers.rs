// Copyright 2015-2019 Parity Technologies (UK) Ltd.
// This file is part of Parity Ethereum.

// Parity Ethereum is free software: you can redistribute it and/or modify
// it under the terms of the GNU General Public License as published by
// the Free Software Foundation, either version 3 of the License, or
// (at your option) any later version.

// Parity Ethereum is distributed in the hope that it will be useful,
// but WITHOUT ANY WARRANTY; without even the implied warranty of
// MERCHANTABILITY or FITNESS FOR A PARTICULAR PURPOSE.  See the
// GNU General Public License for more details.

// You should have received a copy of the GNU General Public License
// along with Parity Ethereum.  If not, see <http://www.gnu.org/licenses/>.

//! A map of subscribers.

use std::{ops, str};
use std::collections::HashMap;
<<<<<<< HEAD

=======
>>>>>>> f48780c2
use rand::RngCore;
use jsonrpc_pubsub::{typed::{Subscriber, Sink}, SubscriptionId};
use ethereum_types::H64;

#[derive(Debug, Clone, Hash, Eq, PartialEq)]
pub struct Id(H64);
impl str::FromStr for Id {
	type Err = String;

	fn from_str(s: &str) -> Result<Self, Self::Err> {
		if s.starts_with("0x") {
			Ok(Id(s[2..].parse().map_err(|e| format!("{}", e))?))
		} else {
			Err("The id must start with 0x".into())
		}
	}
}
impl Id {
	// TODO: replace `format!` see [#10412](https://github.com/paritytech/parity-ethereum/issues/10412)
	pub fn as_string(&self) -> String {
		format!("{:?}", self.0)
	}
}

#[cfg(not(test))]
mod random {
	use rand::rngs::OsRng;

	pub type Rng = rand::rngs::OsRng;

	pub fn new() -> Rng { OsRng }
}

#[cfg(test)]
mod random {
	use rand::SeedableRng;
	use rand_xorshift::XorShiftRng;

	const RNG_SEED: [u8; 16] = [0u8; 16];

	pub type Rng = XorShiftRng;

	pub fn new() -> Rng { Rng::from_seed(RNG_SEED) }
}

pub struct Subscribers<T> {
	rand: random::Rng,
	subscriptions: HashMap<Id, T>,
}

impl<T> Default for Subscribers<T> {
	fn default() -> Self {
		Subscribers {
			rand: random::new(),
			subscriptions: HashMap::new(),
		}
	}
}

impl<T> Subscribers<T> {
	fn next_id(&mut self) -> Id {
		let mut data = H64::default();
<<<<<<< HEAD
=======
		// TODO [grbIzl] rework with proper H64::random_using with rand 0.7
>>>>>>> f48780c2
		self.rand.fill_bytes(&mut data.as_bytes_mut());
		Id(data)
	}

	/// Insert new subscription and return assigned id.
	pub fn insert(&mut self, val: T) -> SubscriptionId {
		let id = self.next_id();
		debug!(target: "pubsub", "Adding subscription id={:?}", id);
		let s = id.as_string();
		self.subscriptions.insert(id, val);
		SubscriptionId::String(s)
	}

	/// Removes subscription with given id and returns it (if any).
	pub fn remove(&mut self, id: &SubscriptionId) -> Option<T> {
		trace!(target: "pubsub", "Removing subscription id={:?}", id);
		match *id {
			SubscriptionId::String(ref id) => match id.parse() {
				Ok(id) => self.subscriptions.remove(&id),
				Err(_) => None,
			},
			_ => None,
		}
	}
}

impl<T> Subscribers<Sink<T>> {
	/// Assigns id and adds a subscriber to the list.
	pub fn push(&mut self, sub: Subscriber<T>) {
		let id = self.next_id();
		if let Ok(sink) = sub.assign_id(SubscriptionId::String(id.as_string())) {
			debug!(target: "pubsub", "Adding subscription id={:?}", id);
			self.subscriptions.insert(id, sink);
		}
	}
}

impl<T, V> Subscribers<(Sink<T>, V)> {
	/// Assigns id and adds a subscriber to the list.
	pub fn push(&mut self, sub: Subscriber<T>, val: V) {
		let id = self.next_id();
		if let Ok(sink) = sub.assign_id(SubscriptionId::String(id.as_string())) {
			debug!(target: "pubsub", "Adding subscription id={:?}", id);
			self.subscriptions.insert(id, (sink, val));
		}
	}
}

impl<T> ops::Deref for Subscribers<T> {
	type Target = HashMap<Id, T>;

	fn deref(&self) -> &Self::Target {
		&self.subscriptions
	}
}<|MERGE_RESOLUTION|>--- conflicted
+++ resolved
@@ -18,10 +18,7 @@
 
 use std::{ops, str};
 use std::collections::HashMap;
-<<<<<<< HEAD
 
-=======
->>>>>>> f48780c2
 use rand::RngCore;
 use jsonrpc_pubsub::{typed::{Subscriber, Sink}, SubscriptionId};
 use ethereum_types::H64;
@@ -84,10 +81,7 @@
 impl<T> Subscribers<T> {
 	fn next_id(&mut self) -> Id {
 		let mut data = H64::default();
-<<<<<<< HEAD
-=======
 		// TODO [grbIzl] rework with proper H64::random_using with rand 0.7
->>>>>>> f48780c2
 		self.rand.fill_bytes(&mut data.as_bytes_mut());
 		Id(data)
 	}
