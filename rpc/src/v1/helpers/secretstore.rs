--- conflicted
+++ resolved
@@ -14,11 +14,7 @@
 // You should have received a copy of the GNU General Public License
 // along with Parity.  If not, see <http://www.gnu.org/licenses/>.
 
-<<<<<<< HEAD
 use std::collections::BTreeSet;
-use std::iter::repeat;
-=======
->>>>>>> 605cd5cd
 use rand::{Rng, OsRng};
 use ethkey::{Public, Secret, math};
 use crypto;
