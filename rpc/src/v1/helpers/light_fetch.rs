// Copyright 2015-2018 Parity Technologies (UK) Ltd.
// This file is part of Parity.

// Parity is free software: you can redistribute it and/or modify
// it under the terms of the GNU General Public License as published by
// the Free Software Foundation, either version 3 of the License, or
// (at your option) any later version.

// Parity is distributed in the hope that it will be useful,
// but WITHOUT ANY WARRANTY; without even the implied warranty of
// MERCHANTABILITY or FITNESS FOR A PARTICULAR PURPOSE.  See the
// GNU General Public License for more details.

// You should have received a copy of the GNU General Public License
// along with Parity.  If not, see <http://www.gnu.org/licenses/>.

//! Helpers for fetching blockchain data either from the light client or the network.

use std::sync::Arc;

use light::on_demand::error::Error as OnDemandError;
use ethcore::basic_account::BasicAccount;
use ethcore::encoded;
use ethcore::filter::Filter as EthcoreFilter;
use ethcore::ids::BlockId;
use ethcore::receipt::Receipt;

use jsonrpc_core::{Result, Error};
use jsonrpc_core::futures::{future, Future};
use jsonrpc_core::futures::future::Either;
use jsonrpc_macros::Trailing;

use light::cache::Cache;
use light::client::LightChainClient;
use light::cht;
use light::on_demand::{
	request, OnDemand, HeaderRef, Request as OnDemandRequest,
	Response as OnDemandResponse, ExecutionResult,
};
use light::request::Field;

use sync::LightSync;
use ethereum_types::{U256, Address};
use hash::H256;
use parking_lot::Mutex;
use transaction::{Action, Transaction as EthTransaction, SignedTransaction, LocalizedTransaction};

use v1::helpers::{CallRequest as CallRequestHelper, errors, dispatch};
use v1::types::{BlockNumber, CallRequest, Log, Transaction};

const NO_INVALID_BACK_REFS: &'static str = "Fails only on invalid back-references; back-references here known to be valid; qed";

const WRONG_RESPONSE_AMOUNT_TYPE: &'static str = "responses correspond directly with requests in amount and type; qed";

/// Helper for fetching blockchain data either from the light client or the network
/// as necessary.
#[derive(Clone)]
pub struct LightFetch {
	/// The light client.
	pub client: Arc<LightChainClient>,
	/// The on-demand request service.
	pub on_demand: Arc<OnDemand>,
	/// Handle to the network.
	pub sync: Arc<LightSync>,
	/// The light data cache.
	pub cache: Arc<Mutex<Cache>>,
	/// Gas Price percentile
	pub gas_price_percentile: usize,
}

/// Extract a transaction at given index.
pub fn extract_transaction_at_index(block: encoded::Block, index: usize) -> Option<Transaction> {
	block.transactions().into_iter().nth(index)
		// Verify if transaction signature is correct.
		.and_then(|tx| SignedTransaction::new(tx).ok())
		.map(|signed_tx| {
			let (signed, sender, _) = signed_tx.deconstruct();
			let block_hash = block.hash();
			let block_number = block.number();
			let transaction_index = index;
			let cached_sender = Some(sender);

			LocalizedTransaction {
				signed,
				block_number,
				block_hash,
				transaction_index,
				cached_sender,
			}
		})
		.map(|tx| Transaction::from_localized(tx))
}

// extract the header indicated by the given `HeaderRef` from the given responses.
// fails only if they do not correspond.
fn extract_header(res: &[OnDemandResponse], header: HeaderRef) -> Option<encoded::Header> {
	match header {
		HeaderRef::Stored(hdr) => Some(hdr),
		HeaderRef::Unresolved(idx, _) => match res.get(idx) {
			Some(&OnDemandResponse::HeaderByHash(ref hdr)) => Some(hdr.clone()),
			_ => None,
		},
	}
}

impl LightFetch {
	// push the necessary requests onto the request chain to get the header by the given ID.
	// yield a header reference which other requests can use.
	fn make_header_requests(&self, id: BlockId, reqs: &mut Vec<OnDemandRequest>) -> Result<HeaderRef> {
		if let Some(h) = self.client.block_header(id) {
			return Ok(h.into());
		}

		match id {
			BlockId::Number(n) => {
				let cht_root = cht::block_to_cht_number(n).and_then(|cn| self.client.cht_root(cn as usize));
				match cht_root {
					None => Err(errors::unknown_block()),
					Some(root) => {
						let req = request::HeaderProof::new(n, root)
							.expect("only fails for 0; client always stores genesis; client already queried; qed");

						let idx = reqs.len();
						let hash_ref = Field::back_ref(idx, 0);
						reqs.push(req.into());
						reqs.push(request::HeaderByHash(hash_ref.clone()).into());

						Ok(HeaderRef::Unresolved(idx + 1, hash_ref))
					}
				}
			}
			BlockId::Hash(h) => {
				let idx = reqs.len();
				reqs.push(request::HeaderByHash(h.into()).into());
				Ok(HeaderRef::Unresolved(idx, h.into()))
			}
			_ => Err(errors::unknown_block()) // latest, earliest, and pending will have all already returned.
		}
	}

	/// Get a block header from the on demand service or client, or error.
	pub fn header(&self, id: BlockId) -> impl Future<Item = encoded::Header, Error = Error> + Send {
		let mut reqs = Vec::new();
		let header_ref = match self.make_header_requests(id, &mut reqs) {
			Ok(r) => r,
			Err(e) => return Either::A(future::err(e)),
		};

		Either::B(self.send_requests(reqs, |res|
			extract_header(&res, header_ref)
				.expect(WRONG_RESPONSE_AMOUNT_TYPE)
		))
	}

	/// Helper for getting contract code at a given block.
	pub fn code(&self, address: Address, id: BlockId) -> impl Future<Item = Vec<u8>, Error = Error> + Send {
		let mut reqs = Vec::new();
		let header_ref = match self.make_header_requests(id, &mut reqs) {
			Ok(r) => r,
			Err(e) => return Either::A(future::err(e)),
		};

		reqs.push(request::Account { header: header_ref.clone(), address: address }.into());
		let account_idx = reqs.len() - 1;
		reqs.push(request::Code { header: header_ref, code_hash: Field::back_ref(account_idx, 0) }.into());

		Either::B(self.send_requests(reqs, |mut res| match res.pop() {
			Some(OnDemandResponse::Code(code)) => code,
			_ => panic!(WRONG_RESPONSE_AMOUNT_TYPE),
		}))
	}

	/// Helper for getting account info at a given block.
	/// `None` indicates the account doesn't exist at the given block.
	pub fn account(&self, address: Address, id: BlockId) -> impl Future<Item = Option<BasicAccount>, Error = Error> + Send {
		let mut reqs = Vec::new();
		let header_ref = match self.make_header_requests(id, &mut reqs) {
			Ok(r) => r,
			Err(e) => return Either::A(future::err(e)),
		};

		reqs.push(request::Account { header: header_ref, address: address }.into());

		Either::B(self.send_requests(reqs, |mut res|match res.pop() {
			Some(OnDemandResponse::Account(acc)) => acc,
			_ => panic!(WRONG_RESPONSE_AMOUNT_TYPE),
		}))
	}

	/// Helper for getting proved execution.
	pub fn proved_execution(&self, req: CallRequest, num: Trailing<BlockNumber>) -> impl Future<Item = ExecutionResult, Error = Error> + Send {
		const DEFAULT_GAS_PRICE: u64 = 21_000;
		// starting gas when gas not provided.
		const START_GAS: u64 = 50_000;

		let (sync, on_demand, client) = (self.sync.clone(), self.on_demand.clone(), self.client.clone());
		let req: CallRequestHelper = req.into();

		// Note: Here we treat `Pending` as `Latest`.
		//       Since light clients don't produce pending blocks
		//       (they don't have state) we can safely fallback to `Latest`.
		let id = match num.unwrap_or_default() {
			BlockNumber::Num(n) => BlockId::Number(n),
			BlockNumber::Earliest => BlockId::Earliest,
			BlockNumber::Latest => BlockId::Latest,
			BlockNumber::Pending => {
				warn!("`Pending` is deprecated and may be removed in future versions. Falling back to `Latest`");
				BlockId::Latest
			}
		};

		let from = req.from.unwrap_or(Address::zero());
		let nonce_fut = match req.nonce {
			Some(nonce) => Either::A(future::ok(Some(nonce))),
			None => Either::B(self.account(from, id).map(|acc| acc.map(|a| a.nonce))),
		};

		let gas_price_percentile = self.gas_price_percentile;
		let gas_price_fut = match req.gas_price {
			Some(price) => Either::A(future::ok(price)),
			None => Either::B(dispatch::fetch_gas_price_corpus(
				self.sync.clone(),
				self.client.clone(),
				self.on_demand.clone(),
				self.cache.clone(),
			).map(move |corp| match corp.percentile(gas_price_percentile) {
				Some(percentile) => *percentile,
				None => DEFAULT_GAS_PRICE.into(),
			}))
		};

		// if nonce resolves, this should too since it'll be in the LRU-cache.
		let header_fut = self.header(id);

		// fetch missing transaction fields from the network.
		Box::new(nonce_fut.join(gas_price_fut).and_then(move |(nonce, gas_price)| {
			let action = req.to.map_or(Action::Create, Action::Call);
			let value = req.value.unwrap_or_else(U256::zero);
			let data = req.data.unwrap_or_default();

			future::done(match (nonce, req.gas) {
				(Some(n), Some(gas)) => Ok((true, EthTransaction {
					nonce: n,
					action: action,
					gas: gas,
					gas_price: gas_price,
					value: value,
					data: data,
				})),
				(Some(n), None) => Ok((false, EthTransaction {
					nonce: n,
					action: action,
					gas: START_GAS.into(),
					gas_price: gas_price,
					value: value,
					data: data,
				})),
				(None, _) => Err(errors::unknown_block()),
			})
		}).join(header_fut).and_then(move |((gas_known, tx), hdr)| {
			// then request proved execution.
			// TODO: get last-hashes from network.
			let env_info = match client.env_info(id) {
				Some(env_info) => env_info,
				_ => return Either::A(future::err(errors::unknown_block())),
			};

			Either::B(execute_tx(gas_known, ExecuteParams {
				from: from,
				tx: tx,
				hdr: hdr,
				env_info: env_info,
				engine: client.engine().clone(),
				on_demand: on_demand,
				sync: sync,
			}))
		}))
	}

	/// Get a block itself. Fails on unknown block ID.
	pub fn block(&self, id: BlockId) -> impl Future<Item = encoded::Block, Error = Error> + Send {
		let mut reqs = Vec::new();
		let header_ref = match self.make_header_requests(id, &mut reqs) {
			Ok(r) => r,
			Err(e) => return Either::A(future::err(e)),
		};

		reqs.push(request::Body(header_ref).into());

		Either::B(self.send_requests(reqs, |mut res| match res.pop() {
			Some(OnDemandResponse::Body(b)) => b,
			_ => panic!(WRONG_RESPONSE_AMOUNT_TYPE),
		}))
	}

	/// Get the block receipts. Fails on unknown block ID.
	pub fn receipts(&self, id: BlockId) -> impl Future<Item = Vec<Receipt>, Error = Error> + Send {
		let mut reqs = Vec::new();
		let header_ref = match self.make_header_requests(id, &mut reqs) {
			Ok(r) => r,
			Err(e) => return Either::A(future::err(e)),
		};

		reqs.push(request::BlockReceipts(header_ref).into());

		Either::B(self.send_requests(reqs, |mut res| match res.pop() {
			Some(OnDemandResponse::Receipts(b)) => b,
			_ => panic!(WRONG_RESPONSE_AMOUNT_TYPE),
		}))
	}

	/// Get transaction logs
	pub fn logs(&self, filter: EthcoreFilter) -> impl Future<Item = Vec<Log>, Error = Error> + Send {
		use std::collections::BTreeMap;
		use jsonrpc_core::futures::stream::{self, Stream};

		// early exit for "to" block before "from" block.
		let best_number = self.client.chain_info().best_block_number;
		let block_number = |id| match id {
			BlockId::Earliest => Some(0),
			BlockId::Latest => Some(best_number),
			BlockId::Hash(h) => self.client.block_header(BlockId::Hash(h)).map(|hdr| hdr.number()),
			BlockId::Number(x) => Some(x),
		};

		let (from_block_number, from_block_header) = match self.client.block_header(filter.from_block) {
			Some(from) => (from.number(), from),
			None => return Either::A(future::err(errors::unknown_block())),
		};

		match block_number(filter.to_block) {
			Some(to) if to < from_block_number || from_block_number > best_number 
				=> return Either::A(future::ok(Vec::new())),
			Some(_) => (),
			_ => return Either::A(future::err(errors::unknown_block())),
		}

		let maybe_future = self.sync.with_context(move |ctx| {
			// find all headers which match the filter, and fetch the receipts for each one.
			// match them with their numbers for easy sorting later.
			let bit_combos = filter.bloom_possibilities();
			let receipts_futures: Vec<_> = self.client.ancestry_iter(filter.to_block)
				.take_while(|ref hdr| hdr.number() != from_block_number)
				.chain(Some(from_block_header))
				.filter(|ref hdr| {
					let hdr_bloom = hdr.log_bloom();
					bit_combos.iter().any(|bloom| hdr_bloom.contains_bloom(bloom))
				})
				.map(|hdr| (hdr.number(), hdr.hash(), request::BlockReceipts(hdr.into())))
				.map(|(num, hash, req)| self.on_demand.request(ctx, req).expect(NO_INVALID_BACK_REFS).map(move |x| (num, hash, x)))
				.collect();

			// as the receipts come in, find logs within them which match the filter.
			// insert them into a BTreeMap to maintain order by number and block index.
			stream::futures_unordered(receipts_futures)
<<<<<<< HEAD
				.fold(BTreeMap::new(), move |mut matches, (num, receipts)| {
					let receipts : Vec<::ethcore::receipt::Receipt> = receipts;
					for (block_index, log) in receipts.into_iter().flat_map(|r| r.logs).enumerate() {
						if filter.matches(&log) {
							matches.insert((num, block_index), log.into());
=======
				.fold(BTreeMap::new(), move |mut matches, (num, hash, receipts)| {
					let mut block_index = 0;
					for (transaction_index, receipt) in receipts.into_iter().enumerate() {
						for (transaction_log_index, log) in receipt.logs.into_iter().enumerate() {
							if filter.matches(&log) {
								matches.insert((num, block_index), Log {
									address: log.address.into(),
									topics: log.topics.into_iter().map(Into::into).collect(),
									data: log.data.into(),
									block_hash: Some(hash.into()),
									block_number: Some(num.into()),
									// No way to easily retrieve transaction hash, so let's just skip it.
									transaction_hash: None,
									transaction_index: Some(transaction_index.into()),
									log_index: Some(block_index.into()),
									transaction_log_index: Some(transaction_log_index.into()),
									log_type: "mined".into(),
									removed: false,
								});
							}
							block_index += 1;
>>>>>>> c21c19bd
						}
					}
					future::ok::<_,OnDemandError>(matches)
				}) // and then collect them into a vector.
				.map(|matches| matches.into_iter().map(|(_, v)| v).collect())
				.map_err(errors::on_demand_error)
		});

		match maybe_future {
			Some(fut) => Either::B(Either::A(fut)),
			None => Either::B(Either::B(future::err(errors::network_disabled()))),
		}
	}

	// Get a transaction by hash. also returns the index in the block.
	// Only returns transactions in the canonical chain.
	pub fn transaction_by_hash(&self, tx_hash: H256)
		-> impl Future<Item = Option<(Transaction, usize)>, Error = Error> + Send
	{
		let params = (self.sync.clone(), self.on_demand.clone());
		let fetcher: Self = self.clone();

		Box::new(future::loop_fn(params, move |(sync, on_demand)| {
			let maybe_future = sync.with_context(|ctx| {
				let req = request::TransactionIndex(tx_hash.clone().into());
				on_demand.request(ctx, req)
			});

			let eventual_index = match maybe_future {
				Some(e) => e.expect(NO_INVALID_BACK_REFS).map_err(errors::on_demand_error),
				None => return Either::A(future::err(errors::network_disabled())),
			};

			let fetcher = fetcher.clone();
			let extract_transaction = eventual_index.and_then(move |index| {
				// check that the block is known by number.
				// that ensures that it is within the chain that we are aware of.
				fetcher.block(BlockId::Number(index.num)).then(move |blk| match blk {
					Ok(blk) => {
						// if the block is known by number, make sure the
						// index from earlier isn't garbage.

						if blk.hash() != index.hash {
							// index is on a different chain from us.
							return Ok(future::Loop::Continue((sync, on_demand)))
						}

						let index = index.index as usize;
						let transaction = extract_transaction_at_index(blk, index);

						if transaction.as_ref().map_or(true, |tx| tx.hash != tx_hash.into()) {
							// index is actively wrong: indicated block has
							// fewer transactions than necessary or the transaction
							// at that index had a different hash.
							// TODO: punish peer/move into OnDemand somehow?
							Ok(future::Loop::Continue((sync, on_demand)))
						} else {
							let transaction = transaction.map(move |tx| (tx, index));
							Ok(future::Loop::Break(transaction))
						}
					}
					Err(ref e) if e == &errors::unknown_block() => {
						// block by number not in the canonical chain.
						Ok(future::Loop::Break(None))
					}
					Err(e) => Err(e),
				})
			});

			Either::B(extract_transaction)
		}))
	}

	fn send_requests<T, F>(&self, reqs: Vec<OnDemandRequest>, parse_response: F) -> impl Future<Item = T, Error = Error> + Send where
		F: FnOnce(Vec<OnDemandResponse>) -> T + Send + 'static,
		T: Send + 'static,
	{
		let maybe_future = self.sync.with_context(move |ctx| {
			Box::new(self.on_demand.request_raw(ctx, reqs)
					 .expect(NO_INVALID_BACK_REFS)
					 .map_err(errors::on_demand_cancel)
					 .and_then(|responses| {
						 match responses {
							 Ok(responses) => Ok(parse_response(responses)),
							 Err(e) => Err(errors::on_demand_error(e)),
						 }
					 })
			)
		});

		match maybe_future {
			Some(recv) => recv,
			None => Box::new(future::err(errors::network_disabled())) as Box<Future<Item = _, Error = _> + Send>
		}
	}
}

#[derive(Clone)]
struct ExecuteParams {
	from: Address,
	tx: EthTransaction,
	hdr: encoded::Header,
	env_info: ::vm::EnvInfo,
	engine: Arc<::ethcore::engines::EthEngine>,
	on_demand: Arc<OnDemand>,
	sync: Arc<LightSync>,
}

// has a peer execute the transaction with given params. If `gas_known` is false,
// this will double the gas on each `OutOfGas` error.
fn execute_tx(gas_known: bool, params: ExecuteParams) -> impl Future<Item = ExecutionResult, Error = Error> + Send {
	if !gas_known {
		Box::new(future::loop_fn(params, |mut params| {
			execute_tx(true, params.clone()).and_then(move |res| {
				match res {
					Ok(executed) => {
						// TODO: how to distinguish between actual OOG and
						// exception?
						if executed.exception.is_some() {
							let old_gas = params.tx.gas;
							params.tx.gas = params.tx.gas * 2u32;
							if params.tx.gas > params.hdr.gas_limit() {
								params.tx.gas = old_gas;
							} else {
								return Ok(future::Loop::Continue(params))
							}
						}

						Ok(future::Loop::Break(Ok(executed)))
					}
					failed => Ok(future::Loop::Break(failed)),
				}
			})
		})) as Box<Future<Item = _, Error = _> + Send>
	} else {
		trace!(target: "light_fetch", "Placing execution request for {} gas in on_demand",
			params.tx.gas);

		let request = request::TransactionProof {
			tx: params.tx.fake_sign(params.from),
			header: params.hdr.into(),
			env_info: params.env_info,
			engine: params.engine,
		};

		let on_demand = params.on_demand;
		let proved_future = params.sync.with_context(move |ctx| {
			on_demand
				.request(ctx, request)
				.expect("no back-references; therefore all back-refs valid; qed")
				.map_err(errors::on_demand_error)
		});

		match proved_future {
			Some(fut) => Box::new(fut) as Box<Future<Item = _, Error = _> + Send>,
			None => Box::new(future::err(errors::network_disabled())) as Box<Future<Item = _, Error = _> + Send>,
		}
	}
}<|MERGE_RESOLUTION|>--- conflicted
+++ resolved
@@ -353,13 +353,6 @@
 			// as the receipts come in, find logs within them which match the filter.
 			// insert them into a BTreeMap to maintain order by number and block index.
 			stream::futures_unordered(receipts_futures)
-<<<<<<< HEAD
-				.fold(BTreeMap::new(), move |mut matches, (num, receipts)| {
-					let receipts : Vec<::ethcore::receipt::Receipt> = receipts;
-					for (block_index, log) in receipts.into_iter().flat_map(|r| r.logs).enumerate() {
-						if filter.matches(&log) {
-							matches.insert((num, block_index), log.into());
-=======
 				.fold(BTreeMap::new(), move |mut matches, (num, hash, receipts)| {
 					let mut block_index = 0;
 					for (transaction_index, receipt) in receipts.into_iter().enumerate() {
@@ -381,7 +374,6 @@
 								});
 							}
 							block_index += 1;
->>>>>>> c21c19bd
 						}
 					}
 					future::ok::<_,OnDemandError>(matches)
