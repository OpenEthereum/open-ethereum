--- conflicted
+++ resolved
@@ -14,13 +14,8 @@
 // You should have received a copy of the GNU General Public License
 // along with Parity.  If not, see <http://www.gnu.org/licenses/>.
 
-<<<<<<< HEAD
-use bigint::prelude::U256;
 use transaction::{Transaction, SignedTransaction, Action};
-=======
-use ethcore::transaction::{Transaction, SignedTransaction, Action};
 use ethereum_types::U256;
->>>>>>> bf2a9253
 
 use jsonrpc_core::Error;
 use v1::helpers::CallRequest;
