// Copyright 2015, 2016 Parity Technologies (UK) Ltd.
// This file is part of Parity.

// Parity is free software: you can redistribute it and/or modify
// it under the terms of the GNU General Public License as published by
// the Free Software Foundation, either version 3 of the License, or
// (at your option) any later version.

// Parity is distributed in the hope that it will be useful,
// but WITHOUT ANY WARRANTY; without even the implied warranty of
// MERCHANTABILITY or FITNESS FOR A PARTICULAR PURPOSE.  See the
// GNU General Public License for more details.

// You should have received a copy of the GNU General Public License
// along with Parity.  If not, see <http://www.gnu.org/licenses/>.

//! Parity-specific rpc interface for operations altering the settings.

use jsonrpc_core::Error;
use futures::BoxFuture;

use v1::types::{Bytes, H160, H256, U256, ReleaseInfo};

build_rpc_trait! {
	/// Parity-specific rpc interface for operations altering the settings.
	pub trait ParitySet {
		/// Sets new minimal gas price for mined blocks.
		#[rpc(name = "parity_setMinGasPrice")]
		fn set_min_gas_price(&self, U256) -> Result<bool, Error>;

		/// Sets new gas floor target for mined blocks.
		#[rpc(name = "parity_setGasFloorTarget")]
		fn set_gas_floor_target(&self, U256) -> Result<bool, Error>;

		/// Sets new gas ceiling target for mined blocks.
		#[rpc(name = "parity_setGasCeilTarget")]
		fn set_gas_ceil_target(&self, U256) -> Result<bool, Error>;

		/// Sets new extra data for mined blocks.
		#[rpc(name = "parity_setExtraData")]
		fn set_extra_data(&self, Bytes) -> Result<bool, Error>;

		/// Sets new author for mined block.
		#[rpc(name = "parity_setAuthor")]
		fn set_author(&self, H160) -> Result<bool, Error>;

		/// Sets account for signing consensus messages.
		#[rpc(name = "parity_setEngineSigner")]
		fn set_engine_signer(&self, H160, String) -> Result<bool, Error>;

		/// Sets the limits for transaction queue.
		#[rpc(name = "parity_setTransactionsLimit")]
		fn set_transactions_limit(&self, usize) -> Result<bool, Error>;

		/// Sets the maximum amount of gas a single transaction may consume.
		#[rpc(name = "parity_setMaxTransactionGas")]
		fn set_tx_gas_limit(&self, U256) -> Result<bool, Error>;

		/// Add a reserved peer.
		#[rpc(name = "parity_addReservedPeer")]
		fn add_reserved_peer(&self, String) -> Result<bool, Error>;

		/// Remove a reserved peer.
		#[rpc(name = "parity_removeReservedPeer")]
		fn remove_reserved_peer(&self, String) -> Result<bool, Error>;

		/// Drop all non-reserved peers.
		#[rpc(name = "parity_dropNonReservedPeers")]
		fn drop_non_reserved_peers(&self) -> Result<bool, Error>;

		/// Accept non-reserved peers (default behavior)
		#[rpc(name = "parity_acceptNonReservedPeers")]
		fn accept_non_reserved_peers(&self) -> Result<bool, Error>;

		/// Start the network.
		///
		/// Deprecated. Use `set_mode("active")` instead.
		#[rpc(name = "parity_startNetwork")]
		fn start_network(&self) -> Result<bool, Error>;

		/// Stop the network.
		///
		/// Deprecated. Use `set_mode("offline")` instead.
		#[rpc(name = "parity_stopNetwork")]
		fn stop_network(&self) -> Result<bool, Error>;

		/// Set the mode. Argument must be one of: "active", "passive", "dark", "offline".
		#[rpc(name = "parity_setMode")]
		fn set_mode(&self, String) -> Result<bool, Error>;

		/// Hash a file content under given URL.
		#[rpc(async, name = "parity_hashContent")]
<<<<<<< HEAD
		fn hash_content(&self, String) -> BoxFuture<H256, Error>;
=======
		fn hash_content(&self, Ready<H256>, String);

		/// Is there a release ready for install?
		#[rpc(name = "parity_upgradeReady")]
		fn upgrade_ready(&self) -> Result<Option<ReleaseInfo>, Error>;

		/// Execute a release which is ready according to upgrade_ready().
		#[rpc(name = "parity_executeUpgrade")]
		fn execute_upgrade(&self) -> Result<bool, Error>;
>>>>>>> 72f278ef
	}
}<|MERGE_RESOLUTION|>--- conflicted
+++ resolved
@@ -90,10 +90,7 @@
 
 		/// Hash a file content under given URL.
 		#[rpc(async, name = "parity_hashContent")]
-<<<<<<< HEAD
 		fn hash_content(&self, String) -> BoxFuture<H256, Error>;
-=======
-		fn hash_content(&self, Ready<H256>, String);
 
 		/// Is there a release ready for install?
 		#[rpc(name = "parity_upgradeReady")]
@@ -102,6 +99,5 @@
 		/// Execute a release which is ready according to upgrade_ready().
 		#[rpc(name = "parity_executeUpgrade")]
 		fn execute_upgrade(&self) -> Result<bool, Error>;
->>>>>>> 72f278ef
 	}
 }