// Copyright 2015-2018 Parity Technologies (UK) Ltd.
// This file is part of Parity.

// Parity is free software: you can redistribute it and/or modify
// it under the terms of the GNU General Public License as published by
// the Free Software Foundation, either version 3 of the License, or
// (at your option) any later version.

// Parity is distributed in the hope that it will be useful,
// but WITHOUT ANY WARRANTY; without even the implied warranty of
// MERCHANTABILITY or FITNESS FOR A PARTICULAR PURPOSE.  See the
// GNU General Public License for more details.

// You should have received a copy of the GNU General Public License
// along with Parity.  If not, see <http://www.gnu.org/licenses/>.

//! Parity-specific rpc interface.

use std::collections::BTreeMap;

use jsonrpc_core::{BoxFuture, Result};
use jsonrpc_macros::Trailing;
use v1::types::{
	H160, H256, H512, U256, U64, H64, Bytes, CallRequest,
	Peers, Transaction, RpcSettings, Histogram, RecoveredAccount,
	TransactionStats, LocalTransactionStatus,
	BlockNumber, ConsensusCapability, VersionInfo,
	OperationsInfo, ChainStatus, Log, Filter,
	AccountInfo, HwAccountInfo, RichHeader, Receipt,
};

build_rpc_trait! {
	/// Parity-specific rpc interface.
	pub trait Parity {
		type Metadata;

		/// Returns accounts information.
		#[rpc(name = "parity_accountsInfo")]
		fn accounts_info(&self) -> Result<BTreeMap<H160, AccountInfo>>;

		/// Returns hardware accounts information.
		#[rpc(name = "parity_hardwareAccountsInfo")]
		fn hardware_accounts_info(&self) -> Result<BTreeMap<H160, HwAccountInfo>>;

		/// Get a list of paths to locked hardware wallets
		#[rpc(name = "parity_lockedHardwareAccountsInfo")]
		fn locked_hardware_accounts_info(&self) -> Result<Vec<String>>;

		/// Returns default account for dapp.
		#[rpc(name = "parity_defaultAccount")]
		fn default_account(&self) -> Result<H160>;

		/// Returns current transactions limit.
		#[rpc(name = "parity_transactionsLimit")]
		fn transactions_limit(&self) -> Result<usize>;

		/// Returns mining extra data.
		#[rpc(name = "parity_extraData")]
		fn extra_data(&self) -> Result<Bytes>;

		/// Returns mining gas floor target.
		#[rpc(name = "parity_gasFloorTarget")]
		fn gas_floor_target(&self) -> Result<U256>;

		/// Returns mining gas floor cap.
		#[rpc(name = "parity_gasCeilTarget")]
		fn gas_ceil_target(&self) -> Result<U256>;

		/// Returns minimal gas price for transaction to be included in queue.
		#[rpc(name = "parity_minGasPrice")]
		fn min_gas_price(&self) -> Result<U256>;

		/// Returns latest logs
		#[rpc(name = "parity_devLogs")]
		fn dev_logs(&self) -> Result<Vec<String>>;

		/// Returns logs levels
		#[rpc(name = "parity_devLogsLevels")]
		fn dev_logs_levels(&self) -> Result<String>;

		/// Returns chain name - DEPRECATED. Use `parity_chainName` instead.
		#[rpc(name = "parity_netChain")]
		fn net_chain(&self) -> Result<String>;

		/// Returns peers details
		#[rpc(name = "parity_netPeers")]
		fn net_peers(&self) -> Result<Peers>;

		/// Returns network port
		#[rpc(name = "parity_netPort")]
		fn net_port(&self) -> Result<u16>;

		/// Returns rpc settings
		#[rpc(name = "parity_rpcSettings")]
		fn rpc_settings(&self) -> Result<RpcSettings>;

		/// Returns node name
		#[rpc(name = "parity_nodeName")]
		fn node_name(&self) -> Result<String>;

		/// Returns default extra data
		#[rpc(name = "parity_defaultExtraData")]
		fn default_extra_data(&self) -> Result<Bytes>;

		/// Returns distribution of gas price in latest blocks.
		#[rpc(name = "parity_gasPriceHistogram")]
		fn gas_price_histogram(&self) -> BoxFuture<Histogram>;

		/// Returns number of unsigned transactions waiting in the signer queue (if signer enabled)
		/// Returns error when signer is disabled
		#[rpc(name = "parity_unsignedTransactionsCount")]
		fn unsigned_transactions_count(&self) -> Result<usize>;

		/// Returns a cryptographically random phrase sufficient for securely seeding a secret key.
		#[rpc(name = "parity_generateSecretPhrase")]
		fn generate_secret_phrase(&self) -> Result<String>;

		/// Returns whatever address would be derived from the given phrase if it were to seed a brainwallet.
		#[rpc(name = "parity_phraseToAddress")]
		fn phrase_to_address(&self, String) -> Result<H160>;

		/// Returns the value of the registrar for this network.
		#[rpc(name = "parity_registryAddress")]
		fn registry_address(&self) -> Result<Option<H160>>;

		/// Returns all addresses if Fat DB is enabled (`--fat-db`), or null if not.
		#[rpc(name = "parity_listAccounts")]
		fn list_accounts(&self, u64, Option<H160>, Trailing<BlockNumber>) -> Result<Option<Vec<H160>>>;

		/// Returns all storage keys of the given address (first parameter) if Fat DB is enabled (`--fat-db`),
		/// or null if not.
		#[rpc(name = "parity_listStorageKeys")]
		fn list_storage_keys(&self, H160, u64, Option<H256>, Trailing<BlockNumber>) -> Result<Option<Vec<H256>>>;

		/// Encrypt some data with a public key under ECIES.
		/// First parameter is the 512-byte destination public key, second is the message.
		#[rpc(name = "parity_encryptMessage")]
		fn encrypt_message(&self, H512, Bytes) -> Result<Bytes>;

		/// Returns all pending transactions from transaction queue.
		#[rpc(name = "parity_pendingTransactions")]
		fn pending_transactions(&self, Trailing<usize>) -> Result<Vec<Transaction>>;

		/// Returns all transactions from transaction queue.
		///
		/// Some of them might not be ready to be included in a block yet.
		#[rpc(name = "parity_allTransactions")]
		fn all_transactions(&self) -> Result<Vec<Transaction>>;

		/// Same as parity_allTransactions, but return only transactions hashes.
		#[rpc(name = "parity_allTransactionHashes")]
		fn all_transaction_hashes(&self) -> Result<Vec<H256>>;

		/// Returns all future transactions from transaction queue (deprecated)
		#[rpc(name = "parity_futureTransactions")]
		fn future_transactions(&self) -> Result<Vec<Transaction>>;

		/// Returns propagation statistics on transactions pending in the queue.
		#[rpc(name = "parity_pendingTransactionsStats")]
		fn pending_transactions_stats(&self) -> Result<BTreeMap<H256, TransactionStats>>;

		/// Returns a list of current and past local transactions with status details.
		#[rpc(name = "parity_localTransactions")]
		fn local_transactions(&self) -> Result<BTreeMap<H256, LocalTransactionStatus>>;

		/// Returns current WS Server interface and port or an error if ws server is disabled.
		#[rpc(name = "parity_wsUrl")]
		fn ws_url(&self) -> Result<String>;

		/// Returns next nonce for particular sender. Should include all transactions in the queue.
		#[rpc(name = "parity_nextNonce")]
		fn next_nonce(&self, H160) -> BoxFuture<U256>;

		/// Get the mode. Returns one of: "active", "passive", "dark", "offline".
		#[rpc(name = "parity_mode")]
		fn mode(&self) -> Result<String>;

		/// Get the chain name. Returns one of the pre-configured chain names or a filename.
		#[rpc(name = "parity_chain")]
		fn chain(&self) -> Result<String>;

		/// Get the enode of this node.
		#[rpc(name = "parity_enode")]
		fn enode(&self) -> Result<String>;

		/// Returns information on current consensus capability.
		#[rpc(name = "parity_consensusCapability")]
		fn consensus_capability(&self) -> Result<ConsensusCapability>;

		/// Get our version information in a nice object.
		#[rpc(name = "parity_versionInfo")]
		fn version_info(&self) -> Result<VersionInfo>;

		/// Get information concerning the latest releases if available.
		#[rpc(name = "parity_releasesInfo")]
		fn releases_info(&self) -> Result<Option<OperationsInfo>>;

		/// Get the current chain status.
		#[rpc(name = "parity_chainStatus")]
		fn chain_status(&self) -> Result<ChainStatus>;

		/// Get node kind info.
		#[rpc(name = "parity_nodeKind")]
		fn node_kind(&self) -> Result<::v1::types::NodeKind>;

		/// Get block header.
		/// Same as `eth_getBlockByNumber` but without uncles and transactions.
		#[rpc(name = "parity_getBlockHeaderByNumber")]
		fn block_header(&self, Trailing<BlockNumber>) -> BoxFuture<RichHeader>;

		/// Get block receipts.
		/// Allows you to fetch receipts from the entire block at once.
		/// If no parameter is provided defaults to `latest`.
		#[rpc(name = "parity_getBlockReceipts")]
		fn block_receipts(&self, Trailing<BlockNumber>) -> BoxFuture<Vec<Receipt>>;

		/// Get IPFS CIDv0 given protobuf encoded bytes.
		#[rpc(name = "parity_cidV0")]
		fn ipfs_cid(&self, Bytes) -> Result<String>;

		/// Call contract, returning the output data.
		#[rpc(name = "parity_call")]
		fn call(&self, Vec<CallRequest>, Trailing<BlockNumber>) -> Result<Vec<Bytes>>;

		/// Used for submitting a proof-of-work solution (similar to `eth_submitWork`,
		/// but returns block hash on success, and returns an explicit error message on failure).
		#[rpc(name = "parity_submitWorkDetail")]
		fn submit_work_detail(&self, H64, H256, H256) -> Result<H256>;

		/// Returns the status of the node. Used as the health endpoint.
		///
		/// The RPC returns successful response if:
		/// - The node have a peer (unless running a dev chain)
		/// - The node is not syncing.
		///
		/// Otherwise the RPC returns error.
		#[rpc(name = "parity_nodeStatus")]
		fn status(&self) -> Result<()>;

<<<<<<< HEAD
		/// Returns logs matching given filter object.
		/// Skip filling transaction hash for faster query.
		#[rpc(name = "parity_getLogsLight")]
		fn logs_light(&self, Filter) -> BoxFuture<Vec<Log>>;

=======
		/// Extracts Address and public key from signature using the r, s and v params. Equivalent to Solidity erecover
		/// as well as checks the signature for chain replay protection
		#[rpc(name = "parity_verifySignature")]
		fn verify_signature(&self, bool, Bytes, H256, H256, U64) -> Result<RecoveredAccount>;
>>>>>>> ec886dde
	}
}<|MERGE_RESOLUTION|>--- conflicted
+++ resolved
@@ -237,17 +237,15 @@
 		#[rpc(name = "parity_nodeStatus")]
 		fn status(&self) -> Result<()>;
 
-<<<<<<< HEAD
+		/// Extracts Address and public key from signature using the r, s and v params. Equivalent to Solidity erecover
+		/// as well as checks the signature for chain replay protection
+		#[rpc(name = "parity_verifySignature")]
+		fn verify_signature(&self, bool, Bytes, H256, H256, U64) -> Result<RecoveredAccount>;
+
 		/// Returns logs matching given filter object.
 		/// Skip filling transaction hash for faster query.
 		#[rpc(name = "parity_getLogsLight")]
 		fn logs_light(&self, Filter) -> BoxFuture<Vec<Log>>;
 
-=======
-		/// Extracts Address and public key from signature using the r, s and v params. Equivalent to Solidity erecover
-		/// as well as checks the signature for chain replay protection
-		#[rpc(name = "parity_verifySignature")]
-		fn verify_signature(&self, bool, Bytes, H256, H256, U64) -> Result<RecoveredAccount>;
->>>>>>> ec886dde
 	}
 }