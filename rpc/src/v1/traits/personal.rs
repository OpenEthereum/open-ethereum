// Copyright 2015-2017 Parity Technologies (UK) Ltd.
// This file is part of Parity.

// Parity is free software: you can redistribute it and/or modify
// it under the terms of the GNU General Public License as published by
// the Free Software Foundation, either version 3 of the License, or
// (at your option) any later version.

// Parity is distributed in the hope that it will be useful,
// but WITHOUT ANY WARRANTY; without even the implied warranty of
// MERCHANTABILITY or FITNESS FOR A PARTICULAR PURPOSE.  See the
// GNU General Public License for more details.

// You should have received a copy of the GNU General Public License
// along with Parity.  If not, see <http://www.gnu.org/licenses/>.

//! Personal rpc interface.
use jsonrpc_core::Error;

use futures::BoxFuture;

use v1::types::{U128, H160, H256, TransactionRequest};

build_rpc_trait! {
	/// Personal rpc interface. Safe (read-only) functions.
	pub trait Personal {
		type Metadata;

		/// Lists all stored accounts
		#[rpc(name = "personal_listAccounts")]
		fn accounts(&self) -> Result<Vec<H160>, Error>;

		/// Creates new account (it becomes new current unlocked account)
		/// Param is the password for the account.
		#[rpc(name = "personal_newAccount")]
		fn new_account(&self, String) -> Result<H160, Error>;

		/// Unlocks specified account for use (can only be one unlocked account at one moment)
		#[rpc(name = "personal_unlockAccount")]
		fn unlock_account(&self, H160, String, Option<U128>) -> Result<bool, Error>;

		/// Sends transaction and signs it in single call. The account is not unlocked in such case.
<<<<<<< HEAD
		#[rpc(meta, name = "personal_signAndSendTransaction")]
		fn sign_and_send_transaction(&self, Self::Metadata, TransactionRequest, String) -> BoxFuture<H256, Error>;
=======
		#[rpc(name = "personal_sendTransaction")]
		fn send_transaction(&self, TransactionRequest, String) -> Result<H256, Error>;
>>>>>>> 43cc4ea1
	}
}<|MERGE_RESOLUTION|>--- conflicted
+++ resolved
@@ -40,12 +40,7 @@
 		fn unlock_account(&self, H160, String, Option<U128>) -> Result<bool, Error>;
 
 		/// Sends transaction and signs it in single call. The account is not unlocked in such case.
-<<<<<<< HEAD
-		#[rpc(meta, name = "personal_signAndSendTransaction")]
-		fn sign_and_send_transaction(&self, Self::Metadata, TransactionRequest, String) -> BoxFuture<H256, Error>;
-=======
 		#[rpc(name = "personal_sendTransaction")]
-		fn send_transaction(&self, TransactionRequest, String) -> Result<H256, Error>;
->>>>>>> 43cc4ea1
+		fn send_transaction(&self, Self::Metadata, TransactionRequest, String) -> BoxFuture<H256, Error>;
 	}
 }