--- conflicted
+++ resolved
@@ -15,7 +15,6 @@
 // along with Parity.  If not, see <http://www.gnu.org/licenses/>.
 
 //! Ethcore-specific rpc interface.
-<<<<<<< HEAD
 use jsonrpc_core::Error;
 
 use v1::helpers::auto_args::{Wrap, WrapAsync, Ready};
@@ -97,6 +96,15 @@
 		#[rpc(name = "ethcore_registryAddress")]
 		fn registry_address(&self) -> Result<Option<H160>, Error>;
 
+		/// Returns all addresses if Fat DB is enabled (`--fat-db`), or null if not.
+		#[rpc(name = "ethcore_listAccounts")]
+		fn list_accounts(&self) -> Result<Option<Vec<H160>>, Error>;
+
+		/// Returns all storage keys of the given address (first parameter) if Fat DB is enabled (`--fat-db`),
+		/// or null if not.
+		#[rpc(name = "ethcore_listStorageKeys")]
+		fn list_storage_keys(&self, H160) -> Result<Option<Vec<H256>>, Error>;
+
 		/// Encrypt some data with a public key under ECIES.
 		/// First parameter is the 512-byte destination public key, second is the message.
 		#[rpc(name = "ethcore_encryptMessage")]
@@ -109,115 +117,5 @@
 		/// Hash a file content under given URL.
 		#[rpc(async, name = "ethcore_hashContent")]
 		fn hash_content(&self, Ready<H256>, String);
-=======
-use std::sync::Arc;
-use jsonrpc_core::*;
-
-/// Ethcore-specific rpc interface.
-pub trait Ethcore: Sized + Send + Sync + 'static {
-
-	/// Returns current transactions limit.
-	fn transactions_limit(&self, _: Params) -> Result<Value, Error>;
-
-	/// Returns mining extra data.
-	fn extra_data(&self, _: Params) -> Result<Value, Error>;
-
-	/// Returns mining gas floor target.
-	fn gas_floor_target(&self, _: Params) -> Result<Value, Error>;
-
-	/// Returns mining gas floor cap.
-	fn gas_ceil_target(&self, _: Params) -> Result<Value, Error>;
-
-	/// Returns minimal gas price for transaction to be included in queue.
-	fn min_gas_price(&self, _: Params) -> Result<Value, Error>;
-
-	/// Returns latest logs
-	fn dev_logs(&self, _: Params) -> Result<Value, Error>;
-
-	/// Returns logs levels
-	fn dev_logs_levels(&self, _: Params) -> Result<Value, Error>;
-
-	/// Returns chain name
-	fn net_chain(&self, _: Params) -> Result<Value, Error>;
-
-	/// Returns peers details
-	fn net_peers(&self, _: Params) -> Result<Value, Error>;
-
-	/// Returns network port
-	fn net_port(&self, _: Params) -> Result<Value, Error>;
-
-	/// Returns rpc settings
-	fn rpc_settings(&self, _: Params) -> Result<Value, Error>;
-
-	/// Returns node name
-	fn node_name(&self, _: Params) -> Result<Value, Error>;
-
-	/// Returns default extra data
-	fn default_extra_data(&self, _: Params) -> Result<Value, Error>;
-
-	/// Returns distribution of gas price in latest blocks.
-	fn gas_price_statistics(&self, _: Params) -> Result<Value, Error>;
-
-	/// Returns number of unsigned transactions waiting in the signer queue (if signer enabled)
-	/// Returns error when signer is disabled
-	fn unsigned_transactions_count(&self, _: Params) -> Result<Value, Error>;
-
-	/// Returns a cryptographically random phrase sufficient for securely seeding a secret key.
-	fn generate_secret_phrase(&self, _: Params) -> Result<Value, Error>;
-
-	/// Returns whatever address would be derived from the given phrase if it were to seed a brainwallet.
-	fn phrase_to_address(&self, _: Params) -> Result<Value, Error>;
-
-	/// Returns the value of the registrar for this network.
-	fn registry_address(&self, _: Params) -> Result<Value, Error>;
-
-	/// Returns all addresses if Fat DB is enabled (`--fat-db`), or null if not.
-	/// Takes no parameters.
-	fn list_accounts(&self, _: Params) -> Result<Value, Error>;
-
-	/// Returns all storage keys of the given address (first parameter) if Fat DB is enabled (`--fat-db`),
-	/// or null if not.
-	fn list_storage_keys(&self, _: Params) -> Result<Value, Error>;
-
-	/// Encrypt some data with a public key under ECIES.
-	/// First parameter is the 512-byte destination public key, second is the message.
-	fn encrypt_message(&self, _: Params) -> Result<Value, Error>;
-
-	/// Returns all pending (current) transactions from transaction queue.
-	fn pending_transactions(&self, _: Params) -> Result<Value, Error>;
-
-	/// Hash a file content under given URL.
-	fn hash_content(&self, _: Params, _: Ready);
-
-	/// Should be used to convert object to io delegate.
-	fn to_delegate(self) -> IoDelegate<Self> {
-		let mut delegate = IoDelegate::new(Arc::new(self));
-
-		delegate.add_method("ethcore_extraData", Ethcore::extra_data);
-		delegate.add_method("ethcore_gasFloorTarget", Ethcore::gas_floor_target);
-		delegate.add_method("ethcore_gasCeilTarget", Ethcore::gas_ceil_target);
-		delegate.add_method("ethcore_minGasPrice", Ethcore::min_gas_price);
-		delegate.add_method("ethcore_transactionsLimit", Ethcore::transactions_limit);
-		delegate.add_method("ethcore_devLogs", Ethcore::dev_logs);
-		delegate.add_method("ethcore_devLogsLevels", Ethcore::dev_logs_levels);
-		delegate.add_method("ethcore_netChain", Ethcore::net_chain);
-		delegate.add_method("ethcore_netPeers", Ethcore::net_peers);
-		delegate.add_method("ethcore_netPort", Ethcore::net_port);
-		delegate.add_method("ethcore_rpcSettings", Ethcore::rpc_settings);
-		delegate.add_method("ethcore_nodeName", Ethcore::node_name);
-		delegate.add_method("ethcore_defaultExtraData", Ethcore::default_extra_data);
-		delegate.add_method("ethcore_gasPriceStatistics", Ethcore::gas_price_statistics);
-		delegate.add_method("ethcore_unsignedTransactionsCount", Ethcore::unsigned_transactions_count);
-		delegate.add_method("ethcore_generateSecretPhrase", Ethcore::generate_secret_phrase);
-		delegate.add_method("ethcore_phraseToAddress", Ethcore::phrase_to_address);
-		delegate.add_method("ethcore_registryAddress", Ethcore::registry_address);
-		delegate.add_method("ethcore_listAccounts", Ethcore::list_accounts);
-		delegate.add_method("ethcore_listStorageKeys", Ethcore::list_storage_keys);
-		delegate.add_method("ethcore_encryptMessage", Ethcore::encrypt_message);
-		delegate.add_method("ethcore_pendingTransactions", Ethcore::pending_transactions);
-		delegate.add_async_method("ethcore_hashContent", Ethcore::hash_content);
-
-		delegate
->>>>>>> e1d3b3ff
 	}
 }