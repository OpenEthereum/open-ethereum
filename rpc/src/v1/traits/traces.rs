// Copyright 2015, 2016 Parity Technologies (UK) Ltd.
// This file is part of Parity.

// Parity is free software: you can redistribute it and/or modify
// it under the terms of the GNU General Public License as published by
// the Free Software Foundation, either version 3 of the License, or
// (at your option) any later version.

// Parity is distributed in the hope that it will be useful,
// but WITHOUT ANY WARRANTY; without even the implied warranty of
// MERCHANTABILITY or FITNESS FOR A PARTICULAR PURPOSE.  See the
// GNU General Public License for more details.

// You should have received a copy of the GNU General Public License
// along with Parity.  If not, see <http://www.gnu.org/licenses/>.

//! Traces specific rpc interface.

<<<<<<< HEAD
use std::sync::Arc;
use jsonrpc_core::{Params, Value, Error, Metadata};
use jsonrpc_macros::IoDelegate;

/// Traces specific rpc interface.
pub trait Traces: Sized + Send + Sync + 'static {
	/// Returns traces matching given filter.
	fn filter(&self, _: Params) -> Result<Value, Error>;

	/// Returns transaction trace at given index.
	fn trace(&self, _: Params) -> Result<Value, Error>;

	/// Returns all traces of given transaction.
	fn transaction_traces(&self, _: Params) -> Result<Value, Error>;

	/// Returns all traces produced at given block.
	fn block_traces(&self, _: Params) -> Result<Value, Error>;

	/// Executes the given call and returns a number of possible traces for it.
	fn call(&self, _: Params) -> Result<Value, Error>;

	/// Executes the given raw transaction and returns a number of possible traces for it.
	fn raw_transaction(&self, _: Params) -> Result<Value, Error>;

	/// Executes the transaction with the given hash and returns a number of possible traces for it.
	fn replay_transaction(&self, _: Params) -> Result<Value, Error>;

	/// Should be used to convert object to io delegate.
	fn to_delegate<M: Metadata>(self) -> IoDelegate<Self, M> {
		let mut delegate = IoDelegate::new(Arc::new(self));
		delegate.add_method("trace_filter", Traces::filter);
		delegate.add_method("trace_get", Traces::trace);
		delegate.add_method("trace_transaction", Traces::transaction_traces);
		delegate.add_method("trace_block", Traces::block_traces);
		delegate.add_method("trace_call", Traces::call);
		delegate.add_method("trace_rawTransaction", Traces::raw_transaction);
		delegate.add_method("trace_replayTransaction", Traces::replay_transaction);

		delegate
=======
use jsonrpc_core::Error;
use jsonrpc_macros::Trailing;
use v1::types::{TraceFilter, LocalizedTrace, BlockNumber, Index, CallRequest, Bytes, TraceResults, H256};

build_rpc_trait! {
	/// Traces specific rpc interface.
	pub trait Traces {
		/// Returns traces matching given filter.
		#[rpc(name = "trace_filter")]
		fn filter(&self, TraceFilter) -> Result<Vec<LocalizedTrace>, Error>;

		/// Returns transaction trace at given index.
		#[rpc(name = "trace_get")]
		fn trace(&self, H256, Vec<Index>) -> Result<Option<LocalizedTrace>, Error>;

		/// Returns all traces of given transaction.
		#[rpc(name = "trace_transaction")]
		fn transaction_traces(&self, H256) -> Result<Vec<LocalizedTrace>, Error>;

		/// Returns all traces produced at given block.
		#[rpc(name = "trace_block")]
		fn block_traces(&self, BlockNumber) -> Result<Vec<LocalizedTrace>, Error>;

		/// Executes the given call and returns a number of possible traces for it.
		#[rpc(name = "trace_call")]
		fn call(&self, CallRequest, Vec<String>, Trailing<BlockNumber>) -> Result<Option<TraceResults>, Error>;

		/// Executes the given raw transaction and returns a number of possible traces for it.
		#[rpc(name = "trace_rawTransaction")]
		fn raw_transaction(&self, Bytes, Vec<String>, Trailing<BlockNumber>) -> Result<Option<TraceResults>, Error>;

		/// Executes the transaction with the given hash and returns a number of possible traces for it.
		#[rpc(name = "trace_replayTransaction")]
		fn replay_transaction(&self, H256, Vec<String>) -> Result<Option<TraceResults>, Error>;
>>>>>>> 817a58cf
	}
}<|MERGE_RESOLUTION|>--- conflicted
+++ resolved
@@ -16,47 +16,6 @@
 
 //! Traces specific rpc interface.
 
-<<<<<<< HEAD
-use std::sync::Arc;
-use jsonrpc_core::{Params, Value, Error, Metadata};
-use jsonrpc_macros::IoDelegate;
-
-/// Traces specific rpc interface.
-pub trait Traces: Sized + Send + Sync + 'static {
-	/// Returns traces matching given filter.
-	fn filter(&self, _: Params) -> Result<Value, Error>;
-
-	/// Returns transaction trace at given index.
-	fn trace(&self, _: Params) -> Result<Value, Error>;
-
-	/// Returns all traces of given transaction.
-	fn transaction_traces(&self, _: Params) -> Result<Value, Error>;
-
-	/// Returns all traces produced at given block.
-	fn block_traces(&self, _: Params) -> Result<Value, Error>;
-
-	/// Executes the given call and returns a number of possible traces for it.
-	fn call(&self, _: Params) -> Result<Value, Error>;
-
-	/// Executes the given raw transaction and returns a number of possible traces for it.
-	fn raw_transaction(&self, _: Params) -> Result<Value, Error>;
-
-	/// Executes the transaction with the given hash and returns a number of possible traces for it.
-	fn replay_transaction(&self, _: Params) -> Result<Value, Error>;
-
-	/// Should be used to convert object to io delegate.
-	fn to_delegate<M: Metadata>(self) -> IoDelegate<Self, M> {
-		let mut delegate = IoDelegate::new(Arc::new(self));
-		delegate.add_method("trace_filter", Traces::filter);
-		delegate.add_method("trace_get", Traces::trace);
-		delegate.add_method("trace_transaction", Traces::transaction_traces);
-		delegate.add_method("trace_block", Traces::block_traces);
-		delegate.add_method("trace_call", Traces::call);
-		delegate.add_method("trace_rawTransaction", Traces::raw_transaction);
-		delegate.add_method("trace_replayTransaction", Traces::replay_transaction);
-
-		delegate
-=======
 use jsonrpc_core::Error;
 use jsonrpc_macros::Trailing;
 use v1::types::{TraceFilter, LocalizedTrace, BlockNumber, Index, CallRequest, Bytes, TraceResults, H256};
@@ -91,6 +50,5 @@
 		/// Executes the transaction with the given hash and returns a number of possible traces for it.
 		#[rpc(name = "trace_replayTransaction")]
 		fn replay_transaction(&self, H256, Vec<String>) -> Result<Option<TraceResults>, Error>;
->>>>>>> 817a58cf
 	}
 }