--- conflicted
+++ resolved
@@ -51,20 +51,9 @@
 	#[rpc(name = "signer_generateAuthorizationToken")]
 	fn generate_token(&self) -> Result<String>;
 
-<<<<<<< HEAD
-		#[pubsub(name = "signer_pending")] {
-			/// Subscribe to new pending requests on signer interface.
-			#[rpc(name = "signer_subscribePending")]
-			fn subscribe_pending(&self, Self::Metadata, Subscriber<Vec<ConfirmationRequest>>);
-=======
-	/// Generates new web proxy access token for particular domain.
-	#[rpc(name = "signer_generateWebProxyAccessToken")]
-	fn generate_web_proxy_token(&self, String) -> Result<String>;
-
 	/// Subscribe to new pending requests on signer interface.
 	#[pubsub(subscription = "signer_pending", subscribe, name = "signer_subscribePending")]
 	fn subscribe_pending(&self, Self::Metadata, Subscriber<Vec<ConfirmationRequest>>);
->>>>>>> a3e39c98
 
 	/// Unsubscribe from pending requests subscription.
 	#[pubsub(subscription = "signer_pending", unsubscribe, name = "signer_unsubscribePending")]
