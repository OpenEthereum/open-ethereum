--- conflicted
+++ resolved
@@ -58,11 +58,7 @@
 pub mod tests;
 pub mod types;
 
-<<<<<<< HEAD
-pub use self::traits::{Web3, Eth, EthFilter, EthSigning, Net, Parity, ParityAccounts, ParitySet, ParitySigning, PubSub, Signer, Personal, Traces, Rpc};
-=======
-pub use self::traits::{Web3, Eth, EthFilter, EthSigning, Net, Parity, ParityAccounts, ParitySet, ParitySigning, Signer, Personal, Traces, Rpc, SecretStore};
->>>>>>> 8b9adb4d
+pub use self::traits::{Web3, Eth, EthFilter, EthSigning, Net, Parity, ParityAccounts, ParitySet, ParitySigning, PubSub, Signer, Personal, Traces, Rpc, SecretStore};
 pub use self::impls::*;
 pub use self::helpers::{SigningQueue, SignerService, ConfirmationsQueue, NetworkSettings, block_import, informant, dispatch};
 pub use self::metadata::Metadata;
