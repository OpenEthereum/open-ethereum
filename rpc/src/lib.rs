--- conflicted
+++ resolved
@@ -152,16 +152,9 @@
 		.event_loop_remote(remote)
 		.cors(cors_domains.into())
 		.allowed_hosts(allowed_hosts.into())
-<<<<<<< HEAD
+		.max_request_body_size(max_payload * 1024 * 1024)
 		.start_http(addr)?)
 }
-=======
-		.max_request_body_size(max_payload * 1024 * 1024);
-
-	if let Some(dapps) = middleware {
-		builder = builder.request_middleware(dapps)
-	}
->>>>>>> aa67bd5d
 
 /// Same as `start_http`, but takes an additional `middleware` parameter that is introduced as a
 /// hyper middleware.
@@ -174,6 +167,7 @@
 	extractor: T,
 	middleware: R,
 	threads: usize,
+	max_payload: usize,
 ) -> ::std::io::Result<HttpServer> where
 	M: jsonrpc_core::Metadata,
 	S: jsonrpc_core::Middleware<M>,
@@ -187,6 +181,7 @@
 		.event_loop_remote(remote)
 		.cors(cors_domains.into())
 		.allowed_hosts(allowed_hosts.into())
+		.max_request_body_size(max_payload * 1024 * 1024)
 		.request_middleware(middleware)
 		.start_http(addr)?)
 }
