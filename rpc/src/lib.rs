// Copyright 2015, 2016 Parity Technologies (UK) Ltd.
// This file is part of Parity.

// Parity is free software: you can redistribute it and/or modify
// it under the terms of the GNU General Public License as published by
// the Free Software Foundation, either version 3 of the License, or
// (at your option) any later version.

// Parity is distributed in the hope that it will be useful,
// but WITHOUT ANY WARRANTY; without even the implied warranty of
// MERCHANTABILITY or FITNESS FOR A PARTICULAR PURPOSE.  See the
// GNU General Public License for more details.

// You should have received a copy of the GNU General Public License
// along with Parity.  If not, see <http://www.gnu.org/licenses/>.

//! Ethcore rpc.
#![warn(missing_docs)]
#![cfg_attr(feature="nightly", feature(custom_derive, custom_attribute, plugin))]
#![cfg_attr(feature="nightly", plugin(serde_macros, clippy))]

extern crate semver;
extern crate rustc_serialize;
extern crate serde;
extern crate serde_json;
extern crate jsonrpc_core;
extern crate jsonrpc_http_server;

extern crate ethcore_io as io;
extern crate ethcore;
extern crate ethkey;
extern crate ethcrypto as crypto;
extern crate ethstore;
extern crate ethsync;
extern crate transient_hashmap;
extern crate jsonrpc_ipc_server as ipc;
extern crate ethcore_ipc;
extern crate time;
extern crate rlp;
extern crate fetch;
<<<<<<< HEAD
extern crate futures;
extern crate rand;
=======
extern crate parity_updater as updater;
>>>>>>> 14a9942d

#[macro_use]
extern crate log;
#[macro_use]
extern crate ethcore_util as util;
#[macro_use]
extern crate jsonrpc_macros;

#[cfg(test)]
extern crate ethjson;
#[cfg(test)]
extern crate ethcore_devtools as devtools;

use std::sync::Arc;
use std::net::SocketAddr;
use io::PanicHandler;
use jsonrpc_core::{IoHandler, IoDelegate};

pub use ipc::{Server as IpcServer, Error as IpcServerError};
pub use jsonrpc_http_server::{ServerBuilder, Server, RpcServerError};
pub mod v1;
pub use v1::{SigningQueue, SignerService, ConfirmationsQueue, NetworkSettings};
pub use v1::block_import::is_major_importing;

/// An object that can be extended with `IoDelegates`
pub trait Extendable {
	/// Add `Delegate` to this object.
	fn add_delegate<D: Send + Sync + 'static>(&self, delegate: IoDelegate<D>);
}

/// Http server.
pub struct RpcServer {
	handler: Arc<IoHandler>,
}

impl Extendable for RpcServer {
	/// Add io delegate.
	fn add_delegate<D: Send + Sync + 'static>(&self, delegate: IoDelegate<D>) {
		self.handler.add_delegate(delegate);
	}
}

impl RpcServer {
	/// Construct new http server object.
	pub fn new() -> RpcServer {
		RpcServer {
			handler: Arc::new(IoHandler::new()),
		}
	}

	/// Start http server asynchronously and returns result with `Server` handle on success or an error.
	pub fn start_http(
		&self,
		addr: &SocketAddr,
		cors_domains: Option<Vec<String>>,
		allowed_hosts: Option<Vec<String>>,
		panic_handler: Arc<PanicHandler>,
		) -> Result<Server, RpcServerError> {

		let cors_domains = cors_domains.map(|domains| {
			domains.into_iter()
				.map(|v| match v.as_str() {
					"*" => jsonrpc_http_server::AccessControlAllowOrigin::Any,
					"null" => jsonrpc_http_server::AccessControlAllowOrigin::Null,
					v => jsonrpc_http_server::AccessControlAllowOrigin::Value(v.into()),
				})
				.collect()
		});

		ServerBuilder::new(self.handler.clone())
			.cors(cors_domains.into())
			.allowed_hosts(allowed_hosts.into())
			.panic_handler(move || {
				panic_handler.notify_all("Panic in RPC thread.".to_owned());
			})
			.start_http(addr)
	}

	/// Start ipc server asynchronously and returns result with `Server` handle on success or an error.
	pub fn start_ipc(&self, addr: &str) -> Result<ipc::Server, ipc::Error> {
		let server = try!(ipc::Server::new(addr, &self.handler));
		try!(server.run_async());
		Ok(server)
	}
}<|MERGE_RESOLUTION|>--- conflicted
+++ resolved
@@ -38,12 +38,9 @@
 extern crate time;
 extern crate rlp;
 extern crate fetch;
-<<<<<<< HEAD
 extern crate futures;
 extern crate rand;
-=======
 extern crate parity_updater as updater;
->>>>>>> 14a9942d
 
 #[macro_use]
 extern crate log;
