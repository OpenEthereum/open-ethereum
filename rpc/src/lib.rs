--- conflicted
+++ resolved
@@ -20,7 +20,10 @@
 #![cfg_attr(feature="dev", feature(plugin))]
 #![cfg_attr(feature="dev", plugin(clippy))]
 
+extern crate cid;
+extern crate crypto as rust_crypto;
 extern crate futures;
+extern crate multihash;
 extern crate order_stat;
 extern crate rand;
 extern crate rustc_serialize;
@@ -30,10 +33,6 @@
 extern crate time;
 extern crate tokio_timer;
 extern crate transient_hashmap;
-extern crate cid;
-extern crate multihash;
-extern crate crypto as rust_crypto;
-extern crate rand;
 
 extern crate jsonrpc_core;
 extern crate jsonrpc_http_server as http;
@@ -80,12 +79,9 @@
 mod http_common;
 pub mod v1;
 
-<<<<<<< HEAD
 pub mod tests;
 
-=======
 pub use jsonrpc_pubsub::Session as PubSubSession;
->>>>>>> 0bd4d5bb
 pub use ipc::{Server as IpcServer, MetaExtractor as IpcMetaExtractor, RequestContext as IpcRequestContext};
 pub use http::{
 	hyper,
