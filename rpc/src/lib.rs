// Copyright 2015-2017 Parity Technologies (UK) Ltd.
// This file is part of Parity.

// Parity is free software: you can redistribute it and/or modify
// it under the terms of the GNU General Public License as published by
// the Free Software Foundation, either version 3 of the License, or
// (at your option) any later version.

// Parity is distributed in the hope that it will be useful,
// but WITHOUT ANY WARRANTY; without even the implied warranty of
// MERCHANTABILITY or FITNESS FOR A PARTICULAR PURPOSE.  See the
// GNU General Public License for more details.

// You should have received a copy of the GNU General Public License
// along with Parity.  If not, see <http://www.gnu.org/licenses/>.

//! Parity RPC.

#![warn(missing_docs)]

#[macro_use]
extern crate futures;

extern crate ansi_term;
extern crate cid;
extern crate crypto as rust_crypto;
extern crate futures_cpupool;
extern crate itertools;
extern crate multihash;
extern crate order_stat;
extern crate parking_lot;
extern crate rand;
extern crate rustc_hex;
extern crate semver;
extern crate serde;
extern crate serde_json;
extern crate time;
extern crate tiny_keccak;
extern crate tokio_timer;
extern crate transient_hashmap;

extern crate jsonrpc_core;
extern crate jsonrpc_http_server as http;
extern crate jsonrpc_ipc_server as ipc;
extern crate jsonrpc_pubsub;

extern crate ethash;
extern crate ethcore;
extern crate ethcore_bytes as bytes;
extern crate ethcore_devtools as devtools;
extern crate ethcore_io as io;
extern crate ethcore_light as light;
extern crate ethcore_miner as miner;
extern crate ethcore_transaction as transaction;
extern crate ethcrypto as crypto;
extern crate ethereum_types;
extern crate ethkey;
extern crate ethstore;
extern crate ethsync;
extern crate ethcore_logger;
extern crate vm;
extern crate fetch;
extern crate node_health;
extern crate parity_reactor;
extern crate parity_updater as updater;
extern crate parity_version as version;
extern crate rlp;
extern crate stats;
extern crate keccak_hash as hash;
extern crate hardware_wallet;
<<<<<<< HEAD
extern crate private_transactions;
=======
extern crate patricia_trie as trie;
>>>>>>> f48b09b7

#[macro_use]
extern crate log;
#[macro_use]
extern crate jsonrpc_macros;
#[macro_use]
extern crate serde_derive;

#[cfg(test)]
extern crate ethjson;

#[cfg(test)]
#[macro_use]
extern crate pretty_assertions;

#[cfg(test)]
#[macro_use]
extern crate macros;

#[cfg(test)]
extern crate kvdb_memorydb;

extern crate tempdir;

pub extern crate jsonrpc_ws_server as ws;

mod authcodes;
mod http_common;
pub mod v1;

pub mod tests;

pub use jsonrpc_pubsub::Session as PubSubSession;
pub use ipc::{Server as IpcServer, MetaExtractor as IpcMetaExtractor, RequestContext as IpcRequestContext};
pub use http::{
	hyper,
	RequestMiddleware, RequestMiddlewareAction,
	AccessControlAllowOrigin, Host, DomainsValidation
};

pub use v1::{NetworkSettings, Metadata, Origin, informant, dispatch, signer, dapps};
pub use v1::block_import::is_major_importing;
pub use v1::extractors::{RpcExtractor, WsExtractor, WsStats, WsDispatcher};
pub use authcodes::{AuthCodes, TimeProvider};
pub use http_common::HttpMetaExtractor;

use std::net::SocketAddr;
use http::tokio_core;

/// RPC HTTP Server instance
pub type HttpServer = http::Server;

/// Start http server asynchronously and returns result with `Server` handle on success or an error.
pub fn start_http<M, S, H, T, R>(
	addr: &SocketAddr,
	cors_domains: http::DomainsValidation<http::AccessControlAllowOrigin>,
	allowed_hosts: http::DomainsValidation<http::Host>,
	handler: H,
	remote: tokio_core::reactor::Remote,
	extractor: T,
	middleware: Option<R>,
	threads: usize,
) -> ::std::io::Result<HttpServer> where
	M: jsonrpc_core::Metadata,
	S: jsonrpc_core::Middleware<M>,
	H: Into<jsonrpc_core::MetaIoHandler<M, S>>,
	T: HttpMetaExtractor<Metadata=M>,
	R: RequestMiddleware,
{
	let extractor = http_common::MetaExtractor::new(extractor);
	let mut builder = http::ServerBuilder::with_meta_extractor(handler, extractor)
		.threads(threads)
		.event_loop_remote(remote)
		.cors(cors_domains.into())
		.allowed_hosts(allowed_hosts.into());

	if let Some(dapps) = middleware {
		builder = builder.request_middleware(dapps)
	}

	Ok(builder.start_http(addr)?)
}

/// Start ipc server asynchronously and returns result with `Server` handle on success or an error.
pub fn start_ipc<M, S, H, T>(
	addr: &str,
	handler: H,
	remote: tokio_core::reactor::Remote,
	extractor: T,
) -> ::std::io::Result<ipc::Server> where
	M: jsonrpc_core::Metadata,
	S: jsonrpc_core::Middleware<M>,
	H: Into<jsonrpc_core::MetaIoHandler<M, S>>,
	T: IpcMetaExtractor<M>,
{
	ipc::ServerBuilder::with_meta_extractor(handler, extractor)
		.event_loop_remote(remote)
		.start(addr)
}

/// Start WS server and return `Server` handle.
pub fn start_ws<M, S, H, T, U, V>(
	addr: &SocketAddr,
	handler: H,
	remote: tokio_core::reactor::Remote,
	allowed_origins: ws::DomainsValidation<ws::Origin>,
	allowed_hosts: ws::DomainsValidation<ws::Host>,
	extractor: T,
	middleware: V,
	stats: U,
) -> Result<ws::Server, ws::Error> where
	M: jsonrpc_core::Metadata,
	S: jsonrpc_core::Middleware<M>,
	H: Into<jsonrpc_core::MetaIoHandler<M, S>>,
	T: ws::MetaExtractor<M>,
	U: ws::SessionStats,
	V: ws::RequestMiddleware,
{
	ws::ServerBuilder::with_meta_extractor(handler, extractor)
		.event_loop_remote(remote)
		.request_middleware(middleware)
		.allowed_origins(allowed_origins)
		.allowed_hosts(allowed_hosts)
		.session_stats(stats)
		.start(addr)
}<|MERGE_RESOLUTION|>--- conflicted
+++ resolved
@@ -68,11 +68,8 @@
 extern crate stats;
 extern crate keccak_hash as hash;
 extern crate hardware_wallet;
-<<<<<<< HEAD
 extern crate private_transactions;
-=======
 extern crate patricia_trie as trie;
->>>>>>> f48b09b7
 
 #[macro_use]
 extern crate log;
