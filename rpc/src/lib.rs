// Copyright 2015, 2016 Parity Technologies (UK) Ltd.
// This file is part of Parity.

// Parity is free software: you can redistribute it and/or modify
// it under the terms of the GNU General Public License as published by
// the Free Software Foundation, either version 3 of the License, or
// (at your option) any later version.

// Parity is distributed in the hope that it will be useful,
// but WITHOUT ANY WARRANTY; without even the implied warranty of
// MERCHANTABILITY or FITNESS FOR A PARTICULAR PURPOSE.  See the
// GNU General Public License for more details.

// You should have received a copy of the GNU General Public License
// along with Parity.  If not, see <http://www.gnu.org/licenses/>.

//! Ethcore rpc.
#![warn(missing_docs)]
#![cfg_attr(feature="nightly", feature(custom_derive, custom_attribute, plugin))]
#![cfg_attr(feature="nightly", plugin(serde_macros, clippy))]

extern crate semver;
extern crate rustc_serialize;
extern crate serde;
extern crate serde_json;
extern crate jsonrpc_core;
extern crate jsonrpc_http_server;

extern crate ethcore_io as io;
extern crate ethcore;
extern crate ethkey;
extern crate ethcrypto as crypto;
extern crate ethstore;
extern crate ethsync;
extern crate ethash;
extern crate transient_hashmap;
extern crate jsonrpc_ipc_server as ipc;
extern crate ethcore_ipc;
extern crate time;
extern crate rlp;
extern crate fetch;
extern crate futures;
extern crate parity_updater as updater;
extern crate parity_reactor;

#[macro_use]
extern crate log;
#[macro_use]
extern crate ethcore_util as util;
#[macro_use]
extern crate jsonrpc_macros;

#[cfg(test)]
extern crate ethjson;
#[cfg(test)]
extern crate ethcore_devtools as devtools;

use std::sync::Arc;
use std::net::SocketAddr;
use io::PanicHandler;
use jsonrpc_core::reactor::RpcHandler;

pub use ipc::{Server as IpcServer, Error as IpcServerError};
pub use jsonrpc_http_server::{ServerBuilder, Server, RpcServerError};
pub mod v1;
pub use v1::{SigningQueue, SignerService, ConfirmationsQueue, NetworkSettings, Metadata, Origin};
pub use v1::block_import::is_major_importing;

/// Start http server asynchronously and returns result with `Server` handle on success or an error.
pub fn start_http<M: jsonrpc_core::Metadata>(
	addr: &SocketAddr,
	cors_domains: Option<Vec<String>>,
	allowed_hosts: Option<Vec<String>>,
	panic_handler: Arc<PanicHandler>,
	handler: RpcHandler<M>,
) -> Result<Server, RpcServerError> {

	let cors_domains = cors_domains.map(|domains| {
		domains.into_iter()
			.map(|v| match v.as_str() {
				"*" => jsonrpc_http_server::AccessControlAllowOrigin::Any,
				"null" => jsonrpc_http_server::AccessControlAllowOrigin::Null,
				v => jsonrpc_http_server::AccessControlAllowOrigin::Value(v.into()),
			})
			.collect()
	});

	ServerBuilder::with_rpc_handler(handler)
		.cors(cors_domains.into())
		.allowed_hosts(allowed_hosts.into())
		.panic_handler(move || {
			panic_handler.notify_all("Panic in RPC thread.".to_owned());
		})
		.start_http(addr)
}

<<<<<<< HEAD
/// Start ipc server asynchronously and returns result with `Server` handle on success or an error.
pub fn start_ipc<M: jsonrpc_core::Metadata>(addr: &str, handler: RpcHandler<M>) -> Result<ipc::Server<M>, ipc::Error> {
	let server = try!(ipc::Server::with_rpc_handler(addr, handler));
	try!(server.run_async());
	Ok(server)
=======
	/// Start ipc server asynchronously and returns result with `Server` handle on success or an error.
	pub fn start_ipc(&self, addr: &str) -> Result<ipc::Server, ipc::Error> {
		let server = ipc::Server::new(addr, &self.handler)?;
		server.run_async()?;
		Ok(server)
	}
>>>>>>> 7123f19a
}<|MERGE_RESOLUTION|>--- conflicted
+++ resolved
@@ -94,18 +94,9 @@
 		.start_http(addr)
 }
 
-<<<<<<< HEAD
 /// Start ipc server asynchronously and returns result with `Server` handle on success or an error.
 pub fn start_ipc<M: jsonrpc_core::Metadata>(addr: &str, handler: RpcHandler<M>) -> Result<ipc::Server<M>, ipc::Error> {
-	let server = try!(ipc::Server::with_rpc_handler(addr, handler));
-	try!(server.run_async());
+	let server = ipc::Server::with_rpc_handler(addr, handler)?;
+	server.run_async()?;
 	Ok(server)
-=======
-	/// Start ipc server asynchronously and returns result with `Server` handle on success or an error.
-	pub fn start_ipc(&self, addr: &str) -> Result<ipc::Server, ipc::Error> {
-		let server = ipc::Server::new(addr, &self.handler)?;
-		server.run_async()?;
-		Ok(server)
-	}
->>>>>>> 7123f19a
 }