--- conflicted
+++ resolved
@@ -50,12 +50,8 @@
 extern crate ethcore_devtools as devtools;
 extern crate ethcore_io as io;
 extern crate ethcore_light as light;
-<<<<<<< HEAD
 extern crate ethcore_miner as miner;
 extern crate ethcore_transaction as transaction;
-extern crate ethcore_util as util;
-=======
->>>>>>> bf2a9253
 extern crate ethcrypto as crypto;
 extern crate ethereum_types;
 extern crate ethkey;
