--- conflicted
+++ resolved
@@ -41,17 +41,7 @@
 extern crate ethkey;
 extern crate ethstore;
 extern crate ethsync;
-<<<<<<< HEAD
-=======
-extern crate ethash;
-extern crate ethcore_light as light;
 extern crate ethcore_logger;
-extern crate transient_hashmap;
-extern crate jsonrpc_ipc_server as ipc;
-extern crate ethcore_ipc;
-extern crate time;
-extern crate rlp;
->>>>>>> d530cc86
 extern crate fetch;
 extern crate parity_reactor;
 extern crate parity_updater as updater;
