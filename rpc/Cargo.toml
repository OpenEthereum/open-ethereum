[package]
description = "Parity JSON-RPC servers."
name = "parity-rpc"
version = "1.12.0"
license = "GPL-3.0"
authors = ["Parity Technologies <admin@parity.io>"]

[lib]

[dependencies]
ansi_term = "0.10"
cid = "0.3"
futures = "0.1.6"
log = "0.4"
multihash = "0.8"
order-stat = "0.1"
parking_lot = "0.7"
rand = "0.4"
rustc-hex = "1.0"
semver = "0.9"
serde = "1.0"
serde_derive = "1.0"
serde_json = "1.0"
tempdir = "0.3"
tiny-keccak = "1.4"
tokio-timer = "0.1"
transient-hashmap = "0.4"
itertools = "0.5"

jsonrpc-core = "10.0.1"
jsonrpc-derive = "10.0.2"
jsonrpc-http-server = "10.0.1"
jsonrpc-ws-server = "10.0.1"
jsonrpc-ipc-server = "10.0.1"
jsonrpc-pubsub = "10.0.1"

common-types = { path = "../ethcore/types" }
ethash = { path = "../ethash" }
ethcore = { path = "../ethcore", features = ["test-helpers"] }
ethcore-accounts = { path = "../accounts", optional = true }
ethcore-io = { path = "../util/io" }
ethcore-light = { path = "../ethcore/light" }
ethcore-logger = { path = "../parity/logger" }
ethcore-miner = { path = "../miner" }
ethcore-network = { path = "../util/network" }
ethcore-private-tx = { path = "../ethcore/private-tx" }
ethcore-sync = { path = "../ethcore/sync" }
ethereum-types = "0.4"
fastmap = { path = "../util/fastmap" }
parity-bytes = "0.1"
parity-crypto = "0.3.0"

eip-712 = { path = "../util/EIP-712" }
ethjson = { path = "../json" }
ethkey = { path = "../accounts/ethkey" }
ethstore = { path = "../accounts/ethstore" }
fetch = { path = "../util/fetch" }
keccak-hash = "0.1.2"
parity-runtime = { path = "../util/runtime" }
parity-updater = { path = "../updater" }
parity-version = { path = "../util/version" }
patricia-trie = "0.3.0"
rlp = { version = "0.3.0", features = ["ethereum"] }
stats = { path = "../util/stats" }
vm = { path = "../ethcore/vm" }

[dev-dependencies]
ethcore = { path = "../ethcore", features = ["test-helpers"] }
<<<<<<< HEAD
=======
ethcore-accounts = { path = "../accounts" }
ethcore-network = { path = "../util/network" }
>>>>>>> d5c19f87
fake-fetch = { path = "../util/fake-fetch" }
kvdb-memorydb = "0.1"
macros = { path = "../util/macros" }
pretty_assertions = "0.1"
transaction-pool = "1.13"

[features]
accounts = ["ethcore-accounts"]<|MERGE_RESOLUTION|>--- conflicted
+++ resolved
@@ -66,11 +66,8 @@
 
 [dev-dependencies]
 ethcore = { path = "../ethcore", features = ["test-helpers"] }
-<<<<<<< HEAD
-=======
 ethcore-accounts = { path = "../accounts" }
 ethcore-network = { path = "../util/network" }
->>>>>>> d5c19f87
 fake-fetch = { path = "../util/fake-fetch" }
 kvdb-memorydb = "0.1"
 macros = { path = "../util/macros" }
