[package]
description = "Ethcore jsonrpc"
name = "ethcore-rpc"
version = "1.1.0"
license = "GPL-3.0"
authors = ["Ethcore <admin@ethcore.io"]
build = "build.rs"

[lib]

[dependencies]
log = "0.3"
serde = "0.7.0"
serde_json = "0.7.0"
jsonrpc-core = "2.0"
jsonrpc-http-server = { git = "https://github.com/tomusdrw/jsonrpc-http-server.git" }
ethcore-util = { path = "../util" }
ethcore = { path = "../ethcore" }
ethash = { path = "../ethash" }
ethsync = { path = "../sync" }
ethminer = { path = "../miner" }
rustc-serialize = "0.3"
transient-hashmap = "0.1"
hyper = { version = "0.8", default-features = false }
iron = { version = "0.3" }
serde_macros = { version = "0.7.0", optional = true }
<<<<<<< HEAD
parity-webapp = { git = "https://github.com/tomusdrw/parity-webapp.git" }
parity-mist = { git = "https://github.com/tomusdrw/parity-mist.git" }
parity-wallet = { git = "https://github.com/tomusdrw/parity-wallet.git" }
parity-demo = { git = "https://github.com/tomusdrw/parity-admin.git" }
clippy = { version = "0.0.54", optional = true }
=======
clippy = { version = "0.0.61", optional = true}
>>>>>>> 0668f91b

[build-dependencies]
serde_codegen = { version = "0.7.0", optional = true }
syntex = "0.30.0"

[features]
default = ["serde_codegen"]
nightly = ["serde_macros"]
dev = ["clippy", "ethcore/dev", "ethcore-util/dev", "ethsync/dev", "ethminer/dev"]<|MERGE_RESOLUTION|>--- conflicted
+++ resolved
@@ -24,15 +24,11 @@
 hyper = { version = "0.8", default-features = false }
 iron = { version = "0.3" }
 serde_macros = { version = "0.7.0", optional = true }
-<<<<<<< HEAD
 parity-webapp = { git = "https://github.com/tomusdrw/parity-webapp.git" }
 parity-mist = { git = "https://github.com/tomusdrw/parity-mist.git" }
 parity-wallet = { git = "https://github.com/tomusdrw/parity-wallet.git" }
 parity-demo = { git = "https://github.com/tomusdrw/parity-admin.git" }
-clippy = { version = "0.0.54", optional = true }
-=======
 clippy = { version = "0.0.61", optional = true}
->>>>>>> 0668f91b
 
 [build-dependencies]
 serde_codegen = { version = "0.7.0", optional = true }
