--- conflicted
+++ resolved
@@ -37,14 +37,7 @@
 common-types = { path = "../ethcore/types" }
 ethash = { path = "../ethash" }
 ethcore = { path = "../ethcore", features = ["test-helpers"] }
-fastmap = { path = "../util/fastmap" }
-parity-bytes = "0.1"
-<<<<<<< HEAD
-parity-crypto = "0.2"
 ethcore-accounts = { path = "../accounts", optional = true }
-=======
-parity-crypto = "0.3.0"
->>>>>>> a3e39c98
 ethcore-io = { path = "../util/io" }
 ethcore-light = { path = "../ethcore/light" }
 ethcore-logger = { path = "../parity/logger" }
@@ -52,7 +45,11 @@
 ethcore-private-tx = { path = "../ethcore/private-tx" }
 ethcore-sync = { path = "../ethcore/sync" }
 ethereum-types = "0.4"
+fastmap = { path = "../util/fastmap" }
+parity-bytes = "0.1"
+parity-crypto = "0.3.0"
 
+eip-712 = { path = "../util/EIP-712" }
 ethjson = { path = "../json" }
 ethkey = { path = "../accounts/ethkey" }
 ethstore = { path = "../accounts/ethstore" }
@@ -63,7 +60,6 @@
 parity-version = { path = "../util/version" }
 patricia-trie = "0.3.0"
 rlp = { version = "0.3.0", features = ["ethereum"] }
-eip-712 = { path = "../util/EIP-712" }
 stats = { path = "../util/stats" }
 vm = { path = "../ethcore/vm" }
 
