[package]
description = "Parity JSON-RPC servers."
name = "parity-rpc"
version = "1.12.0"
license = "GPL-3.0"
authors = ["Parity Technologies <admin@parity.io>"]

[lib]

[dependencies]
ansi_term = "0.10"
cid = "0.2"
futures = "0.1.6"
futures-cpupool = "0.1"
log = "0.4"
multihash ="0.7"
order-stat = "0.1"
parking_lot = "0.6"
rand = "0.4"
rustc-hex = "1.0"
semver = "0.9"
serde = "1.0"
serde_derive = "1.0"
serde_json = "1.0"
tempdir = "0.3"
tiny-keccak = "1.4"
tokio-timer = "0.1"
transient-hashmap = "0.4"
itertools = "0.5"

jsonrpc-core = { git = "https://github.com/paritytech/jsonrpc.git", branch = "parity-1.11" }
jsonrpc-http-server = { git = "https://github.com/paritytech/jsonrpc.git", branch = "parity-1.11" }
jsonrpc-ws-server = { git = "https://github.com/paritytech/jsonrpc.git", branch = "parity-1.11" }
jsonrpc-ipc-server = { git = "https://github.com/paritytech/jsonrpc.git", branch = "parity-1.11" }
jsonrpc-macros = { git = "https://github.com/paritytech/jsonrpc.git", branch = "parity-1.11" }
jsonrpc-pubsub = { git = "https://github.com/paritytech/jsonrpc.git", branch = "parity-1.11" }

ethash = { path = "../ethash" }
ethcore = { path = "../ethcore", features = ["test-helpers"] }
<<<<<<< HEAD
parity-bytes = "0.1"
parity-crypto = "0.1"
=======
fastmap = { path = "../util/fastmap" }
parity-bytes = { git = "https://github.com/paritytech/parity-common" }
parity-crypto = { git = "https://github.com/paritytech/parity-common" }
>>>>>>> 8a5c9a8c
ethcore-devtools = { path = "../devtools" }
ethcore-io = { path = "../util/io" }
ethcore-light = { path = "../ethcore/light" }
ethcore-logger = { path = "../logger" }
ethcore-miner = { path = "../miner" }
ethcore-private-tx = { path = "../ethcore/private-tx" }
ethcore-sync = { path = "../ethcore/sync" }
ethcore-transaction = { path = "../ethcore/transaction" }
ethereum-types = "0.4"

ethjson = { path = "../json" }
ethkey = { path = "../ethkey" }
ethstore = { path = "../ethstore" }
fetch = { path = "../util/fetch" }
keccak-hash = "0.1.2"
parity-reactor = { path = "../util/reactor" }
parity-updater = { path = "../updater" }
parity-version = { path = "../util/version" }
patricia-trie = "0.2.1"
rlp = { version = "0.2.4", features = ["ethereum"] }
stats = { path = "../util/stats" }
vm = { path = "../ethcore/vm" }

[target.'cfg(any(target_os = "linux", target_os = "macos", target_os = "windows", target_os = "android"))'.dependencies]
hardware-wallet = { path = "../hw" }

[target.'cfg(not(any(target_os = "linux", target_os = "macos", target_os = "windows", target_os = "android")))'.dependencies]
fake-hardware-wallet = { path = "../util/fake-hardware-wallet" }

[dev-dependencies]
ethcore = { path = "../ethcore", features = ["test-helpers"] }
ethcore-network = { path = "../util/network" }
fake-fetch = { path = "../util/fake-fetch" }
kvdb-memorydb = "0.1"
macros = { path = "../util/macros" }
pretty_assertions = "0.1"
transaction-pool = "1.13"<|MERGE_RESOLUTION|>--- conflicted
+++ resolved
@@ -37,14 +37,9 @@
 
 ethash = { path = "../ethash" }
 ethcore = { path = "../ethcore", features = ["test-helpers"] }
-<<<<<<< HEAD
 parity-bytes = "0.1"
 parity-crypto = "0.1"
-=======
 fastmap = { path = "../util/fastmap" }
-parity-bytes = { git = "https://github.com/paritytech/parity-common" }
-parity-crypto = { git = "https://github.com/paritytech/parity-common" }
->>>>>>> 8a5c9a8c
 ethcore-devtools = { path = "../devtools" }
 ethcore-io = { path = "../util/io" }
 ethcore-light = { path = "../ethcore/light" }
