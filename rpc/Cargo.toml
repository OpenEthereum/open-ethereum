--- conflicted
+++ resolved
@@ -65,11 +65,4 @@
 pretty_assertions = "0.1"
 macros = { path = "../util/macros" }
 ethcore-network = { path = "../util/network" }
-<<<<<<< HEAD
-kvdb-memorydb = { path = "../util/kvdb-memorydb" }
-
-[features]
-dev = ["clippy", "ethcore/dev", "ethsync/dev"]
-=======
-kvdb-memorydb = { path = "../util/kvdb-memorydb" }
->>>>>>> 7c24d066
+kvdb-memorydb = { path = "../util/kvdb-memorydb" }