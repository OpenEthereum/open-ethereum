[package]
description = "Parity JSON-RPC servers."
name = "parity-rpc"
version = "1.11.0"
license = "GPL-3.0"
authors = ["Parity Technologies <admin@parity.io>"]

[lib]

[dependencies]
ansi_term = "0.10"
cid = "0.2"
futures = "0.1.6"
futures-cpupool = "0.1"
log = "0.3"
multihash ="0.7"
order-stat = "0.1"
parking_lot = "0.5"
rand = "0.4"
rust-crypto = "0.2"
rustc-hex = "1.0"
semver = "0.9"
serde = "1.0"
serde_derive = "1.0"
serde_json = "1.0"
tempdir = "0.3"
tiny-keccak = "1.3"
tokio-timer = "0.1"
transient-hashmap = "0.4"
itertools = "0.5"

jsonrpc-core = { git = "https://github.com/paritytech/jsonrpc.git", branch = "parity-1.11" }
jsonrpc-http-server = { git = "https://github.com/paritytech/jsonrpc.git", branch = "parity-1.11" }
jsonrpc-ws-server = { git = "https://github.com/paritytech/jsonrpc.git", branch = "parity-1.11" }
jsonrpc-ipc-server = { git = "https://github.com/paritytech/jsonrpc.git", branch = "parity-1.11" }
jsonrpc-macros = { git = "https://github.com/paritytech/jsonrpc.git", branch = "parity-1.11" }
jsonrpc-pubsub = { git = "https://github.com/paritytech/jsonrpc.git", branch = "parity-1.11" }

ethash = { path = "../ethash" }
ethcore = { path = "../ethcore" }
ethcore-bytes = { path = "../util/bytes" }
ethcore-crypto = { path = "../ethcore/crypto" }
ethcore-devtools = { path = "../devtools" }
ethcore-io = { path = "../util/io" }
ethcore-light = { path = "../ethcore/light" }
ethcore-logger = { path = "../logger" }
ethcore-miner = { path = "../miner" }
ethcore-private-tx = { path = "../ethcore/private-tx" }
ethcore-sync = { path = "../ethcore/sync" }
ethcore-transaction = { path = "../ethcore/transaction" }
ethereum-types = "0.3"

ethjson = { path = "../json" }
ethkey = { path = "../ethkey" }
ethstore = { path = "../ethstore" }
fetch = { path = "../util/fetch" }
hardware-wallet = { path = "../hw" }
keccak-hash = { path = "../util/hash" }
node-health = { path = "../dapps/node-health" }
parity-reactor = { path = "../util/reactor" }
parity-updater = { path = "../updater" }
parity-version = { path = "../util/version" }
patricia-trie = { path = "../util/patricia_trie" }
rlp = { path = "../util/rlp" }
stats = { path = "../util/stats" }
vm = { path = "../ethcore/vm" }

[dev-dependencies]
ethcore-network = { path = "../util/network" }
kvdb-memorydb = { path = "../util/kvdb-memorydb" }
<<<<<<< HEAD
macros = { path = "../util/macros" }
pretty_assertions = "0.1"
transaction-pool = { path = "../transaction-pool" }
=======
fake-fetch = { path = "../util/fake-fetch" }
>>>>>>> 6737484e
<|MERGE_RESOLUTION|>--- conflicted
+++ resolved
@@ -67,11 +67,8 @@
 
 [dev-dependencies]
 ethcore-network = { path = "../util/network" }
+fake-fetch = { path = "../util/fake-fetch" }
 kvdb-memorydb = { path = "../util/kvdb-memorydb" }
-<<<<<<< HEAD
 macros = { path = "../util/macros" }
 pretty_assertions = "0.1"
-transaction-pool = { path = "../transaction-pool" }
-=======
-fake-fetch = { path = "../util/fake-fetch" }
->>>>>>> 6737484e
+transaction-pool = { path = "../transaction-pool" }