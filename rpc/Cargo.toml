--- conflicted
+++ resolved
@@ -63,15 +63,6 @@
 stats = { path = "../util/stats" }
 vm = { path = "../ethcore/vm" }
 
-<<<<<<< HEAD
-=======
-[target.'cfg(any(target_os = "linux", target_os = "macos", target_os = "windows"))'.dependencies]
-hardware-wallet = { path = "../accounts/hw" }
-
-[target.'cfg(not(any(target_os = "linux", target_os = "macos", target_os = "windows")))'.dependencies]
-fake-hardware-wallet = { path = "../accounts/fake-hardware-wallet" }
-
->>>>>>> 53c408f5
 [dev-dependencies]
 ethcore = { path = "../ethcore", features = ["test-helpers"] }
 ethcore-accounts = { path = "../accounts" }
