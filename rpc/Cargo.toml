--- conflicted
+++ resolved
@@ -14,13 +14,8 @@
 log = "0.4"
 multihash = "0.8"
 order-stat = "0.1"
-<<<<<<< HEAD
-parking_lot = "0.8"
 rand = "0.7"
-=======
 parking_lot = "0.9"
-rand = "0.6"
->>>>>>> 35513b14
 rand_xorshift = "0.1.1"
 rustc-hex = "1.0"
 semver = "0.9"
