[package]
name = "node-health"
description = "Node's health status"
version = "0.1.0"
license = "GPL-3.0"
authors = ["Parity Technologies <admin@parity.io>"]

[dependencies]
futures = "0.1"
futures-cpupool = "0.1"
log = "0.3"
<<<<<<< HEAD
ntp = "0.3.0"
parking_lot = "0.6"
=======
ntp = "0.5.0"
parking_lot = "0.5"
>>>>>>> 1051004a
serde = "1.0"
serde_derive = "1.0"
time = "0.1.35"

parity-reactor = { path = "../../util/reactor" }<|MERGE_RESOLUTION|>--- conflicted
+++ resolved
@@ -9,13 +9,8 @@
 futures = "0.1"
 futures-cpupool = "0.1"
 log = "0.3"
-<<<<<<< HEAD
-ntp = "0.3.0"
+ntp = "0.5.0"
 parking_lot = "0.6"
-=======
-ntp = "0.5.0"
-parking_lot = "0.5"
->>>>>>> 1051004a
 serde = "1.0"
 serde_derive = "1.0"
 time = "0.1.35"
