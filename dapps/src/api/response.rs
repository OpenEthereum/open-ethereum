--- conflicted
+++ resolved
@@ -19,19 +19,14 @@
 use endpoint::Handler;
 use handlers::{ContentHandler, EchoHandler};
 
-<<<<<<< HEAD
 pub fn empty() -> Box<Handler> {
-	Box::new(ContentHandler::ok("".into(), "text/plain".into()))
+	Box::new(ContentHandler::ok("".into(), mime!(Text/Plain)))
 }
 
-pub fn as_json<T : Serialize>(val: &T) -> Box<Handler> {
-	Box::new(ContentHandler::ok(serde_json::to_string(val).unwrap(), "application/json".to_owned()))
-=======
 pub fn as_json<T: Serialize>(val: &T) -> Box<Handler> {
 	let json = serde_json::to_string(val)
 		.expect("serialization to string is infallible; qed");
 	Box::new(ContentHandler::ok(json, mime!(Application/Json)))
->>>>>>> 31bb0c59
 }
 
 pub fn as_json_error<T: Serialize>(val: &T) -> Box<Handler> {
