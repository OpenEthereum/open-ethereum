--- conflicted
+++ resolved
@@ -93,17 +93,10 @@
 		}
 		// fallback to resolver
 		if let Ok(content_id) = content_id.from_hex() {
-<<<<<<< HEAD
-=======
-			// if app_id is valid, but we are syncing always return true.
-			if self.sync.is_major_importing() {
-				return true;
-			}
->>>>>>> 31bb0c59
 			// else try to resolve the app_id
 			let has_content = self.resolver.resolve(content_id).is_some();
 			// if there is content or we are syncing return true
-			has_content || self.sync.is_major_syncing()
+			has_content || self.sync.is_major_importing()
 		} else {
 			false
 		}
@@ -113,18 +106,6 @@
 		let mut cache = self.cache.lock();
 		let content_id = path.app_id.clone();
 
-<<<<<<< HEAD
-=======
-		if self.sync.is_major_importing() {
-			return Box::new(ContentHandler::error(
-				StatusCode::ServiceUnavailable,
-				"Sync In Progress",
-				"Your node is still syncing. We cannot resolve any content before it's fully synced.",
-				Some("<a href=\"javascript:window.location.reload()\">Refresh</a>")
-			));
-		}
-
->>>>>>> 31bb0c59
 		let (new_status, handler) = {
 			let status = cache.get(&content_id);
 			match status {
@@ -159,7 +140,7 @@
 
 					match content {
 						// Don't serve dapps if we are still syncing (but serve content)
-						Some(URLHintResult::Dapp(_)) if self.sync.is_major_syncing() => {
+						Some(URLHintResult::Dapp(_)) if self.sync.is_major_importing() => {
 							(None, Self::still_syncing())
 						},
 						Some(URLHintResult::Dapp(dapp)) => {
@@ -191,7 +172,7 @@
 
 							(Some(ContentStatus::Fetching(fetch_control)), Box::new(handler) as Box<Handler>)
 						},
-						None if self.sync.is_major_syncing() => {
+						None if self.sync.is_major_importing() => {
 							(None, Self::still_syncing())
 						},
 						None => {
