// Copyright 2015, 2016 Ethcore (UK) Ltd.
// This file is part of Parity.

// Parity is free software: you can redistribute it and/or modify
// it under the terms of the GNU General Public License as published by
// the Free Software Foundation, either version 3 of the License, or
// (at your option) any later version.

// Parity is distributed in the hope that it will be useful,
// but WITHOUT ANY WARRANTY; without even the implied warranty of
// MERCHANTABILITY or FITNESS FOR A PARTICULAR PURPOSE.  See the
// GNU General Public License for more details.

// You should have received a copy of the GNU General Public License
// along with Parity.  If not, see <http://www.gnu.org/licenses/>.

//! Fetchable Dapps support.
//! Manages downloaded (cached) Dapps and downloads them when necessary.
//! Uses `URLHint` to resolve addresses into Dapps bundle file location.

use zip;
use std::{fs, env};
use std::io::{self, Read, Write};
use std::path::PathBuf;
use std::sync::Arc;
use std::sync::atomic::{AtomicBool};
use rustc_serialize::hex::FromHex;

use hyper;
use hyper::status::StatusCode;

use random_filename;
use util::{Mutex, H256};
use util::sha3::sha3;
use page::LocalPageEndpoint;
use handlers::{ContentHandler, ContentFetcherHandler, ContentValidator};
use endpoint::{Endpoint, EndpointPath, Handler};
use apps::cache::{ContentCache, ContentStatus};
use apps::manifest::{MANIFEST_FILENAME, deserialize_manifest, serialize_manifest, Manifest};
use apps::urlhint::{URLHintContract, URLHint};

const MAX_CACHED_DAPPS: usize = 10;

pub struct AppFetcher<R: URLHint = URLHintContract> {
	dapps_path: PathBuf,
	resolver: R,
	dapps: Arc<Mutex<ContentCache>>,
}

impl<R: URLHint> Drop for AppFetcher<R> {
	fn drop(&mut self) {
		// Clear cache path
		let _ = fs::remove_dir_all(&self.dapps_path);
	}
}

impl<R: URLHint> AppFetcher<R> {

	pub fn new(resolver: R) -> Self {
		let mut dapps_path = env::temp_dir();
		dapps_path.push(random_filename());

		AppFetcher {
			dapps_path: dapps_path,
			resolver: resolver,
			dapps: Arc::new(Mutex::new(ContentCache::default())),
		}
	}

	#[cfg(test)]
	fn set_status(&self, app_id: &str, status: ContentStatus) {
		self.dapps.lock().insert(app_id.to_owned(), status);
	}

	pub fn contains(&self, app_id: &str) -> bool {
		let mut dapps = self.dapps.lock();
		match dapps.get(app_id) {
			// Check if we already have the app
			Some(_) => true,
			// fallback to resolver
			None => match app_id.from_hex() {
				Ok(app_id) => self.resolver.resolve(app_id).is_some(),
				_ => false,
			},
		}
	}

	pub fn to_async_handler(&self, path: EndpointPath, control: hyper::Control) -> Box<Handler> {
		let mut dapps = self.dapps.lock();
		let app_id = path.app_id.clone();

		let (new_status, handler) = {
			let status = dapps.get(&app_id);
			match status {
				// Just server dapp
<<<<<<< HEAD
				Some(&AppStatus::Ready(ref endpoint)) => {
					(None, endpoint.to_async_handler(path, control))
=======
				Some(&mut ContentStatus::Ready(ref endpoint)) => {
					(None, endpoint.to_handler(path))
>>>>>>> efc846bb
				},
				// App is already being fetched
				Some(&mut ContentStatus::Fetching(_)) => {
					(None, Box::new(ContentHandler::html(
						StatusCode::ServiceUnavailable,
						format!(
							"<html><head>{}</head><body>{}</body></html>",
							"<meta http-equiv=\"refresh\" content=\"1\">",
							"<h1>This dapp is already being downloaded.</h1><h2>Please wait...</h2>",
						)
					)) as Box<Handler>)
				},
				// We need to start fetching app
				None => {
					let app_hex = app_id.from_hex().expect("to_handler is called only when `contains` returns true.");
					let app = self.resolver.resolve(app_hex).expect("to_handler is called only when `contains` returns true.");
					let abort = Arc::new(AtomicBool::new(false));

					(Some(ContentStatus::Fetching(abort.clone())), Box::new(ContentFetcherHandler::new(
						app,
						abort,
						control,
						path.using_dapps_domains,
						DappInstaller {
							dapp_id: app_id.clone(),
							dapps_path: self.dapps_path.clone(),
							dapps: self.dapps.clone(),
						}
					)) as Box<Handler>)
				},
			}
		};

		if let Some(status) = new_status {
			dapps.clear_garbage(MAX_CACHED_DAPPS);
			dapps.insert(app_id, status);
		}

		handler
	}
}

#[derive(Debug)]
pub enum ValidationError {
	Io(io::Error),
	Zip(zip::result::ZipError),
	InvalidDappId,
	ManifestNotFound,
	ManifestSerialization(String),
	HashMismatch { expected: H256, got: H256, },
}

impl From<io::Error> for ValidationError {
	fn from(err: io::Error) -> Self {
		ValidationError::Io(err)
	}
}

impl From<zip::result::ZipError> for ValidationError {
	fn from(err: zip::result::ZipError) -> Self {
		ValidationError::Zip(err)
	}
}

struct DappInstaller {
	dapp_id: String,
	dapps_path: PathBuf,
	dapps: Arc<Mutex<ContentCache>>,
}

impl DappInstaller {
	fn find_manifest(zip: &mut zip::ZipArchive<fs::File>) -> Result<(Manifest, PathBuf), ValidationError> {
		for i in 0..zip.len() {
			let mut file = try!(zip.by_index(i));

			if !file.name().ends_with(MANIFEST_FILENAME) {
				continue;
			}

			// try to read manifest
			let mut manifest = String::new();
			let manifest = file
				.read_to_string(&mut manifest).ok()
				.and_then(|_| deserialize_manifest(manifest).ok());

			if let Some(manifest) = manifest {
				let mut manifest_location = PathBuf::from(file.name());
				manifest_location.pop(); // get rid of filename
				return Ok((manifest, manifest_location));
			}
		}

		Err(ValidationError::ManifestNotFound)
	}

	fn dapp_target_path(&self, manifest: &Manifest) -> PathBuf {
		let mut target = self.dapps_path.clone();
		target.push(&manifest.id);
		target
	}
}

impl ContentValidator for DappInstaller {
	type Error = ValidationError;

	fn validate_and_install(&self, app_path: PathBuf) -> Result<Manifest, ValidationError> {
		trace!(target: "dapps", "Opening dapp bundle at {:?}", app_path);
		let mut file = try!(fs::File::open(app_path));
		let hash = try!(sha3(&mut file));
		let dapp_id = try!(self.dapp_id.as_str().parse().map_err(|_| ValidationError::InvalidDappId));
		if dapp_id != hash {
			return Err(ValidationError::HashMismatch {
				expected: dapp_id,
				got: hash,
			});
		}
		// Unpack archive
		let mut zip = try!(zip::ZipArchive::new(file));
		// First find manifest file
		let (mut manifest, manifest_dir) = try!(Self::find_manifest(&mut zip));
		// Overwrite id to match hash
		manifest.id = self.dapp_id.clone();

		let target = self.dapp_target_path(&manifest);

		// Remove old directory
		if target.exists() {
			warn!(target: "dapps", "Overwriting existing dapp: {}", manifest.id);
			try!(fs::remove_dir_all(target.clone()));
		}

		// Unpack zip
		for i in 0..zip.len() {
			let mut file = try!(zip.by_index(i));
			// TODO [todr] Check if it's consistent on windows.
			let is_dir = file.name().chars().rev().next() == Some('/');

			let file_path = PathBuf::from(file.name());
			let location_in_manifest_base = file_path.strip_prefix(&manifest_dir);
			// Create files that are inside manifest directory
			if let Ok(location_in_manifest_base) = location_in_manifest_base {
				let p = target.join(location_in_manifest_base);
				// Check if it's a directory
				if is_dir {
					try!(fs::create_dir_all(p));
				} else {
					let mut target = try!(fs::File::create(p));
					try!(io::copy(&mut file, &mut target));
				}
			}
		}

		// Write manifest
		let manifest_str = try!(serialize_manifest(&manifest).map_err(ValidationError::ManifestSerialization));
		let manifest_path = target.join(MANIFEST_FILENAME);
		let mut manifest_file = try!(fs::File::create(manifest_path));
		try!(manifest_file.write_all(manifest_str.as_bytes()));

		// Return modified app manifest
		Ok(manifest)
	}

	fn done(&self, manifest: Option<&Manifest>) {
		let mut dapps = self.dapps.lock();
		match manifest {
			Some(manifest) => {
				let path = self.dapp_target_path(manifest);
				let app = LocalPageEndpoint::new(path, manifest.clone().into());
				dapps.insert(self.dapp_id.clone(), ContentStatus::Ready(app));
			},
			// In case of error
			None => {
				dapps.remove(&self.dapp_id);
			},
		}
	}
}

#[cfg(test)]
mod tests {
	use std::env;
	use util::Bytes;
	use endpoint::EndpointInfo;
	use page::LocalPageEndpoint;
	use apps::cache::ContentStatus;
	use apps::urlhint::{GithubApp, URLHint};
	use super::AppFetcher;

	struct FakeResolver;
	impl URLHint for FakeResolver {
		fn resolve(&self, _app_id: Bytes) -> Option<GithubApp> {
			None
		}
	}

	#[test]
	fn should_true_if_contains_the_app() {
		// given
		let path = env::temp_dir();
		let fetcher = AppFetcher::new(FakeResolver);
		let handler = LocalPageEndpoint::new(path, EndpointInfo {
			name: "fake".into(),
			description: "".into(),
			version: "".into(),
			author: "".into(),
			icon_url: "".into(),
		});

		// when
		fetcher.set_status("test", ContentStatus::Ready(handler));
		fetcher.set_status("test2", ContentStatus::Fetching(Default::default()));

		// then
		assert_eq!(fetcher.contains("test"), true);
		assert_eq!(fetcher.contains("test2"), true);
		assert_eq!(fetcher.contains("test3"), false);
	}
}
<|MERGE_RESOLUTION|>--- conflicted
+++ resolved
@@ -93,13 +93,8 @@
 			let status = dapps.get(&app_id);
 			match status {
 				// Just server dapp
-<<<<<<< HEAD
-				Some(&AppStatus::Ready(ref endpoint)) => {
+				Some(&mut ContentStatus::Ready(ref endpoint)) => {
 					(None, endpoint.to_async_handler(path, control))
-=======
-				Some(&mut ContentStatus::Ready(ref endpoint)) => {
-					(None, endpoint.to_handler(path))
->>>>>>> efc846bb
 				},
 				// App is already being fetched
 				Some(&mut ContentStatus::Fetching(_)) => {
