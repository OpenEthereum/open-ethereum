--- conflicted
+++ resolved
@@ -67,12 +67,8 @@
 	fetch: F,
 ) -> (Vec<String>, Endpoints) {
 	// fetch fs dapps at first to avoid overwriting builtins
-<<<<<<< HEAD
-	let mut pages = fs::local_endpoints(dapps_path.clone(), ui_address.clone());
+	let mut pages = fs::local_endpoints(dapps_path.clone(), embeddable.clone());
 	let local_endpoints: Vec<String> = pages.iter().map(|(k,_)| k.clone()).collect();
-=======
-	let mut pages = fs::local_endpoints(dapps_path, embeddable.clone());
->>>>>>> 02f2c611
 	for path in extra_dapps {
 		if let Some((id, endpoint)) = fs::local_endpoint(path.clone(), embeddable.clone()) {
 			pages.insert(id, endpoint);
