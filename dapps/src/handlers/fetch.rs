// Copyright 2015, 2016 Parity Technologies (UK) Ltd.
// This file is part of Parity.

// Parity is free software: you can redistribute it and/or modify
// it under the terms of the GNU General Public License as published by
// the Free Software Foundation, either version 3 of the License, or
// (at your option) any later version.

// Parity is distributed in the hope that it will be useful,
// but WITHOUT ANY WARRANTY; without even the implied warranty of
// MERCHANTABILITY or FITNESS FOR A PARTICULAR PURPOSE.  See the
// GNU General Public License for more details.

// You should have received a copy of the GNU General Public License
// along with Parity.  If not, see <http://www.gnu.org/licenses/>.

//! Hyper Server Handler that fetches a file during a request (proxy).

use std::fmt;
use std::sync::{mpsc, Arc};
use std::sync::atomic::{AtomicBool, Ordering};
use std::time::{Instant, Duration};
use fetch::{self, Fetch};
use futures::Future;
use parity_reactor::Remote;
use util::Mutex;

use hyper::{server, Decoder, Encoder, Next, Method, Control};
use hyper::net::HttpStream;
use hyper::uri::RequestUri;
use hyper::status::StatusCode;

use endpoint::EndpointPath;
use handlers::{ContentHandler, StreamingHandler};
use page::{LocalPageEndpoint, PageHandlerWaiting};

const FETCH_TIMEOUT: u64 = 30;

pub enum ValidatorResponse {
	Local(LocalPageEndpoint),
	Streaming(StreamingHandler<fetch::Response>),
}

pub trait ContentValidator: Send + 'static {
	type Error: fmt::Debug + fmt::Display;

	fn validate_and_install(&self, fetch::Response) -> Result<ValidatorResponse, Self::Error>;
}

enum FetchState {
	Waiting,
	NotStarted(String),
	Error(ContentHandler),
	InProgress(mpsc::Receiver<FetchState>),
<<<<<<< HEAD
	Streaming(StreamingHandler<fetch::Response>),
=======
>>>>>>> f0387c33
	Done(LocalPageEndpoint, Box<PageHandlerWaiting>),
}

enum WaitResult {
	Error(ContentHandler),
	Done(LocalPageEndpoint),
	NonAwaitable,
}

<<<<<<< HEAD
#[derive(Clone)]
=======
pub trait ContentValidator: Send + 'static {
	type Error: fmt::Debug + fmt::Display;

	fn validate_and_install(&self, fetch::Response) -> Result<LocalPageEndpoint, Self::Error>;
}

>>>>>>> f0387c33
pub struct FetchControl {
	abort: Arc<AtomicBool>,
	listeners: Arc<Mutex<Vec<(Control, mpsc::Sender<WaitResult>)>>>,
	deadline: Instant,
}

impl Default for FetchControl {
	fn default() -> Self {
		FetchControl {
			abort: Arc::new(AtomicBool::new(false)),
			listeners: Arc::new(Mutex::new(Vec::new())),
			deadline: Instant::now() + Duration::from_secs(FETCH_TIMEOUT),
		}
	}
}

impl FetchControl {
	fn notify<F: Fn() -> WaitResult>(&self, status: F) {
		let mut listeners = self.listeners.lock();
		for (control, sender) in listeners.drain(..) {
			trace!(target: "dapps", "Resuming request waiting for content...");
			if let Err(e) = sender.send(status()) {
				trace!(target: "dapps", "Waiting listener notification failed: {:?}", e);
			} else {
				let _ = control.ready(Next::read());
			}
		}
	}

	fn set_status(&self, status: &FetchState) {
		match *status {
			FetchState::Error(ref handler) => self.notify(|| WaitResult::Error(handler.clone())),
			FetchState::Done(ref endpoint, _) => self.notify(|| WaitResult::Done(endpoint.clone())),
			FetchState::Streaming(_) => self.notify(|| WaitResult::NonAwaitable),
			FetchState::NotStarted(_) | FetchState::InProgress(_) | FetchState::Waiting => {},
		}
	}

	pub fn is_deadline_reached(&self) -> bool {
		self.deadline < Instant::now()
	}

	pub fn abort(&self) {
		self.abort.store(true, Ordering::SeqCst);
	}

	pub fn to_async_handler(&self, path: EndpointPath, control: Control) -> Box<server::Handler<HttpStream> + Send> {
		let (tx, rx) = mpsc::channel();
		self.listeners.lock().push((control, tx));

		Box::new(WaitingHandler {
			receiver: rx,
			state: FetchState::Waiting,
			uri: RequestUri::default(),
			path: path,
		})
	}
}

pub struct WaitingHandler {
	receiver: mpsc::Receiver<WaitResult>,
	state: FetchState,
	uri: RequestUri,
	path: EndpointPath,
}

impl server::Handler<HttpStream> for WaitingHandler {
	fn on_request(&mut self, request: server::Request<HttpStream>) -> Next {
		self.uri = request.uri().clone();
		Next::wait()
	}

	fn on_request_readable(&mut self, decoder: &mut Decoder<HttpStream>) -> Next {
		let result = self.receiver.try_recv().ok();
		self.state = match result {
			Some(WaitResult::Error(handler)) => FetchState::Error(handler),
			Some(WaitResult::Done(endpoint)) => {
				let mut page_handler = endpoint.to_page_handler(self.path.clone());
				page_handler.set_uri(&self.uri);
				FetchState::Done(endpoint, page_handler)
			},
			_ => {
				warn!("A result for waiting request was not received.");
				FetchState::Waiting
			},
		};

		match self.state {
			FetchState::Done(_, ref mut handler) => handler.on_request_readable(decoder),
			FetchState::Streaming(ref mut handler) => handler.on_request_readable(decoder),
			FetchState::Error(ref mut handler) => handler.on_request_readable(decoder),
			_ => Next::write(),
		}
	}

	fn on_response(&mut self, res: &mut server::Response) -> Next {
		match self.state {
			FetchState::Done(_, ref mut handler) => handler.on_response(res),
			FetchState::Streaming(ref mut handler) => handler.on_response(res),
			FetchState::Error(ref mut handler) => handler.on_response(res),
			_ => Next::end(),
		}
	}

	fn on_response_writable(&mut self, encoder: &mut Encoder<HttpStream>) -> Next {
		match self.state {
			FetchState::Done(_, ref mut handler) => handler.on_response_writable(encoder),
			FetchState::Streaming(ref mut handler) => handler.on_response_writable(encoder),
			FetchState::Error(ref mut handler) => handler.on_response_writable(encoder),
			_ => Next::end(),
		}
	}
}

<<<<<<< HEAD
#[derive(Clone)]
struct Errors {
	embeddable_on: Option<(String, u16)>,
}

impl Errors {
	fn download_error<E: fmt::Debug>(&self, e: E) -> ContentHandler {
		ContentHandler::error(
			StatusCode::BadGateway,
			"Download Error",
			"There was an error when fetching the content.",
			Some(&format!("{:?}", e)),
			self.embeddable_on.clone(),
		)
	}

	fn invalid_content<E: fmt::Debug>(&self, e: E) -> ContentHandler {
		ContentHandler::error(
			StatusCode::BadGateway,
			"Invalid Dapp",
			"Downloaded bundle does not contain a valid content.",
			Some(&format!("{:?}", e)),
			self.embeddable_on.clone(),
		)
	}

	fn timeout_error(&self) -> ContentHandler {
		ContentHandler::error(
			StatusCode::GatewayTimeout,
			"Download Timeout",
			&format!("Could not fetch content within {} seconds.", FETCH_TIMEOUT),
			None,
			self.embeddable_on.clone(),
		)
	}

	fn method_not_allowed(&self) -> ContentHandler {
		ContentHandler::error(
			StatusCode::MethodNotAllowed,
			"Method Not Allowed",
			"Only <code>GET</code> requests are allowed.",
			None,
			self.embeddable_on.clone(),
		)
	}
}

pub struct ContentFetcherHandler<H: ContentValidator, F: Fetch> {
	fetch_control: FetchControl,
=======
pub struct ContentFetcherHandler<H: ContentValidator, F: Fetch> {
	fetch_control: Arc<FetchControl>,
>>>>>>> f0387c33
	control: Control,
	remote: Remote,
	status: FetchState,
	fetch: F,
	installer: Option<H>,
	path: EndpointPath,
	errors: Errors,
}

impl<H: ContentValidator, F: Fetch> ContentFetcherHandler<H, F> {
	pub fn new(
		url: String,
		path: EndpointPath,
		control: Control,
		installer: H,
		embeddable_on: Option<(String, u16)>,
		remote: Remote,
		fetch: F,
<<<<<<< HEAD
	) -> Self {
		ContentFetcherHandler {
			fetch_control: FetchControl::default(),
=======
	) -> (Self, Arc<FetchControl>) {
		let fetch_control = Arc::new(FetchControl::default());
		let handler = ContentFetcherHandler {
			fetch_control: fetch_control.clone(),
>>>>>>> f0387c33
			control: control,
			remote: remote,
			fetch: fetch,
			status: FetchState::NotStarted(url),
<<<<<<< HEAD
			installer: Some(installer),
=======
			installer: Some(handler),
>>>>>>> f0387c33
			path: path,
			errors: Errors {
				embeddable_on: embeddable_on,
			},
		}
	}

<<<<<<< HEAD
	pub fn fetch_control(&self) -> FetchControl {
		self.fetch_control.clone()
	}

	fn fetch_content(&self, uri: RequestUri, url: &str, installer: H) -> mpsc::Receiver<FetchState> {
		let (tx, rx) = mpsc::channel();
		let abort = self.fetch_control.abort.clone();

		let path = self.path.clone();
		let tx2 = tx.clone();
		let control = self.control.clone();
		let errors = self.errors.clone();
=======
	fn fetch_content(&self, url: &str, installer: H) -> mpsc::Receiver<FetchState> {
		let (tx, rx) = mpsc::channel();
		let abort = self.fetch_control.abort.clone();

		let control = self.control.clone();
		let embeddable_on = self.embeddable_on.clone();
		let uri = self.uri.clone();
		let path = self.path.clone();
>>>>>>> f0387c33

		let future = self.fetch.fetch_with_abort(url, abort.into()).then(move |result| {
			trace!(target: "dapps", "Fetching content finished. Starting validation: {:?}", result);
			let new_state = match result {
				Ok(response) => match installer.validate_and_install(response) {
<<<<<<< HEAD
					Ok(ValidatorResponse::Local(endpoint)) => {
=======
					Ok(endpoint) => {
>>>>>>> f0387c33
						trace!(target: "dapps", "Validation OK. Returning response.");
						let mut handler = endpoint.to_page_handler(path);
						handler.set_uri(&uri);
						FetchState::Done(endpoint, handler)
					},
<<<<<<< HEAD
					Ok(ValidatorResponse::Streaming(handler)) => {
						trace!(target: "dapps", "Validation OK. Streaming response.");
						FetchState::Streaming(handler)
					},
					Err(e) => {
						trace!(target: "dapps", "Error while validating content: {:?}", e);
						FetchState::Error(errors.invalid_content(e))
=======
					Err(e) => {
						trace!(target: "dapps", "Error while validating content: {:?}", e);
						FetchState::Error(ContentHandler::error(
							StatusCode::BadGateway,
							"Invalid Dapp",
							"Downloaded bundle does not contain a valid content.",
							Some(&format!("{:?}", e)),
							embeddable_on,
						))
>>>>>>> f0387c33
					},
				},
				Err(e) => {
					warn!(target: "dapps", "Unable to fetch content: {:?}", e);
<<<<<<< HEAD
					FetchState::Error(errors.download_error(e))
				},
			};
			// Content may be resolved when the connection is already dropped.
			let _ = tx2.send(new_state);
			// Ignoring control errors
			let _ = control.ready(Next::read());
			Ok(()) as Result<(), ()>
		});

		// make sure to run within fetch thread pool.
		let future = self.fetch.process(future);
		// spawn to event loop
		let control = self.control.clone();
		let errors = self.errors.clone();
		self.remote.spawn_with_timeout(|| future, Duration::from_secs(FETCH_TIMEOUT), move || {
			// Notify about the timeout
			let _ = tx.send(FetchState::Error(errors.timeout_error()));
			// Ignoring control errors
			let _ = control.ready(Next::read());
		});

=======
					FetchState::Error(ContentHandler::error(
						StatusCode::BadGateway,
						"Download Error",
						"There was an error when fetching the content.",
						Some(&format!("{:?}", e)),
						embeddable_on,
					))
				},
			};
			// Content may be resolved when the connection is already dropped.
			let _ = tx.send(new_state);
			// Ignoring control errors
			let _ = control.ready(Next::read());
			Ok(()) as Result<(), ()>
		});

		// make sure to run within fetch thread pool.
		let future = self.fetch.process(future);
		// spawn to event loop
		self.remote.spawn(future);

>>>>>>> f0387c33
		rx
	}
}

impl<H: ContentValidator, F: Fetch> server::Handler<HttpStream> for ContentFetcherHandler<H, F> {
	fn on_request(&mut self, request: server::Request<HttpStream>) -> Next {
		self.uri = request.uri().clone();
		let installer = self.installer.take().expect("Installer always set initialy; installer used only in on_request; on_request invoked only once; qed");
		let status = if let FetchState::NotStarted(ref url) = self.status {
			let uri = request.uri().clone();
			let installer = self.installer.take().expect("Installer always set initialy; installer used only in on_request; on_request invoked only once; qed");

			Some(match *request.method() {
				// Start fetching content
				Method::Get => {
					trace!(target: "dapps", "Fetching content from: {:?}", url);
<<<<<<< HEAD
					let receiver = self.fetch_content(uri, url, installer);
=======
					let receiver = self.fetch_content(url, installer);
>>>>>>> f0387c33
					FetchState::InProgress(receiver)
				},
				// or return error
				_ => FetchState::Error(self.errors.method_not_allowed()),
			})
		} else { None };

		if let Some(status) = status {
			self.fetch_control.set_status(&status);
			self.status = status;
		}

		Next::read()
	}

	fn on_request_readable(&mut self, decoder: &mut Decoder<HttpStream>) -> Next {
		let (status, next) = match self.status {
			// Request may time out
			FetchState::InProgress(_) if self.fetch_control.is_deadline_reached() => {
				trace!(target: "dapps", "Fetching dapp failed because of timeout.");
<<<<<<< HEAD
				(Some(FetchState::Error(self.errors.timeout_error())), Next::write())
=======
				let timeout = ContentHandler::error(
					StatusCode::GatewayTimeout,
					"Download Timeout",
					&format!("Could not fetch content within {} seconds.", FETCH_TIMEOUT),
					None,
					self.embeddable_on.clone(),
				);
				(Some(FetchState::Error(timeout)), Next::write())
>>>>>>> f0387c33
			},
			FetchState::InProgress(ref receiver) => {
				// Check if there is an answer
				let rec = receiver.try_recv();
				match rec {
					// just return the new state
					Ok(state) => (Some(state), Next::write()),
					// wait some more
					_ => (None, Next::wait())
				}
			},
			FetchState::Error(ref mut handler) => (None, handler.on_request_readable(decoder)),
			_ => (None, Next::write()),
		};

		if let Some(status) = status {
			self.fetch_control.set_status(&status);
			self.status = status;
		}

		next
	}

	fn on_response(&mut self, res: &mut server::Response) -> Next {
		match self.status {
			FetchState::Done(_, ref mut handler) => handler.on_response(res),
			FetchState::Streaming(ref mut handler) => handler.on_response(res),
			FetchState::Error(ref mut handler) => handler.on_response(res),
			_ => Next::end(),
		}
	}

	fn on_response_writable(&mut self, encoder: &mut Encoder<HttpStream>) -> Next {
		match self.status {
			FetchState::Done(_, ref mut handler) => handler.on_response_writable(encoder),
			FetchState::Streaming(ref mut handler) => handler.on_response_writable(encoder),
			FetchState::Error(ref mut handler) => handler.on_response_writable(encoder),
			_ => Next::end(),
		}
	}
}<|MERGE_RESOLUTION|>--- conflicted
+++ resolved
@@ -52,10 +52,7 @@
 	NotStarted(String),
 	Error(ContentHandler),
 	InProgress(mpsc::Receiver<FetchState>),
-<<<<<<< HEAD
 	Streaming(StreamingHandler<fetch::Response>),
-=======
->>>>>>> f0387c33
 	Done(LocalPageEndpoint, Box<PageHandlerWaiting>),
 }
 
@@ -65,16 +62,7 @@
 	NonAwaitable,
 }
 
-<<<<<<< HEAD
 #[derive(Clone)]
-=======
-pub trait ContentValidator: Send + 'static {
-	type Error: fmt::Debug + fmt::Display;
-
-	fn validate_and_install(&self, fetch::Response) -> Result<LocalPageEndpoint, Self::Error>;
-}
-
->>>>>>> f0387c33
 pub struct FetchControl {
 	abort: Arc<AtomicBool>,
 	listeners: Arc<Mutex<Vec<(Control, mpsc::Sender<WaitResult>)>>>,
@@ -189,7 +177,6 @@
 	}
 }
 
-<<<<<<< HEAD
 #[derive(Clone)]
 struct Errors {
 	embeddable_on: Option<(String, u16)>,
@@ -239,10 +226,6 @@
 
 pub struct ContentFetcherHandler<H: ContentValidator, F: Fetch> {
 	fetch_control: FetchControl,
-=======
-pub struct ContentFetcherHandler<H: ContentValidator, F: Fetch> {
-	fetch_control: Arc<FetchControl>,
->>>>>>> f0387c33
 	control: Control,
 	remote: Remote,
 	status: FetchState,
@@ -261,25 +244,14 @@
 		embeddable_on: Option<(String, u16)>,
 		remote: Remote,
 		fetch: F,
-<<<<<<< HEAD
 	) -> Self {
 		ContentFetcherHandler {
 			fetch_control: FetchControl::default(),
-=======
-	) -> (Self, Arc<FetchControl>) {
-		let fetch_control = Arc::new(FetchControl::default());
-		let handler = ContentFetcherHandler {
-			fetch_control: fetch_control.clone(),
->>>>>>> f0387c33
 			control: control,
 			remote: remote,
 			fetch: fetch,
 			status: FetchState::NotStarted(url),
-<<<<<<< HEAD
 			installer: Some(installer),
-=======
-			installer: Some(handler),
->>>>>>> f0387c33
 			path: path,
 			errors: Errors {
 				embeddable_on: embeddable_on,
@@ -287,7 +259,6 @@
 		}
 	}
 
-<<<<<<< HEAD
 	pub fn fetch_control(&self) -> FetchControl {
 		self.fetch_control.clone()
 	}
@@ -300,32 +271,17 @@
 		let tx2 = tx.clone();
 		let control = self.control.clone();
 		let errors = self.errors.clone();
-=======
-	fn fetch_content(&self, url: &str, installer: H) -> mpsc::Receiver<FetchState> {
-		let (tx, rx) = mpsc::channel();
-		let abort = self.fetch_control.abort.clone();
-
-		let control = self.control.clone();
-		let embeddable_on = self.embeddable_on.clone();
-		let uri = self.uri.clone();
-		let path = self.path.clone();
->>>>>>> f0387c33
 
 		let future = self.fetch.fetch_with_abort(url, abort.into()).then(move |result| {
 			trace!(target: "dapps", "Fetching content finished. Starting validation: {:?}", result);
 			let new_state = match result {
 				Ok(response) => match installer.validate_and_install(response) {
-<<<<<<< HEAD
 					Ok(ValidatorResponse::Local(endpoint)) => {
-=======
-					Ok(endpoint) => {
->>>>>>> f0387c33
 						trace!(target: "dapps", "Validation OK. Returning response.");
 						let mut handler = endpoint.to_page_handler(path);
 						handler.set_uri(&uri);
 						FetchState::Done(endpoint, handler)
 					},
-<<<<<<< HEAD
 					Ok(ValidatorResponse::Streaming(handler)) => {
 						trace!(target: "dapps", "Validation OK. Streaming response.");
 						FetchState::Streaming(handler)
@@ -333,22 +289,10 @@
 					Err(e) => {
 						trace!(target: "dapps", "Error while validating content: {:?}", e);
 						FetchState::Error(errors.invalid_content(e))
-=======
-					Err(e) => {
-						trace!(target: "dapps", "Error while validating content: {:?}", e);
-						FetchState::Error(ContentHandler::error(
-							StatusCode::BadGateway,
-							"Invalid Dapp",
-							"Downloaded bundle does not contain a valid content.",
-							Some(&format!("{:?}", e)),
-							embeddable_on,
-						))
->>>>>>> f0387c33
 					},
 				},
 				Err(e) => {
 					warn!(target: "dapps", "Unable to fetch content: {:?}", e);
-<<<<<<< HEAD
 					FetchState::Error(errors.download_error(e))
 				},
 			};
@@ -371,36 +315,13 @@
 			let _ = control.ready(Next::read());
 		});
 
-=======
-					FetchState::Error(ContentHandler::error(
-						StatusCode::BadGateway,
-						"Download Error",
-						"There was an error when fetching the content.",
-						Some(&format!("{:?}", e)),
-						embeddable_on,
-					))
-				},
-			};
-			// Content may be resolved when the connection is already dropped.
-			let _ = tx.send(new_state);
-			// Ignoring control errors
-			let _ = control.ready(Next::read());
-			Ok(()) as Result<(), ()>
-		});
-
-		// make sure to run within fetch thread pool.
-		let future = self.fetch.process(future);
-		// spawn to event loop
-		self.remote.spawn(future);
-
->>>>>>> f0387c33
 		rx
 	}
 }
 
 impl<H: ContentValidator, F: Fetch> server::Handler<HttpStream> for ContentFetcherHandler<H, F> {
 	fn on_request(&mut self, request: server::Request<HttpStream>) -> Next {
-		self.uri = request.uri().clone();
+		let uri = request.uri().clone();
 		let installer = self.installer.take().expect("Installer always set initialy; installer used only in on_request; on_request invoked only once; qed");
 		let status = if let FetchState::NotStarted(ref url) = self.status {
 			let uri = request.uri().clone();
@@ -410,11 +331,7 @@
 				// Start fetching content
 				Method::Get => {
 					trace!(target: "dapps", "Fetching content from: {:?}", url);
-<<<<<<< HEAD
 					let receiver = self.fetch_content(uri, url, installer);
-=======
-					let receiver = self.fetch_content(url, installer);
->>>>>>> f0387c33
 					FetchState::InProgress(receiver)
 				},
 				// or return error
@@ -435,18 +352,7 @@
 			// Request may time out
 			FetchState::InProgress(_) if self.fetch_control.is_deadline_reached() => {
 				trace!(target: "dapps", "Fetching dapp failed because of timeout.");
-<<<<<<< HEAD
 				(Some(FetchState::Error(self.errors.timeout_error())), Next::write())
-=======
-				let timeout = ContentHandler::error(
-					StatusCode::GatewayTimeout,
-					"Download Timeout",
-					&format!("Could not fetch content within {} seconds.", FETCH_TIMEOUT),
-					None,
-					self.embeddable_on.clone(),
-				);
-				(Some(FetchState::Error(timeout)), Next::write())
->>>>>>> f0387c33
 			},
 			FetchState::InProgress(ref receiver) => {
 				// Check if there is an answer
