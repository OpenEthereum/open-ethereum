// Copyright 2015, 2016 Ethcore (UK) Ltd.
// This file is part of Parity.

// Parity is free software: you can redistribute it and/or modify
// it under the terms of the GNU General Public License as published by
// the Free Software Foundation, either version 3 of the License, or
// (at your option) any later version.

// Parity is distributed in the hope that it will be useful,
// but WITHOUT ANY WARRANTY; without even the implied warranty of
// MERCHANTABILITY or FITNESS FOR A PARTICULAR PURPOSE.  See the
// GNU General Public License for more details.

// You should have received a copy of the GNU General Public License
// along with Parity.  If not, see <http://www.gnu.org/licenses/>.

//! Router implementation
//! Processes request handling authorization and dispatching it to proper application.

pub mod auth;
mod host_validation;

use signer_address;
use std::sync::Arc;
use std::collections::HashMap;
use url::{Url, Host};
use hyper::{self, server, Next, Encoder, Decoder, Control, StatusCode};
use hyper::net::HttpStream;
use apps::{self, DAPPS_DOMAIN};
use apps::fetcher::ContentFetcher;
use endpoint::{Endpoint, Endpoints, EndpointPath};
use handlers::{Redirection, extract_url, ContentHandler};
use self::auth::{Authorization, Authorized};

/// Special endpoints are accessible on every domain (every dapp)
#[derive(Debug, PartialEq, Hash, Eq)]
pub enum SpecialEndpoint {
	Rpc,
	Api,
	Utils,
	None,
}

pub struct Router<A: Authorization + 'static> {
	control: Option<Control>,
	signer_port: Option<u16>,
	endpoints: Arc<Endpoints>,
	fetch: Arc<ContentFetcher>,
	special: Arc<HashMap<SpecialEndpoint, Box<Endpoint>>>,
	authorization: Arc<A>,
	allowed_hosts: Option<Vec<String>>,
	handler: Box<server::Handler<HttpStream> + Send>,
}

impl<A: Authorization + 'static> server::Handler<HttpStream> for Router<A> {

	fn on_request(&mut self, req: server::Request<HttpStream>) -> Next {

		// Choose proper handler depending on path / domain
		let url = extract_url(&req);
		let endpoint = extract_endpoint(&url);
		let is_utils = endpoint.1 == SpecialEndpoint::Utils;

		trace!(target: "dapps", "Routing request to {:?}. Details: {:?}", url, req);

		// Validate Host header
		if let Some(ref hosts) = self.allowed_hosts {
			trace!(target: "dapps", "Validating host headers against: {:?}", hosts);
			let is_valid = is_utils || host_validation::is_valid(&req, hosts, self.endpoints.keys().cloned().collect());
			if !is_valid {
				debug!(target: "dapps", "Rejecting invalid host header.");
				self.handler = host_validation::host_invalid_response();
				return self.handler.on_request(req);
			}
		}

		trace!(target: "dapps", "Checking authorization.");
		// Check authorization
		let auth = self.authorization.is_authorized(&req);
		if let Authorized::No(handler) = auth {
			debug!(target: "dapps", "Authorization denied.");
			self.handler = handler;
			return self.handler.on_request(req);
		}

		let control = self.control.take().expect("on_request is called only once; control is always defined at start; qed");
		debug!(target: "dapps", "Handling endpoint request: {:?}", endpoint);
		self.handler = match endpoint {
			// First check special endpoints
			(ref path, ref endpoint) if self.special.contains_key(endpoint) => {
<<<<<<< HEAD
				trace!(target: "dapps", "Resolving to special endpoint.");
				self.special.get(endpoint).unwrap().to_async_handler(path.clone().unwrap_or_default(), control)
			},
			// Then delegate to dapp
			(Some(ref path), _) if self.endpoints.contains_key(&path.app_id) => {
				trace!(target: "dapps", "Resolving to local/builtin dapp.");
				self.endpoints.get(&path.app_id).unwrap().to_async_handler(path.clone(), control)
=======
				self.special.get(endpoint)
					.expect("special known to contain key; qed")
					.to_async_handler(path.clone().unwrap_or_default(), control)
			},
			// Then delegate to dapp
			(Some(ref path), _) if self.endpoints.contains_key(&path.app_id) => {
				self.endpoints.get(&path.app_id)
					.expect("special known to contain key; qed")
					.to_async_handler(path.clone(), control)
>>>>>>> 31bb0c59
			},
			// Try to resolve and fetch the dapp
			(Some(ref path), _) if self.fetch.contains(&path.app_id) => {
				trace!(target: "dapps", "Resolving to fetchable content.");
				self.fetch.to_async_handler(path.clone(), control)
			},
			// 404 for non-existent content
			(Some(_), _) if *req.method() == hyper::method::Method::Get => {
				trace!(target: "dapps", "Resolving to 404.");
				Box::new(ContentHandler::error(
					StatusCode::NotFound,
					"404 Not Found",
					"Requested content was not found.",
					None,
				))
			},
			// Redirect any other GET request to signer.
			_ if *req.method() == hyper::method::Method::Get => {
				if let Some(port) = self.signer_port {
					trace!(target: "dapps", "Redirecting to signer interface.");
					Redirection::boxed(&format!("http://{}", signer_address(port)))
				} else {
					trace!(target: "dapps", "Signer disabled, returning 404.");
					Box::new(ContentHandler::error(
						StatusCode::NotFound,
						"404 Not Found",
						"Your homepage is not available when Trusted Signer is disabled.",
						Some("You can still access dapps by writing a correct address, though. Re-enabled Signer to get your homepage back."),
					))
				}
			},
			// RPC by default
			_ => {
<<<<<<< HEAD
				trace!(target: "dapps", "Resolving to RPC call.");
				self.special.get(&SpecialEndpoint::Rpc).unwrap().to_async_handler(EndpointPath::default(), control)
=======
				self.special.get(&SpecialEndpoint::Rpc)
					.expect("RPC endpoint always stored; qed")
					.to_async_handler(EndpointPath::default(), control)
>>>>>>> 31bb0c59
			}
		};

		// Delegate on_request to proper handler
		self.handler.on_request(req)
	}

	/// This event occurs each time the `Request` is ready to be read from.
	fn on_request_readable(&mut self, decoder: &mut Decoder<HttpStream>) -> Next {
		self.handler.on_request_readable(decoder)
	}

	/// This event occurs after the first time this handled signals `Next::write()`.
	fn on_response(&mut self, response: &mut server::Response) -> Next {
		self.handler.on_response(response)
	}

	/// This event occurs each time the `Response` is ready to be written to.
	fn on_response_writable(&mut self, encoder: &mut Encoder<HttpStream>) -> Next {
		self.handler.on_response_writable(encoder)
	}
}

impl<A: Authorization> Router<A> {
	pub fn new(
		control: Control,
		signer_port: Option<u16>,
		content_fetcher: Arc<ContentFetcher>,
		endpoints: Arc<Endpoints>,
		special: Arc<HashMap<SpecialEndpoint, Box<Endpoint>>>,
		authorization: Arc<A>,
		allowed_hosts: Option<Vec<String>>,
		) -> Self {

		let handler = special.get(&SpecialEndpoint::Utils)
			.expect("Utils endpoint always stored; qed")
			.to_handler(EndpointPath::default());
		Router {
			control: Some(control),
			signer_port: signer_port,
			endpoints: endpoints,
			fetch: content_fetcher,
			special: special,
			authorization: authorization,
			allowed_hosts: allowed_hosts,
			handler: handler,
		}
	}
}

fn extract_endpoint(url: &Option<Url>) -> (Option<EndpointPath>, SpecialEndpoint) {
	fn special_endpoint(url: &Url) -> SpecialEndpoint {
		if url.path.len() <= 1 {
			return SpecialEndpoint::None;
		}

		match url.path[0].as_ref() {
			apps::RPC_PATH => SpecialEndpoint::Rpc,
			apps::API_PATH => SpecialEndpoint::Api,
			apps::UTILS_PATH => SpecialEndpoint::Utils,
			_ => SpecialEndpoint::None,
		}
	}

	match *url {
		Some(ref url) => match url.host {
			Host::Domain(ref domain) if domain.ends_with(DAPPS_DOMAIN) => {
				let len = domain.len() - DAPPS_DOMAIN.len();
				let id = domain[0..len].to_owned();

				(Some(EndpointPath {
					app_id: id,
					host: domain.clone(),
					port: url.port,
					using_dapps_domains: true,
				}), special_endpoint(url))
			},
			_ if url.path.len() > 1 => {
				let id = url.path[0].clone();
				(Some(EndpointPath {
					app_id: id.clone(),
					host: format!("{}", url.host),
					port: url.port,
					using_dapps_domains: false,
				}), special_endpoint(url))
			},
			_ => (None, special_endpoint(url)),
		},
		_ => (None, SpecialEndpoint::None)
	}
}

#[test]
fn should_extract_endpoint() {
	assert_eq!(extract_endpoint(&None), (None, SpecialEndpoint::None));

	// With path prefix
	assert_eq!(
		extract_endpoint(&Url::parse("http://localhost:8080/status/index.html").ok()),
		(Some(EndpointPath {
			app_id: "status".to_owned(),
			host: "localhost".to_owned(),
			port: 8080,
			using_dapps_domains: false,
		}), SpecialEndpoint::None)
	);

	// With path prefix
	assert_eq!(
		extract_endpoint(&Url::parse("http://localhost:8080/rpc/").ok()),
		(Some(EndpointPath {
			app_id: "rpc".to_owned(),
			host: "localhost".to_owned(),
			port: 8080,
			using_dapps_domains: false,
		}), SpecialEndpoint::Rpc)
	);

	assert_eq!(
		extract_endpoint(&Url::parse("http://my.status.parity/parity-utils/inject.js").ok()),
		(Some(EndpointPath {
			app_id: "my.status".to_owned(),
			host: "my.status.parity".to_owned(),
			port: 80,
			using_dapps_domains: true,
		}), SpecialEndpoint::Utils)
	);

	// By Subdomain
	assert_eq!(
		extract_endpoint(&Url::parse("http://my.status.parity/test.html").ok()),
		(Some(EndpointPath {
			app_id: "my.status".to_owned(),
			host: "my.status.parity".to_owned(),
			port: 80,
			using_dapps_domains: true,
		}), SpecialEndpoint::None)
	);

	// RPC by subdomain
	assert_eq!(
		extract_endpoint(&Url::parse("http://my.status.parity/rpc/").ok()),
		(Some(EndpointPath {
			app_id: "my.status".to_owned(),
			host: "my.status.parity".to_owned(),
			port: 80,
			using_dapps_domains: true,
		}), SpecialEndpoint::Rpc)
	);

	// API by subdomain
	assert_eq!(
		extract_endpoint(&Url::parse("http://my.status.parity/api/").ok()),
		(Some(EndpointPath {
			app_id: "my.status".to_owned(),
			host: "my.status.parity".to_owned(),
			port: 80,
			using_dapps_domains: true,
		}), SpecialEndpoint::Api)
	);
}<|MERGE_RESOLUTION|>--- conflicted
+++ resolved
@@ -88,25 +88,17 @@
 		self.handler = match endpoint {
 			// First check special endpoints
 			(ref path, ref endpoint) if self.special.contains_key(endpoint) => {
-<<<<<<< HEAD
 				trace!(target: "dapps", "Resolving to special endpoint.");
-				self.special.get(endpoint).unwrap().to_async_handler(path.clone().unwrap_or_default(), control)
+				self.special.get(endpoint)
+					.expect("special known to contain key; qed")
+					.to_async_handler(path.clone().unwrap_or_default(), control)
 			},
 			// Then delegate to dapp
 			(Some(ref path), _) if self.endpoints.contains_key(&path.app_id) => {
 				trace!(target: "dapps", "Resolving to local/builtin dapp.");
-				self.endpoints.get(&path.app_id).unwrap().to_async_handler(path.clone(), control)
-=======
-				self.special.get(endpoint)
-					.expect("special known to contain key; qed")
-					.to_async_handler(path.clone().unwrap_or_default(), control)
-			},
-			// Then delegate to dapp
-			(Some(ref path), _) if self.endpoints.contains_key(&path.app_id) => {
 				self.endpoints.get(&path.app_id)
 					.expect("special known to contain key; qed")
 					.to_async_handler(path.clone(), control)
->>>>>>> 31bb0c59
 			},
 			// Try to resolve and fetch the dapp
 			(Some(ref path), _) if self.fetch.contains(&path.app_id) => {
@@ -140,14 +132,10 @@
 			},
 			// RPC by default
 			_ => {
-<<<<<<< HEAD
 				trace!(target: "dapps", "Resolving to RPC call.");
-				self.special.get(&SpecialEndpoint::Rpc).unwrap().to_async_handler(EndpointPath::default(), control)
-=======
 				self.special.get(&SpecialEndpoint::Rpc)
 					.expect("RPC endpoint always stored; qed")
 					.to_async_handler(EndpointPath::default(), control)
->>>>>>> 31bb0c59
 			}
 		};
 
