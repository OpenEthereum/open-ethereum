// Copyright 2015, 2016 Ethcore (UK) Ltd.
// This file is part of Parity.

// Parity is free software: you can redistribute it and/or modify
// it under the terms of the GNU General Public License as published by
// the Free Software Foundation, either version 3 of the License, or
// (at your option) any later version.

// Parity is distributed in the hope that it will be useful,
// but WITHOUT ANY WARRANTY; without even the implied warranty of
// MERCHANTABILITY or FITNESS FOR A PARTICULAR PURPOSE.  See the
// GNU General Public License for more details.

// You should have received a copy of the GNU General Public License
// along with Parity.  If not, see <http://www.gnu.org/licenses/>.

//! Ethcore Webapplications for Parity
//! ```
//! extern crate jsonrpc_core;
//! extern crate ethcore_dapps;
//!
//! use std::sync::Arc;
//! use jsonrpc_core::IoHandler;
//! use ethcore_dapps::*;
//!
//! struct SayHello;
//! impl MethodCommand for SayHello {
//! 	fn execute(&self, _params: Params) -> Result<Value, Error> {
//! 		Ok(Value::String("hello".to_string()))
//! 	}
//! }
//!
//! fn main() {
//! 	let io = IoHandler::new();
//! 	io.add_method("say_hello", SayHello);
//! 	let _server = Server::start_unsecure_http(
//! 		&"127.0.0.1:3030".parse().unwrap(),
//! 		Arc::new(io)
//! 	);
//! }
//! ```
//!
#![warn(missing_docs)]
#![cfg_attr(feature="nightly", plugin(clippy))]

extern crate hyper;
extern crate url as url_lib;
extern crate unicase;
extern crate serde;
extern crate serde_json;
extern crate zip;
extern crate rand;
extern crate ethabi;
extern crate jsonrpc_core;
extern crate jsonrpc_http_server;
extern crate mime_guess;
extern crate rustc_serialize;
extern crate ethcore_rpc;
extern crate ethcore_util as util;
extern crate linked_hash_map;
extern crate fetch;
<<<<<<< HEAD
extern crate parity_dapps_glue as parity_dapps;
=======

#[macro_use]
extern crate log;

#[macro_use]
extern crate mime;

>>>>>>> 31bb0c59
#[cfg(test)]
extern crate ethcore_devtools as devtools;
#[cfg(test)]
extern crate env_logger;


mod endpoint;
mod apps;
mod page;
mod router;
mod handlers;
mod rpc;
mod api;
mod proxypac;
mod url;
#[cfg(test)]
mod tests;

pub use self::apps::urlhint::ContractClient;

use std::sync::{Arc, Mutex};
use std::net::SocketAddr;
use std::collections::HashMap;

use jsonrpc_core::{IoHandler, IoDelegate};
use router::auth::{Authorization, NoAuth, HttpBasicAuth};
use ethcore_rpc::Extendable;

use self::apps::{HOME_PAGE, DAPPS_DOMAIN};

/// Indicates sync status
pub trait SyncStatus: Send + Sync {
	/// Returns true if there is a major sync happening.
	fn is_major_importing(&self) -> bool;
}

impl<F> SyncStatus for F where F: Fn() -> bool + Send + Sync {
	fn is_major_importing(&self) -> bool { self() }
}

/// Webapps HTTP+RPC server build.
pub struct ServerBuilder {
	dapps_path: String,
	handler: Arc<IoHandler>,
	registrar: Arc<ContractClient>,
	sync_status: Arc<SyncStatus>,
	signer_port: Option<u16>,
}

impl Extendable for ServerBuilder {
	fn add_delegate<D: Send + Sync + 'static>(&self, delegate: IoDelegate<D>) {
		self.handler.add_delegate(delegate);
	}
}

impl ServerBuilder {
	/// Construct new dapps server
	pub fn new(dapps_path: String, registrar: Arc<ContractClient>) -> Self {
		ServerBuilder {
			dapps_path: dapps_path,
			handler: Arc::new(IoHandler::new()),
			registrar: registrar,
			sync_status: Arc::new(|| false),
			signer_port: None,
		}
	}

	/// Change default sync status.
	pub fn with_sync_status(&mut self, status: Arc<SyncStatus>) {
		self.sync_status = status;
	}

	/// Change default signer port.
	pub fn with_signer_port(&mut self, signer_port: Option<u16>) {
		self.signer_port = signer_port;
	}

	/// Asynchronously start server with no authentication,
	/// returns result with `Server` handle on success or an error.
	pub fn start_unsecured_http(&self, addr: &SocketAddr, hosts: Option<Vec<String>>) -> Result<Server, ServerError> {
		Server::start_http(
			addr,
			hosts,
			NoAuth,
			self.handler.clone(),
			self.dapps_path.clone(),
			self.signer_port.clone(),
			self.registrar.clone(),
			self.sync_status.clone(),
		)
	}

	/// Asynchronously start server with `HTTP Basic Authentication`,
	/// return result with `Server` handle on success or an error.
	pub fn start_basic_auth_http(&self, addr: &SocketAddr, hosts: Option<Vec<String>>, username: &str, password: &str) -> Result<Server, ServerError> {
		Server::start_http(
			addr,
			hosts,
			HttpBasicAuth::single_user(username, password),
			self.handler.clone(),
			self.dapps_path.clone(),
			self.signer_port.clone(),
			self.registrar.clone(),
			self.sync_status.clone(),
		)
	}
}

/// Webapps HTTP server.
pub struct Server {
	server: Option<hyper::server::Listening>,
	panic_handler: Arc<Mutex<Option<Box<Fn() -> () + Send>>>>,
}

impl Server {
	/// Returns a list of allowed hosts or `None` if all hosts are allowed.
	fn allowed_hosts(hosts: Option<Vec<String>>, bind_address: String) -> Option<Vec<String>> {
		let mut allowed = Vec::new();

		match hosts {
			Some(hosts) => allowed.extend_from_slice(&hosts),
			None => return None,
		}

		// Add localhost domain as valid too if listening on loopback interface.
		allowed.push(bind_address.replace("127.0.0.1", "localhost").into());
		allowed.push(bind_address.into());
		Some(allowed)
	}

	/// Returns a list of CORS domains for API endpoint.
	fn cors_domains(signer_port: Option<u16>) -> Vec<String> {
		match signer_port {
			Some(port) => vec![
				format!("{}{}", HOME_PAGE, DAPPS_DOMAIN),
				signer_address(port),
			],
			None => vec![],
		}
	}

	fn start_http<A: Authorization + 'static>(
		addr: &SocketAddr,
		hosts: Option<Vec<String>>,
		authorization: A,
		handler: Arc<IoHandler>,
		dapps_path: String,
		signer_port: Option<u16>,
		registrar: Arc<ContractClient>,
		sync_status: Arc<SyncStatus>,
	) -> Result<Server, ServerError> {
		let panic_handler = Arc::new(Mutex::new(None));
		let authorization = Arc::new(authorization);
		let content_fetcher = Arc::new(apps::fetcher::ContentFetcher::new(apps::urlhint::URLHintContract::new(registrar), sync_status));
		let endpoints = Arc::new(apps::all_endpoints(dapps_path, signer_port.clone()));
		let cors_domains = Self::cors_domains(signer_port);

		let special = Arc::new({
			let mut special = HashMap::new();
			special.insert(router::SpecialEndpoint::Rpc, rpc::rpc(handler, panic_handler.clone()));
			special.insert(router::SpecialEndpoint::Utils, apps::utils());
			special.insert(
				router::SpecialEndpoint::Api,
				api::RestApi::new(cors_domains, endpoints.clone(), content_fetcher.clone())
			);
			special
		});
		let hosts = Self::allowed_hosts(hosts, format!("{}", addr));

		try!(hyper::Server::http(addr))
			.handle(move |ctrl| router::Router::new(
				ctrl,
				signer_port.clone(),
				content_fetcher.clone(),
				endpoints.clone(),
				special.clone(),
				authorization.clone(),
				hosts.clone(),
			))
			.map(|(l, srv)| {

				::std::thread::spawn(move || {
					srv.run();
				});

				Server {
					server: Some(l),
					panic_handler: panic_handler,
				}
			})
			.map_err(ServerError::from)
	}

	/// Set callback for panics.
	pub fn set_panic_handler<F>(&self, handler: F) where F : Fn() -> () + Send + 'static {
		*self.panic_handler.lock().unwrap() = Some(Box::new(handler));
	}

	#[cfg(test)]
	/// Returns address that this server is bound to.
	pub fn addr(&self) -> &SocketAddr {
		self.server.as_ref().expect("server is always Some at the start; it's consumed only when object is dropped; qed").addr()
	}
}

impl Drop for Server {
	fn drop(&mut self) {
		self.server.take().unwrap().close()
	}
}

/// Webapp Server startup error
#[derive(Debug)]
pub enum ServerError {
	/// Wrapped `std::io::Error`
	IoError(std::io::Error),
	/// Other `hyper` error
	Other(hyper::error::Error),
}

impl From<hyper::error::Error> for ServerError {
	fn from(err: hyper::error::Error) -> Self {
		match err {
			hyper::error::Error::Io(e) => ServerError::IoError(e),
			e => ServerError::Other(e),
		}
	}
}

/// Random filename
pub fn random_filename() -> String {
	use ::rand::Rng;
	let mut rng = ::rand::OsRng::new().unwrap();
	rng.gen_ascii_chars().take(12).collect()
}

fn signer_address(port: u16) -> String {
	format!("127.0.0.1:{}", port)
}

#[cfg(test)]
mod util_tests {
	use super::Server;

	#[test]
	fn should_return_allowed_hosts() {
		// given
		let bind_address = "127.0.0.1".to_owned();

		// when
		let all = Server::allowed_hosts(None, bind_address.clone());
		let address = Server::allowed_hosts(Some(Vec::new()), bind_address.clone());
		let some = Server::allowed_hosts(Some(vec!["ethcore.io".into()]), bind_address.clone());

		// then
		assert_eq!(all, None);
		assert_eq!(address, Some(vec!["localhost".into(), "127.0.0.1".into()]));
		assert_eq!(some, Some(vec!["ethcore.io".into(), "localhost".into(), "127.0.0.1".into()]));
	}

	#[test]
	fn should_return_cors_domains() {
		// given

		// when
		let none = Server::cors_domains(None);
		let some = Server::cors_domains(Some(18180));

		// then
		assert_eq!(none, Vec::<String>::new());
		assert_eq!(some, vec!["home.parity".to_owned(), "127.0.0.1:18180".into()]);
	}
}<|MERGE_RESOLUTION|>--- conflicted
+++ resolved
@@ -59,17 +59,12 @@
 extern crate ethcore_util as util;
 extern crate linked_hash_map;
 extern crate fetch;
-<<<<<<< HEAD
 extern crate parity_dapps_glue as parity_dapps;
-=======
-
 #[macro_use]
 extern crate log;
-
 #[macro_use]
 extern crate mime;
 
->>>>>>> 31bb0c59
 #[cfg(test)]
 extern crate ethcore_devtools as devtools;
 #[cfg(test)]
