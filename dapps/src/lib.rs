// Copyright 2015-2017 Parity Technologies (UK) Ltd.
// This file is part of Parity.

// Parity is free software: you can redistribute it and/or modify
// it under the terms of the GNU General Public License as published by
// the Free Software Foundation, either version 3 of the License, or
// (at your option) any later version.

// Parity is distributed in the hope that it will be useful,
// but WITHOUT ANY WARRANTY; without even the implied warranty of
// MERCHANTABILITY or FITNESS FOR A PARTICULAR PURPOSE.  See the
// GNU General Public License for more details.

// You should have received a copy of the GNU General Public License
// along with Parity.  If not, see <http://www.gnu.org/licenses/>.

//! Ethcore Webapplications for Parity
#![warn(missing_docs)]
#![cfg_attr(feature="nightly", feature(plugin))]
#![cfg_attr(feature="nightly", plugin(clippy))]

extern crate base32;
extern crate futures_cpupool;
extern crate itertools;
extern crate linked_hash_map;
extern crate mime_guess;
extern crate parking_lot;
extern crate rand;
extern crate rustc_hex;
extern crate serde;
extern crate serde_json;
extern crate unicase;
extern crate zip;

extern crate jsonrpc_http_server;

extern crate ethcore_util as util;
extern crate ethcore_bigint as bigint;
extern crate ethcore_bytes as bytes;
extern crate fetch;
extern crate node_health;
extern crate parity_dapps_glue as parity_dapps;
extern crate parity_hash_fetch as hash_fetch;
extern crate parity_ui;
<<<<<<< HEAD
extern crate parity_version;
extern crate hash;
=======
extern crate keccak_hash as hash;
>>>>>>> 4a6b103f

#[macro_use]
extern crate futures;
#[macro_use]
extern crate log;
#[macro_use]
extern crate serde_derive;

#[cfg(test)]
extern crate env_logger;
#[cfg(test)]
extern crate ethcore_devtools as devtools;
#[cfg(test)]
extern crate jsonrpc_core;
#[cfg(test)]
extern crate parity_reactor;

mod endpoint;
mod apps;
mod page;
mod router;
mod handlers;
mod api;
mod proxypac;
mod web;
#[cfg(test)]
mod tests;

use std::collections::HashMap;
use std::mem;
use std::path::PathBuf;
use std::sync::Arc;
use futures_cpupool::CpuPool;
use jsonrpc_http_server::{self as http, hyper, Origin};
use parking_lot::RwLock;

use fetch::Fetch;
use node_health::NodeHealth;

pub use hash_fetch::urlhint::ContractClient;
pub use node_health::SyncStatus;


/// Validates Web Proxy tokens
pub trait WebProxyTokens: Send + Sync {
	/// Should return a domain allowed to be accessed by this token or `None` if the token is not valid
	fn domain(&self, token: &str) -> Option<Origin>;
}

impl<F> WebProxyTokens for F where F: Fn(String) -> Option<Origin> + Send + Sync {
	fn domain(&self, token: &str) -> Option<Origin> { self(token.to_owned()) }
}

/// Current supported endpoints.
#[derive(Default, Clone)]
pub struct Endpoints {
	local_endpoints: Arc<RwLock<Vec<String>>>,
	endpoints: Arc<RwLock<endpoint::Endpoints>>,
	dapps_path: PathBuf,
	embeddable: Option<ParentFrameSettings>,
	pool: Option<CpuPool>,
}

impl Endpoints {
	/// Returns a current list of app endpoints.
	pub fn list(&self) -> Vec<apps::App> {
		self.endpoints.read().iter().filter_map(|(ref k, ref e)| {
			e.info().map(|ref info| apps::App::from_info(k, info))
		}).collect()
	}

	/// Check for any changes in the local dapps folder and update.
	pub fn refresh_local_dapps(&self) {
		let pool = match self.pool.as_ref() {
			None => return,
			Some(pool) => pool,
		};
		let new_local = apps::fs::local_endpoints(&self.dapps_path, self.embeddable.clone(), pool.clone());
		let old_local = mem::replace(&mut *self.local_endpoints.write(), new_local.keys().cloned().collect());
		let (_, to_remove): (_, Vec<_>) = old_local
			.into_iter()
			.partition(|k| new_local.contains_key(&k.clone()));

		let mut endpoints = self.endpoints.write();
		// remove the dead dapps
		for k in to_remove {
			endpoints.remove(&k);
		}
		// new dapps to be added
		for (k, v) in new_local {
			if !endpoints.contains_key(&k) {
				endpoints.insert(k, v);
			}
		}
	}
}

/// Dapps server as `jsonrpc-http-server` request middleware.
pub struct Middleware {
	endpoints: Endpoints,
	router: router::Router,
}

impl Middleware {
	/// Get local endpoints handle.
	pub fn endpoints(&self) -> &Endpoints {
		&self.endpoints
	}

	/// Creates new middleware for UI server.
	pub fn ui<F: Fetch>(
		pool: CpuPool,
		health: NodeHealth,
		dapps_domain: &str,
		registrar: Arc<ContractClient>,
		sync_status: Arc<SyncStatus>,
		fetch: F,
	) -> Self {
		let content_fetcher = Arc::new(apps::fetcher::ContentFetcher::new(
			hash_fetch::urlhint::URLHintContract::new(registrar),
			sync_status.clone(),
			fetch.clone(),
			pool.clone(),
		).embeddable_on(None).allow_dapps(false));
		let special = {
			let mut special = special_endpoints(
				pool.clone(),
				health,
				content_fetcher.clone(),
			);
			special.insert(router::SpecialEndpoint::Home, Some(apps::ui(pool.clone())));
			special
		};
		let router = router::Router::new(
			content_fetcher,
			None,
			special,
			None,
			dapps_domain.to_owned(),
		);

		Middleware {
			endpoints: Default::default(),
			router: router,
		}
	}

	/// Creates new Dapps server middleware.
	pub fn dapps<F: Fetch>(
		pool: CpuPool,
		health: NodeHealth,
		ui_address: Option<(String, u16)>,
		extra_embed_on: Vec<(String, u16)>,
		extra_script_src: Vec<(String, u16)>,
		dapps_path: PathBuf,
		extra_dapps: Vec<PathBuf>,
		dapps_domain: &str,
		registrar: Arc<ContractClient>,
		sync_status: Arc<SyncStatus>,
		web_proxy_tokens: Arc<WebProxyTokens>,
		fetch: F,
	) -> Self {
		let embeddable = as_embeddable(ui_address, extra_embed_on, extra_script_src, dapps_domain);
		let content_fetcher = Arc::new(apps::fetcher::ContentFetcher::new(
			hash_fetch::urlhint::URLHintContract::new(registrar),
			sync_status.clone(),
			fetch.clone(),
			pool.clone(),
		).embeddable_on(embeddable.clone()).allow_dapps(true));
		let (local_endpoints, endpoints) = apps::all_endpoints(
			dapps_path.clone(),
			extra_dapps,
			dapps_domain,
			embeddable.clone(),
			web_proxy_tokens,
			fetch.clone(),
			pool.clone(),
		);
		let endpoints = Endpoints {
			endpoints: Arc::new(RwLock::new(endpoints)),
			dapps_path,
			local_endpoints: Arc::new(RwLock::new(local_endpoints)),
			embeddable: embeddable.clone(),
			pool: Some(pool.clone()),
		};

		let special = {
			let mut special = special_endpoints(
				pool.clone(),
				health,
				content_fetcher.clone(),
			);
			special.insert(
				router::SpecialEndpoint::Home,
				Some(apps::ui_redirection(embeddable.clone())),
			);
			special
		};

		let router = router::Router::new(
			content_fetcher,
			Some(endpoints.clone()),
			special,
			embeddable,
			dapps_domain.to_owned(),
		);

		Middleware {
			endpoints,
			router,
		}
	}
}

impl http::RequestMiddleware for Middleware {
	fn on_request(&self, req: hyper::Request) -> http::RequestMiddlewareAction {
		self.router.on_request(req)
	}
}

fn special_endpoints(
	pool: CpuPool,
	health: NodeHealth,
	content_fetcher: Arc<apps::fetcher::Fetcher>,
) -> HashMap<router::SpecialEndpoint, Option<Box<endpoint::Endpoint>>> {
	let mut special = HashMap::new();
	special.insert(router::SpecialEndpoint::Rpc, None);
	special.insert(router::SpecialEndpoint::Utils, Some(apps::utils(pool)));
	special.insert(router::SpecialEndpoint::Api, Some(api::RestApi::new(
		content_fetcher,
		health,
	)));
	special
}

fn address(host: &str, port: u16) -> String {
	format!("{}:{}", host, port)
}

fn as_embeddable(
	ui_address: Option<(String, u16)>,
	extra_embed_on: Vec<(String, u16)>,
	extra_script_src: Vec<(String, u16)>,
	dapps_domain: &str,
) -> Option<ParentFrameSettings> {
	ui_address.map(|(host, port)| ParentFrameSettings {
		host,
		port,
		extra_embed_on,
		extra_script_src,
		dapps_domain: dapps_domain.to_owned(),
	})
}

/// Random filename
fn random_filename() -> String {
	use ::rand::Rng;
	let mut rng = ::rand::OsRng::new().unwrap();
	rng.gen_ascii_chars().take(12).collect()
}

type Embeddable = Option<ParentFrameSettings>;

/// Parent frame host and port allowed to embed the content.
#[derive(Debug, Clone)]
pub struct ParentFrameSettings {
	/// Hostname
	pub host: String,
	/// Port
	pub port: u16,
	/// Additional URLs the dapps can be embedded on.
	pub extra_embed_on: Vec<(String, u16)>,
	/// Additional URLs the dapp scripts can be loaded from.
	pub extra_script_src: Vec<(String, u16)>,
	/// Dapps Domain (web3.site)
	pub dapps_domain: String,
}<|MERGE_RESOLUTION|>--- conflicted
+++ resolved
@@ -42,12 +42,8 @@
 extern crate parity_dapps_glue as parity_dapps;
 extern crate parity_hash_fetch as hash_fetch;
 extern crate parity_ui;
-<<<<<<< HEAD
 extern crate parity_version;
-extern crate hash;
-=======
 extern crate keccak_hash as hash;
->>>>>>> 4a6b103f
 
 #[macro_use]
 extern crate futures;
