--- conflicted
+++ resolved
@@ -202,11 +202,7 @@
 			self.sync_status.clone(),
 			self.web_proxy_tokens.clone(),
 			self.remote.clone(),
-<<<<<<< HEAD
-			try!(self.fetch_client()),
-=======
-			self.fetch()?,
->>>>>>> 8125b569
+			self.fetch_client()?,
 		)
 	}
 
@@ -224,11 +220,7 @@
 			self.sync_status.clone(),
 			self.web_proxy_tokens.clone(),
 			self.remote.clone(),
-<<<<<<< HEAD
-			try!(self.fetch_client()),
-=======
-			self.fetch()?,
->>>>>>> 8125b569
+			self.fetch_client()?,
 		)
 	}
 
