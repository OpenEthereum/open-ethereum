--- conflicted
+++ resolved
@@ -57,11 +57,6 @@
 extern crate jsonrpc_http_server;
 extern crate mime_guess;
 extern crate rustc_serialize;
-<<<<<<< HEAD
-extern crate https_fetch;
-=======
-extern crate parity_dapps;
->>>>>>> 4bcc9e3b
 extern crate ethcore_rpc;
 extern crate ethcore_util as util;
 extern crate linked_hash_map;
