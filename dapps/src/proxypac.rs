--- conflicted
+++ resolved
@@ -55,14 +55,9 @@
 	return "DIRECT";
 }}
 "#,
-<<<<<<< HEAD
 		HOME_PAGE, DAPPS_DOMAIN, path.host, path.port, signer);
 
-		Box::new(ContentHandler::ok(content, "application/javascript".to_owned()))
-=======
-			DAPPS_DOMAIN, path.host, path.port);
 		Box::new(ContentHandler::ok(content, mime!(Application/Javascript)))
->>>>>>> 31bb0c59
 	}
 }
 
