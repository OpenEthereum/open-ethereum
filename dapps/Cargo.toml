--- conflicted
+++ resolved
@@ -36,12 +36,8 @@
 parity-hash-fetch = { path = "../hash-fetch" }
 parity-reactor = { path = "../util/reactor" }
 parity-ui = { path = "./ui" }
-<<<<<<< HEAD
 parity-version = { path = "../util/version" }
-hash = { path = "../util/hash" }
-=======
 keccak-hash = { path = "../util/hash" }
->>>>>>> 4a6b103f
 
 clippy = { version = "0.0.103", optional = true}
 
