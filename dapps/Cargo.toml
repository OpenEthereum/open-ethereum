--- conflicted
+++ resolved
@@ -23,17 +23,13 @@
 zip = { version = "0.1", default-features = false }
 ethabi = "0.2.2"
 linked-hash-map = "0.3"
-parity-dapps-glue = "1.4"
 ethcore-devtools = { path = "../devtools" }
 ethcore-rpc = { path = "../rpc" }
 ethcore-util = { path = "../util" }
 fetch = { path = "../util/fetch" }
 parity-ui = { path = "./ui" }
-<<<<<<< HEAD
-=======
 parity-dapps-glue = { path = "./js-glue" }
 mime = "0.2"
->>>>>>> 96f4c104
 ### DEPRECATED
 parity-dapps = { git = "https://github.com/ethcore/parity-ui.git", version = "1.4" }
 parity-dapps-home = { git = "https://github.com/ethcore/parity-ui.git", version = "1.4" }
@@ -50,8 +46,7 @@
 nightly = ["serde_macros"]
 dev = ["clippy", "ethcore-rpc/dev", "ethcore-util/dev"]
 
-ui = ["parity-ui/no-precompiled-js"]
-ui-precompiled = [
+use-precompiled-js = [
+	"parity-ui/use-precompiled-js",
 	"parity-dapps-home/use-precompiled-js",
-	"parity-ui/use-precompiled-js"
 ]