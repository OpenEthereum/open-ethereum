--- conflicted
+++ resolved
@@ -21,12 +21,8 @@
 serde_json = "0.8"
 serde_macros = { version = "0.8", optional = true }
 zip = { version = "0.1", default-features = false }
-<<<<<<< HEAD
 ethabi = "0.2.2"
-=======
-ethabi = "0.2.1"
 linked-hash-map = "0.3"
->>>>>>> efc846bb
 ethcore-rpc = { path = "../rpc" }
 ethcore-util = { path = "../util" }
 parity-dapps = { git = "https://github.com/ethcore/parity-ui.git", version = "1.4" }
