--- conflicted
+++ resolved
@@ -44,10 +44,5 @@
 ethcore-devtools = { path = "../devtools" }
 
 [features]
-<<<<<<< HEAD
-dev = ["clippy"]
-
-=======
->>>>>>> 7c24d066
 ui = ["parity-ui/no-precompiled-js"]
 ui-precompiled = ["parity-ui/use-precompiled-js"]