--- conflicted
+++ resolved
@@ -8,15 +8,9 @@
 [dependencies]
 ethcore = { path = "../ethcore" }
 ethcore-bytes = { path = "../util/bytes" }
-<<<<<<< HEAD
 ethereum-types = "0.2"
-jsonrpc-core = { git = "https://github.com/paritytech/jsonrpc.git", branch = "parity-1.9" }
-jsonrpc-http-server = { git = "https://github.com/paritytech/jsonrpc.git", branch = "parity-1.9" }
-=======
-ethereum-types = "0.1"
 jsonrpc-core = { git = "https://github.com/paritytech/jsonrpc.git", branch = "parity-1.10" }
 jsonrpc-http-server = { git = "https://github.com/paritytech/jsonrpc.git", branch = "parity-1.10" }
->>>>>>> f244ebeb
 rlp = { path = "../util/rlp" }
 cid = "0.2"
 multihash = "0.7"
