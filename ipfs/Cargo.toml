--- conflicted
+++ resolved
@@ -9,13 +9,9 @@
 ethcore = { path = "../ethcore" }
 ethcore-util = { path = "../util" }
 ethcore-bigint = { path = "../util/bigint" }
-<<<<<<< HEAD
+ethcore-bytes = { path = "../util/bytes" }
 jsonrpc-core = { git = "https://github.com/paritytech/jsonrpc.git", branch = "td-remove-boxfuture" }
 jsonrpc-http-server = { git = "https://github.com/paritytech/jsonrpc.git", branch = "td-remove-boxfuture" }
-=======
-ethcore-bytes = { path = "../util/bytes" }
-jsonrpc-http-server = { git = "https://github.com/paritytech/jsonrpc.git", branch = "parity-1.7" }
->>>>>>> d69dd17d
 rlp = { path = "../util/rlp" }
 cid = "0.2"
 multihash = "0.6"
