--- conflicted
+++ resolved
@@ -8,13 +8,9 @@
 [dependencies]
 ethcore = { path = "../ethcore" }
 ethcore-util = { path = "../util" }
-<<<<<<< HEAD
+ethcore-bigint = { path = "../util/bigint" }
 jsonrpc-core = { git = "https://github.com/paritytech/jsonrpc.git", branch = "td-remove-boxfuture" }
 jsonrpc-http-server = { git = "https://github.com/paritytech/jsonrpc.git", branch = "td-remove-boxfuture" }
-=======
-ethcore-bigint = { path = "../util/bigint" }
-jsonrpc-http-server = { git = "https://github.com/paritytech/jsonrpc.git", branch = "parity-1.7" }
->>>>>>> e9abcb2f
 rlp = { path = "../util/rlp" }
 cid = "0.2"
 multihash = "0.6"
