## Parity [v1.7.0](https://github.com/paritytech/parity/releases/tag/v1.7.0) (2017-07-27)

Parity 1.7.0 is a major release introducing several important features:

- **Experimental [Light client](https://github.com/paritytech/parity/wiki/The-Parity-Light-Protocol-(PIP)) support**. Start Parity with `--light` to enable light mode. Please, note: The wallet UI integration for the light client is not included, yet.
- **Experimental web wallet**. A hosted version of Parity that keeps the keys and signs transactions using your browser storage. Try it at https://wallet.parity.io or run your own with `--public-node`.
- **WASM contract support**. Private networks can run contracts compiled into WASM bytecode. _More information and documentation to follow_.
- **DApps and RPC server merge**. DApp and RPC are now available through a single API endpoint. DApp server related settings are deprecated.
- **Export accounts from the wallet**. Backing up your keys can now simply be managed through the wallet interface.
- **PoA/Kovan validator set contract**. The PoA network validator-set management via smart contract is now supported by warp and, in the near future, light sync.
- **PubSub API**. https://github.com/paritytech/parity/wiki/JSONRPC-Parity-Pub-Sub-module
- **Signer apps for IOS and Android**.

Full list of included changes:

<<<<<<< HEAD
- Backports [#6163](https://github.com/paritytech/parity/pull/6163)
  - Light client improvements ([#6156](https://github.com/paritytech/parity/pull/6156))
    - No seal checking
    - Import command and --no-seal-check for light client
    - Fix eth_call
    - Tweak registry dapps lookup
    - Ignore failed requests to non-server peers
  - Fix connecting to wildcard addresses. ([#6167](https://github.com/paritytech/parity/pull/6167))
  - Don't display an overlay in case the time sync check fails. ([#6164](https://github.com/paritytech/parity/pull/6164))
    - Small improvements to time estimation.
    - Temporarily disable NTP time check by default.
- Light client fixes ([#6148](https://github.com/paritytech/parity/pull/6148)) ([#6151](https://github.com/paritytech/parity/pull/6151))
  - Light client fixes
  - Fix memory-lru-cache
  - Clear pending reqs on disconnect
=======
- Light client fixes ([#6148](https://github.com/paritytech/parity/pull/6148)) [#6151](https://github.com/paritytech/parity/pull/6151)
   - Light client fixes
   - Fix memory-lru-cache
   - Clear pending reqs on disconnect
>>>>>>> ea3fe6ed
- Filter tokens logs from current block, not genesis ([#6128](https://github.com/paritytech/parity/pull/6128)) [#6141](https://github.com/paritytech/parity/pull/6141)
- Fix QR scanner returning null on confirm [#6122](https://github.com/paritytech/parity/pull/6122)
- Check QR before lowercase ([#6119](https://github.com/paritytech/parity/pull/6119)) [#6120](https://github.com/paritytech/parity/pull/6120)
- Remove chunk to restore from pending set only upon successful import [#6117](https://github.com/paritytech/parity/pull/6117)
- Fixed node address detection on incoming connection [#6094](https://github.com/paritytech/parity/pull/6094)
- Place RETURNDATA behind block number gate [#6095](https://github.com/paritytech/parity/pull/6095)
- Update wallet library binaries [#6108](https://github.com/paritytech/parity/pull/6108)
- Backported wallet fix [#6105](https://github.com/paritytech/parity/pull/6105)
  - Fix initialisation bug. ([#6102](https://github.com/paritytech/parity/pull/6102))
  - Update wallet library modifiers ([#6103](https://github.com/paritytech/parity/pull/6103))
- Place RETURNDATA behind block number gate [#6095](https://github.com/paritytech/parity/pull/6095)
- Fixed node address detection on incoming connection [#6094](https://github.com/paritytech/parity/pull/6094)
- Bump snap version and tweak importing detection logic ([#6079](https://github.com/paritytech/parity/pull/6079)) [#6081](https://github.com/paritytech/parity/pull/6081)
  - bump last tick just before printing info and restore sync detection
  - bump kovan snapshot version
  - Fixed sync tests
  - Fixed rpc tests
- Acquire client report under lock in informant [#6071](https://github.com/paritytech/parity/pull/6071)
- Show busy indicator on Address forget [#6069](https://github.com/paritytech/parity/pull/6069)
- Add CSP for worker-src ([#6059](https://github.com/paritytech/parity/pull/6059)) [#6064](https://github.com/paritytech/parity/pull/6064)
  - Specify worker-src seperately, add blob
  - Upgrade react-qr-scan to latest version
- Set release channel to beta
- Limit transaction queue memory & limit future queue [#6038](https://github.com/paritytech/parity/pull/6038)
- Fix CI build issue [#6050](https://github.com/paritytech/parity/pull/6050)
- New contract PoA sync fixes [#5991](https://github.com/paritytech/parity/pull/5991)
- Fixed link to Multisig Contract Wallet on master [#5984](https://github.com/paritytech/parity/pull/5984)
- Ethcore crate split part 1 [#6041](https://github.com/paritytech/parity/pull/6041)
- Fix status icon [#6039](https://github.com/paritytech/parity/pull/6039)
- Errors & warnings for inappropriate RPCs [#6029](https://github.com/paritytech/parity/pull/6029)
- Add missing CSP for web3.site [#5992](https://github.com/paritytech/parity/pull/5992)
- Remove cargo install --git from README.md [#6037](https://github.com/paritytech/parity/pull/6037)
- Node Health warnings [#5951](https://github.com/paritytech/parity/pull/5951)
- RPC cpu pool [#6023](https://github.com/paritytech/parity/pull/6023)
- Use crates.io dependencies for parity-wasm [#6036](https://github.com/paritytech/parity/pull/6036)
- Add test for loading the chain specs [#6028](https://github.com/paritytech/parity/pull/6028)
- Whitelist APIs for generic Pub-Sub [#5840](https://github.com/paritytech/parity/pull/5840)
- WASM contracts MVP [#5679](https://github.com/paritytech/parity/pull/5679)
- Fix valid QR scan not advancing [#6033](https://github.com/paritytech/parity/pull/6033)
- --reseal-on-uncle [#5940](https://github.com/paritytech/parity/pull/5940)
- Support comments in reserved peers file ([#6004](https://github.com/paritytech/parity/pull/6004)) [#6012](https://github.com/paritytech/parity/pull/6012)
- Add new md tnc [#5937](https://github.com/paritytech/parity/pull/5937)
- Fix output of parity-evm in case of bad instruction [#5955](https://github.com/paritytech/parity/pull/5955)
- Don't send notifications to unsubscribed clients of PubSub [#5960](https://github.com/paritytech/parity/pull/5960)
- Proper light client informant and more verification of imported headers [#5897](https://github.com/paritytech/parity/pull/5897)
- New Kovan bootnodes [#6017](https://github.com/paritytech/parity/pull/6017)
- Use standard paths for Ethash cache [#5881](https://github.com/paritytech/parity/pull/5881)
- Defer code hash calculation. [#5959](https://github.com/paritytech/parity/pull/5959)
- Fix first run wizard. [#6000](https://github.com/paritytech/parity/pull/6000)
- migration to serde 1.0 [#5996](https://github.com/paritytech/parity/pull/5996)
- SecretStore: generating signatures [#5764](https://github.com/paritytech/parity/pull/5764)
- bigint upgraded to version 3.0 [#5986](https://github.com/paritytech/parity/pull/5986)
- config: don't allow dev chain with force sealing option [#5965](https://github.com/paritytech/parity/pull/5965)
- Update lockfile for miniz-sys and gcc [#5969](https://github.com/paritytech/parity/pull/5969)
- Clean up function naming in RPC error module [#5995](https://github.com/paritytech/parity/pull/5995)
- Fix underflow in gas calculation [#5975](https://github.com/paritytech/parity/pull/5975)
- PubSub for parity-js [#5830](https://github.com/paritytech/parity/pull/5830)
- Report whether a peer was kept from `Handler::on_connect` [#5958](https://github.com/paritytech/parity/pull/5958)
- Implement skeleton for transaction index and epoch transition proof PIP messages [#5908](https://github.com/paritytech/parity/pull/5908)
- TransactionQueue improvements [#5917](https://github.com/paritytech/parity/pull/5917)
- constant time HMAC comparison and clarify docs in ethkey [#5952](https://github.com/paritytech/parity/pull/5952)
- Avoid pre-computing jump destinations [#5954](https://github.com/paritytech/parity/pull/5954)
- Upgrade elastic array [#5949](https://github.com/paritytech/parity/pull/5949)
- PoA: Wait for transition finality before applying [#5774](https://github.com/paritytech/parity/pull/5774)
- Logs Pub-Sub [#5705](https://github.com/paritytech/parity/pull/5705)
- Add the command to install the parity snap [#5945](https://github.com/paritytech/parity/pull/5945)
- Reduce unnecessary allocations [#5944](https://github.com/paritytech/parity/pull/5944)
- Clarify confusing messages. [#5935](https://github.com/paritytech/parity/pull/5935)
- Content Security Policy [#5790](https://github.com/paritytech/parity/pull/5790)
- CLI: Export error message and less verbose peer counter. [#5870](https://github.com/paritytech/parity/pull/5870)
- network: make it more explicit about StreamToken and TimerToken [#5939](https://github.com/paritytech/parity/pull/5939)
- sync: make it more idiomatic rust [#5938](https://github.com/paritytech/parity/pull/5938)
- Prioritize accounts over address book [#5909](https://github.com/paritytech/parity/pull/5909)
- Fixing failing compilation of RPC test on master. [#5916](https://github.com/paritytech/parity/pull/5916)
- Empty local middleware, until explicitly requested [#5912](https://github.com/paritytech/parity/pull/5912)
- Cancel propagated TX [#5899](https://github.com/paritytech/parity/pull/5899)
- fix minor race condition in aura seal generation [#5910](https://github.com/paritytech/parity/pull/5910)
- Docs for Pub-Sub, optional parameter for parity_subscribe [#5833](https://github.com/paritytech/parity/pull/5833)
- Fix gas editor doubling-up on gas [#5820](https://github.com/paritytech/parity/pull/5820)
- Information about used paths added to general output block [#5904](https://github.com/paritytech/parity/pull/5904)
- Domain-locked web tokens. [#5894](https://github.com/paritytech/parity/pull/5894)
- Removed panic handlers [#5895](https://github.com/paritytech/parity/pull/5895)
- Latest changes from Rust RocksDB binding merged [#5905](https://github.com/paritytech/parity/pull/5905)
- Adjust keyethereum/secp256 aliasses [#5903](https://github.com/paritytech/parity/pull/5903)
- Keyethereum fs dependency [#5902](https://github.com/paritytech/parity/pull/5902)
- Ethereum Classic Monetary Policy [#5741](https://github.com/paritytech/parity/pull/5741)
- Initial token should allow full access. [#5873](https://github.com/paritytech/parity/pull/5873)
- Fixed account selection for Dapps on public node [#5856](https://github.com/paritytech/parity/pull/5856)
- blacklist bad snapshot manifest hashes upon failure [#5874](https://github.com/paritytech/parity/pull/5874)
- Fix wrongly called timeouts [#5838](https://github.com/paritytech/parity/pull/5838)
- ArchiveDB and other small fixes [#5867](https://github.com/paritytech/parity/pull/5867)
- convert try!() to ? [#5866](https://github.com/paritytech/parity/pull/5866)
- Make config file optional in systemd [#5847](https://github.com/paritytech/parity/pull/5847)
- EIP-116 (214), [#4833](https://github.com/paritytech/parity/issues/4833) [#4851](https://github.com/paritytech/parity/pull/4851)
- all executables are workspace members [#5865](https://github.com/paritytech/parity/pull/5865)
- minor optimizations of the modexp builtin [#5860](https://github.com/paritytech/parity/pull/5860)
- three small commits for HashDB and MemoryDB [#5766](https://github.com/paritytech/parity/pull/5766)
- use rust 1.18's retain to boost the purge performance [#5801](https://github.com/paritytech/parity/pull/5801)
- Allow IPFS server to accept POST requests [#5858](https://github.com/paritytech/parity/pull/5858)
- Dutch i18n from [#5802](https://github.com/paritytech/parity/issues/5802) for master [#5836](https://github.com/paritytech/parity/pull/5836)
- Typos in token deploy dapp ui [#5851](https://github.com/paritytech/parity/pull/5851)
- A CLI flag to allow fast transaction signing when account is unlocked. [#5778](https://github.com/paritytech/parity/pull/5778)
- Removing `additional` field from EVM instructions [#5821](https://github.com/paritytech/parity/pull/5821)
- Don't fail on wrong log decoding [#5813](https://github.com/paritytech/parity/pull/5813)
- Use randomized subscription ids for PubSub [#5756](https://github.com/paritytech/parity/pull/5756)
- Fixed mem write for empty slice [#5827](https://github.com/paritytech/parity/pull/5827)
- Fix party technologies [#5810](https://github.com/paritytech/parity/pull/5810)
- Revert "Fixed mem write for empty slice" [#5826](https://github.com/paritytech/parity/pull/5826)
- Fixed mem write for empty slice [#5825](https://github.com/paritytech/parity/pull/5825)
- Fix JS tests [#5822](https://github.com/paritytech/parity/pull/5822)
- Bump native-tls and openssl crates. [#5817](https://github.com/paritytech/parity/pull/5817)
- Public node using WASM [#5734](https://github.com/paritytech/parity/pull/5734)
- enforce block signer == author field in PoA [#5808](https://github.com/paritytech/parity/pull/5808)
- Fix stack display in evmbin. [#5733](https://github.com/paritytech/parity/pull/5733)
- Disable UI if it's not compiled in. [#5773](https://github.com/paritytech/parity/pull/5773)
- Require phrase confirmation. [#5731](https://github.com/paritytech/parity/pull/5731)
- Duration limit made optional for EthashParams [#5777](https://github.com/paritytech/parity/pull/5777)
- Update Changelog for 1.6.8 [#5798](https://github.com/paritytech/parity/pull/5798)
- Replace Ethcore comany name in T&C and some other places [#5796](https://github.com/paritytech/parity/pull/5796)
- PubSub for IPC. [#5800](https://github.com/paritytech/parity/pull/5800)
- Fix terminology distributed -> decentralized applications [#5797](https://github.com/paritytech/parity/pull/5797)
- Disable compression for RLP strings [#5786](https://github.com/paritytech/parity/pull/5786)
- update the source for the snapcraft package [#5781](https://github.com/paritytech/parity/pull/5781)
- Fixed default UI port for mac installer [#5782](https://github.com/paritytech/parity/pull/5782)
- Block invalid account name creation [#5784](https://github.com/paritytech/parity/pull/5784)
- Update Cid/multihash/ring/tinykeccak [#5785](https://github.com/paritytech/parity/pull/5785)
- use NULL_RLP, remove NULL_RLP_STATIC [#5742](https://github.com/paritytech/parity/pull/5742)
- Blacklist empty phrase account. [#5730](https://github.com/paritytech/parity/pull/5730)
- EIP-211 RETURNDATACOPY and RETURNDATASIZE [#5678](https://github.com/paritytech/parity/pull/5678)
- Bump mio [#5763](https://github.com/paritytech/parity/pull/5763)
- Fixing UI issues after UI server refactor [#5710](https://github.com/paritytech/parity/pull/5710)
- Fix WS server expose issue. [#5728](https://github.com/paritytech/parity/pull/5728)
- Fix local transactions without condition. [#5716](https://github.com/paritytech/parity/pull/5716)
- Bump parity-wordlist. [#5748](https://github.com/paritytech/parity/pull/5748)
- two small changes in evm [#5700](https://github.com/paritytech/parity/pull/5700)
- Evmbin: JSON format printing pre-state. [#5712](https://github.com/paritytech/parity/pull/5712)
- Recover from empty phrase in dev mode [#5698](https://github.com/paritytech/parity/pull/5698)
- EIP-210 BLOCKHASH changes [#5505](https://github.com/paritytech/parity/pull/5505)
- fixes typo [#5708](https://github.com/paritytech/parity/pull/5708)
- Bump rocksdb [#5707](https://github.com/paritytech/parity/pull/5707)
- Fixed --datadir option [#5697](https://github.com/paritytech/parity/pull/5697)
- rpc -> weak to arc [#5688](https://github.com/paritytech/parity/pull/5688)
- typo fix [#5699](https://github.com/paritytech/parity/pull/5699)
- Revamping parity-evmbin [#5696](https://github.com/paritytech/parity/pull/5696)
- Update dependencies and bigint api [#5685](https://github.com/paritytech/parity/pull/5685)
- UI server refactoring [#5580](https://github.com/paritytech/parity/pull/5580)
- Fix from/into electrum in ethkey [#5686](https://github.com/paritytech/parity/pull/5686)
- Add unit tests [#5668](https://github.com/paritytech/parity/pull/5668)
- Guanqun add unit tests [#5671](https://github.com/paritytech/parity/pull/5671)
- Parity-PubSub as a separate API. [#5676](https://github.com/paritytech/parity/pull/5676)
- EIP-140 REVERT opcode [#5477](https://github.com/paritytech/parity/pull/5477)
- Update CHANGELOG for 1.6.7 [#5683](https://github.com/paritytech/parity/pull/5683)
- Updated docs slightly. [#5674](https://github.com/paritytech/parity/pull/5674)
- Fix build [#5684](https://github.com/paritytech/parity/pull/5684)
- Back-references for the on-demand service [#5573](https://github.com/paritytech/parity/pull/5573)
- Dynamically adjust PIP request costs based on gathered data [#5603](https://github.com/paritytech/parity/pull/5603)
- use cargo workspace [#5601](https://github.com/paritytech/parity/pull/5601)
- Latest headers Pub-Sub [#5655](https://github.com/paritytech/parity/pull/5655)
- improved dockerfile builds [#5659](https://github.com/paritytech/parity/pull/5659)
- Adding CLI options: port shift and unsafe expose. [#5677](https://github.com/paritytech/parity/pull/5677)
- Report missing author in Aura [#5583](https://github.com/paritytech/parity/pull/5583)
- typo fix [#5669](https://github.com/paritytech/parity/pull/5669)
- Remove public middleware (temporary) [#5665](https://github.com/paritytech/parity/pull/5665)
- Remove additional polyfill [#5663](https://github.com/paritytech/parity/pull/5663)
- Importing accounts from files. [#5644](https://github.com/paritytech/parity/pull/5644)
- remove the deprecated options in rustfmt.toml [#5616](https://github.com/paritytech/parity/pull/5616)
- Update the Console dapp [#5602](https://github.com/paritytech/parity/pull/5602)
- Create an account for chain=dev [#5612](https://github.com/paritytech/parity/pull/5612)
- Use babel-runtime as opposed to babel-polyfill [#5662](https://github.com/paritytech/parity/pull/5662)
- Connection dialog timestamp info [#5554](https://github.com/paritytech/parity/pull/5554)
- use copy_from_slice instead of for loop [#5647](https://github.com/paritytech/parity/pull/5647)
- Light friendly dapps [#5634](https://github.com/paritytech/parity/pull/5634)
- Add Recover button to Accounts and warnings [#5645](https://github.com/paritytech/parity/pull/5645)
- Update eth_sign docs. [#5631](https://github.com/paritytech/parity/pull/5631)
- Proper signer Pub-Sub for pending requests. [#5594](https://github.com/paritytech/parity/pull/5594)
- Bump bigint to 1.0.5 [#5641](https://github.com/paritytech/parity/pull/5641)
- PoA warp implementation [#5488](https://github.com/paritytech/parity/pull/5488)
- Improve on-demand dispatch and add support for batch requests [#5419](https://github.com/paritytech/parity/pull/5419)
- Use default account for sending transactions [#5588](https://github.com/paritytech/parity/pull/5588)
- Add peer management to the Status tab [#5566](https://github.com/paritytech/parity/pull/5566)
- Add monotonic step transition [#5587](https://github.com/paritytech/parity/pull/5587)
- Decrypting for external accounts. [#5581](https://github.com/paritytech/parity/pull/5581)
- only enable warp sync when engine supports it [#5595](https://github.com/paritytech/parity/pull/5595)
- fix the doc of installing rust [#5586](https://github.com/paritytech/parity/pull/5586)
- Small fixes [#5584](https://github.com/paritytech/parity/pull/5584)
- SecretStore: remove session on master node [#5545](https://github.com/paritytech/parity/pull/5545)
- run-clean [#5607](https://github.com/paritytech/parity/pull/5607)
- relicense RLP to MIT/Apache2 [#5591](https://github.com/paritytech/parity/pull/5591)
- Fix eth_sign signature encoding. [#5597](https://github.com/paritytech/parity/pull/5597)
- Check pending request on Node local transactions [#5564](https://github.com/paritytech/parity/pull/5564)
- Add tooltips on ActionBar [#5562](https://github.com/paritytech/parity/pull/5562)
- Can't deploy without compiling Contract [#5593](https://github.com/paritytech/parity/pull/5593)
- Add a warning when node is syncing [#5565](https://github.com/paritytech/parity/pull/5565)
- Update registry middleware [#5585](https://github.com/paritytech/parity/pull/5585)
- Set block condition to BigNumber in MethodDecoding [#5592](https://github.com/paritytech/parity/pull/5592)
- Load the sources immediately in Contract Dev [#5575](https://github.com/paritytech/parity/pull/5575)
- Remove formal verification messages in Dev Contract [#5574](https://github.com/paritytech/parity/pull/5574)
- Fix event params decoding when no names for parameters [#5567](https://github.com/paritytech/parity/pull/5567)
- Do not convert to Dates twice [#5563](https://github.com/paritytech/parity/pull/5563)
- Fix Multisig wallet settings [#5560](https://github.com/paritytech/parity/pull/5560)
- Typo [#5547](https://github.com/paritytech/parity/pull/5547)
- Generic PubSub implementation [#5456](https://github.com/paritytech/parity/pull/5456)
- Fix CI paths. [#5570](https://github.com/paritytech/parity/pull/5570)
- reorg into blocks before minimum history [#5558](https://github.com/paritytech/parity/pull/5558)
- EIP-86 update [#5506](https://github.com/paritytech/parity/pull/5506)
- Secretstore RPCs + integration [#5439](https://github.com/paritytech/parity/pull/5439)
- Fixes Parity Bar position [#5557](https://github.com/paritytech/parity/pull/5557)
- Fixes invalid log in BadgeReg events [#5556](https://github.com/paritytech/parity/pull/5556)
- Fix issues in Contract Development view [#5555](https://github.com/paritytech/parity/pull/5555)
- Added missing methods [#5542](https://github.com/paritytech/parity/pull/5542)
- option to disable persistent txqueue [#5544](https://github.com/paritytech/parity/pull/5544)
- Bump jsonrpc [#5552](https://github.com/paritytech/parity/pull/5552)
- Retrieve block headers only for header-only info [#5480](https://github.com/paritytech/parity/pull/5480)
- add snap to CI [#5519](https://github.com/paritytech/parity/pull/5519)
- Pass additional data when reporting [#5527](https://github.com/paritytech/parity/pull/5527)
- Calculate post-constructors state root in spec at load time [#5523](https://github.com/paritytech/parity/pull/5523)
- Fix utf8 decoding [#5533](https://github.com/paritytech/parity/pull/5533)
- Add CHANGELOG.md [#5513](https://github.com/paritytech/parity/pull/5513)
- Change all occurrences of ethcore.io into parity.io [#5528](https://github.com/paritytech/parity/pull/5528)
- Memory usage optimization [#5526](https://github.com/paritytech/parity/pull/5526)
- Compose transaction RPC. [#5524](https://github.com/paritytech/parity/pull/5524)
- Support external eth_sign  [#5481](https://github.com/paritytech/parity/pull/5481)
- Treat block numbers as strings, not BigNums. [#5449](https://github.com/paritytech/parity/pull/5449)
- npm cleanups [#5512](https://github.com/paritytech/parity/pull/5512)
- Export acc js [#4973](https://github.com/paritytech/parity/pull/4973)
- YARN [#5395](https://github.com/paritytech/parity/pull/5395)
- Fix linting issues [#5511](https://github.com/paritytech/parity/pull/5511)
- Chinese Translation [#5460](https://github.com/paritytech/parity/pull/5460)
- Fixing secretstore TODOs - part 2 [#5416](https://github.com/paritytech/parity/pull/5416)
- fix json format of state snapshot [#5504](https://github.com/paritytech/parity/pull/5504)
- Bump jsonrpc version [#5489](https://github.com/paritytech/parity/pull/5489)
- Groundwork for generalized warp sync [#5454](https://github.com/paritytech/parity/pull/5454)
- Add the packaging metadata to build the parity snap [#5496](https://github.com/paritytech/parity/pull/5496)
- Cancel tx JS [#4958](https://github.com/paritytech/parity/pull/4958)
- EIP-212 (bn128 curve pairing) [#5307](https://github.com/paritytech/parity/pull/5307)
- fix panickers in tree-route [#5479](https://github.com/paritytech/parity/pull/5479)
- Update links to etherscan.io [#5455](https://github.com/paritytech/parity/pull/5455)
- Refresh UI on nodeKind changes, e.g. personal -> public [#5312](https://github.com/paritytech/parity/pull/5312)
- Correct contract address for EIP-86 [#5473](https://github.com/paritytech/parity/pull/5473)
- Force two decimals for USD conversion rate [#5471](https://github.com/paritytech/parity/pull/5471)
- Refactoring of Tokens & Balances [#5372](https://github.com/paritytech/parity/pull/5372)
- Background-repeat round [#5475](https://github.com/paritytech/parity/pull/5475)
- nl i18n updated [#5461](https://github.com/paritytech/parity/pull/5461)
- Show ETH value (even 0) if ETH transfer in transaction list [#5406](https://github.com/paritytech/parity/pull/5406)
- Store the pending requests per network version [#5405](https://github.com/paritytech/parity/pull/5405)
- Use in-memory database for tests [#5451](https://github.com/paritytech/parity/pull/5451)
- WebSockets RPC server [#5425](https://github.com/paritytech/parity/pull/5425)
- Added missing docs [#5452](https://github.com/paritytech/parity/pull/5452)
- Tests and tweaks for public node middleware [#5417](https://github.com/paritytech/parity/pull/5417)
- Fix removal of hash-mismatched files. [#5440](https://github.com/paritytech/parity/pull/5440)
- parity_getBlockHeaderByNumber and LightFetch utility [#5383](https://github.com/paritytech/parity/pull/5383)
- New state tests [#5418](https://github.com/paritytech/parity/pull/5418)
- Fix buffer length for QR code gen. [#5447](https://github.com/paritytech/parity/pull/5447)
- Add raw hash signing [#5423](https://github.com/paritytech/parity/pull/5423)
- Filters and block RPCs for the light client [#5320](https://github.com/paritytech/parity/pull/5320)
- Work around mismatch for QR checksum [#5374](https://github.com/paritytech/parity/pull/5374)
- easy to use conversion from and to string for ethstore::Crypto [#5437](https://github.com/paritytech/parity/pull/5437)
- Tendermint fixes [#5415](https://github.com/paritytech/parity/pull/5415)
- Adrianbrink lightclientcache branch. [#5428](https://github.com/paritytech/parity/pull/5428)
- Add caching to HeaderChain struct [#5403](https://github.com/paritytech/parity/pull/5403)
- Add decryption to the UI (in the Signer) [#5422](https://github.com/paritytech/parity/pull/5422)
- Add CIDv0 RPC [#5414](https://github.com/paritytech/parity/pull/5414)
- Updating documentation for RPCs [#5392](https://github.com/paritytech/parity/pull/5392)
- Fixing secretstore TODOs - part 1 [#5386](https://github.com/paritytech/parity/pull/5386)
- Fixing disappearing content. [#5399](https://github.com/paritytech/parity/pull/5399)
- Snapshot chunks packed by size [#5318](https://github.com/paritytech/parity/pull/5318)
- APIs wildcards and simple arithmetic. [#5402](https://github.com/paritytech/parity/pull/5402)
- Fixing compilation without dapps. [#5410](https://github.com/paritytech/parity/pull/5410)
- Don't use port 8080 anymore [#5397](https://github.com/paritytech/parity/pull/5397)
- Quick'n'dirty CLI for the light client [#5002](https://github.com/paritytech/parity/pull/5002)
- set gas limit before proving transactions [#5401](https://github.com/paritytech/parity/pull/5401)
- Public node: perf and fixes [#5390](https://github.com/paritytech/parity/pull/5390)
- Straight download path in the readme [#5393](https://github.com/paritytech/parity/pull/5393)
- On-chain ACL checker for secretstore [#5015](https://github.com/paritytech/parity/pull/5015)
- Allow empty-encoded values from QR encoding [#5385](https://github.com/paritytech/parity/pull/5385)
- Update npm build for new inclusions [#5381](https://github.com/paritytech/parity/pull/5381)
- Fix for Ubuntu Dockerfile [#5356](https://github.com/paritytech/parity/pull/5356)
- Secretstore over network [#4974](https://github.com/paritytech/parity/pull/4974)
- Dapps and RPC server merge [#5365](https://github.com/paritytech/parity/pull/5365)
- trigger js build release [#5379](https://github.com/paritytech/parity/pull/5379)
- Update expanse json with fork at block 600000 [#5351](https://github.com/paritytech/parity/pull/5351)
- Futures-based native wrappers for contract ABIs [#5341](https://github.com/paritytech/parity/pull/5341)
- Kovan warp sync fixed [#5337](https://github.com/paritytech/parity/pull/5337)
- Aura eip155 validation transition [#5362](https://github.com/paritytech/parity/pull/5362)
- Shared wordlist for brain wallets [#5331](https://github.com/paritytech/parity/pull/5331)
- Allow signing via Qr [#4881](https://github.com/paritytech/parity/pull/4881)
- Allow entry of url or hash for DappReg meta [#5360](https://github.com/paritytech/parity/pull/5360)
- Adjust tx overlay colours [#5353](https://github.com/paritytech/parity/pull/5353)
- Add ability to disallow API subscriptions [#5366](https://github.com/paritytech/parity/pull/5366)
- EIP-213 (bn128 curve operations) [#4999](https://github.com/paritytech/parity/pull/4999)
- Fix analize output file name [#5357](https://github.com/paritytech/parity/pull/5357)
- Add default eip155 validation [#5346](https://github.com/paritytech/parity/pull/5346)
- Add new seed nodes for Classic chain [#5345](https://github.com/paritytech/parity/pull/5345)
- Shared wordlist for frontend [#5336](https://github.com/paritytech/parity/pull/5336)
- fix rpc tests [#5338](https://github.com/paritytech/parity/pull/5338)
- Public node with accounts and signing in Frontend [#5304](https://github.com/paritytech/parity/pull/5304)
- Rename Status/Status -> Status/NodeStatus [#5332](https://github.com/paritytech/parity/pull/5332)
- Updating paths to repos. [#5330](https://github.com/paritytech/parity/pull/5330)
- Separate status for canceled local transactions. [#5319](https://github.com/paritytech/parity/pull/5319)
- Cleanup the Status View [#5317](https://github.com/paritytech/parity/pull/5317)
- Update UI minimised requests [#5324](https://github.com/paritytech/parity/pull/5324)
- Order signer transactions FIFO [#5321](https://github.com/paritytech/parity/pull/5321)
- updating dependencies [#5028](https://github.com/paritytech/parity/pull/5028)
- Minimise transactions progress [#4942](https://github.com/paritytech/parity/pull/4942)
- Fix eth_sign showing as wallet account [#5309](https://github.com/paritytech/parity/pull/5309)
- Ropsten revival [#5302](https://github.com/paritytech/parity/pull/5302)
- Strict validation transitions [#4988](https://github.com/paritytech/parity/pull/4988)
- Fix default list sorting [#5303](https://github.com/paritytech/parity/pull/5303)
- Use unique owners for multisig wallets [#5298](https://github.com/paritytech/parity/pull/5298)
- Copy all existing i18n strings into zh (as-is translation aid) [#5305](https://github.com/paritytech/parity/pull/5305)
- Fix booleans in Typedinput [#5295](https://github.com/paritytech/parity/pull/5295)
- node kind RPC [#5025](https://github.com/paritytech/parity/pull/5025)
- Fix the use of MobX in playground [#5294](https://github.com/paritytech/parity/pull/5294)
- Fine grained snapshot chunking [#5019](https://github.com/paritytech/parity/pull/5019)
- Add lint:i18n to find missing & extra keys [#5290](https://github.com/paritytech/parity/pull/5290)
- Scaffolding for zh translations, including first-round by @btceth [#5289](https://github.com/paritytech/parity/pull/5289)
- JS package bumps [#5287](https://github.com/paritytech/parity/pull/5287)
- Auto-extract new i18n strings (update) [#5288](https://github.com/paritytech/parity/pull/5288)
- eip100b [#5027](https://github.com/paritytech/parity/pull/5027)
- Set earliest era in snapshot restoration [#5021](https://github.com/paritytech/parity/pull/5021)
- Avoid clogging up tmp when updater dir has bad permissions. [#5024](https://github.com/paritytech/parity/pull/5024)
- Resilient warp sync [#5018](https://github.com/paritytech/parity/pull/5018)
- Create webpack analysis files (size) [#5009](https://github.com/paritytech/parity/pull/5009)
- Dispatch an open event on drag of Parity Bar [#4987](https://github.com/paritytech/parity/pull/4987)
- Various installer and tray apps fixes [#4970](https://github.com/paritytech/parity/pull/4970)
- Export account RPC [#4967](https://github.com/paritytech/parity/pull/4967)
- Switching ValidatorSet [#4961](https://github.com/paritytech/parity/pull/4961)
- Implement PIP messages, request builder, and handlers [#4945](https://github.com/paritytech/parity/pull/4945)
- auto lint [#5003](https://github.com/paritytech/parity/pull/5003)
- Fix FireFox overflows [#5000](https://github.com/paritytech/parity/pull/5000)
- Show busy indicator, focus first field in password change [#4997](https://github.com/paritytech/parity/pull/4997)
- Consistent store naming in the Signer components [#4996](https://github.com/paritytech/parity/pull/4996)
- second (and last) part of rlp refactor [#4901](https://github.com/paritytech/parity/pull/4901)
- Double click to select account creation type [#4986](https://github.com/paritytech/parity/pull/4986)
- Fixes to the Registry dapp [#4984](https://github.com/paritytech/parity/pull/4984)
- Extend api.util [#4979](https://github.com/paritytech/parity/pull/4979)
- Updating JSON-RPC crates [#4934](https://github.com/paritytech/parity/pull/4934)
- splitting part of util into smaller crates [#4956](https://github.com/paritytech/parity/pull/4956)
- Updating syntex et al [#4983](https://github.com/paritytech/parity/pull/4983)
- EIP198 and built-in activation [#4926](https://github.com/paritytech/parity/pull/4926)
- Fix MethodDecoding for Arrays [#4977](https://github.com/paritytech/parity/pull/4977)
- Try to fix WS race condition connection [#4976](https://github.com/paritytech/parity/pull/4976)
- eth_sign where account === undefined [#4964](https://github.com/paritytech/parity/pull/4964)
- Fix references to api outside of `parity.js` [#4981](https://github.com/paritytech/parity/pull/4981)
- Fix Password Dialog form overflow [#4968](https://github.com/paritytech/parity/pull/4968)
- Changing Mutex into RwLock for transaction queue [#4951](https://github.com/paritytech/parity/pull/4951)
- Disable max seal period for external sealing [#4927](https://github.com/paritytech/parity/pull/4927)
- Attach hardware wallets already in addressbook [#4912](https://github.com/paritytech/parity/pull/4912)
- rlp serialization refactor [#4873](https://github.com/paritytech/parity/pull/4873)
- Bump nanomsg [#4965](https://github.com/paritytech/parity/pull/4965)
- Fixed multi-chunk ledger transactions on windows [#4960](https://github.com/paritytech/parity/pull/4960)
- Fix outputs in Contract Constant Queries [#4953](https://github.com/paritytech/parity/pull/4953)
- systemd: Start parity after network.target [#4952](https://github.com/paritytech/parity/pull/4952)
- Remove transaction RPC [#4949](https://github.com/paritytech/parity/pull/4949)
- Swap out ethcore.io url for parity.io [#4947](https://github.com/paritytech/parity/pull/4947)
- Don't remove confirmed requests to early. [#4933](https://github.com/paritytech/parity/pull/4933)
- Ensure sealing work enabled in miner once subscribers added [#4930](https://github.com/paritytech/parity/pull/4930)
- Add z-index to small modals as well [#4923](https://github.com/paritytech/parity/pull/4923)
- Bump nanomsg [#4946](https://github.com/paritytech/parity/pull/4946)
- Bumping multihash and libc [#4943](https://github.com/paritytech/parity/pull/4943)
- Edit ETH value, gas and gas price in Contract Deployment [#4919](https://github.com/paritytech/parity/pull/4919)
- Add ability to configure Secure API [#4922](https://github.com/paritytech/parity/pull/4922)
- Add Token image from URL [#4916](https://github.com/paritytech/parity/pull/4916)
- Use the registry fee in Token Deployment dapp [#4915](https://github.com/paritytech/parity/pull/4915)
- Add reseal max period [#4903](https://github.com/paritytech/parity/pull/4903)
- Detect rust compiler version in Parity build script, closes 4742 [#4907](https://github.com/paritytech/parity/pull/4907)
- Add Vaults logic to First Run [#4914](https://github.com/paritytech/parity/pull/4914)
- Updated gcc and rayon crates to remove outdated num_cpus dependency [#4909](https://github.com/paritytech/parity/pull/4909)
- Renaming evm binary to avoid conflicts. [#4899](https://github.com/paritytech/parity/pull/4899)
- Better error handling for traces RPC [#4849](https://github.com/paritytech/parity/pull/4849)
- Safari SectionList fix [#4895](https://github.com/paritytech/parity/pull/4895)
- Safari Dialog scrolling fix [#4893](https://github.com/paritytech/parity/pull/4893)
- Spelling :) [#4900](https://github.com/paritytech/parity/pull/4900)
- Additional kovan params [#4892](https://github.com/paritytech/parity/pull/4892)
- trigger js-precompiled build [#4898](https://github.com/paritytech/parity/pull/4898)
- Recalculate receipt roots in close_and_lock [#4884](https://github.com/paritytech/parity/pull/4884)
- Reload UI on network switch [#4864](https://github.com/paritytech/parity/pull/4864)
- Update parity-ui-precompiled with branch [#4850](https://github.com/paritytech/parity/pull/4850)
- OSX Installer is no longer experimental [#4882](https://github.com/paritytech/parity/pull/4882)
- Chain-selection from UI [#4859](https://github.com/paritytech/parity/pull/4859)
- removed redundant (and unused) FromJson trait [#4871](https://github.com/paritytech/parity/pull/4871)
- fix typos and grammar [#4880](https://github.com/paritytech/parity/pull/4880)
- Remove old experimental remote-db code [#4872](https://github.com/paritytech/parity/pull/4872)
- removed redundant FixedHash trait, fixes [#4029](https://github.com/paritytech/parity/issues/4029) [#4866](https://github.com/paritytech/parity/pull/4866)
- Reference JSON-RPC more changes-friendly [#4870](https://github.com/paritytech/parity/pull/4870)
- Better handling of Solidity compliation [#4860](https://github.com/paritytech/parity/pull/4860)
- Go through contract links in Transaction List display [#4863](https://github.com/paritytech/parity/pull/4863)
- Fix Gas Price Selector Tooltips [#4865](https://github.com/paritytech/parity/pull/4865)
- Fix auto-updater [#4867](https://github.com/paritytech/parity/pull/4867)
- Make the UI work offline [#4861](https://github.com/paritytech/parity/pull/4861)
- Subscribe to accounts info in Signer / ParityBar [#4856](https://github.com/paritytech/parity/pull/4856)
- Don't link libsnappy explicitly [#4841](https://github.com/paritytech/parity/pull/4841)
- Fix paste in Inputs [#4854](https://github.com/paritytech/parity/pull/4854)
- Extract i18n from shared UI components [#4834](https://github.com/paritytech/parity/pull/4834)
- Fix paste in Inputs [#4844](https://github.com/paritytech/parity/pull/4844)
- Pull contract deployment title from available steps [#4848](https://github.com/paritytech/parity/pull/4848)
- Supress USB error message [#4839](https://github.com/paritytech/parity/pull/4839)
- Fix getTransactionCount in --geth mode [#4837](https://github.com/paritytech/parity/pull/4837)
- CI: test coverage (for core and js) [#4832](https://github.com/paritytech/parity/pull/4832)
- Lowering threshold for transactions above gas limit [#4831](https://github.com/paritytech/parity/pull/4831)
- Fix TxViewer when no `to` (contract deployment) [#4847](https://github.com/paritytech/parity/pull/4847)
- Fix method decoding [#4845](https://github.com/paritytech/parity/pull/4845)
- Add React Hot Reload to dapps + TokenDeploy fix [#4846](https://github.com/paritytech/parity/pull/4846)
- Dapps show multiple times in some cases [#4843](https://github.com/paritytech/parity/pull/4843)
- Fixes to the Registry dapp [#4838](https://github.com/paritytech/parity/pull/4838)
- Show token icons on list summary pages [#4826](https://github.com/paritytech/parity/pull/4826)
- Calibrate step before rejection [#4800](https://github.com/paritytech/parity/pull/4800)
- Add replay protection [#4808](https://github.com/paritytech/parity/pull/4808)
- Better icon on windows [#4804](https://github.com/paritytech/parity/pull/4804)
- Better logic for contract deployments detection [#4821](https://github.com/paritytech/parity/pull/4821)
- Fix wrong default values for contract queries inputs [#4819](https://github.com/paritytech/parity/pull/4819)
- Adjust selection colours/display [#4811](https://github.com/paritytech/parity/pull/4811)
- Update the Wallet Library Registry key [#4817](https://github.com/paritytech/parity/pull/4817)
- Update Wallet to new Wallet Code [#4805](https://github.com/paritytech/parity/pull/4805)

## Parity [v1.6.10](https://github.com/paritytech/parity/releases/tag/v1.6.10) (2017-07-25)

This is a hotfix release for the stable channel addressing the recent [multi-signature wallet vulnerability](https://blog.parity.io/security-alert-high-2/). Note, upgrading is not mandatory, and all future multi-sig wallets created by any version of Parity are secure.

All Changes:

- Backports for stable [#6116](https://github.com/paritytech/parity/pull/6116)
  - Remove chunk to restore from pending set only upon successful import [#6112](https://github.com/paritytech/parity/pull/6112)
  - Blacklist bad snapshot manifest hashes upon failure [#5874](https://github.com/paritytech/parity/pull/5874)
  - Bump snap version and tweak importing detection logic [#6079](https://github.com/paritytech/parity/pull/6079) (modified to work)
- Fix docker build for stable [#6118](https://github.com/paritytech/parity/pull/6118)
- Update wallet library binaries [#6108](https://github.com/paritytech/parity/pull/6108)
- Backported wallet fix [#6104](https://github.com/paritytech/parity/pull/6104)
  - Fix initialisation bug. ([#6102](https://github.com/paritytech/parity/pull/6102))
  - Update wallet library modifiers ([#6103](https://github.com/paritytech/parity/pull/6103))
- Bump to v1.6.10

## Parity [v1.6.9](https://github.com/paritytech/parity/releases/tag/v1.6.9) (2017-07-16)

This is a first stable release of 1.6 series. It contains a number of minor fixes and introduces the `--reseal-on-uncles` option for miners.

Full list of changes:

- Backports [#6061](https://github.com/paritytech/parity/pull/6061)
  - Ethereum Classic Monetary Policy [#5741](https://github.com/paritytech/parity/pull/5741)
    - Update rewards for uncle miners for ECIP1017
    - Fix an off-by-one error in ECIP1017 era calculation
    - `ecip1017_era_rounds` missing from EthashParams when run in build bot
    - strip out ecip1017_eras_block_reward function and add unit test
  - JS precompiled set to stable
- Backports [#6060](https://github.com/paritytech/parity/pull/6060)
  - --reseal-on-uncle [#5940](https://github.com/paritytech/parity/pull/5940)
    - Optimized uncle check
    - Additional uncle check
    - Updated comment
  - Bump to v1.6.9
  - CLI: Export error message and less verbose peer counter. [#5870](https://github.com/paritytech/parity/pull/5870)
    - Removed numbed of active connections from informant
    - Print error message when fatdb is required
    - Remove peers from UI

## Parity [v1.6.8](https://github.com/paritytech/parity/releases/tag/v1.6.8) (2017-06-08)

This release addresses:

- a rare condition where quickly creating a new account was generating an account not matching the recovery phrase.
- compressed RLP strings caused wrong/empty transaction receipts on Classic network.
- blacklisting the _empty phrase_ account from UI and RPC on non-development chains. See also [this blog post](https://blog.parity.io/restoring-blank-seed-phrase/).
- canceling transactions that didn't have a condition.
- the updated Expanse fork block and chain ID.

Full changelog:

- Backporting to beta [#5791](https://github.com/paritytech/parity/pull/5791)
  - Bump to v1.6.8
  - Update expanse json with fork at block 600000 [#5351](https://github.com/paritytech/parity/pull/5351)
    - Update expanse json with fork at block 600000
    - Update exp chainID to 2
  - Bumped mio [#5763](https://github.com/paritytech/parity/pull/5763)
  - Fixed default UI port for mac installer [#5782](https://github.com/paritytech/parity/pull/5782)
  - Blacklist empty phrase account. [#5730](https://github.com/paritytech/parity/pull/5730)
  - Update Cid/multihash/ring/tinykeccak [#5785](https://github.com/paritytech/parity/pull/5785)
    - Updating ring,multihash,tiny-keccak
    - Updating CID in ipfs.
  - Disable compression for RLP strings [#5786](https://github.com/paritytech/parity/pull/5786)
- Beta Backports [#5789](https://github.com/paritytech/parity/pull/5789)
  - Fix local transactions without condition. [#5716](https://github.com/paritytech/parity/pull/5716)
  - Block invalid account name creation [#5784](https://github.com/paritytech/parity/pull/5784)
    - Additional non-empty phrase check (fromNew)
    - Explicit canCreate check in create (not only on UI)
    - BN instance check (fixes Geth imports)
    - Fixup tests after better checks
  - Recover from empty phrase in dev mode [#5698](https://github.com/paritytech/parity/pull/5698)
    - Add dev chain to isTest
    - Fix signer
    - Fix no condition transactions
    - Fix case: old parity
    - Fix propTypes.

## Parity [v1.6.7](https://github.com/paritytech/parity/releases/tag/v1.6.7) (2017-05-18)

This release addresses:

- potential usability issues with [import and recovery of existing accounts](https://blog.parity.io/restoring-blank-seed-phrase/).
- canceling scheduled transactions via RPC or UI.
- warp sync issues with the Kovan network.

Full changelog:

- Backporting to beta [#5657](https://github.com/paritytech/parity/pull/5657)
  - Add CHANGELOG.md [#5513](https://github.com/paritytech/parity/pull/5513)
  - Reorg into blocks before minimum history [#5558](https://github.com/paritytech/parity/pull/5558)
  - Bump to v1.6.7
- Cancel Transaction [#5656](https://github.com/paritytech/parity/pull/5656)
  - option to disable persistent txqueue [#5544](https://github.com/paritytech/parity/pull/5544)
  - Remove transaction RPC [#4949](https://github.com/paritytech/parity/pull/4949)
  - Cancel tx JS [#4958](https://github.com/paritytech/parity/pull/4958)
  - Updating documentation for RPCs [#5392](https://github.com/paritytech/parity/pull/5392)
- Backport Recover button [#5654](https://github.com/paritytech/parity/pull/5654)
  - Backport [#5645](https://github.com/paritytech/parity/pull/5645)
- Add monotonic step to Kovan [#5630](https://github.com/paritytech/parity/pull/5630)
  - Add monotonic transition to kovan [#5587](https://github.com/paritytech/parity/pull/5587)
- Fix ethsign [#5600](https://github.com/paritytech/parity/pull/5600)
- Registry backports [#5445](https://github.com/paritytech/parity/pull/5445)
  - Fixes to the Registry dapp [#4984](https://github.com/paritytech/parity/pull/4984)
  - Fix references to api outside of `parity.js` [#4981](https://github.com/paritytech/parity/pull/4981)

## Parity [v1.6.6](https://github.com/paritytech/parity/releases/tag/v1.6.6) (2017-04-11)

This release brings warp sync support for kovan network.

- Beta Backports [#5434](https://github.com/paritytech/parity/pull/5434)
  - Bump to v1.6.6
  - Strict validation transitions [#4988](https://github.com/paritytech/parity/pull/4988)
    - Ability to make validation stricter
    - Fix consensus
    - Remove logger
  - Fix eth_sign showing as wallet account [#5309](https://github.com/paritytech/parity/pull/5309)
    - DefaultProps for account
    - Pass signing account
    - Update tests for Connect(...)
  - Add new seed nodes [#5345](https://github.com/paritytech/parity/pull/5345)
  - Kovan warp sync fixed
- Aura eip155 validation transition [#5363](https://github.com/paritytech/parity/pull/5363)
  - Add eip155 validation
  - Add transition block
- Default eip155 validation [#5350](https://github.com/paritytech/parity/pull/5350)
- Backport syntax libs update [#5316](https://github.com/paritytech/parity/pull/5316)

## Parity [v1.6.5](https://github.com/paritytech/parity/releases/tag/v1.6.5) (2017-03-28)

This release contains the following changes:

- Warp sync snapshot format improvements.
- Fix for Firefox UI issues.
- Fix for restoring from a file snapshot.
- Fix for auto-updater error handling.
- Updated configuration for [Ropsten revival](https://github.com/ethereum/ropsten/blob/master/revival.md). Make sure to delete old Ropsten blockchain first with `parity db kill --chain ropsten`. After that you can sync normally with `parity --chain ropsten`.

Full changes:

- Beta Backports [#5299](https://github.com/paritytech/parity/pull/5299)
  - Fix FireFox overflows [#5000](https://github.com/paritytech/parity/pull/5000)
    - Max width for container
    - Set min-width
  - Switching ValidatorSet [#4961](https://github.com/paritytech/parity/pull/4961)
    - Add multi validator set
    - Nicer comment
    - Validate in constructor
    - Reporting
  - Avoid clogging up tmp when updater dir has bad permissions. [#5024](https://github.com/paritytech/parity/pull/5024)
  - Force earliest era set in snapshot restore [#5021](https://github.com/paritytech/parity/pull/5021)
  - Bumb to v1.6.5
  - Fine grained snapshot chunking
  - Ropsten revival
- Fix validator contract syncing [#4789](https://github.com/paritytech/parity/pull/4789) [#5011](https://github.com/paritytech/parity/pull/5011)
  - Make validator set aware of various states
  - Fix updater build
  - Clean up contract call
  - Failing sync test
  - Adjust tests
  - Nicer indent
  - Revert bound divisor

## Parity [v1.5.12](https://github.com/paritytech/parity/releases/tag/v1.5.12) (2017-03-27)

Stable release that adds support for a new warp sync snapshot format.

- Stable Backports [#5297](https://github.com/paritytech/parity/pull/5297)
  - Bump to v1.5.12
  - Fine grained snapshot chunking

## Parity [v1.6.4](https://github.com/paritytech/parity/releases/tag/v1.6.4) (2017-03-22)

A number of issues fixed in this release:

- Ledger device connectivity issues for some users on Windows.
- Improved vault usability.
- Stratum mining no longer requires `--force-sealing`.
- `evm` binary has been renamed to `parity-evm` to avoid conflict with cpp-ethereum package.

Full Changes:

- Backporting to beta [#4995](https://github.com/paritytech/parity/pull/4995)
  - Bump to v1.6.4
  - Ensure sealing work enabled if notifier registed
  - Fix condition check
  - Always send full chunks [#4960](https://github.com/paritytech/parity/pull/4960)
  - Bump nanomsg [#4965](https://github.com/paritytech/parity/pull/4965)
  - Renaming evm binary to avoid conflicts. [#4899](https://github.com/paritytech/parity/pull/4899)
- Beta UI backports [#4993](https://github.com/paritytech/parity/pull/4993)
  - Update js-precompiled 20170314-121823
  - Attach hardware wallets already in addressbook [#4912](https://github.com/paritytech/parity/pull/4912)
    - Attach hardware wallets already in addressbook
    - Only set values changed
  - Add Vaults logic to First Run [#4894](https://github.com/paritytech/parity/issues/4894) [#4914](https://github.com/paritytech/parity/pull/4914)
  - Add ability to configure Secure API (for [#4885](https://github.com/paritytech/parity/issues/4885)) [#4922](https://github.com/paritytech/parity/pull/4922)
  - Add z-index to small modals as well [#4923](https://github.com/paritytech/parity/pull/4923)
  - Eth_sign where account === undefined [#4964](https://github.com/paritytech/parity/pull/4964)
    - Update for case where account === undefined
    - Update tests to not mask account === undefined
    - Default account = {} where undefined (thanks [@tomusdrw](https://github.com/tomusdrw))
  - Fix Password Dialog forms style issue [#4968](https://github.com/paritytech/parity/pull/4968)


## Parity [v1.6.3](https://github.com/paritytech/parity/releases/tag/v1.6.3) (2017-03-14)

This release fixes issue compatibility with Safari on MacOS.

- Safari fixes [#4902](https://github.com/paritytech/parity/pull/4902)
  - Add intitial max-width to sections
  - Move background z-index to -1

## Parity [v1.5.11](https://github.com/paritytech/parity/releases/tag/v1.5.11) (2017-03-14)

Parity 1.5.11 Includes a patch for a more comprehensive block verification.

- Bump to v1.5.11
- Additional kovan params
- Recalculate receipt roots in close_and_lock
- Bump to v1.5.10

## Parity [v1.6.2](https://github.com/paritytech/parity/releases/tag/v1.6.2) (2017-03-13)

A major release introducing a few new features:

- Revamped UI.
- Account Vaults.
- Support for Ledger hardware wallet devices.
- Stratum protocol for PoW mining.
- A new MacOS installer. Parity for MacOS now includes a Menu Bar icon that allows controlling Parity service.
- Disk backed transaction store. Pending transactions are now saved to disk and won't get lost when Parity is restarted.
- Improved memory management.

See the [blog post](https://blog.parity.io/announcing-parity-1-6/) for more details.

Full Changes:

- Fix auto-updater beta [#4868](https://github.com/paritytech/parity/pull/4868)
- Beta UI backports [#4855](https://github.com/paritytech/parity/pull/4855)
  - Added React Hot Reload to dapps + TokenDeplpoy fix ([#4846](https://github.com/paritytech/parity/pull/4846))
  - Fix method decoding ([#4845](https://github.com/paritytech/parity/pull/4845))
    - Fix contract deployment method decoding in Signer
    - Linting
  - Fix TxViewer when no `to` (contract deployment) ([#4847](https://github.com/paritytech/parity/pull/4847))
    - Added React Hot Reload to dapps + TokenDeplpoy fix
    - Fixes to the LocalTx dapp
    - Don't send the nonce for mined transactions
    - Don't encode empty to values for options
  - Pull steps from actual available steps ([#4848](https://github.com/paritytech/parity/pull/4848))
  - Wait for the value to have changed in the input ([#4844](https://github.com/paritytech/parity/pull/4844))
  - Backport Regsirty changes from [#4589](https://github.com/paritytech/parity/pull/4589)
  - Test fixes for [#4589](https://github.com/paritytech/parity/pull/4589)
- Beta Simple score [#4852](https://github.com/paritytech/parity/pull/4852)
  - Simple score
  - Ignore part of a test
- Backporting to beta [#4840](https://github.com/paritytech/parity/pull/4840)
  - Fixes to the Registry dapp ([#4838](https://github.com/paritytech/parity/pull/4838))
    - Fix wrong ABI methods
    - Fix comparison
  - Bump to v1.6.1
- Show token icons on list summary pages ([#4826](https://github.com/paritytech/parity/pull/4826)) [#4827](https://github.com/paritytech/parity/pull/4827)
  - Adjust balance overlay margins (no jumps)
  - Img only balances, small verifications
  - Invalid tests removed
  - Always wrap display (Thanks [@ngotchac](https://github.com/ngotchac))
  - Update tests to reflect reality
- Beta Engine backports [#4806](https://github.com/paritytech/parity/pull/4806)
  - Calibrate before rejection
  - Change flag name
  - Add eip155
  - Make network_id default
- Beta UI backports [#4823](https://github.com/paritytech/parity/pull/4823)
  - Better logic for contract deployments ([#4821](https://github.com/paritytech/parity/pull/4821))
- Beta UI backports [#4818](https://github.com/paritytech/parity/pull/4818)
  - Update the key ([#4817](https://github.com/paritytech/parity/pull/4817))
  - Adjust selection colours/display ([#4811](https://github.com/paritytech/parity/pull/4811))
    - Adjust selection colours to match with mui
    - allow -> disable (simplify selections)
    - Only use top-border
    - Overlay selection line
    - Slightly more muted unselected
    - Restore address icon
  - Fix default values for contract queries
- Beta UI backports [#4809](https://github.com/paritytech/parity/pull/4809)
  - Update Wallet to new Wallet Code ([#4805](https://github.com/paritytech/parity/pull/4805))
    - Update Wallet Version
    - Update Wallet Library
    - Update Wallets Bytecodes
    - Typo
    - Separate Deploy in Contract API
    - Use the new Wallet ABI // Update wallet code
    - WIP .// Deploy from Wallet
    - Update Wallet contract
    - Contract Deployment for Wallet
    - Working deployments for Single Owned Wallet contracts
    - Linting
    - Create a Wallet from a Wallet
    - Linting
    - Fix Signer transactions // Add Gas Used for transactions
    - Deploy wallet contract fix
    - Fix too high gas estimate for Wallet Contract Deploys
    - Final piece ; deploying from Wallet owned by wallet
    - Update Wallet Code
    - Updated the Wallet Codes
    - Fixing Wallet Deployments
    - Add Support for older wallets
    - Linting
  - SMS Faucet ([#4774](https://github.com/paritytech/parity/pull/4774))
    - Faucet
    - Remove flakey button-index testing
    - Only display faucet when sms verified (mainnet)
    - Simplify availability checks
    - WIP
    - Resuest from verified -> verified
    - Update endpoint, display response text
    - Error icon on errors
    - Parse hash text response
    - Use /api/:address endpoint
    - Hash -> data
    - Adjust sms-certified message
  - Fix SectionList hovering issue ([#4749](https://github.com/paritytech/parity/pull/4749))
    - Fix SectionList Items hover when <3 items
    - Even easier...
  - Lint (new)
- Update ETC bootnodes [#4794](https://github.com/paritytech/parity/pull/4794)
- Update comments and reg ABI [#4787](https://github.com/paritytech/parity/pull/4787)
- Optimize signature for fallback function. [#4780](https://github.com/paritytech/parity/pull/4780)
- Rephrasing token generation screen. [#4777](https://github.com/paritytech/parity/pull/4777)
- Etherscan links based on netVersion identifier [#4772](https://github.com/paritytech/parity/pull/4772)
- Update README.md  [#4762](https://github.com/paritytech/parity/pull/4762)
- Fix invalid props to verification code [#4766](https://github.com/paritytech/parity/pull/4766)
- Extend authority round consensus test [#4756](https://github.com/paritytech/parity/pull/4756)
- Revert last hyper "fix" [#4752](https://github.com/paritytech/parity/pull/4752)
- Vault Management UI (round 3) [#4652](https://github.com/paritytech/parity/pull/4652)
- Update SelectionList indicators [#4736](https://github.com/paritytech/parity/pull/4736)
- Update testnet detection [#4746](https://github.com/paritytech/parity/pull/4746)
- Fix Portal in Portal ESC issue [#4745](https://github.com/paritytech/parity/pull/4745)
- Update wiki [#4743](https://github.com/paritytech/parity/pull/4743)
- Account selector close operations [#4728](https://github.com/paritytech/parity/pull/4728)
- Fix Account Selection in Signer [#4744](https://github.com/paritytech/parity/pull/4744)
- Support both V1 & V2 DataChanged events in registry [#4734](https://github.com/paritytech/parity/pull/4734)
- Add info on forks. [#4733](https://github.com/paritytech/parity/pull/4733)
- Add registry addr [#4732](https://github.com/paritytech/parity/pull/4732)
- UI support for hardware wallets [#4539](https://github.com/paritytech/parity/pull/4539)
- S/delete/forget/ for wallets [#4729](https://github.com/paritytech/parity/pull/4729)
- New chains [#4720](https://github.com/paritytech/parity/pull/4720)
- Enable --warp by default [#4719](https://github.com/paritytech/parity/pull/4719)
- Update Uglify (fix to 2.8.2) to fix binary builds [#4723](https://github.com/paritytech/parity/pull/4723)
- Extract i18n strings in modals/* [#4706](https://github.com/paritytech/parity/pull/4706)
- Provide uncle size where available in RPC [#4713](https://github.com/paritytech/parity/pull/4713)
- EC math functions [#4696](https://github.com/paritytech/parity/pull/4696)
- Add registrar fields [#4716](https://github.com/paritytech/parity/pull/4716)
- Extract i18n strings in views/* [#4695](https://github.com/paritytech/parity/pull/4695)
- Removing network=disable from config files [#4715](https://github.com/paritytech/parity/pull/4715)
- Fast in-place migration for adding and removing column families [#4687](https://github.com/paritytech/parity/pull/4687)
- Display badges on summary view [#4689](https://github.com/paritytech/parity/pull/4689)
- Consistent file uploads [#4699](https://github.com/paritytech/parity/pull/4699)
- Rename https://mkr.market -> https://oasisdex.com [#4701](https://github.com/paritytech/parity/pull/4701)
- Stop copy & clickthrough from list summaries [#4700](https://github.com/paritytech/parity/pull/4700)
- Display ... for address summary overflows [#4691](https://github.com/paritytech/parity/pull/4691)
- Less agressive grayscale/opacity in SelectionList [#4688](https://github.com/paritytech/parity/pull/4688)
- Propagate trie errors upwards from State [#4655](https://github.com/paritytech/parity/pull/4655)
- Generic state backend [#4632](https://github.com/paritytech/parity/pull/4632)
- Enhance dialog layouts (round 1) [#4637](https://github.com/paritytech/parity/pull/4637)
- Vault Management UI (round 2) [#4631](https://github.com/paritytech/parity/pull/4631)
- Fix Portal broad event stopper [#4674](https://github.com/paritytech/parity/pull/4674)
- Custom dev chain presets [#4671](https://github.com/paritytech/parity/pull/4671)
- Max gas limit and min gas price [#4661](https://github.com/paritytech/parity/pull/4661)
- Align list displays with SectionList (UI consistency) [#4621](https://github.com/paritytech/parity/pull/4621)
- Add SelectionList component to DRY up [#4639](https://github.com/paritytech/parity/pull/4639)
- I18n NL linting updates [#4662](https://github.com/paritytech/parity/pull/4662)
- Misc. small UI fixes [#4657](https://github.com/paritytech/parity/pull/4657)
- More CLI settings for IPFS API [#4608](https://github.com/paritytech/parity/pull/4608)
- Fix Tendermint deadlock [#4654](https://github.com/paritytech/parity/pull/4654)
- Nl translations [#4649](https://github.com/paritytech/parity/pull/4649)
- Update transaction condition documentation [#4659](https://github.com/paritytech/parity/pull/4659)
- Bump hyper versions [#4645](https://github.com/paritytech/parity/pull/4645)
- Sane updater [#4658](https://github.com/paritytech/parity/pull/4658)
- Remainder of RPC APIs implemented for the light client [#4594](https://github.com/paritytech/parity/pull/4594)
- Preserve vault meta when changing pwd [#4650](https://github.com/paritytech/parity/pull/4650)
- Fix Geth account import [#4641](https://github.com/paritytech/parity/pull/4641)
- Tweak some checks. [#4633](https://github.com/paritytech/parity/pull/4633)
- Attempt to fix subscribeToEvents test [#4638](https://github.com/paritytech/parity/pull/4638)
- Fix selection value from RadioButtons [#4636](https://github.com/paritytech/parity/pull/4636)
- Convert all remaining Modals to use Portal (UI consistency) [#4625](https://github.com/paritytech/parity/pull/4625)
- Default account selection update [#4609](https://github.com/paritytech/parity/pull/4609)
- Display ETH balance in overlay account selector [#4588](https://github.com/paritytech/parity/pull/4588)
- Fixed minor grammar mistake in readme [#4627](https://github.com/paritytech/parity/pull/4627)
- Extract newly available i18n strings [#4623](https://github.com/paritytech/parity/pull/4623)
- Save pending local transactions in the database [#4566](https://github.com/paritytech/parity/pull/4566)
- Bump CID version to allow compilation on all platforms [#4614](https://github.com/paritytech/parity/pull/4614)
- Vault Management UI (first round) [#4446](https://github.com/paritytech/parity/pull/4446)
- Let Engine decide if it seals internally [#4613](https://github.com/paritytech/parity/pull/4613)
- Show only known accounts/wallets/addresses on Home [#4612](https://github.com/paritytech/parity/pull/4612)
- Proper default accounts RPCs [#4580](https://github.com/paritytech/parity/pull/4580)
- Hash-fetch errors in case upstream returns non-200 [#4599](https://github.com/paritytech/parity/pull/4599)
- Added pending transaction info to eth_getTransactionByHash [#4570](https://github.com/paritytech/parity/pull/4570)
- Secret store - initial version [#4567](https://github.com/paritytech/parity/pull/4567)
- Handle invalid ABI retrieved from address_book gracefully [#4606](https://github.com/paritytech/parity/pull/4606)
- Optimize key directory reloads [#4583](https://github.com/paritytech/parity/pull/4583)
- Revert Double Click on Accounts to close in Signer Bar [#4590](https://github.com/paritytech/parity/pull/4590)
- IPFS MVP [#4545](https://github.com/paritytech/parity/pull/4545)
- Networking fixes [#4563](https://github.com/paritytech/parity/pull/4563)
- Remove eth_compile* RPCs [#4577](https://github.com/paritytech/parity/pull/4577)
- Ledger wallet signing fixed [#4578](https://github.com/paritytech/parity/pull/4578)
- Remove vertx from Webpack config [#4576](https://github.com/paritytech/parity/pull/4576)
- Better display of tags [#4564](https://github.com/paritytech/parity/pull/4564)
- Added vaults support to `ethstore-cli` [#4532](https://github.com/paritytech/parity/pull/4532)
- Fixed font URLs [#4579](https://github.com/paritytech/parity/pull/4579)
- Explicitly set seconds to 0 from selector [#4559](https://github.com/paritytech/parity/pull/4559)
- Fixes evmbin compilation and adding to standard build. [#4561](https://github.com/paritytech/parity/pull/4561)
- Alias for personal_sendTransaction [#4554](https://github.com/paritytech/parity/pull/4554)
- Key derivation in ethstore & rpc [#4515](https://github.com/paritytech/parity/pull/4515)
- Skip OOG check for simple transfers [#4558](https://github.com/paritytech/parity/pull/4558)
- Light Client transaction queue, initial LightDispatcher [#4501](https://github.com/paritytech/parity/pull/4501)
- Fixes BadgeReg Middleware [#4556](https://github.com/paritytech/parity/pull/4556)
- Fix pasting of value in Input fields [#4555](https://github.com/paritytech/parity/pull/4555)
- Tooltips with react-intl [#4549](https://github.com/paritytech/parity/pull/4549)
- Close on double-click for Signer Account selection [#4540](https://github.com/paritytech/parity/pull/4540)
- Signer provenance [#4477](https://github.com/paritytech/parity/pull/4477)
- Fix console dapp [#4544](https://github.com/paritytech/parity/pull/4544)
- Extract i18n string into i18n/_defaults (base of translations) [#4514](https://github.com/paritytech/parity/pull/4514)
- Fix contract queries bug [#4534](https://github.com/paritytech/parity/pull/4534)
- Fixing namespace of couple methods in console. [#4538](https://github.com/paritytech/parity/pull/4538)
- Home landing page [#4178](https://github.com/paritytech/parity/pull/4178)
- Bump JSON RPC crates versions [#4530](https://github.com/paritytech/parity/pull/4530)
- Update rust version in README [#4531](https://github.com/paritytech/parity/pull/4531)
- Lower default pruning history and memory [#4528](https://github.com/paritytech/parity/pull/4528)
- Serde 0.9 [#4508](https://github.com/paritytech/parity/pull/4508)
- Fixes to Token Deploy dapp [#4513](https://github.com/paritytech/parity/pull/4513)
- Fixed receipt decoding [#4521](https://github.com/paritytech/parity/pull/4521)
- Several fixes to the Wallet in general [#4504](https://github.com/paritytech/parity/pull/4504)
- Use the current contract name for Solidity compilation [#4510](https://github.com/paritytech/parity/pull/4510)
- Preparation for Light client RPC [#4485](https://github.com/paritytech/parity/pull/4485)
- Fix Dutch translation [#4509](https://github.com/paritytech/parity/pull/4509)
- Fixed a warning and bumped libusb-sys [#4507](https://github.com/paritytech/parity/pull/4507)
- Fix TnC overflows on small screens [#4505](https://github.com/paritytech/parity/pull/4505)
- Fix no data sent in TxQueue dapp [#4502](https://github.com/paritytech/parity/pull/4502)
- Ledger wallet support [#4486](https://github.com/paritytech/parity/pull/4486)
- Add new Componennt for Token Images [#4498](https://github.com/paritytech/parity/pull/4498)
- Fix address and accounts links [#4491](https://github.com/paritytech/parity/pull/4491)
- Fix Token Reg Dapp issues in Firefox [#4489](https://github.com/paritytech/parity/pull/4489)
- Parity.js interfaces for vaults [#4497](https://github.com/paritytech/parity/pull/4497)
- Initial Dutch translations [#4484](https://github.com/paritytech/parity/pull/4484)
- Fix key.meta.vault for root dir keys && read vault.meta without vault key [#4482](https://github.com/paritytech/parity/pull/4482)
- Arbitrary labels for extended keys (u32, H256 built-in) [#4438](https://github.com/paritytech/parity/pull/4438)
- Fix ethstore build [#4492](https://github.com/paritytech/parity/pull/4492)
- Fixed compilation of ethstore-cli [#4493](https://github.com/paritytech/parity/pull/4493)
- Build embedded Parity JS properly and separatly  [#4426](https://github.com/paritytech/parity/pull/4426)
- Static link for snappy [#4487](https://github.com/paritytech/parity/pull/4487)
- Work with string numbers in contract (Fixes #4472) [#4478](https://github.com/paritytech/parity/pull/4478)
- Metadata support for vaults [#4475](https://github.com/paritytech/parity/pull/4475)
- Sort gas price corpus when hitting genesis [#4470](https://github.com/paritytech/parity/pull/4470)
- Fixing CORS headers for parity.web3.site [#4461](https://github.com/paritytech/parity/pull/4461)
- Make signing compatible with geth. [#4468](https://github.com/paritytech/parity/pull/4468)
- Handle registry not found errors [#4465](https://github.com/paritytech/parity/pull/4465)
- Fix Portal scrolling getting stuck [#4455](https://github.com/paritytech/parity/pull/4455)
- Fix AccountCard stretch to 100% [#4450](https://github.com/paritytech/parity/pull/4450)
- Include total difficulty in CHTs and hide implementation details from consumers [#4428](https://github.com/paritytech/parity/pull/4428)
- Fix RLP encoding for types recursively calling `RlpStream::append` [#4362](https://github.com/paritytech/parity/pull/4362)
- Open popup without attempting inline [#4440](https://github.com/paritytech/parity/pull/4440)
- Fixing histogram again ([#4464](https://github.com/paritytech/parity/issues/4464)) port from beta [#4467](https://github.com/paritytech/parity/pull/4467)
- Vaults RPCs [#4366](https://github.com/paritytech/parity/pull/4366)
- Ethkey - extended keys [#4377](https://github.com/paritytech/parity/pull/4377)
- Use secure websocket from HTTPS clients [#4436](https://github.com/paritytech/parity/pull/4436)
- RPC middleware: Informant & Client.keep_alive [#4384](https://github.com/paritytech/parity/pull/4384)
- Fix eth_sign/parity_postSign [#4432](https://github.com/paritytech/parity/pull/4432)
- Web view with web3.site support [#4313](https://github.com/paritytech/parity/pull/4313)
- Extend Portal component with title, buttons & steps (as per Modal) [#4392](https://github.com/paritytech/parity/pull/4392)
- Extension installation overlay [#4423](https://github.com/paritytech/parity/pull/4423)
- Add block & timestamp conditions to Signer [#4411](https://github.com/paritytech/parity/pull/4411)
- Transaction timestamp condition [#4419](https://github.com/paritytech/parity/pull/4419)
- Poll for defaultAccount to update dapp & overlay subscriptions [#4417](https://github.com/paritytech/parity/pull/4417)
- Validate dapps accounts with address book [#4407](https://github.com/paritytech/parity/pull/4407)
- Dapps use defaultAccount instead of own selectors [#4386](https://github.com/paritytech/parity/pull/4386)
- Fix lock and rename tracing [#4403](https://github.com/paritytech/parity/pull/4403)
- Restarting fetch client every now and then [#4399](https://github.com/paritytech/parity/pull/4399)
- Perform a sync between Rust and JS when generating markdown instead of in spec tests [#4408](https://github.com/paritytech/parity/pull/4408)
- Registry dapp: make lookup use lower case [#4409](https://github.com/paritytech/parity/pull/4409)
- Available Dapp selection alignment with Permissions (Portal) [#4374](https://github.com/paritytech/parity/pull/4374)
- More permissive verification process [#4317](https://github.com/paritytech/parity/pull/4317)
- Fix ParityBar account selection overflows [#4405](https://github.com/paritytech/parity/pull/4405)
- Mac binaries signing [#4397](https://github.com/paritytech/parity/pull/4397)
- Revert "remove [ci skip]" [#4398](https://github.com/paritytech/parity/pull/4398)
- Registry, s/a the owner/the owner/ [#4391](https://github.com/paritytech/parity/pull/4391)
- Fixing invalid address in docs [#4388](https://github.com/paritytech/parity/pull/4388)
- Remove [ci skip] [#4381](https://github.com/paritytech/parity/pull/4381)
- Fixing estimate gas in case histogram is not available [#4387](https://github.com/paritytech/parity/pull/4387)
- Default Account selector in Signer overlay [#4375](https://github.com/paritytech/parity/pull/4375)
- Fixing web3 in console [#4382](https://github.com/paritytech/parity/pull/4382)
- Add parity_defaultAccount RPC (with subscription) [#4383](https://github.com/paritytech/parity/pull/4383)
- Full JSON-RPC docs + sync tests. [#4335](https://github.com/paritytech/parity/pull/4335)
- Expose util as Api.util [#4372](https://github.com/paritytech/parity/pull/4372)
- Dapp Account Selection & Defaults [#4355](https://github.com/paritytech/parity/pull/4355)
- Publish @parity/jsonrpc [#4365](https://github.com/paritytech/parity/pull/4365)
- Fix signing [#4363](https://github.com/paritytech/parity/pull/4363)
- Fixing embedded bar not closing in chrome extension [#4367](https://github.com/paritytech/parity/pull/4367)
- Update AccountCard for re-use [#4350](https://github.com/paritytech/parity/pull/4350)
- Add proper event listener to Portal [#4359](https://github.com/paritytech/parity/pull/4359)
- Optional from field in Transaction Requests [#4332](https://github.com/paritytech/parity/pull/4332)
- Rust 1.14 in README [ci-skip] [#4361](https://github.com/paritytech/parity/pull/4361)
- Fix JournalDB::earliest_era on empty database [#4316](https://github.com/paritytech/parity/pull/4316)
- Fixed race condition deadlock on fetching enode URL [#4354](https://github.com/paritytech/parity/pull/4354)
- Allow Portal to be used as top-level modal [#4338](https://github.com/paritytech/parity/pull/4338)
- Fix postsign [#4347](https://github.com/paritytech/parity/pull/4347)
- Renaming signAndSendTransaction to sendTransaction [#4351](https://github.com/paritytech/parity/pull/4351)
- Add api.util.encodeMethodCall to parity.js [#4330](https://github.com/paritytech/parity/pull/4330)
- Initial commit for vaults [#4312](https://github.com/paritytech/parity/pull/4312)
- Returning default account as coinbase + allow altering sender in signer [#4323](https://github.com/paritytech/parity/pull/4323)
- Persistent tracking of dapps [#4302](https://github.com/paritytech/parity/pull/4302)
- Exposing all RPCs over dapps port as CLI option [#4346](https://github.com/paritytech/parity/pull/4346)
- New macOS App [#4345](https://github.com/paritytech/parity/pull/4345)
- Display QrCode for accounts, addresses & contracts [#4329](https://github.com/paritytech/parity/pull/4329)
- Add QrCode & Copy to ShapeShift [#4322](https://github.com/paritytech/parity/pull/4322)
- Parity.js api.parity.chainStatus should handle { blockGap: null } [#4327](https://github.com/paritytech/parity/pull/4327)
- DeleteAccount & LoadContract modal updates [#4320](https://github.com/paritytech/parity/pull/4320)
- Split Tab from TabBar [#4318](https://github.com/paritytech/parity/pull/4318)
- Contracts interface expansion [#4307](https://github.com/paritytech/parity/pull/4307)
- HistoryStore for tracking relevant routes [#4305](https://github.com/paritytech/parity/pull/4305)
- Split Dapp icon into ui/DappIcon (re-use) [#4308](https://github.com/paritytech/parity/pull/4308)
- Add a Playground for the UI Components [#4301](https://github.com/paritytech/parity/pull/4301)
- Update CreateWallet with FormattedMessage [#4298](https://github.com/paritytech/parity/pull/4298)
- Update dates for new PRs missed [#4306](https://github.com/paritytech/parity/pull/4306)
- EIP-98: Optional transaction state root [#4296](https://github.com/paritytech/parity/pull/4296)
- Fix whitespace [#4299](https://github.com/paritytech/parity/pull/4299)
- Attempt to fix console. [#4294](https://github.com/paritytech/parity/pull/4294)
- Ui/SectionList component [#4292](https://github.com/paritytech/parity/pull/4292)
- Stratum up [#4233](https://github.com/paritytech/parity/pull/4233)
- Logging transaction duration [#4297](https://github.com/paritytech/parity/pull/4297)
- Generic engine utilities [#4258](https://github.com/paritytech/parity/pull/4258)
- JSON-RPC interfaces with documentation [#4276](https://github.com/paritytech/parity/pull/4276)
- Dont decode seal fields [#4263](https://github.com/paritytech/parity/pull/4263)
- Skip misbehaving test until properly fixed [#4283](https://github.com/paritytech/parity/pull/4283)
- Additional logs for own transactions [#4278](https://github.com/paritytech/parity/pull/4278)
- Ensure write lock isn't held when calling handlers [#4285](https://github.com/paritytech/parity/pull/4285)
- Feature selector [#4074](https://github.com/paritytech/parity/pull/4074)
- AccountCreate updates [#3988](https://github.com/paritytech/parity/pull/3988)
- Extended JS interface -> Markdown generator [#4275](https://github.com/paritytech/parity/pull/4275)
- Added 3 warpnodes for ropsten [#4289](https://github.com/paritytech/parity/pull/4289)
- Ledger Communication JS toolkit [#4268](https://github.com/paritytech/parity/pull/4268)
- ValidatorSet reporting [#4208](https://github.com/paritytech/parity/pull/4208)
- Add support for api.subscribe('parity_accountsInfo') [#4273](https://github.com/paritytech/parity/pull/4273)
- Display AccountCard name via IdentityName [#4235](https://github.com/paritytech/parity/pull/4235)
- Dapp visibility save/load tests [#4150](https://github.com/paritytech/parity/pull/4150)
- Fix wrong output format of peers [#4270](https://github.com/paritytech/parity/pull/4270)
- Chain scoring [#4218](https://github.com/paritytech/parity/pull/4218)
- Rust 1.14 for windows builds [#4269](https://github.com/paritytech/parity/pull/4269)
- Eslint formatting updates [#4234](https://github.com/paritytech/parity/pull/4234)
- Embeddable ParityBar [#4222](https://github.com/paritytech/parity/pull/4222)
- Update deb-build.sh to fix libssl dependency [#4260](https://github.com/paritytech/parity/pull/4260)
- Integration with zgp whitelist contract [#4215](https://github.com/paritytech/parity/pull/4215)
- Adjust the location of the signer snippet [#4155](https://github.com/paritytech/parity/pull/4155)
- Fix wrong token handling [#4254](https://github.com/paritytech/parity/pull/4254)
- Additional building-block UI components [#4239](https://github.com/paritytech/parity/pull/4239)
- Bump package.json to 0.3.0 (1.6 track) [#4244](https://github.com/paritytech/parity/pull/4244)
- Disable incoming ETH notifications [#4243](https://github.com/paritytech/parity/pull/4243)
- Memory-based pruning history size [#4114](https://github.com/paritytech/parity/pull/4114)
- Common EngineSigner [#4189](https://github.com/paritytech/parity/pull/4189)
- Verification: don't request a code twice [#4221](https://github.com/paritytech/parity/pull/4221)
- S/Delete Contract/Forget Contract/ [#4237](https://github.com/paritytech/parity/pull/4237)
- Light protocol syncing improvements [#4212](https://github.com/paritytech/parity/pull/4212)
- LES Peer Info [#4195](https://github.com/paritytech/parity/pull/4195)
- Don't panic on uknown git commit hash [#4231](https://github.com/paritytech/parity/pull/4231)
- Cache registry reverses in local storage [#4182](https://github.com/paritytech/parity/pull/4182)
- Update version numbers in README [#4223](https://github.com/paritytech/parity/pull/4223)
- CHT calculations for full nodes [#4181](https://github.com/paritytech/parity/pull/4181)
- Use single source of info for dapp meta (build & display) [#4217](https://github.com/paritytech/parity/pull/4217)
- Non-secure API for DappReg [#4216](https://github.com/paritytech/parity/pull/4216)
- Console now has admin [#4220](https://github.com/paritytech/parity/pull/4220)
- Verification: add mainnet BadgeReg ids [#4190](https://github.com/paritytech/parity/pull/4190)
- Fixing minimal transaction queue price [#4204](https://github.com/paritytech/parity/pull/4204)
- Remove unnecessary Engine method [#4184](https://github.com/paritytech/parity/pull/4184)
- Fixed --base-path on windows [#4193](https://github.com/paritytech/parity/pull/4193)
- Fixing etherscan price parsing [#4202](https://github.com/paritytech/parity/pull/4202)
- LES: Better timeouts + Track failed requests [#4093](https://github.com/paritytech/parity/pull/4093)
- ESLint additional rules [#4186](https://github.com/paritytech/parity/pull/4186)
- JsonRPC bump for IPC fix [#4200](https://github.com/paritytech/parity/pull/4200)
- Poll for upgrades as part of global status (long) [#4197](https://github.com/paritytech/parity/pull/4197)
- Updater fixes [#4196](https://github.com/paritytech/parity/pull/4196)
- Prevent duplicate incoming connections [#4180](https://github.com/paritytech/parity/pull/4180)
- Minor typo to ensure it updates only when synced. [#4188](https://github.com/paritytech/parity/pull/4188)
- Minor refactor for clarity [#4174](https://github.com/paritytech/parity/pull/4174)
- Secret - from hash function, also validate data [#4159](https://github.com/paritytech/parity/pull/4159)
- Gas_limit for blocks, mined by Parity will be divisible by 37 [#4154](https://github.com/paritytech/parity/pull/4154)
- Support HTML5-routed dapps [#4173](https://github.com/paritytech/parity/pull/4173)
- Fix subscribeToEvents test [#4166](https://github.com/paritytech/parity/pull/4166)
- Fix dapps not loading [#4170](https://github.com/paritytech/parity/pull/4170)
- Fix broken token images [#4169](https://github.com/paritytech/parity/pull/4169)
- Bumping hyper [#4167](https://github.com/paritytech/parity/pull/4167)
- Icarus -> update, increase web timeout. [#4165](https://github.com/paritytech/parity/pull/4165)
- Add a password strength component [#4153](https://github.com/paritytech/parity/pull/4153)
- Stop flickering + added loader in AddressSelector [#4149](https://github.com/paritytech/parity/pull/4149)
- On demand LES request [#4036](https://github.com/paritytech/parity/pull/4036)
- Ropsten fork detection [#4163](https://github.com/paritytech/parity/pull/4163)
- Pull in console dapp as builtin [#4145](https://github.com/paritytech/parity/pull/4145)
- Optimized hash lookups [#4144](https://github.com/paritytech/parity/pull/4144)
- UnverifiedTransaction type [#4134](https://github.com/paritytech/parity/pull/4134)
- Verification: check if server is running [#4140](https://github.com/paritytech/parity/pull/4140)
- Remove onSubmit of current (no auto-change on password edit) [#4151](https://github.com/paritytech/parity/pull/4151)
- Trim spaces from InputAddress [#4126](https://github.com/paritytech/parity/pull/4126)
- Don't pop-up notifications after network switch [#4076](https://github.com/paritytech/parity/pull/4076)
- Use estimateGas error (as per updated implementation) [#4131](https://github.com/paritytech/parity/pull/4131)
- Improvements and optimisations to estimate_gas [#4142](https://github.com/paritytech/parity/pull/4142)
- New jsonrpc-core with futures and metadata support [#3859](https://github.com/paritytech/parity/pull/3859)
- Reenable mainnet update server. [#4137](https://github.com/paritytech/parity/pull/4137)
- Temporarily skip failing test [#4138](https://github.com/paritytech/parity/pull/4138)
- Refactor VoteCollector [#4101](https://github.com/paritytech/parity/pull/4101)
- Another minor estimation fix [#4133](https://github.com/paritytech/parity/pull/4133)
- Add proper label to method decoding inputs [#4136](https://github.com/paritytech/parity/pull/4136)
- Remove bindActionCreators({}, dispatch) (empty, unneeded) [#4135](https://github.com/paritytech/parity/pull/4135)
- Better contract error log reporting & handling [#4128](https://github.com/paritytech/parity/pull/4128)
- Fix broken Transfer : total account balance [#4127](https://github.com/paritytech/parity/pull/4127)
- Test harness for lightsync [#4109](https://github.com/paritytech/parity/pull/4109)
- Fix call/estimate_gas [#4121](https://github.com/paritytech/parity/pull/4121)
- Fixing decoding ABI with signatures in names [#4125](https://github.com/paritytech/parity/pull/4125)
- Get rid of unsafe code in ethkey, propagate incorrect Secret errors. [#4119](https://github.com/paritytech/parity/pull/4119)
- Basic tests for subscribeToEvents [#4115](https://github.com/paritytech/parity/pull/4115)
- Auto-detect hex encoded bytes in sha3 [#4108](https://github.com/paritytech/parity/pull/4108)
- Use binary chop to estimate gas accurately [#4100](https://github.com/paritytech/parity/pull/4100)
- V1.6 in master [#4113](https://github.com/paritytech/parity/pull/4113)
- Ignore get_price_info test by default. [#4112](https://github.com/paritytech/parity/pull/4112)
- Fix wrong information logging [#4106](https://github.com/paritytech/parity/pull/4106)
- Avoid comms with not-yet-active release update server. [#4111](https://github.com/paritytech/parity/pull/4111)
- Update Transfer logic + Better logging [#4098](https://github.com/paritytech/parity/pull/4098)
- Fix Signer : wrong account on reload [#4104](https://github.com/paritytech/parity/pull/4104)
- Cache registry reverses, completion in address selector [#4066](https://github.com/paritytech/parity/pull/4066)
- Validator/authority contract [#3937](https://github.com/paritytech/parity/pull/3937)
- No reorg limit for ancient blocks [#4099](https://github.com/paritytech/parity/pull/4099)
- Update registration after every write [#4102](https://github.com/paritytech/parity/pull/4102)
- Default to no auto-update. [#4092](https://github.com/paritytech/parity/pull/4092)
- Don't remove out of date local transactions [#4094](https://github.com/paritytech/parity/pull/4094)

## Parity [v1.5.9](https://github.com/paritytech/parity/releases/tag/v1.5.9) (2017-03-11)

First stable release of 1.5.x series. This release enables EIP-161 transaction replay protection for PoA networks.

- Bump to v1.5.9
- Fix auto-updater stable [#4869](https://github.com/paritytech/parity/pull/4869)
- Fixing windows build script
- Bump js-precompiled 20170308-152339
- Force js update
- Stable Engine backports [#4807](https://github.com/paritytech/parity/pull/4807)
  - Calibrate before rejection
  - Change flag name
  - Add eip155
  - Fix build
  - Make network_id default
- Switch js branch to stable
- Bump to v1.5.8

## Parity [v1.5.7](https://github.com/paritytech/parity/releases/tag/v1.5.7) (2017-03-07)

This release resolves a single issue with failing auto-updates.

- Update ETC bootnodes [#4794](https://github.com/paritytech/parity/pull/4794)
- Bump to v1.5.7
- Sane updater [#4658](https://github.com/paritytech/parity/pull/4658)
  - Disable if files can't be moved.
  - Make updater avoid downloading earlier versions.

## Parity [v1.5.6](https://github.com/paritytech/parity/releases/tag/v1.5.6) (2017-03-06)

This release among various stability fixes adds support for a new [Kovan](https://github.com/kovan-testnet/proposal) testnet.

See [full list of changes.](https://github.com/paritytech/parity/compare/v1.5.4...v1.5.6):

- Beta Update comments and reg ABI [#4788](https://github.com/paritytech/parity/pull/4788)
  - Update comments.
  - Fix up new ABI.
- Bump to v1.5.6 in beta [#4786](https://github.com/paritytech/parity/pull/4786)
- Beta Optimize signature for fallback function. ([#4780](https://github.com/paritytech/parity/pull/4780)) [#4784](https://github.com/paritytech/parity/pull/4784)
- Beta Add registrar fields ([#4716](https://github.com/paritytech/parity/pull/4716)) [#4781](https://github.com/paritytech/parity/pull/4781)
- Beta Etherscan links ([#4772](https://github.com/paritytech/parity/pull/4772)) [#4778](https://github.com/paritytech/parity/pull/4778)
  - Etherscan links [#4772](https://github.com/paritytech/parity/pull/4772)
    - Use netVersion to determine external links
    - Update additional isTest references
  - Port tests
  - Update address links
  - Signer accountlink isTest
- Beta Fix invalid props [#4767](https://github.com/paritytech/parity/pull/4767)
- Backporting to beta [#4741](https://github.com/paritytech/parity/pull/4741)
  - New chains [#4720](https://github.com/paritytech/parity/pull/4720)
    - Add Kovan chain.
    - Fix up --testnet.
    - Fix tests.
  - Fix to UglifyJS 2.8.2 to fix app build issues [#4723](https://github.com/paritytech/parity/pull/4723)
  - Update classic bootnodes, ref #4717 [#4735](https://github.com/paritytech/parity/pull/4735)
  - Allow failure docker beta
  - Adjust pruning history default to 64 [#4709](https://github.com/paritytech/parity/pull/4709)
  - Backporting from master
    - Update docker-build.sh
    - Update gitlab.ci
    - Fix docker hub build
    - Update gitlab
    - Docker beta-release->latest
    - Add registry.
    - Add info on forks.
    - Fixed spec file
  - Support both V1 & V2 DataChanged events in registry [#4734](https://github.com/paritytech/parity/pull/4734)
    - Add info on forks.
    - Add new registry ABI
    - Import registry2 & fix exports
    - Select ABI based on code hash
    - Render new event types (owner not available)
    - New registry.
    - Rename old chain.
    - Fix test.
    - Another fix.
    - Finish rename.
  - Fixed fonts URLs [#4579](https://github.com/paritytech/parity/pull/4579)
  - Fix Token Reg Dapp issues in Firefox [#4489](https://github.com/paritytech/parity/pull/4489)
    - Fix overflow issues in Firefox [#4348](https://github.com/paritytech/parity/issues/4348)
    - Fix wrong Promise inferance
    - Revert "Add new Componennt for Token Images [#4496](https://github.com/paritytech/parity/issues/4496)"
    - Add new Componennt for Token Images [#4496](https://github.com/paritytech/parity/issues/4496)
  - Add StackEventListener [#4745](https://github.com/paritytech/parity/pull/4745)
  - Update testnet detection [#4746](https://github.com/paritytech/parity/pull/4746)
  - Fix Account Selection in Signer [#4744](https://github.com/paritytech/parity/pull/4744)
    - Can pass FormattedMessage to Input (eg. Status // RPC Enabled)
    - Simple fixed-width fix for Accoutn Selection in Parity Signer
- Beta backports [#4763](https://github.com/paritytech/parity/pull/4763)
  - Https://mkr-market -> https://oasisdex.com [#4701](https://github.com/paritytech/parity/pull/4701)
  - Wallet s/delete/forget/ [#4741](https://github.com/paritytech/parity/pull/4741)
- Update classic bootnodes [#4735](https://github.com/paritytech/parity/pull/4735)
- Engine backports [#4718](https://github.com/paritytech/parity/pull/4718)
  - Custom dev presets
  - Add registrar field
  - Use constructor for dev registrar
  - Fix test
- Beta Adjust pruning history default to 64 [#4709](https://github.com/paritytech/parity/pull/4709)
- Bump to v1.5.5

## Parity [v1.5.4](https://github.com/paritytech/parity/releases/tag/v1.5.4) (2017-02-23)

A couple of issue fixed in this release:

- Parity now allows uncles headers to have timestamp set to arbitrary future value.
- Importing keys from geth is now working again.

Changes:

- Beta Fix Geth account import [#4643](https://github.com/paritytech/parity/pull/4643)
  - Fix Geth import - actually pass addresses through
  - Fix geth accounts not displayed
  - Port saving of returned addresses (master MobX, beta state)
  - Log result -> importGethAccounts
- Beta Backporting ([#4633](https://github.com/paritytech/parity/pull/4633)) [#4640](https://github.com/paritytech/parity/pull/4640)
  - Tweak some checks.
  - Fixed build and added a difficulty test
  - Bump to v1.5.4

## Parity [v1.4.12](https://github.com/paritytech/parity/releases/tag/v1.4.12) (2017-02-22)

This stable release fixes an issue with block uncle validation. Parity now allows uncle headers to have timestamp set to arbitrary future value.

- Stable Backporting ([#4633](https://github.com/paritytech/parity/pull/4633)) [#4642](https://github.com/paritytech/parity/pull/4642)
  - Tweak some checks.
  - Fixed build and added a difficulty test
  - Bump to v1.4.12
- Add missing maxCodeSize [#4585](https://github.com/paritytech/parity/pull/4585)

## Parity [v1.5.3](https://github.com/paritytech/parity/releases/tag/v1.5.3) (2017-02-20)

This is a maintenance release that fixes a number of stability issues. Notably this resolves an issue where Parity would allow a pre EIP-155 transaction into the sealed block.

See [full list of changes](https://github.com/paritytech/parity/compare/v1.5.2...v1.5.3):

- Bump to v1.5.3 [#4611](https://github.com/paritytech/parity/pull/4611)
- Handle invalid ABI retrieved from address_book gracefully ([#4606](https://github.com/paritytech/parity/pull/4606)) [#4610](https://github.com/paritytech/parity/pull/4610)
  - Handle invalid ABI gracefully
  - Also include failed abi in log
- Backporting to beta [#4602](https://github.com/paritytech/parity/pull/4602)
  - Static link for snappy
  - added 3 warpnodes for ropsten ([#4289](https://github.com/paritytech/parity/pull/4289))
  - Fixed indentation
- Validate transaction before adding to the queue [#4600](https://github.com/paritytech/parity/pull/4600)
- Beta backports [#4569](https://github.com/paritytech/parity/pull/4569)
  - Fixing evmbin compilation and added standard build. ([#4561](https://github.com/paritytech/parity/pull/4561))
  - Alias for personal_sendTransaction ([#4554](https://github.com/paritytech/parity/pull/4554))
  - Fix console dapp ([#4544](https://github.com/paritytech/parity/pull/4544))
  - Fixing linting issues. Better support for console as secure app
  - Fixing linting issues
  - Fix no data sent in TxQueue dapp ([#4502](https://github.com/paritytech/parity/pull/4502))
  - Fix wrong PropType req for Embedded Signer
  - Fix wrong data for tx #4499
- Explicitly set seconds to 0 from selector ([#4559](https://github.com/paritytech/parity/pull/4559)) [#4571](https://github.com/paritytech/parity/pull/4571)
  - Explicitly set seconds/milli to 0
  - Use condition time & block setters consistently
  - Fix failing test
  - test for 0 ms & sec
  - It cannot hurt, clone date before setting
  - Prettier date test constants (OCD)
- Remove invalid expectation [#4542](https://github.com/paritytech/parity/pull/4542)
- Skip OOG check for simple transfers [#4558](https://github.com/paritytech/parity/pull/4558) [#4560](https://github.com/paritytech/parity/pull/4560)
 - Skip OOG check for simple transfers [#4558](https://github.com/paritytech/parity/pull/4558)
 - Fix failing test

## Parity [v1.4.11](https://github.com/paritytech/parity/releases/tag/v1.4.11) (2017-02-17)

This release corrects the Ropsten chain specification file.

- Bump to v1.4.11 [#4587](https://github.com/paritytech/parity/pull/4587)
- Fixing etherscan price parsing ([#4202](https://github.com/paritytech/parity/pull/4202)) [#4209](https://github.com/paritytech/parity/pull/4209)
 - Fixing etherscan price parsing
 - Handling all errors
- Removed pdbs
- Add missing maxCodeSize [#4585](https://github.com/paritytech/parity/pull/4585)

## Parity [v1.5.2](https://github.com/paritytech/parity/releases/tag/v1.5.2) (2017-02-08)

This release brings a few stability fixes along with a feature that allows queuing transactions that are activated and send out on selected date or block number.
- Debian packages have been updated to require `libssl1.0.0` for better compatibility.
- eth_sign (and parity_postSign) used to return concatenated r ++ s ++ v with v being 0 or 1. it now agrees with geth as v ++ r ++ s with v being 27 or 28.

Parity Wallet
- Accounts & ShapeShift integration now displays QR code for scanning from mobile wallets
- Dapp integration now allows for the selection of available accounts and the setting of the default account
- Transaction creation now allows for the selection of future blocks or timestamps after which the transaction is released

Parity Extension
- First release of the Parity Extension, allowing for Parity integration from web-based dapps

See [full list of changes](https://github.com/paritytech/parity/compare/v1.5.0...v1.5.2):
- Work with string numbers in contract (Fixes #4472) ([#4478](https://github.com/paritytech/parity/pull/4478)) [#4480](https://github.com/paritytech/parity/pull/4480)
- Eth_sign improvements backport [#4473](https://github.com/paritytech/parity/pull/4473)
  - Fix postsign ([#4347](https://github.com/paritytech/parity/pull/4347))
  - Fix whitespace.
  - Fix post sign.
  - Fix message.
  - Fix tests.
  - Rest of the problems.
  - All hail the linter and its omniscience.
  - ...and its divine omniscience.
  - Grumbles and wording.
  - Make signing compatible with geth. ([#4468](https://github.com/paritytech/parity/pull/4468))
- Sort gas price corpus when hitting genesis [#4471](https://github.com/paritytech/parity/pull/4471)
- Wallet dev chain fix [#4466](https://github.com/paritytech/parity/pull/4466)
- Fixing histogram again [#4464](https://github.com/paritytech/parity/pull/4464)
- Beta backports [#4462](https://github.com/paritytech/parity/pull/4462)
  - Support HTML5-routed dapps ([#4173](https://github.com/paritytech/parity/pull/4173))
  - Fix compilation on latest nightly
  - Updating precompiled
- Fix Portal scrolling getting stuck [#4456](https://github.com/paritytech/parity/pull/4456)
  - Fix Portal scrolling getting stuck
  - DappCard container flex
  - Container height to 100%
- Fix AccountCard stretch to 100% [#4451](https://github.com/paritytech/parity/pull/4451)
- Fix wrong output format of peers ([#4270](https://github.com/paritytech/parity/pull/4270)) [#4442](https://github.com/paritytech/parity/pull/4442)
  - Fix wrong output format of peers
  - Add outPeer tests
- Opening extension page without inline installation [#4441](https://github.com/paritytech/parity/pull/4441)
  - Open popup without attempting inline
  - Cater for all .web3.site addresses
- Fix svg extension image webpack inlining [#4437](https://github.com/paritytech/parity/pull/4437)
- Backporting to beta [#4434](https://github.com/paritytech/parity/pull/4434)
  - Bump to v1.5.2
  - Fix eth_sign/parity_postSign ([#4432](https://github.com/paritytech/parity/pull/4432))
  - Fix dispatch for signing.
  - Remove console log
  - Fix signing & tests.
- Returning default account as coinbase [#4431](https://github.com/paritytech/parity/pull/4431)
  - Returning first address as coinbase
  - Allowing sender alteration in signer
  - Adding default account RPC
- UI updates for 1.5.1 [#4429](https://github.com/paritytech/parity/pull/4429)
  - S/Delete Contract/Forget Contract/ ([#4237](https://github.com/paritytech/parity/pull/4237))
  - Adjust the location of the signer snippet ([#4155](https://github.com/paritytech/parity/pull/4155))
  - Additional building-block UI components ([#4239](https://github.com/paritytech/parity/pull/4239))
  - Currency WIP
  - Expand tests
  - Pass className
  - Add QrCode
  - Export new components in ~/ui
  - S/this.props.netSymbol/netSymbol/
  - Fix import case
  - Ui/SectionList component ([#4292](https://github.com/paritytech/parity/pull/4292))
  - Array chunking utility
  - Add SectionList component
  - Add TODOs to indicate possible future work
  - Add missing overlay style (as used in dapps at present)
  - Add a Playground for the UI Components ([#4301](https://github.com/paritytech/parity/pull/4301))
  - Playground // WIP
  - Linting
  - Add Examples with code
  - CSS Linting
  - Linting
  - Add Connected Currency Symbol
  - 2015-2017
  - Added `renderSymbol` tests
  - PR grumbles
  - Add Eth and Btc QRCode examples
  - 2015-2017
  - Add tests for playground
  - Fixing tests
  - Split Dapp icon into ui/DappIcon ([#4308](https://github.com/paritytech/parity/pull/4308))
  - Add QrCode & Copy to ShapeShift ([#4322](https://github.com/paritytech/parity/pull/4322))
  - Extract CopyIcon to ~/ui/Icons
  - Add copy & QrCode address
  - Default size 4
  - Add bitcoin: link
  - Use protocol links applicable to coin exchanged
  - Remove .only
  - Display QrCode for accounts, addresses & contracts ([#4329](https://github.com/paritytech/parity/pull/4329))
  - Allow Portal to be used as top-level modal ([#4338](https://github.com/paritytech/parity/pull/4338))
  - Portal
  - Allow Portal to be used in as both top-level and popover
  - Modal/popover variable naming
  - Export Portal in ~/ui
  - Properly handle optional onKeyDown
  - Add simple Playground Example
  - Add proper event listener to Portal ([#4359](https://github.com/paritytech/parity/pull/4359))
  - Display AccountCard name via IdentityName ([#4235](https://github.com/paritytech/parity/pull/4235))
  - Fix signing ([#4363](https://github.com/paritytech/parity/pull/4363))
  - Dapp Account Selection & Defaults ([#4355](https://github.com/paritytech/parity/pull/4355))
  - Add parity_defaultAccount RPC (with subscription) ([#4383](https://github.com/paritytech/parity/pull/4383))
  - Default Account selector in Signer overlay ([#4375](https://github.com/paritytech/parity/pull/4375))
  - Typo, fixes #4271 ([#4391](https://github.com/paritytech/parity/pull/4391))
  - Fix ParityBar account selection overflows ([#4405](https://github.com/paritytech/parity/pull/4405))
  - Available Dapp selection alignment with Permissions (Portal) ([#4374](https://github.com/paritytech/parity/pull/4374))
  - Registry dapp: make lookup use lower case ([#4409](https://github.com/paritytech/parity/pull/4409))
  - Dapps use defaultAccount instead of own selectors ([#4386](https://github.com/paritytech/parity/pull/4386))
  - Poll for defaultAccount to update dapp & overlay subscriptions ([#4417](https://github.com/paritytech/parity/pull/4417))
  - Poll for defaultAccount (Fixes #4413)
  - Fix nextTimeout on catch
  - Store timers
  - Re-enable default updates on change detection
  - Add block & timestamp conditions to Signer ([#4411](https://github.com/paritytech/parity/pull/4411))
  - Extension installation overlay ([#4423](https://github.com/paritytech/parity/pull/4423))
  - Extension installation overlay
  - Pr gumbles
  - Spelling
  - Update Chrome URL
  - Fix for non-included jsonrpc
  - Extend Portal component (as per Modal) [#4392](https://github.com/paritytech/parity/pull/4392)
- Transaction timestamp condition [#4427](https://github.com/paritytech/parity/pull/4427)
- Fixing embedded bar not closing in chrome extension [#4421](https://github.com/paritytech/parity/pull/4421)
- Backporting to beta [#4418](https://github.com/paritytech/parity/pull/4418)
  - Bump to 1.5.1
  - Disable notifications ([#4243](https://github.com/paritytech/parity/pull/4243))
  - Fix wrong token handling ([#4254](https://github.com/paritytech/parity/pull/4254))
  - Fixing wrong token displayed
  - Linting
  - Revert filtering out
  - Revert the revert
  - Don't panic on uknown git commit hash ([#4231](https://github.com/paritytech/parity/pull/4231))
  - Additional logs for own transactions ([#4278](https://github.com/paritytech/parity/pull/4278))
  - Integration with zgp whitelist contract ([#4215](https://github.com/paritytech/parity/pull/4215))
  - Zgp-transactions checker
  - Polishing
  - Rename + refactor
  - Refuse-service-transactions cl option
  - Fixed tests compilation
  - Renaming signAndSendTransaction to sendTransaction ([#4351](https://github.com/paritytech/parity/pull/4351))
  - Fixed deadlock in external_url ([#4354](https://github.com/paritytech/parity/pull/4354))
  - Fixing web3 in console ([#4382](https://github.com/paritytech/parity/pull/4382))
  - Fixing estimate gas in case histogram is not available ([#4387](https://github.com/paritytech/parity/pull/4387))
  - Restarting fetch client every now and then ([#4399](https://github.com/paritytech/parity/pull/4399))
- Embeddable ParityBar ([#4222](https://github.com/paritytech/parity/pull/4222)) [#4287](https://github.com/paritytech/parity/pull/4287)
  - Embeddable ParityBar
  - Replacing storage with store
  - Fixing  references.
  - Addressing style issues
  - Supporting parity background

## Parity [v1.5.0: "Nativity"](https://github.com/paritytech/parity/releases/tag/v1.5.0) (2017-01-19)

Major feature release including _Tendermint_ consensus engine, _Multisig wallet_ support, _badge/certification_ UI integration and _automatic updates_.

Directories:

- New XDG-informed Parity data directory structure. Base dir (`--base-path` or `-d`) that defaulted to `$HOME/.parity` is changed to:
  - `/Users/You/AppData/Roaming/Parity/Ethereum` on Windows
  - `/Users/you/Library/Application Support/io.parity.ethereum` on MacOS
  - `/home/you/.local/share/parity` on Linux/Unix
- Keys are now stored in chain-specific directories . On first run of 1.5, all keys will be moved into the key's directory of the chain you run. You'll need to move the wallet files between directories manually if you wish to split them between testnet/mainnet.
- `--db-path` option now controls the path just for the databases, not for keys (`--keys-path`) or dapps (`--dapps-path`).

Basics:

- Version tracking, consensus-protection, hypervised auto-updating:
  - Parity will ensure syncing is paused if its version cannot support an upcoming hard-fork (disable with `--no-consensus`).
  - Parity will automatically download the latest version and may be updated through Parity Wallet (disable with `--no-download`)
  - Parity can automatically update and seamlessly restart to later versions in the same release track (enable with `--auto-update=all` or `--auto-update=critical`).
  - Parity hypervisor will automatically run the latest version (disable with `--force-direct`).
- Fat database; to enable, sync the chain with the option `--fat-db`.
  - Accounts and storage entries can be enumerated.
  - Chain state can be exported to JSON for analysis with `parity export state`.
- CLI and config options renamed: all variants of `--signer` are renamed to `--ui`.
- Log files are appended by default rather than truncated (useful for daemon deployments).

Parity Wallet:

- Multisig wallet support: "New Wallet" button in the "Accounts" section allows you to create a new multisig wallet or import an existing one.
- Solidity compiler: "Develop Contract" button in the "Contracts" section allows you to write, edit, compile and deploy contracts.
- SMS & e-mail verification: Accounts can now be certified as verified using Parity's SMS and e-Mail verification/registration oracle.
- Badge/certification integration: The `BadgeReg` contract can be used to deploy additional certifications.
- Local transaction propagation tracking: "TxQueue Viewer" in the "Applications" section allows you to track and resubmit previously sent transactions.
- Contract executions can now have gas and gas-price configured.
- Signer can now alter the gas and gas-price of transactions at password-entry.
- The deprecated Chrome "Signer" extension is now incompatible.

[Proof of Authority](https://github.com/paritytech/parity/wiki/Proof-of-Authority-Chains):

- Authority Round consensus engine: `engine: authorityRound {...}`; this is a high-performance Proof-of-Authority consensus engine. It is not BFT under normal circumstances (however the `--force-sealing` flag can be used to ensure consensus even with Byzantine nodes).
- Tendermint Engine: `engine: tendermint {...}`; this is an experimental Proof-of-Authority consensus engine. BFT up to one third of the authorities and falling back to delayed finalization chain ordering (50% fault tolerant).
- Generic seal JSON spec includes engine-specific types (`seal: { generic: { rlp: "0x..." } }` becomes `seal: { authority_round { step: 0, signature: "0x..." } }`.
- To set a node as authority either `--engine-signer ADDRESS` should be used with `--password` or `parity_setEngineSigner(address, password)` RPC should be called. Unlocking the account permanently or using `--author` is now unnecessary.
- Set of authorities can now be specified using a [list or a contract](https://github.com/paritytech/parity/wiki/Consensus-Engines#validator-engines).

Chains:

- Dev chain: `--chain=dev`; instant seal engine (no mining needed). Great for development work.
- Ropsten chain (`--chain=ropsten` or `--chain=testnet`) configures for Ropsten, the new test net.
- Morden chain (`--chain=morden`) changed to "Classic" rules and stays as the Ethereum Classic test net.

RPCs/APIs:

- All JSON-RPC interfaces have strict JSON deserialization - no extra fields are allowed.
- `eth_sign` RPC now hashes given data instead of getting the hash.
- `signer_confirmRequestWithToken`: additional RPC for signing transactions with a rotating token, alleviating the need for keeping an account password in memory.
- `eth_signTransaction` now conforms to the specification, `eth_submitTransaction` is introduced.

Full changes:

- Backporting to beta [#4211](https://github.com/paritytech/parity/pull/4211)
  - JsonRPC bump for IPC fix
  - Fixing etherscan price parsing ([#4202](https://github.com/paritytech/parity/pull/4202))
  - Handling all errors
  - Fixed --base-path on windows ([#4193](https://github.com/paritytech/parity/pull/4193))
  - Add support for optional args with default text
  - Fixing minimal transaction queue price ([#4204](https://github.com/paritytech/parity/pull/4204))
  - Fixing tests
  - verification: add mainnet BadgeReg ids ([#4190](https://github.com/paritytech/parity/pull/4190))
  - verification: fetch contracts by name
  - verification: better wording
  - typo
  - reregistered badges
  - Console now has admin ([#4220](https://github.com/paritytech/parity/pull/4220))
  - Fixes [#4210](https://github.com/paritytech/parity/pull/4210)
  - Non-secure for DappReg ([#4216](https://github.com/paritytech/parity/pull/4216))
- Backporting to beta [#4203](https://github.com/paritytech/parity/pull/4203)
  - Minor typo to ensure it updates only when synced. ([#4188](https://github.com/paritytech/parity/pull/4188))
  - Updater fixes ([#4196](https://github.com/paritytech/parity/pull/4196))
  - Minor typo to ensure it updates only when synced.
  - Fix deadlock.
  - Skip unneeded arg in making list.
  - Allow auto-restart even when not running an update.
  - Fix trace.
  - Update update info on each loop.
  - Fix build.
  - Shutdown all sockets
  - Remove superfluous use.
  - Poll for upgrades as part of global status (long) ([#4197](https://github.com/paritytech/parity/pull/4197))
  - Fix path
  - Prevent duplicate incoming connections ([#4180](https://github.com/paritytech/parity/pull/4180))
- Gas_limit for blocks, mined by Parity will be divisible by 37 ([#4154](https://github.com/paritytech/parity/pull/4154)) [#4176](https://github.com/paritytech/parity/pull/4176)
  - gas_limit for new blocks will divide evenly by 13
  - increased PARITY_GAS_LIMIT_DETERMINANT to 37
  - separate method for marking mined block
  - debug_asserts(gas_limit within protocol range)
  - round_block_gas_limit method is now static
  - made round_block_gas_limit free-function
  - multiplier->multiple
- Backporting to beta [#4175](https://github.com/paritytech/parity/pull/4175)
  - verification: check if server is running ([#4140](https://github.com/paritytech/parity/pull/4140))
  - verification: check if server is running
  - See also ethcore/email-verification#67c6466 and ethcore/sms-verification#a585e42.
  - verification: show in the UI if server is running
  - verification: code style ✨, more i18n
  - fix i18n key
  - Optimized hash lookups ([#4144](https://github.com/paritytech/parity/pull/4144))
  - Optimize hash comparison
  - Use libc
  - Ropsten fork detection ([#4163](https://github.com/paritytech/parity/pull/4163))
  - Stop flickering + added loader in AddressSelector ([#4149](https://github.com/paritytech/parity/pull/4149))
  - Stop UI flickering + added loader to AddressSelector [#4103](https://github.com/paritytech/parity/pull/4103)
  - PR Grumbles
  - Add a password strength component ([#4153](https://github.com/paritytech/parity/pull/4153))
  - Added new PasswordStrength Component
  - Added tests
  - PR Grumbles
  - icarus -> update, increase web timeout. ([#4165](https://github.com/paritytech/parity/pull/4165))
  - Fix estimate gas
  - Fix token images // Error in Contract Queries ([#4169](https://github.com/paritytech/parity/pull/4169))
  - Fix dapps not loading ([#4170](https://github.com/paritytech/parity/pull/4170))
  - Add secure to dappsreg
  - Remove trailing slash // fix dapps
- Bumping hyper [#4168](https://github.com/paritytech/parity/pull/4168)
  - Bumping hyper
  - Bumping again
- Backporting to beta [#4158](https://github.com/paritytech/parity/pull/4158)
  - Remove onSubmit of current (no auto-change on password edit) ([#4151](https://github.com/paritytech/parity/pull/4151))
  - Remove onSubmit from current password
  - Remove onSubmit from hint
  - Pull in console dapp as builtin ([#4145](https://github.com/paritytech/parity/pull/4145))
  - Copy static dapps from static (no build)
  - Console sources
  - Add console to builtins
  - Remove console assets
  - Disable eslint on console.js
  - Enable eslint after disable
  - Webpack copy
- Backporting to beta [#4152](https://github.com/paritytech/parity/pull/4152)
  - Fix broken transfer total balance ([#4127](https://github.com/paritytech/parity/pull/4127))
  - Add proper label to method decoding inputs ([#4136](https://github.com/paritytech/parity/pull/4136))
  - Another minor estimation fix ([#4133](https://github.com/paritytech/parity/pull/4133))
  - Return 0 instead of error with out of gas on estimate_gas
  - Fix stuff up.
  - Another estimate gas fix.
  - Alter balance to maximum possible rather than GP=0.
  - Only increase to amount strictly necessary.
  - Get rid of unsafe code in ethkey, propagate incorrect Secret errors. ([#4119](https://github.com/paritytech/parity/pull/4119))
  - Implementing secret
  - Fixing tests
  - Refactor VoteCollector ([#4101](https://github.com/paritytech/parity/pull/4101))
  - dir
  - simple validator list
  - stub validator contract
  - make the engine hold Weak<Client> instead of IoChannel
  - validator set factory
  - register weak client with ValidatorContract
  - check chain security
  - add address array to generator
  - register provider contract
  - update validator set on notify
  - add validator contract spec
  - simple list test
  - split update and contract test
  - contract change
  - use client in tendermint
  - fix deadlock
  - step duration in params
  - adapt tendermint tests
  - add storage fields to test spec
  - constructor spec
  - execute under wrong address
  - create under correct address
  - revert
  - validator contract constructor
  - move genesis block lookup
  - add removal ability to contract
  - validator contract adding validators
  - fix basic authority
  - validator changing test
  - more docs
  - update sync tests
  - remove env_logger
  - another env_logger
  - cameltoe
  - hold EngineClient instead of Client
  - return error on misbehaviour
  - nicer return
  - sprinkle docs
  - Reenable mainnet update server. ([#4137](https://github.com/paritytech/parity/pull/4137))
  - basic tests for subscribeToEvents ([#4115](https://github.com/paritytech/parity/pull/4115))
  - subscribeToEvent fixtures ✅
  - subscribeToEvent tests ✅
  - temporarily skip failing test ([#4138](https://github.com/paritytech/parity/pull/4138))
  - Improvements and optimisations to estimate_gas ([#4142](https://github.com/paritytech/parity/pull/4142))
  - Return 0 instead of error with out of gas on estimate_gas
  - Fix stuff up.
  - Another estimate gas fix.
  - Alter balance to maximum possible rather than GP=0.
  - Only increase to amount strictly necessary.
  - Improvements and optimisations to estimate_gas.
  - Introduce proper error type
  - Avoid building costly traces
  - Fix tests.
  - Actually fix testsActually fix tests
  - Use estimateGas error (as per updated implementation) ([#4131](https://github.com/paritytech/parity/pull/4131))
  - EXCEPTION_ERROR as per #4142
  - Better error log reporting & handling ([#4128](https://github.com/paritytech/parity/pull/4128))
  - Don't pop-up notifications after network switch ([#4076](https://github.com/paritytech/parity/pull/4076))
  - Better notifications
  - Don't pollute with notifs if switched networks
  - Better connection close/open events / No more notifs on change network
  - PR Grumbles
  - Add close and open events to HTTP // Add tests
  - Fix tests
  - WIP Signer Fix
  - Fix Signer // Better reconnection handling
  - PR Grumbles
  - PR Grumbles
  - Fixes wrong fetching of balances + Notifications
  - Secure API WIP
  - Updated Secure API Connection + Status
  - Linting
  - Updated Secure API Logic
  - Proper handling of token updates // Fixing poping notifications
  - PR Grumbles
  - Fixing tests
  - Trim spaces from InputAddress ([#4126](https://github.com/paritytech/parity/pull/4126))
  - Trim spaces for addresses
  - onSubmit has only value, not event
  - onSubmit (again)
  - Length check on trimmed value
  - Remove bindActionCreators({}, dispatch) (empty) ([#4135](https://github.com/paritytech/parity/pull/4135))
- Backporting to beta [#4118](https://github.com/paritytech/parity/pull/4118)
  - Ignore get_price_info test by default. ([#4112](https://github.com/paritytech/parity/pull/4112))
  - Auto-detect hex encoded bytes in sha3 ([#4108](https://github.com/paritytech/parity/pull/4108))
  - Using types/isHex
  - Removing unused imports
  - Use binary chop to estimate gas accurately ([#4100](https://github.com/paritytech/parity/pull/4100))
  - Initial sketch.
  - Building.
  - Fix a few things.
  - Fix issue, add tracing.
  - Address grumbles
  - Raise upper limit if needed
  - Fix test.
  - Fixing decoding API with signatures in names ([#4125](https://github.com/paritytech/parity/pull/4125))
  - Fix call/estimate_gas ([#4121](https://github.com/paritytech/parity/pull/4121))
  - Return 0 instead of error with out of gas on estimate_gas
  - Fix stuff up.
- Current release: 1.3 -> 1.4 [#4183](https://github.com/paritytech/parity/pull/4183)
- Fix rebroadcast panic [#4084](https://github.com/paritytech/parity/pull/4084)
- Use shallow-only rendering in all tests [#4087](https://github.com/paritytech/parity/pull/4087)
- Sending transactions in chunks [#4089](https://github.com/paritytech/parity/pull/4089)
- Move to new auto-update server. [#4091](https://github.com/paritytech/parity/pull/4091)
- Fixing compilation without dapps. [#4088](https://github.com/paritytech/parity/pull/4088)
- Fix balances update [#4077](https://github.com/paritytech/parity/pull/4077)
- Key derivation in Worker [#4071](https://github.com/paritytech/parity/pull/4071)
- Display contract block creation [#4069](https://github.com/paritytech/parity/pull/4069)
- Improving logs for transactions sync and disable re-broadcasting while syncing [#4065](https://github.com/paritytech/parity/pull/4065)
- Passwords are valid by default [#4075](https://github.com/paritytech/parity/pull/4075)
- Show Origin label to events table [#4073](https://github.com/paritytech/parity/pull/4073)
- Fix tags not working [#4070](https://github.com/paritytech/parity/pull/4070)
- Zero-alloc trie lookups [#3998](https://github.com/paritytech/parity/pull/3998)
- Opening local dapp [#4041](https://github.com/paritytech/parity/pull/4041)
- Bringing back `js-sha3` to fix in-browser signing [#4063](https://github.com/paritytech/parity/pull/4063)
- Fix wrong transaction input for contract deployments [#4052](https://github.com/paritytech/parity/pull/4052)
- Re-broadcast transactions to few random peers on each new block. [#4054](https://github.com/paritytech/parity/pull/4054)
- Removing old transactions from the queue [#4046](https://github.com/paritytech/parity/pull/4046)
- Add block rewards to more Engines [#4055](https://github.com/paritytech/parity/pull/4055)
- Return old trie values on insert and remove [#4053](https://github.com/paritytech/parity/pull/4053)
- Let users open urls from dapps view [#4042](https://github.com/paritytech/parity/pull/4042)
- Util/validation update [#4051](https://github.com/paritytech/parity/pull/4051)
- Convert ShapeShift modal to store [#4035](https://github.com/paritytech/parity/pull/4035)
- Using local path on Windows [#4017](https://github.com/paritytech/parity/pull/4017)
- Fixing minGasLimit > ceil limit mining issue [#4018](https://github.com/paritytech/parity/pull/4018)
- Naive light client synchronization [#3892](https://github.com/paritytech/parity/pull/3892)
- Starting on homestead shows reload snackbar [#4043](https://github.com/paritytech/parity/pull/4043)
- Show contract parameters in MethodDecoding [#4024](https://github.com/paritytech/parity/pull/4024)
- UI component updates [#4010](https://github.com/paritytech/parity/pull/4010)
- Account view updates [#4008](https://github.com/paritytech/parity/pull/4008)
- Better error messages for PoA chains [#4034](https://github.com/paritytech/parity/pull/4034)
- Make some spec fields optional [#4019](https://github.com/paritytech/parity/pull/4019)
- Basic account type [#4021](https://github.com/paritytech/parity/pull/4021)
- Fix wallet in main net [#4038](https://github.com/paritytech/parity/pull/4038)
- Removing orphaned Cargo.toml [#4032](https://github.com/paritytech/parity/pull/4032)
- Address selector: support reverse lookup [#4033](https://github.com/paritytech/parity/pull/4033)
- Only fetch App when necessary [#4023](https://github.com/paritytech/parity/pull/4023)
- Connection UI cleanups & tests for prior PR [#4020](https://github.com/paritytech/parity/pull/4020)
- Unsubscribe error on ShapeShift modal close [#4005](https://github.com/paritytech/parity/pull/4005)
- Add ownership checks the Registry dApp [#4001](https://github.com/paritytech/parity/pull/4001)
- Refresh balances of contacts & contracts when syncing [#4022](https://github.com/paritytech/parity/pull/4022)
- Show message on new chain [#4016](https://github.com/paritytech/parity/pull/4016)
- Use TypedInputs in Contracts view [#4015](https://github.com/paritytech/parity/pull/4015)
- Fix focus on Modal [#4014](https://github.com/paritytech/parity/pull/4014)
- Fix newError noops when not bound to dispacher [#4013](https://github.com/paritytech/parity/pull/4013)
- Parse testnet chain as ropsten [#4004](https://github.com/paritytech/parity/pull/4004)
- Work on Portal Style [#4003](https://github.com/paritytech/parity/pull/4003)
- Make Wallet first-class citizens [#3990](https://github.com/paritytech/parity/pull/3990)
- Don't slice non-existent tags [#4000](https://github.com/paritytech/parity/pull/4000)
- Update dev dependencies and make Webpack less verbose [#3997](https://github.com/paritytech/parity/pull/3997)
- Correct log index in transaction receipt [#3995](https://github.com/paritytech/parity/pull/3995)
- Add Email and Registry lookups to Address Selector [#3992](https://github.com/paritytech/parity/pull/3992)
- Remove node journal: dead code [#3994](https://github.com/paritytech/parity/pull/3994)
- Cleanup AddContract with store [#3981](https://github.com/paritytech/parity/pull/3981)
- Store for EditPassword Modal [#3979](https://github.com/paritytech/parity/pull/3979)
- Additional fetch tests [#3983](https://github.com/paritytech/parity/pull/3983)
- Owning views of blockchain data [#3982](https://github.com/paritytech/parity/pull/3982)
- Make test network generic over peer type [#3974](https://github.com/paritytech/parity/pull/3974)
- Fetch tests (first batch) [#3977](https://github.com/paritytech/parity/pull/3977)
- Fetch certifiers only when needed [#3978](https://github.com/paritytech/parity/pull/3978)
- Visible accounts for dapps (default whitelist) [#3898](https://github.com/paritytech/parity/pull/3898)
- Remove some old (unused/duplicate) files [#3975](https://github.com/paritytech/parity/pull/3975)
- Port `try` macro to new `?` operator. [#3962](https://github.com/paritytech/parity/pull/3962)
- Small UI fixes [#3966](https://github.com/paritytech/parity/pull/3966)
- Fix wrong use of Icons [#3973](https://github.com/paritytech/parity/pull/3973)
- Updating dependencies [#3968](https://github.com/paritytech/parity/pull/3968)
- Web Based Dapps [#3956](https://github.com/paritytech/parity/pull/3956)
- Contract query: render false as false [#3971](https://github.com/paritytech/parity/pull/3971)
- Email verification: add Terms of Service [#3970](https://github.com/paritytech/parity/pull/3970)
- Fix method decoding [#3967](https://github.com/paritytech/parity/pull/3967)
- Store for EditMeta modal [#3959](https://github.com/paritytech/parity/pull/3959)
- Registry dapp: cleanup, support reverse entries [#3933](https://github.com/paritytech/parity/pull/3933)
- New Address Selector Component [#3829](https://github.com/paritytech/parity/pull/3829)
- Limiting accounts returned by parity_accountInfo [#3931](https://github.com/paritytech/parity/pull/3931)
- Unknown block error for RPC [#3965](https://github.com/paritytech/parity/pull/3965)
- Remove unused fields in informant [#3963](https://github.com/paritytech/parity/pull/3963)
- Allow contract constructors in chain spec [#3932](https://github.com/paritytech/parity/pull/3932)
- Sync reorg up to history size [#3874](https://github.com/paritytech/parity/pull/3874)
- Rising the limit for fetch [#3964](https://github.com/paritytech/parity/pull/3964)
- Bring integer arithmetic up to crates.io [#3943](https://github.com/paritytech/parity/pull/3943)
- Eslint rule for block curlies [#3955](https://github.com/paritytech/parity/pull/3955)
- Gas exception warnings on deployment [#3938](https://github.com/paritytech/parity/pull/3938)
- Move verification store into modal [#3951](https://github.com/paritytech/parity/pull/3951)
- Allow setting of minBlock on sending [#3921](https://github.com/paritytech/parity/pull/3921)
- Allow empty address [#3961](https://github.com/paritytech/parity/pull/3961)
- Fix default import [#3960](https://github.com/paritytech/parity/pull/3960)
- Display 0x00..00 as null [#3950](https://github.com/paritytech/parity/pull/3950)
- Global Fetch Service [#3915](https://github.com/paritytech/parity/pull/3915)
- Update babel-loader for WebPack 2.2-rc [#3953](https://github.com/paritytech/parity/pull/3953)
- Fix Webpack build [#3946](https://github.com/paritytech/parity/pull/3946)
- Fix manual input token [#3945](https://github.com/paritytech/parity/pull/3945)
- Update Webpack [#3952](https://github.com/paritytech/parity/pull/3952)
- Add missing Ethcore -> Parity headers [#3948](https://github.com/paritytech/parity/pull/3948)
- Code example: do start before register_protocol [#3947](https://github.com/paritytech/parity/pull/3947)
- Set CHAIN_ID for Classic [#3934](https://github.com/paritytech/parity/pull/3934)
- Fixed compile error. [#3940](https://github.com/paritytech/parity/pull/3940)
- Fix dapps not loading [#3935](https://github.com/paritytech/parity/pull/3935)
- Fix Secure API hangs [#3927](https://github.com/paritytech/parity/pull/3927)
- Parity_chainStatus RPC for block gap info [#3899](https://github.com/paritytech/parity/pull/3899)
- Custom attribute for binary serialization  [#3922](https://github.com/paritytech/parity/pull/3922)
- Split intermediate stage into two. [#3926](https://github.com/paritytech/parity/pull/3926)
- Move release-registering to intermediate stage. [#3920](https://github.com/paritytech/parity/pull/3920)
- Blocktime format rounding [#3894](https://github.com/paritytech/parity/pull/3894)
- Ignore dapps_policy.json [#3919](https://github.com/paritytech/parity/pull/3919)
- Fixing Contract Development [#3912](https://github.com/paritytech/parity/pull/3912)
- Use rhash for non-native CI platforms and submit build. [#3911](https://github.com/paritytech/parity/pull/3911)
- Remove -Zorbit=off from rustflags on windows [#3907](https://github.com/paritytech/parity/pull/3907)
- Fixed upgrading keys on the first run [#3904](https://github.com/paritytech/parity/pull/3904)
- Fix deadlock in queue drop [#3903](https://github.com/paritytech/parity/pull/3903)
- Require only simpler methods on Provider [#3897](https://github.com/paritytech/parity/pull/3897)
- Fix grammar ("you try" -> "you tried" + article) [#3902](https://github.com/paritytech/parity/pull/3902)
- Remove light server capability temporarily [#3872](https://github.com/paritytech/parity/pull/3872)
- Allow retry for future blocks [#3896](https://github.com/paritytech/parity/pull/3896)
- Consistent engine and seal names [#3895](https://github.com/paritytech/parity/pull/3895)
- Update email certification ABI [#3893](https://github.com/paritytech/parity/pull/3893)
- Remove existence & length checks on passwords & phrases [#3854](https://github.com/paritytech/parity/pull/3854)
- Refresh certifications automatically [#3878](https://github.com/paritytech/parity/pull/3878)
- Fix Wallet Settings Modal [#3856](https://github.com/paritytech/parity/pull/3856)
- Fix difficulty adjustment. [#3884](https://github.com/paritytech/parity/pull/3884)
- Final fixups for updater [#3883](https://github.com/paritytech/parity/pull/3883)
- Attempt to fix windows CI. [#3882](https://github.com/paritytech/parity/pull/3882)
- Fixing racy test [#3881](https://github.com/paritytech/parity/pull/3881)
- Fix updater permissions [#3880](https://github.com/paritytech/parity/pull/3880)
- Delayed transactions [#3865](https://github.com/paritytech/parity/pull/3865)
- Don't log auth token [#3853](https://github.com/paritytech/parity/pull/3853)
- Loading default config from default path [#3875](https://github.com/paritytech/parity/pull/3875)
- New paths [#3877](https://github.com/paritytech/parity/pull/3877)
- Update tests, gitlabci [#3876](https://github.com/paritytech/parity/pull/3876)
- Base directory option [#3868](https://github.com/paritytech/parity/pull/3868)
- Auto-updating [#3505](https://github.com/paritytech/parity/pull/3505)
- Fix naming collision [#3873](https://github.com/paritytech/parity/pull/3873)
- Get rid of unecessary redirection while fetching content [#3858](https://github.com/paritytech/parity/pull/3858)
- Fix verification stores [#3864](https://github.com/paritytech/parity/pull/3864)
- Store subscriptionId, align with main subscription model [#3863](https://github.com/paritytech/parity/pull/3863)
- Additional RPCs for dapps accounts management [#3792](https://github.com/paritytech/parity/pull/3792)
- Add Ws Json rpc client and command line utils (take 2) [#3830](https://github.com/paritytech/parity/pull/3830)
- Fix typo in method call (broken contract interface) [#3862](https://github.com/paritytech/parity/pull/3862)
- Fix flaky test [#3860](https://github.com/paritytech/parity/pull/3860)
- Converting traces API to AutoArgs [#3844](https://github.com/paritytech/parity/pull/3844)
- Get certifications from BadgeReg, show them in accounts overview [#3768](https://github.com/paritytech/parity/pull/3768)
- New directory structure [#3828](https://github.com/paritytech/parity/pull/3828)
- First run: skip account creation if they already have accounts [#3827](https://github.com/paritytech/parity/pull/3827)
- Tendermint seal [#3857](https://github.com/paritytech/parity/pull/3857)
- Tendermint Engine [#3759](https://github.com/paritytech/parity/pull/3759)
- Expand lint to catch css issues [#3852](https://github.com/paritytech/parity/pull/3852)
- Inject exports both partiy & web3 [#3851](https://github.com/paritytech/parity/pull/3851)
- Let Webpack talk again [#3848](https://github.com/paritytech/parity/pull/3848)
- AuthorityRound seal and simplify Generic seal Spec [#3843](https://github.com/paritytech/parity/pull/3843)
- Signing transactions with rotating token [#3691](https://github.com/paritytech/parity/pull/3691)
- Bump dev chain [#3835](https://github.com/paritytech/parity/pull/3835)
- Spelling [#3839](https://github.com/paritytech/parity/pull/3839)
- Email verification [#3766](https://github.com/paritytech/parity/pull/3766)
- Network configuration for Ethereum Classic [#3812](https://github.com/paritytech/parity/pull/3812)
- Using jsonrpc-macros [#3831](https://github.com/paritytech/parity/pull/3831)
- Fixed bool dropdown in contract execution [#3823](https://github.com/paritytech/parity/pull/3823)
- Avoid broadcasting transactions to peers that send them [#3796](https://github.com/paritytech/parity/pull/3796)
- Eth_sign RPC now hashes given data instead of getting the hash [#3800](https://github.com/paritytech/parity/pull/3800)
- Add store for MethodDecoding [#3821](https://github.com/paritytech/parity/pull/3821)
- Add store for AddAddress [#3819](https://github.com/paritytech/parity/pull/3819)
- Fix React-Router in i18n locale change [#3815](https://github.com/paritytech/parity/pull/3815)
- Cache fetched Dapps [#3804](https://github.com/paritytech/parity/pull/3804)
- Authors & homepage => Parity [#3818](https://github.com/paritytech/parity/pull/3818)
- Rename Ethcore -> Parity Technologies [#3817](https://github.com/paritytech/parity/pull/3817)
- Allow editing of gasPrice & gas in Signer [#3777](https://github.com/paritytech/parity/pull/3777)
- I18n string dictionaries [#3532](https://github.com/paritytech/parity/pull/3532)
- Fix padding in App [#3813](https://github.com/paritytech/parity/pull/3813)
- Light server improvements and protocol adjustments [#3801](https://github.com/paritytech/parity/pull/3801)
- Tolerate errors in user_defaults [#3810](https://github.com/paritytech/parity/pull/3810)
- Block: enforce gas limit falls within engine bounds [#3809](https://github.com/paritytech/parity/pull/3809)
- Target Babel to latest Chrome Versions in dev [#3806](https://github.com/paritytech/parity/pull/3806)
- Lowercase npm packages [#3807](https://github.com/paritytech/parity/pull/3807)
- Extended publishing of libraries to npm [#3786](https://github.com/paritytech/parity/pull/3786)
- Several Fixes to the UI [#3799](https://github.com/paritytech/parity/pull/3799)
- Remove "s [#3805](https://github.com/paritytech/parity/pull/3805)
- Extract CSS to file in production builds [#3783](https://github.com/paritytech/parity/pull/3783)
- Notify user on transaction received [#3782](https://github.com/paritytech/parity/pull/3782)
- Removing all old entries from transaction queue [#3772](https://github.com/paritytech/parity/pull/3772)
- Status page updates [#3774](https://github.com/paritytech/parity/pull/3774)
- Allow modifications of gas when confirming in signer [#3798](https://github.com/paritytech/parity/pull/3798)
- Network connectivity fixes [#3794](https://github.com/paritytech/parity/pull/3794)
- Make *ID names consistent with std Rust (Id) [#3781](https://github.com/paritytech/parity/pull/3781)
- Update CI builds [#3780](https://github.com/paritytech/parity/pull/3780)
- Update AuthorityRound tests to new spec [#3790](https://github.com/paritytech/parity/pull/3790)
- Fixes to the Wallet UI [#3787](https://github.com/paritytech/parity/pull/3787)
- Add support for wallets without getOwner() interface [#3779](https://github.com/paritytech/parity/pull/3779)
- Update Material-UI [#3785](https://github.com/paritytech/parity/pull/3785)
- Fixes error in Transfer modal [#3788](https://github.com/paritytech/parity/pull/3788)
- LES Part 3: Event handlers and handling responses [#3755](https://github.com/paritytech/parity/pull/3755)
- Basic UI rendering tests [#3743](https://github.com/paritytech/parity/pull/3743)
- Network: process packets only after connection handler finishes [#3776](https://github.com/paritytech/parity/pull/3776)
- AuthorityRound network simulation test [#3778](https://github.com/paritytech/parity/pull/3778)
- GasPrice selection for contract execution [#3770](https://github.com/paritytech/parity/pull/3770)
- Reject existing transactions [#3762](https://github.com/paritytech/parity/pull/3762)
- Allow autoRemove from api.subscribe based on callback return values [#3752](https://github.com/paritytech/parity/pull/3752)
- Replace misplaced & with && in gitlab-ci.yml [#3753](https://github.com/paritytech/parity/pull/3753)
- Lower gas usage for creating a Multisig Wallet [#3773](https://github.com/paritytech/parity/pull/3773)
- Added IO service explicit stop [#3761](https://github.com/paritytech/parity/pull/3761)
- Be lenient around invalid owners map [#3764](https://github.com/paritytech/parity/pull/3764)
- GasEditor component [#3750](https://github.com/paritytech/parity/pull/3750)
- Cleanups [#3742](https://github.com/paritytech/parity/pull/3742)
- Update babel, fix CI build due to breaking changes [#3754](https://github.com/paritytech/parity/pull/3754)
- Small fixes to contract [#3751](https://github.com/paritytech/parity/pull/3751)
- Make engine hold AccountProvider [#3725](https://github.com/paritytech/parity/pull/3725)
- Properly delete addresses/contracts in addressbook [#3739](https://github.com/paritytech/parity/pull/3739)
- Display Wallet Owners Icons in Accounts list [#3741](https://github.com/paritytech/parity/pull/3741)
- Edit Multisig Wallet settings [#3740](https://github.com/paritytech/parity/pull/3740)
- Replace build directory completely [#3748](https://github.com/paritytech/parity/pull/3748)
- Add existing release files before merge [#3747](https://github.com/paritytech/parity/pull/3747)
- Release script back to using fetch/merge [#3746](https://github.com/paritytech/parity/pull/3746)
- Update with -X only for merge [#3745](https://github.com/paritytech/parity/pull/3745)
- Give accounts precedence over address_book entries [#3732](https://github.com/paritytech/parity/pull/3732)
- Enable Panic=abort [#3423](https://github.com/paritytech/parity/pull/3423)
- Cleanups on js-precompiled [#3738](https://github.com/paritytech/parity/pull/3738)
- Add parity_removeAddress RPC [#3735](https://github.com/paritytech/parity/pull/3735)
- Fix up the transaction JSON serialisation for RPC. [#3633](https://github.com/paritytech/parity/pull/3633)
- Queue: CLI for auto-scaling and num verifiers [#3709](https://github.com/paritytech/parity/pull/3709)
- Add functionalities to multi-sig wallet [#3729](https://github.com/paritytech/parity/pull/3729)
- PropTypes as function call [#3731](https://github.com/paritytech/parity/pull/3731)
- Unify proptypes in util/proptypes.js [#3728](https://github.com/paritytech/parity/pull/3728)
- Bump jsonrpc-ipc-server to fix windows build [#3730](https://github.com/paritytech/parity/pull/3730)
- LES Part 2 [#3527](https://github.com/paritytech/parity/pull/3527)
- First draft of the MultiSig Wallet [#3700](https://github.com/paritytech/parity/pull/3700)
- Engine block ordering [#3719](https://github.com/paritytech/parity/pull/3719)
- Use fdlimit utility crate from crates.io [#3716](https://github.com/paritytech/parity/pull/3716)
- Move decoding for contract deployment logic earlier [#3714](https://github.com/paritytech/parity/pull/3714)
- Possible fix for queue drop deadlock [#3702](https://github.com/paritytech/parity/pull/3702)
- Encode networkid as a u64. [#3713](https://github.com/paritytech/parity/pull/3713)
- Use valid RLP in generic genesis seal spec [#3717](https://github.com/paritytech/parity/pull/3717)
- Update JS dependencies [#3710](https://github.com/paritytech/parity/pull/3710)
- Use Webpack Aliases [#3711](https://github.com/paritytech/parity/pull/3711)
- Dapps-specific accounts [#3627](https://github.com/paritytech/parity/pull/3627)
- Signer method parameter decoding & destination info [#3671](https://github.com/paritytech/parity/pull/3671)
- Remove invalid slice test [#3712](https://github.com/paritytech/parity/pull/3712)
- React library update [#3704](https://github.com/paritytech/parity/pull/3704)
- New Loading Component for the UI [#3707](https://github.com/paritytech/parity/pull/3707)
- Refactoring Transfer Modal [#3705](https://github.com/paritytech/parity/pull/3705)
- Fix extra scrollbars in dapps [#3706](https://github.com/paritytech/parity/pull/3706)
- Indent state tests [#3431](https://github.com/paritytech/parity/pull/3431)
- Filter null transactions for display (not available on node) [#3698](https://github.com/paritytech/parity/pull/3698)
- Move recovery phrase print button [#3697](https://github.com/paritytech/parity/pull/3697)
- Fix padding bottom needed after fixed status [#3701](https://github.com/paritytech/parity/pull/3701)
- Don't share the snapshot while downloading old blocks [#3695](https://github.com/paritytech/parity/pull/3695)
- Button to print recovery phrase [#3694](https://github.com/paritytech/parity/pull/3694)
- Fix status bar to bottom of the screen [#3692](https://github.com/paritytech/parity/pull/3692)
- Splitting serialization of signTransaction and sendTransaction confirmation requests [#3642](https://github.com/paritytech/parity/pull/3642)
- Implement basic badges/certifications/flair [#3665](https://github.com/paritytech/parity/pull/3665)
- Simplify Container title rendering [#3680](https://github.com/paritytech/parity/pull/3680)
- Update loading splash to fit in with l&f [#3685](https://github.com/paritytech/parity/pull/3685)
- Safari UI fixes [#3678](https://github.com/paritytech/parity/pull/3678)
- Remove strict mode for DappReg (work-around for package upgrade) [#3681](https://github.com/paritytech/parity/pull/3681)
- Bumping clippy [#3654](https://github.com/paritytech/parity/pull/3654)
- Return of the Fat DB [#3636](https://github.com/paritytech/parity/pull/3636)
- Invalidate blocks from future [#3652](https://github.com/paritytech/parity/pull/3652)
- Make Modal always scrollable [#3667](https://github.com/paritytech/parity/pull/3667)
- Display local/completed transactions [#3630](https://github.com/paritytech/parity/pull/3630)
- Added build-essential dep to dockerfiles [#3666](https://github.com/paritytech/parity/pull/3666)
- Strict config parsing (uknown keys are rejected) [#3663](https://github.com/paritytech/parity/pull/3663)
- Strict deserialization [#3662](https://github.com/paritytech/parity/pull/3662)
- Disable peer if no common block found [#3655](https://github.com/paritytech/parity/pull/3655)
- Show snackbar on password change [#3661](https://github.com/paritytech/parity/pull/3661)
- Bring back PV62 support [#3660](https://github.com/paritytech/parity/pull/3660)
- Unlock expecting quantity [#3659](https://github.com/paritytech/parity/pull/3659)
- Update Webpack => v2 [#3643](https://github.com/paritytech/parity/pull/3643)
- Update SMS verification [#3579](https://github.com/paritytech/parity/pull/3579)
- Simplify tx confirmations display [#3559](https://github.com/paritytech/parity/pull/3559)
- Fixes overflow in Signer tx data [#3657](https://github.com/paritytech/parity/pull/3657)
- Fixed tab bar not updating [#3653](https://github.com/paritytech/parity/pull/3653)
- Set default min tx price to $0.0025 [#3617](https://github.com/paritytech/parity/pull/3617)
- Use accountsInfo instead of eth_accounts for first check [#3618](https://github.com/paritytech/parity/pull/3618)
- Fix Copy to Clipboard Snackbar [#3619](https://github.com/paritytech/parity/pull/3619)
- Manually add \r to Windows phrases pre 1.4.5 [#3615](https://github.com/paritytech/parity/pull/3615)
- Signer layouts to flexbox [#3600](https://github.com/paritytech/parity/pull/3600)
- Fixing wrong tokens type in Redux store [#3621](https://github.com/paritytech/parity/pull/3621)
- Add dappreg link to apps list [#3568](https://github.com/paritytech/parity/pull/3568)
- Smarter balance fetching [#3605](https://github.com/paritytech/parity/pull/3605)
- Dapp iframe allow forms, allow target=_blank [#3597](https://github.com/paritytech/parity/pull/3597)
- Align copy button to input field [#3604](https://github.com/paritytech/parity/pull/3604)
- Appending logs by default [#3609](https://github.com/paritytech/parity/pull/3609)
- Update test, fix number. [#3612](https://github.com/paritytech/parity/pull/3612)
- Fixing phrases generated on windows [#3614](https://github.com/paritytech/parity/pull/3614)
- Check for network ID for live/test matching [#3602](https://github.com/paritytech/parity/pull/3602)
- Always insert traces for genesis. [#3603](https://github.com/paritytech/parity/pull/3603)
- Real deleting accounts [#3540](https://github.com/paritytech/parity/pull/3540)
- Trim whitespace from input recovery phrase [#3599](https://github.com/paritytech/parity/pull/3599)
- Fix local tx requests  [#3589](https://github.com/paritytech/parity/pull/3589)
- Fix CPU usage when idle [#3592](https://github.com/paritytech/parity/pull/3592)
- Don't fetch balances on every new block if syncing [#3591](https://github.com/paritytech/parity/pull/3591)
- Work around WS in UI [#3587](https://github.com/paritytech/parity/pull/3587)
- CLI option to disable ancient block downloading [#3573](https://github.com/paritytech/parity/pull/3573)
- Move Signer balance queries to store for component-wide re-use [#3531](https://github.com/paritytech/parity/pull/3531)
- Fix wrong method name in `contract.js` [#3580](https://github.com/paritytech/parity/pull/3580)
- Smarter Tokens fetching [#3546](https://github.com/paritytech/parity/pull/3546)
- Fix panic on importing own invalid transaction [#3550](https://github.com/paritytech/parity/pull/3550)
- Use an adaptive number of threads in the verification queue [#2445](https://github.com/paritytech/parity/pull/2445)
- Faster UI - React Tweaks [#3555](https://github.com/paritytech/parity/pull/3555)
- Send value & contract execute gas limit warnings [#3512](https://github.com/paritytech/parity/pull/3512)
- Add TxQueue visibility specifier (not added between merges) [#3566](https://github.com/paritytech/parity/pull/3566)
- DappRegistry [#3405](https://github.com/paritytech/parity/pull/3405)
- Import account message [#3552](https://github.com/paritytech/parity/pull/3552)
- --testnet set to ropsten [#3551](https://github.com/paritytech/parity/pull/3551)
- Fix flaky test [#3547](https://github.com/paritytech/parity/pull/3547)
- Sms verification code style [#3564](https://github.com/paritytech/parity/pull/3564)
- [Registry] Clear input and working buttons [#3563](https://github.com/paritytech/parity/pull/3563)
- Fix peers not displaying [#3561](https://github.com/paritytech/parity/pull/3561)
- New registry contract address for ropsten [#3549](https://github.com/paritytech/parity/pull/3549)
- Use contract Registry fee, not a hard-coded value [#3554](https://github.com/paritytech/parity/pull/3554)
- Don't query chain in Signer, use Redux isTest [#3524](https://github.com/paritytech/parity/pull/3524)
- Moving fetching of hash-addressed dapps/content to separate crate. [#3543](https://github.com/paritytech/parity/pull/3543)
- Ropsten network [#3539](https://github.com/paritytech/parity/pull/3539)
- Add simple one-line installer to README.md [#3534](https://github.com/paritytech/parity/pull/3534)
- Propagations & local transactions tracking [#3491](https://github.com/paritytech/parity/pull/3491)
- Correct format of eth_signTransaction [#3503](https://github.com/paritytech/parity/pull/3503)
- ABI can be empty and auto-fill contract name [#3518](https://github.com/paritytech/parity/pull/3518)
- Fix versions for NPM [#3516](https://github.com/paritytech/parity/pull/3516)
- Better GHH event display & tracking [#3498](https://github.com/paritytech/parity/pull/3498)
- Dapp section & visibility changes [#3438](https://github.com/paritytech/parity/pull/3438)
- Fix parity.js badly built [#3526](https://github.com/paritytech/parity/pull/3526)
- Updated the european warp bootnode addresses [#3528](https://github.com/paritytech/parity/pull/3528)
- Limit sync reorg to 20 blocks [#3519](https://github.com/paritytech/parity/pull/3519)
- Revert "Limit sync reorganization to 20 blocks" [#3517](https://github.com/paritytech/parity/pull/3517)
- Check transaction signature when adding to the queue [#3508](https://github.com/paritytech/parity/pull/3508)
- Limit sync reorganization to 20 blocks [#3509](https://github.com/paritytech/parity/pull/3509)
- Keep track of block gasLimit [#3506](https://github.com/paritytech/parity/pull/3506)
- Smarter Status Polling [#3504](https://github.com/paritytech/parity/pull/3504)
- Handle solc combined output [#3496](https://github.com/paritytech/parity/pull/3496)
- Wallet names shouldn't use UUID [#3481](https://github.com/paritytech/parity/pull/3481)
- Make parity.js usable by Node and Browser [#3475](https://github.com/paritytech/parity/pull/3475)
- Sms verification modal [#3336](https://github.com/paritytech/parity/pull/3336)
- Sudo -c is not supported on Mac [#3488](https://github.com/paritytech/parity/pull/3488)
- Add trace_{call, rawTransaction, replayTransaction} [#3492](https://github.com/paritytech/parity/pull/3492)
- Check for possible panics in scrypt key derivation [#3490](https://github.com/paritytech/parity/pull/3490)
- Sync traffic optimization [#3477](https://github.com/paritytech/parity/pull/3477)
- Wallet files shouldn't give away the address [#3378](https://github.com/paritytech/parity/pull/3378)
- Fixing tests, fixing refreshing precompiled [#3483](https://github.com/paritytech/parity/pull/3483)
- Better Errors Snackbar in UI [#3478](https://github.com/paritytech/parity/pull/3478)
- Handle Signer Rejection [#3476](https://github.com/paritytech/parity/pull/3476)
- Enhanced MethodDecoding in Transactions list [#3454](https://github.com/paritytech/parity/pull/3454)
- Signer new-token generates a link and opens browser [#3379](https://github.com/paritytech/parity/pull/3379)
- Make tokenreg dapp fast again [#3474](https://github.com/paritytech/parity/pull/3474)
- Build fix [#3470](https://github.com/paritytech/parity/pull/3470)
- Display deployed Basic token addresses [#3447](https://github.com/paritytech/parity/pull/3447)
- Export accounts as JSON or CSV [#2866](https://github.com/paritytech/parity/pull/2866)
- Set HF2 block number [#3466](https://github.com/paritytech/parity/pull/3466)
- Better word list for secret phrase generation [#3461](https://github.com/paritytech/parity/pull/3461)
- Drop spec when no longer useful [#3460](https://github.com/paritytech/parity/pull/3460)
- Add fallback check in ABI validation [#3459](https://github.com/paritytech/parity/pull/3459)
- Save sort order in LocalStorage [#3457](https://github.com/paritytech/parity/pull/3457)
- Adds onPaste event to Inputs [#3456](https://github.com/paritytech/parity/pull/3456)
- Update signer to take care of text overflows [#3450](https://github.com/paritytech/parity/pull/3450)
- Authority round consensus engine [#3426](https://github.com/paritytech/parity/pull/3426)
- Fix transfer token decimal calculation [#3445](https://github.com/paritytech/parity/pull/3445)
- Restrict max code size for EIP-150 and after. [#3363](https://github.com/paritytech/parity/pull/3363)
- Contract queries should display IdentityIcons [#3453](https://github.com/paritytech/parity/pull/3453)
- Use Babel in vendor when needed [#3451](https://github.com/paritytech/parity/pull/3451)
- Use signature of functions instead of names [#3448](https://github.com/paritytech/parity/pull/3448)
- Handle contract constructor inputs [#3430](https://github.com/paritytech/parity/pull/3430)
- Use Contract owner for unregistering Token [#3446](https://github.com/paritytech/parity/pull/3446)
- Create directories only if feature is enabled [#3442](https://github.com/paritytech/parity/pull/3442)
- Import AddresBook from exported JSON [#3433](https://github.com/paritytech/parity/pull/3433)
- Scrollable accounts in autocomplete [#3427](https://github.com/paritytech/parity/pull/3427)
- Bump ws-rs [#3428](https://github.com/paritytech/parity/pull/3428)
- Swap TokenReg dapp from base to decimals [#3425](https://github.com/paritytech/parity/pull/3425)
- Change beta builds to stable on Travis [#3421](https://github.com/paritytech/parity/pull/3421)
- Refactor copy to clipboard functionality [#3420](https://github.com/paritytech/parity/pull/3420)
- Dev chain [#3385](https://github.com/paritytech/parity/pull/3385)
- Fetch known code from the database during restoration [#3377](https://github.com/paritytech/parity/pull/3377)
- Fixing benches [#3422](https://github.com/paritytech/parity/pull/3422)
- Fix chainspec storage field. [#3406](https://github.com/paritytech/parity/pull/3406)
- Abort snapshot restoration faster [#3356](https://github.com/paritytech/parity/pull/3356)
- Remove addresses, display non-refundable warning on registries [#3403](https://github.com/paritytech/parity/pull/3403)
- Don't auto-unsubscribe when subscriber callback throws [#3401](https://github.com/paritytech/parity/pull/3401)
- Fix dapp account selection [#3399](https://github.com/paritytech/parity/pull/3399)
- Fix travis build: remove unused import [#3381](https://github.com/paritytech/parity/pull/3381)
- Optimize memory footprint [#3376](https://github.com/paritytech/parity/pull/3376)
- Fixing parsing passwords from file [#3367](https://github.com/paritytech/parity/pull/3367)
- Remove some unwraps from parity/helpers [#3364](https://github.com/paritytech/parity/pull/3364)
- Load external, builtin & local apps in parallel [#3340](https://github.com/paritytech/parity/pull/3340)
- Solidity Compiler in UI [#3279](https://github.com/paritytech/parity/pull/3279)
- Determine real-time HTTP connected status [#3335](https://github.com/paritytech/parity/pull/3335)
- Clarify error message about disabled Signer [#3359](https://github.com/paritytech/parity/pull/3359)
- Cater for home.parity hostname in dappsUrl [#3341](https://github.com/paritytech/parity/pull/3341)
- Make sure Token is ECR20 [#3347](https://github.com/paritytech/parity/pull/3347)
- [TokenReg dApp] Fixed Unregister for Contract Owner only [#3346](https://github.com/paritytech/parity/pull/3346)
- LES Part 1 [#3322](https://github.com/paritytech/parity/pull/3322)
- Make transactions load [#3348](https://github.com/paritytech/parity/pull/3348)
- Manual bump package.json [#3345](https://github.com/paritytech/parity/pull/3345)
- Windows app and installer fixes [#3338](https://github.com/paritytech/parity/pull/3338)
- Fix JS API test [#3342](https://github.com/paritytech/parity/pull/3342)
- Git pre-push checks for UI [#3072](https://github.com/paritytech/parity/pull/3072)
- Disarm the HF and add more bootnodes [#3323](https://github.com/paritytech/parity/pull/3323)
- Default contract type on UI [#3310](https://github.com/paritytech/parity/pull/3310)
- In-browser signing support [#3231](https://github.com/paritytech/parity/pull/3231)
- Handle redirects from /api/content on manifest.json gracefully [#3315](https://github.com/paritytech/parity/pull/3315)
- Dapps interface RPC [#3311](https://github.com/paritytech/parity/pull/3311)
- Additional snapshot sync checks [#3318](https://github.com/paritytech/parity/pull/3318)
- Fix spurious signer tests failures [#3312](https://github.com/paritytech/parity/pull/3312)
- Fix signer token updates [#3302](https://github.com/paritytech/parity/pull/3302)
- Update account recovery phrase hint [#3316](https://github.com/paritytech/parity/pull/3316)
- New transaction tests [#3313](https://github.com/paritytech/parity/pull/3313)
- Remove 127.0.0.1 references [#3303](https://github.com/paritytech/parity/pull/3303)
- Fix for opening UI after installation on mac [#3300](https://github.com/paritytech/parity/pull/3300)
- Fixed uncle query [#3299](https://github.com/paritytech/parity/pull/3299)
- Updated blance display with max decimals [#3266](https://github.com/paritytech/parity/pull/3266)
- Refactoring Signer to auto_args + eth_signTransaction [#3261](https://github.com/paritytech/parity/pull/3261)
- Fix typo [#3298](https://github.com/paritytech/parity/pull/3298)
- Change to more common focused spelling [#3264](https://github.com/paritytech/parity/pull/3264)
- Manual bump of package.json (recovery) [#3295](https://github.com/paritytech/parity/pull/3295)
- Fix initial token generation [#3289](https://github.com/paritytech/parity/pull/3289)
- Fixed IO service shutdown [#3286](https://github.com/paritytech/parity/pull/3286)
- Autostart setting for windows tray app [#3269](https://github.com/paritytech/parity/pull/3269)
- Fixes for 1.4 [#3260](https://github.com/paritytech/parity/pull/3260)
- Build tray app for x64 [#3255](https://github.com/paritytech/parity/pull/3255)
- Add secure flag back [#3244](https://github.com/paritytech/parity/pull/3244)
- Verify chunk hashes in cli restore [#3241](https://github.com/paritytech/parity/pull/3241)
- Load network apps manifests as contentHash (no coding) [#3235](https://github.com/paritytech/parity/pull/3235)
- Fixed some typos [#3236](https://github.com/paritytech/parity/pull/3236)
- Rename cli and config options signer->ui [#3232](https://github.com/paritytech/parity/pull/3232)
- Add store for dapps state [#3211](https://github.com/paritytech/parity/pull/3211)
- Fix first-time tagging of contracts [#3222](https://github.com/paritytech/parity/pull/3222)
- Fix /parity-utils/{web3,parity}.js webpack errors [#3221](https://github.com/paritytech/parity/pull/3221)
- Improve 'invalid raw key' error msg [#3219](https://github.com/paritytech/parity/pull/3219)
- Cleaning up polluted namespaces [#3143](https://github.com/paritytech/parity/pull/3143)
- Set passive mode for first run only [#3214](https://github.com/paritytech/parity/pull/3214)
- Parity configuration settings, i.e. mode [#3212](https://github.com/paritytech/parity/pull/3212)
- Ethash unsafety cleanup [#3210](https://github.com/paritytech/parity/pull/3210)
- Mode improvements for UI [#3109](https://github.com/paritytech/parity/pull/3109)
- Delay bomb for Classic (ECIP-1010) [#3179](https://github.com/paritytech/parity/pull/3179)
- Use ethcore_dappsPort when constructing URLs [#3139](https://github.com/paritytech/parity/pull/3139)
- Add copy address button to Contract deploy [#3199](https://github.com/paritytech/parity/pull/3199)
- Expose Parity api as window.secureApi [#3207](https://github.com/paritytech/parity/pull/3207)
- Add error for sendRawTransaction and estimateGas [#3194](https://github.com/paritytech/parity/pull/3194)
- Exposing engine extra info in block RPC [#3169](https://github.com/paritytech/parity/pull/3169)
- V1.5 [#3195](https://github.com/paritytech/parity/pull/3195)
- Remove dapp logos (GHH points to dapp-assets) [#3192](https://github.com/paritytech/parity/pull/3192)
- Fixing possible race in ethcore_hashContent [#3191](https://github.com/paritytech/parity/pull/3191)
- Bump package.json version (1.5 is master) [#3193](https://github.com/paritytech/parity/pull/3193)

## Parity [v1.4.10](https://github.com/paritytech/parity/releases/tag/v1.4.10) (2017-01-18)

Parity 1.4.10 is a first stable release of 1.4.x series. It includes a few minor networking fixes.

- Gas_limit for blocks, mined by Parity will be divisible by 37 (#4154) [#4179](https://github.com/paritytech/parity/pull/4179)
  - gas_limit for new blocks will divide evenly by 13
  - increased PARITY_GAS_LIMIT_DETERMINANT to 37
  - separate method for marking mined block
  - debug_asserts(gas_limit within protocol range)
  - round_block_gas_limit method is now static
  - made round_block_gas_limit free-function
  - multiplier->multiple
- Backporing to 1.4.10-stable [#4110](https://github.com/paritytech/parity/pull/4110)
  - Bump to v1.4.10
  - No reorg limit for ancient blocks
  - Update registration after every write

## Parity [v1.4.9](https://github.com/paritytech/parity/releases/tag/v1.4.9) (2017-01-09)

This fixes an issue introduced in 1.4.8 that causes Parity to panic on propagating transactions in some cases.

- v1.4.9 in beta [#4097](https://github.com/paritytech/parity/pull/4097)
  - Bump to v1.4.9
  - Disable armv6 build
- beta Fix queue deadlock [#4095](https://github.com/paritytech/parity/pull/4095)
- Fix rebroadcast panic beta [#4085](https://github.com/paritytech/parity/pull/4085)
  - fix compile
  - fix backport
  - clean up old method
  - remove unnecessary reference
  - simplify
  - Fixing 'simplify'

## Parity [v1.4.8](https://github.com/paritytech/parity/releases/tag/v1.4.8) (2017-01-06)

Ethereum Classic Hard Fork ready release containing various bugfixes:

- Fix for excessive transactions propagation
- Fix for inconsistent `logIndex` in transaction receipts

See [full list of changes](https://github.com/paritytech/parity/compare/v1.4.7...v1.4.8):

- Beta backports [#4067](https://github.com/paritytech/parity/pull/4067)
- Re-broadcast transactions to few random peers on each new block. (#4054) [#4061](https://github.com/paritytech/parity/pull/4061)
- Tolerate errors in user_defaults [#4060](https://github.com/paritytech/parity/pull/4060)
- ETC Config change backport [#4056](https://github.com/paritytech/parity/pull/4056)
- [beta] Avoid re-broadcasting transactions on each block [#4047](https://github.com/paritytech/parity/pull/4047)
- Beta Backports [#4012](https://github.com/paritytech/parity/pull/4012)

## Parity [v1.4.7](https://github.com/paritytech/parity/releases/tag/v1.4.7) (2016-12-27)

This maintenance release fixes an issue with sync falling behind occasionally.

- Backporting to beta [#3980](https://github.com/paritytech/parity/pull/3980)
- [beta] enforce gas limit falls within engine bounds [#3816](https://github.com/paritytech/parity/pull/3816)


## Parity [v1.3.15](https://github.com/paritytech/parity/releases/tag/v1.3.15) (2016-12-10)

This patch release fixes an issue with syncing on the Ropsten test network.

- Backporting to stable [#3793](https://github.com/paritytech/parity/pull/3793)

## Parity [v1.4.6](https://github.com/paritytech/parity/releases/tag/v1.4.6) (2016-12-05)

This patch release fixes an issue with syncing on the Ropsten test network.

- Backporting to beta [#3718](https://github.com/paritytech/parity/pull/3718)
- [beta] scrollable contract deploy & execute modals [#3656](https://github.com/paritytech/parity/pull/3656)

## Parity [v1.4.5](https://github.com/paritytech/parity/releases/tag/v1.4.5) (2016-11-26)

1.4.5 release fixes a number of issues, notably:
- High CPU usage when idle.
- Key recovery phrases generated on windows now can be imported.

#### Configuration changes
- `--usd-per-tx` is now set to 0.0025 by default.

#### New features
- Support for Ropsten test network is introduced with `--chain=ropsten` or `--testnet`. Morden network is still available via `--chain=morden`

#### Full changes
- [beta] Pin package versions for React [#3628](https://github.com/paritytech/parity/pull/3628)
- Backporting to beta [#3623](https://github.com/paritytech/parity/pull/3623)
- [beta] Ropsten chain for UI [#3622](https://github.com/paritytech/parity/pull/3622)

## Parity [v1.3.14](https://github.com/paritytech/parity/releases/tag/v1.3.14) (2016-11-25)

Parity 1.3.14 fixes a few stability issues and adds support for the Ropsten testnet.

- Backporting to stable [#3616](https://github.com/paritytech/parity/pull/3616)

## Parity [v1.4.4](https://github.com/paritytech/parity/releases/tag/v1.4.4) (2016-11-18)

This is a maintenance release that fixes an issue with EIP-155 transactions being added to the transaction pool. It also improves syncing stability and resolved a number of UI issues.
Full changelog is available [here.](https://github.com/paritytech/parity/commit/3e0d033eaf789cfdf517f4a97effc500f1f9263b)

- [beta] apps typo fix [#3533](https://github.com/paritytech/parity/pull/3533)
- Backporting to beta [#3525](https://github.com/paritytech/parity/pull/3525)

## Parity [v1.3.13](https://github.com/paritytech/parity/releases/tag/v1.3.13) (2016-11-18)

This release fixes an issue with EIP-155 transactions being allowed into the transaction pool.

- [stable] Check tx signatures before adding to the queue. [#3521](https://github.com/paritytech/parity/pull/3521)
- Fix Stable Docker Build [#3479](https://github.com/paritytech/parity/pull/3479)

## Parity [v1.4.3](https://github.com/paritytech/parity/releases/tag/v1.4.3) (2016-11-16)

This release includes memory footprint optimization as well as a few fixes in the UI.
EIP-155/160/161/170 hardfork is enabled at block 2675000 (1885000 for test network).
Full changelog is available [here.](https://github.com/paritytech/parity/compare/v1.4.2...v1.4.3)

- [beta] EIP-170 [#3464](https://github.com/paritytech/parity/pull/3464)
- Backports to beta [#3465](https://github.com/paritytech/parity/pull/3465)
- Backport: additional fields on transaction and receipt [#3463](https://github.com/paritytech/parity/pull/3463)
- v1.4.3 in beta [#3424](https://github.com/paritytech/parity/pull/3424)


## Parity [v1.3.12](https://github.com/paritytech/parity/releases/tag/v1.3.12) (2016-11-16)

This stable release enables EIP-155/160/161/170 hardfork at block 2675000 (1885000 for test network).

- [stable] EIP-170 [#3462](https://github.com/paritytech/parity/pull/3462)
- #3035 Backport to stable [#3441](https://github.com/paritytech/parity/pull/3441)

## Parity [v1.3.11](https://github.com/paritytech/parity/releases/tag/v1.3.11) (2016-11-11)

This is a maintenance release for the stable series to delay the EIP-155/160/161 hard fork transition. **Update from 1.3.10 is mandatory**. It also deprecates and disables the old Parity UI.

- [stable] Disable HF and UI  [#3372](https://github.com/paritytech/parity/pull/3372)
- [stable] EIP-155 update with Vitalik's new test vectors (#3166) [#3190](https://github.com/paritytech/parity/pull/3190)
- Backport EIP-150 to stable [#2672](https://github.com/paritytech/parity/pull/2672)
- Create gitlab-ci.yml for stable [#2517](https://github.com/paritytech/parity/pull/2517)

## Parity [v1.4.2](https://github.com/paritytech/parity/releases/tag/v1.4.2) (2016-11-10)

This release fixes a few additional issues:
- Parity now correctly handles external `--dapps-interface` and  `--ui-interface` in the UI.
- Crash in `eth_getUncle*` has been fixed.
- macOS installer now includes an uninstall script.
- Security token input UI has been fixed.
- Correct display for tokens with minimum decimals.

And some additional minor changes. Full changelog is [available](https://github.com/paritytech/parity/compare/v1.4.1...v1.4.2)
- Backporting to beta [#3344](https://github.com/paritytech/parity/pull/3344)
- Backporting to beta [#3324](https://github.com/paritytech/parity/pull/3324)

## Parity [v1.4.1](https://github.com/paritytech/parity/releases/tag/v1.4.1) (2016-11-09)

This is a hotfix release to address a couple of issues with 1.4.0:

- UI token is requested instead of being supplied automatically.
- Running with `--geth` results in an error.

- Backporting to beta [#3293](https://github.com/paritytech/parity/pull/3293)

## Parity [v1.4.0](https://github.com/paritytech/parity/releases/tag/v1.4.0) (2016-11-07)

First beta release of the 1.4 series.

This includes the new Parity Wallet and Warp-Sync synchronisation as well as several optimisations and fixes.

- Add secure flag back [#3246](https://github.com/paritytech/parity/pull/3246)
- [BETA] verify chunk hashes in cli restore [#3242](https://github.com/paritytech/parity/pull/3242)
- Backporting to beta [#3239](https://github.com/paritytech/parity/pull/3239)
- UI fixes backporting [#3234](https://github.com/paritytech/parity/pull/3234)
- Backporting to beta [#3229](https://github.com/paritytech/parity/pull/3229)
- Beta branch cleanup [#3226](https://github.com/paritytech/parity/pull/3226)
- [beta] Set passive mode for first run only (#3214) [#3216](https://github.com/paritytech/parity/pull/3216)
- Mode configuration backported to beta [#3213](https://github.com/paritytech/parity/pull/3213)
- Backporting [#3198](https://github.com/paritytech/parity/pull/3198)
- [beta] EIP-155 update with Vitalik's new test vectors (#3166) [#3189](https://github.com/paritytech/parity/pull/3189)
- Backporting to beta [#3176](https://github.com/paritytech/parity/pull/3176)
- parity-ui-precompiled pinned to beta [#3168](https://github.com/paritytech/parity/pull/3168)
- EIP-155 update with Vitalik's new test vectors [#3166](https://github.com/paritytech/parity/pull/3166)
- Push precompiled for beta/stable, npm only master [#3163](https://github.com/paritytech/parity/pull/3163)
- Back to real root after npm publish [#3178](https://github.com/paritytech/parity/pull/3178)
- Remove extra cd js [#3177](https://github.com/paritytech/parity/pull/3177)
- Fixes Gas price selection bug [#3175](https://github.com/paritytech/parity/pull/3175)
- Exposing state root and logsBloom in RPC receipts [#3174](https://github.com/paritytech/parity/pull/3174)
- Exposing v,r,s from transaction signature in RPC [#3172](https://github.com/paritytech/parity/pull/3172)
- Enabling personal RPC over IPC by default [#3165](https://github.com/paritytech/parity/pull/3165)
- Gitlab CI badge [#3164](https://github.com/paritytech/parity/pull/3164)
- Dependencies in README [#3162](https://github.com/paritytech/parity/pull/3162)
- Make the footer a bit less ugly. [#3160](https://github.com/paritytech/parity/pull/3160)
- Linux build case sensitivity fix [#3161](https://github.com/paritytech/parity/pull/3161)
- abbreviated enode, `CopyToClipboard` component [#3131](https://github.com/paritytech/parity/pull/3131)
- EIPs 155, 160, 161 [#2976](https://github.com/paritytech/parity/pull/2976)
- beta reset to 1.4.0 [#3157](https://github.com/paritytech/parity/pull/3157)
- Fix histogram [#3150](https://github.com/paritytech/parity/pull/3150)
- Remove network label from TabBar [#3142](https://github.com/paritytech/parity/pull/3142)
- Speed up unresponsive Contract events & Account transactions [#3145](https://github.com/paritytech/parity/pull/3145)
- Better windows shortcut [#3147](https://github.com/paritytech/parity/pull/3147)
- Redirect content to the same address as requested [#3133](https://github.com/paritytech/parity/pull/3133)
- Fixed peer ping timeout [#3137](https://github.com/paritytech/parity/pull/3137)
- Fix for windows build [#3125](https://github.com/paritytech/parity/pull/3125)
- Fix AddessInput icon position [#3132](https://github.com/paritytech/parity/pull/3132)
- Fixed not scrollable accounts in tokenreg dapp [#3128](https://github.com/paritytech/parity/pull/3128)
- Returning cache headers for network content [#3123](https://github.com/paritytech/parity/pull/3123)
- Optimise contract events display [#3120](https://github.com/paritytech/parity/pull/3120)
- Add basic validation for contract execute values [#3118](https://github.com/paritytech/parity/pull/3118)
- Dapps errors embeddable on signer [#3115](https://github.com/paritytech/parity/pull/3115)
- Use enode RPC in UI [#3108](https://github.com/paritytech/parity/pull/3108)
- Windows tray app [#3103](https://github.com/paritytech/parity/pull/3103)
- Displaying CLI errors on stderr [#3116](https://github.com/paritytech/parity/pull/3116)
- new InputAddressSelect component [#3071](https://github.com/paritytech/parity/pull/3071)
- Bump mio [#3117](https://github.com/paritytech/parity/pull/3117)
- Minor typo fixed. [#3110](https://github.com/paritytech/parity/pull/3110)
- Sort by ETH balance and contract by date [#3107](https://github.com/paritytech/parity/pull/3107)
- Add RPC enode lookup [#3096](https://github.com/paritytech/parity/pull/3096)
- Initializing logger for each command [#3090](https://github.com/paritytech/parity/pull/3090)
- Allow registration of content bundles in GitHubHint [#3094](https://github.com/paritytech/parity/pull/3094)
- Add read-only inputs to UI plus Copy to Clipboard buttons [#3095](https://github.com/paritytech/parity/pull/3095)
- Allow boolean dropdowns for contract deploy [#3077](https://github.com/paritytech/parity/pull/3077)
- Add mac installer files [#2995](https://github.com/paritytech/parity/pull/2995)
- Fixing dapps sorting [#3086](https://github.com/paritytech/parity/pull/3086)
- Add a Gitter chat badge to README.md [#3092](https://github.com/paritytech/parity/pull/3092)
- Fixes webpack HTML loader [#3089](https://github.com/paritytech/parity/pull/3089)
- Redirecting /home to new UI [#3084](https://github.com/paritytech/parity/pull/3084)
- Allow GitHubHint content owner to update url [#3083](https://github.com/paritytech/parity/pull/3083)
- Remove token assets (moved to ethcore/dapps-assets) [#3082](https://github.com/paritytech/parity/pull/3082)
- Goodbye Gavcoin, Hello Gavcoin [#3080](https://github.com/paritytech/parity/pull/3080)
- Load network dapps [#3078](https://github.com/paritytech/parity/pull/3078)
- Swap account phrase input to normal (non-multiline) [#3060](https://github.com/paritytech/parity/pull/3060)
- Fix minor typo in informant [#3056](https://github.com/paritytech/parity/pull/3056)
- Warp sync status display [#3045](https://github.com/paritytech/parity/pull/3045)
- Enhance address input [#3065](https://github.com/paritytech/parity/pull/3065)
- Go to Accounts Page if Tooltips are displayed [#3063](https://github.com/paritytech/parity/pull/3063)
- Change contract Execute bool values & query bool value display [#3024](https://github.com/paritytech/parity/pull/3024)
- Update Parity logo [#3036](https://github.com/paritytech/parity/pull/3036)
- settings: replace background patterns (inline) [#3047](https://github.com/paritytech/parity/pull/3047)
- Multiple line description for dapps [#3058](https://github.com/paritytech/parity/pull/3058)
- Fix status log order [#3062](https://github.com/paritytech/parity/pull/3062)
- Graphical gas price selection [#2898](https://github.com/paritytech/parity/pull/2898)
- [Registry dApp] Actions not available before selecting accounts [#3032](https://github.com/paritytech/parity/pull/3032)
- apply post-consolidation migrations after consolidating [#3020](https://github.com/paritytech/parity/pull/3020)
- fix chain badge padding [#3046](https://github.com/paritytech/parity/pull/3046)
- Don't delete Tags input on blur (eg. tab) [#3044](https://github.com/paritytech/parity/pull/3044)
- Fixing last hashes for ethcall [#3043](https://github.com/paritytech/parity/pull/3043)
- Remove signer icons [#3039](https://github.com/paritytech/parity/pull/3039)
- execute periodic snapshot in new thread [#3029](https://github.com/paritytech/parity/pull/3029)
- fix background of embedded signer [#3026](https://github.com/paritytech/parity/pull/3026)
- registry dapp: fix reducer [#3028](https://github.com/paritytech/parity/pull/3028)
- Replace Execute by Query in contract button [#3031](https://github.com/paritytech/parity/pull/3031)
- Fixing GavCoin dApp overflow issues [#3030](https://github.com/paritytech/parity/pull/3030)
- execute contract function: validate address [#3013](https://github.com/paritytech/parity/pull/3013)
- Align tag inputs with other input boxes [#2965](https://github.com/paritytech/parity/pull/2965)
- Sweep panickers from IO and network [#3018](https://github.com/paritytech/parity/pull/3018)
- Terms & Conditions [#3019](https://github.com/paritytech/parity/pull/3019)
- open column families after reparing db corruption [#3017](https://github.com/paritytech/parity/pull/3017)
- Snapshot sync and block gap info in `eth_syncing` [#2948](https://github.com/paritytech/parity/pull/2948)
- personal_ RPCs to AutoArgs [#3000](https://github.com/paritytech/parity/pull/3000)
- RPCs for mode change [#3002](https://github.com/paritytech/parity/pull/3002)
- Fix a test sensitive to slow execution. [#3014](https://github.com/paritytech/parity/pull/3014)
- Fixes search filtering issues [#3011](https://github.com/paritytech/parity/pull/3011)
- Restart sync if no more peers with snapshots [#3007](https://github.com/paritytech/parity/pull/3007)
- Allow empty/non-existant input arrays for ABIs in contract view [#3001](https://github.com/paritytech/parity/pull/3001)
- Allow operation when no registry is available [#2980](https://github.com/paritytech/parity/pull/2980)
- Make JS lint & test run on Travis [#2894](https://github.com/paritytech/parity/pull/2894)
- Update account dropdowns [#2959](https://github.com/paritytech/parity/pull/2959)
- Modify gas price statistics [#2947](https://github.com/paritytech/parity/pull/2947)
- Fixes pending/mined transactions in registry dApp [#3004](https://github.com/paritytech/parity/pull/3004)
- Prevent connecting to self [#2997](https://github.com/paritytech/parity/pull/2997)
- Disable verbose in gitlab CI [#2999](https://github.com/paritytech/parity/pull/2999)
- Allow warnings in gitlab [#2998](https://github.com/paritytech/parity/pull/2998)
- Fix the brainwallet functionality. [#2994](https://github.com/paritytech/parity/pull/2994)
- Provided gas description update [#2993](https://github.com/paritytech/parity/pull/2993)
- Print messages to stderr [#2991](https://github.com/paritytech/parity/pull/2991)
- Networking and syncing tweaks [#2990](https://github.com/paritytech/parity/pull/2990)
- Allow build warnings [#2985](https://github.com/paritytech/parity/pull/2985)
- Display network status for finished Signer requests [#2983](https://github.com/paritytech/parity/pull/2983)
- Fixed rejecting transactions [#2984](https://github.com/paritytech/parity/pull/2984)
- mio version bump [#2982](https://github.com/paritytech/parity/pull/2982)
- Publish parity.js to npmjs registry [#2978](https://github.com/paritytech/parity/pull/2978)
- Import raw private key [#2945](https://github.com/paritytech/parity/pull/2945)
- refactor etherscan.io links [#2896](https://github.com/paritytech/parity/pull/2896)
- Use separate lock for code cache [#2977](https://github.com/paritytech/parity/pull/2977)
- Add favicon [#2974](https://github.com/paritytech/parity/pull/2974)
- Align password change dialog with create dialog ordering [#2970](https://github.com/paritytech/parity/pull/2970)
- WS bump [#2973](https://github.com/paritytech/parity/pull/2973)
- Discovery performance optimization [#2972](https://github.com/paritytech/parity/pull/2972)
- Pass gas & gasPrice to token transfers [#2964](https://github.com/paritytech/parity/pull/2964)
- Updating ws-rs [#2962](https://github.com/paritytech/parity/pull/2962)
- Run cargo with verbose flag when testing [#2943](https://github.com/paritytech/parity/pull/2943)
- Fixing clippy warnings take two [#2961](https://github.com/paritytech/parity/pull/2961)
- Snapshot sync improvements [#2960](https://github.com/paritytech/parity/pull/2960)
- Gavcoin event display updates [#2956](https://github.com/paritytech/parity/pull/2956)
- Eslint fixes [#2957](https://github.com/paritytech/parity/pull/2957)
- Add import of raw private key RPCs [#2942](https://github.com/paritytech/parity/pull/2942)
- Bring in styling queues from original Gavcoin [#2936](https://github.com/paritytech/parity/pull/2936)
- Validating minimal required gas for a transaction [#2937](https://github.com/paritytech/parity/pull/2937)
- Even more snapshot validity checks [#2935](https://github.com/paritytech/parity/pull/2935)
- Shared code cache [#2921](https://github.com/paritytech/parity/pull/2921)
- Updating bootnodes for ETC [#2938](https://github.com/paritytech/parity/pull/2938)
- More bootnodes [#2926](https://github.com/paritytech/parity/pull/2926)
- Revert hash updates until testable [#2925](https://github.com/paritytech/parity/pull/2925)
- Release.sh verbose output [#2924](https://github.com/paritytech/parity/pull/2924)
- additional release.sh debugging info [#2922](https://github.com/paritytech/parity/pull/2922)
- Pass the js-precompiled commit hash to cargo update [#2920](https://github.com/paritytech/parity/pull/2920)
- Next nonce RPC [#2917](https://github.com/paritytech/parity/pull/2917)
- Get rid of duplicated code in EVM [#2915](https://github.com/paritytech/parity/pull/2915)
- Transaction Queue banning [#2524](https://github.com/paritytech/parity/pull/2524)
- Revert to gas price ordering [#2919](https://github.com/paritytech/parity/pull/2919)
- Personal split [#2879](https://github.com/paritytech/parity/pull/2879)
- Fixing config values for pruning_history [#2918](https://github.com/paritytech/parity/pull/2918)
- Apply pending block details on commit [#2254](https://github.com/paritytech/parity/pull/2254)
- Fixed GetNodeData output [#2892](https://github.com/paritytech/parity/pull/2892)
- New sync protocol ID [#2912](https://github.com/paritytech/parity/pull/2912)
- Clippy bump [#2877](https://github.com/paritytech/parity/pull/2877)
- iconomi token images [#2906](https://github.com/paritytech/parity/pull/2906)
- Fixes too long description and Token balance value in Dapps/Accounts [#2902](https://github.com/paritytech/parity/pull/2902)
- Add missing images for local dapps [#2890](https://github.com/paritytech/parity/pull/2890)
- Fix Webpack, again [#2895](https://github.com/paritytech/parity/pull/2895)
- Enable suicide json test [#2893](https://github.com/paritytech/parity/pull/2893)
- More snapshot fixes and optimizations [#2883](https://github.com/paritytech/parity/pull/2883)
- Fixes CI JS precompiled build [#2886](https://github.com/paritytech/parity/pull/2886)
- Fix empty tags modification [#2884](https://github.com/paritytech/parity/pull/2884)
- Fix up informant. [#2865](https://github.com/paritytech/parity/pull/2865)
- Get rid of MemoryDB denote [#2881](https://github.com/paritytech/parity/pull/2881)
- Add inject to "bundle everything" list [#2871](https://github.com/paritytech/parity/pull/2871)
- Fixes signer and MUI errors throwing [#2876](https://github.com/paritytech/parity/pull/2876)
- Fix failing tests after log parsing updates [#2878](https://github.com/paritytech/parity/pull/2878)
- Sweep some more panics [#2848](https://github.com/paritytech/parity/pull/2848)
- Make GitLab js-precompiled really update Cargo.toml in main repo [#2869](https://github.com/paritytech/parity/pull/2869)
- IPC version bump [#2870](https://github.com/paritytech/parity/pull/2870)
- Snapshot sync fixes and optimizations [#2863](https://github.com/paritytech/parity/pull/2863)
- Add Check and Change Password for an Account [#2861](https://github.com/paritytech/parity/pull/2861)
- Output git fetch/push to log files [#2862](https://github.com/paritytech/parity/pull/2862)
- Align contract event log l&f with transactions [#2812](https://github.com/paritytech/parity/pull/2812)
- Nicer port in use errors [#2859](https://github.com/paritytech/parity/pull/2859)
- Remove personal_* calls from dapps [#2860](https://github.com/paritytech/parity/pull/2860)
- Token sorting, zero-ETH transfer & token decimals [#2805](https://github.com/paritytech/parity/pull/2805)
- Don't fail badly when no transactions in last 100 blocks. [#2856](https://github.com/paritytech/parity/pull/2856)
- Fixing home.parity address for new signer [#2851](https://github.com/paritytech/parity/pull/2851)
- Enabling UI build back [#2853](https://github.com/paritytech/parity/pull/2853)
- Remove eventName in unsubscribe API arguments [#2844](https://github.com/paritytech/parity/pull/2844)
- Don't return empty names as clickable titles [#2809](https://github.com/paritytech/parity/pull/2809)
- Auto-bump js-precompiled on release [#2828](https://github.com/paritytech/parity/pull/2828)
- Remove ethcore::common re-export module [#2792](https://github.com/paritytech/parity/pull/2792)
- Prevent database corruption on OOM [#2832](https://github.com/paritytech/parity/pull/2832)
- Download/Export Addressbook [#2847](https://github.com/paritytech/parity/pull/2847)
- Snapshot and blockchain stability improvements [#2843](https://github.com/paritytech/parity/pull/2843)
- Extended network options [#2845](https://github.com/paritytech/parity/pull/2845)
- fix failing master test build [#2846](https://github.com/paritytech/parity/pull/2846)
- Local dapps embeddable on signer port [#2815](https://github.com/paritytech/parity/pull/2815)
- Trigger accounts/contracts search on search input change [#2838](https://github.com/paritytech/parity/pull/2838)
- Move snapshot sync to a subprotocol [#2820](https://github.com/paritytech/parity/pull/2820)
- fix node log being reversed [#2839](https://github.com/paritytech/parity/pull/2839)
- Fixes currency symbol font size in Shapeshift modal [#2840](https://github.com/paritytech/parity/pull/2840)
- Disable personal APIs by default for security reasons [#2834](https://github.com/paritytech/parity/pull/2834)
- Clear cached content [#2833](https://github.com/paritytech/parity/pull/2833)
- Add ethcore_[dapps|signer]Port APIs [#2821](https://github.com/paritytech/parity/pull/2821)
- CLI option to skip seal check when importing [#2842](https://github.com/paritytech/parity/pull/2842)
- Fix case error in Dapps import [#2837](https://github.com/paritytech/parity/pull/2837)
- Double click on address in account detail view should select it [#2841](https://github.com/paritytech/parity/pull/2841)
- Bump js-precompiled to 20161022-223915 UTC [#2826](https://github.com/paritytech/parity/pull/2826)
- Adjust paths to handle CORS changes [#2816](https://github.com/paritytech/parity/pull/2816)
- RPC for dapps port and signer port [#2819](https://github.com/paritytech/parity/pull/2819)
- Update build to working version on pre-compiled repo [#2825](https://github.com/paritytech/parity/pull/2825)
- Adjust network name badge colours (darker) [#2823](https://github.com/paritytech/parity/pull/2823)
- Removing submodule in favour of rust crate [#2756](https://github.com/paritytech/parity/pull/2756)
- Return old-ish content even when syncing [#2757](https://github.com/paritytech/parity/pull/2757)
- fix Signer UI [#2750](https://github.com/paritytech/parity/pull/2750)
- USG, GBP, Euro & Yuan updates [#2818](https://github.com/paritytech/parity/pull/2818)
- Make locally installed apps available again (Fixes #2771) [#2808](https://github.com/paritytech/parity/pull/2808)
- Additional RPCs for password management [#2779](https://github.com/paritytech/parity/pull/2779)
- flush DB changes on drop [#2795](https://github.com/paritytech/parity/pull/2795)
- rename State::snapshot to checkpoint to avoid confusion [#2796](https://github.com/paritytech/parity/pull/2796)
- Missing changes required to make new UI work [#2793](https://github.com/paritytech/parity/pull/2793)
- Cleanup method decoding (Fixes #2811) [#2810](https://github.com/paritytech/parity/pull/2810)
- Use trace API for decentralized transaction list [#2784](https://github.com/paritytech/parity/pull/2784)
- Automatic compaction selection on Linux [#2785](https://github.com/paritytech/parity/pull/2785)
- Update token images [#2804](https://github.com/paritytech/parity/pull/2804)
- Hackergold token images [#2801](https://github.com/paritytech/parity/pull/2801)
- Additional token images [#2800](https://github.com/paritytech/parity/pull/2800)
- Additional token images [#2798](https://github.com/paritytech/parity/pull/2798)
- Resolve morden fork [#2773](https://github.com/paritytech/parity/pull/2773)
- Using SipHashes from crates.io [#2778](https://github.com/paritytech/parity/pull/2778)
- Fixed issues on Searchable Addresses [#2790](https://github.com/paritytech/parity/pull/2790)
- Currency icons [#2788](https://github.com/paritytech/parity/pull/2788)
- Update token images [#2783](https://github.com/paritytech/parity/pull/2783)
- Fix warning in master [#2775](https://github.com/paritytech/parity/pull/2775)
- Add empty account existence test from beta. [#2769](https://github.com/paritytech/parity/pull/2769)
- Update name of basiccoin manager [#2768](https://github.com/paritytech/parity/pull/2768)
- sweep most unwraps from ethcore crate, dapps crate [#2762](https://github.com/paritytech/parity/pull/2762)
- Check queue to determine major importing [#2763](https://github.com/paritytech/parity/pull/2763)
- Trace filtering fix [#2760](https://github.com/paritytech/parity/pull/2760)
- Update js precompiled to 20161020-141636 [#2761](https://github.com/paritytech/parity/pull/2761)
- Incrementally calculate verification queue heap size [#2749](https://github.com/paritytech/parity/pull/2749)
- Don't add empty accounts to bloom [#2753](https://github.com/paritytech/parity/pull/2753)
- fix contract deployments not showing up [#2759](https://github.com/paritytech/parity/pull/2759)
- Fixes a positioning issue in Address Selection component [#2754](https://github.com/paritytech/parity/pull/2754)
- fix linting issues [#2758](https://github.com/paritytech/parity/pull/2758)
- Making Trie.iter non-recursive [#2733](https://github.com/paritytech/parity/pull/2733)
- Block import optimization [#2748](https://github.com/paritytech/parity/pull/2748)
- Update js-precompiled to 20161020-110858 [#2752](https://github.com/paritytech/parity/pull/2752)
- Fixing small files fetching [#2742](https://github.com/paritytech/parity/pull/2742)
- Fixing stalled sync [#2747](https://github.com/paritytech/parity/pull/2747)
- refactor signer components [#2691](https://github.com/paritytech/parity/pull/2691)
- Png images with backgrounds (original svg) [#2740](https://github.com/paritytech/parity/pull/2740)
- Make address selection searchable [#2739](https://github.com/paritytech/parity/pull/2739)
- very basic dapp add/remove interface [#2721](https://github.com/paritytech/parity/pull/2721)
- Frontport commits from beta to master [#2743](https://github.com/paritytech/parity/pull/2743)
- Implements Trace API Formatter [#2732](https://github.com/paritytech/parity/pull/2732)
- bump parking_lot to 0.3.x series [#2702](https://github.com/paritytech/parity/pull/2702)
- Unify major syncing detection [#2699](https://github.com/paritytech/parity/pull/2699)
- Fixes gas/gasPrice change not reflected in transaction modal [#2735](https://github.com/paritytech/parity/pull/2735)
- Fixing build UI stuff along with Rust [#2726](https://github.com/paritytech/parity/pull/2726)
- Fixed Snackbar not showing and/or behind transactions (#2730) [#2731](https://github.com/paritytech/parity/pull/2731)
- Updating json tests to latest develop commit [#2728](https://github.com/paritytech/parity/pull/2728)
- dapps: show errors [#2727](https://github.com/paritytech/parity/pull/2727)
- node logs: break lines [#2722](https://github.com/paritytech/parity/pull/2722)
- Bumping JSON-RPC http server [#2714](https://github.com/paritytech/parity/pull/2714)
- Add ability to copy address to the clipboard [#2716](https://github.com/paritytech/parity/pull/2716)
- Sort tags when displaying ; use AND for search results [#2720](https://github.com/paritytech/parity/pull/2720)
- allow-same-origin for iframe [#2711](https://github.com/paritytech/parity/pull/2711)
- Update Registry address (mainnet) [#2713](https://github.com/paritytech/parity/pull/2713)
- Allow tags for Accounts, Addresses and Contracts [#2712](https://github.com/paritytech/parity/pull/2712)
- Correct parameters for eth_sign [#2703](https://github.com/paritytech/parity/pull/2703)
- Bump js-precompiled to 20161018-161705 [#2698](https://github.com/paritytech/parity/pull/2698)
- Add inject.js (for web3 exposed) [#2692](https://github.com/paritytech/parity/pull/2692)
- Remove obsolete dapps and update security headers [#2694](https://github.com/paritytech/parity/pull/2694)
- Snapshot sync part 2 [#2098](https://github.com/paritytech/parity/pull/2098)
- Fix issues with no ethereum test dir present (2382) [#2659](https://github.com/paritytech/parity/pull/2659)
- Apply UI PRs after master merge [#2690](https://github.com/paritytech/parity/pull/2690)
- Fix importing traces for non-canon blocks [#2683](https://github.com/paritytech/parity/pull/2683)
- Fixing random test failures [#2577](https://github.com/paritytech/parity/pull/2577)
- Disable IPC in default build for 1.4 [#2657](https://github.com/paritytech/parity/pull/2657)
- use pruning history in CLI snapshots [#2658](https://github.com/paritytech/parity/pull/2658)
- Fixing --no-default-features again and evmbin [#2670](https://github.com/paritytech/parity/pull/2670)
- Settings > Proxy for proxy.pac setup instructions [#2678](https://github.com/paritytech/parity/pull/2678)
- Re-instate transaitions to allow updating busy indicator [#2682](https://github.com/paritytech/parity/pull/2682)
- signer: remove reject counter [#2685](https://github.com/paritytech/parity/pull/2685)
- Initial new UI source code import [#2607](https://github.com/paritytech/parity/pull/2607)
- Additional dapp logo images [#2677](https://github.com/paritytech/parity/pull/2677)
- Redirect from :8080 to :8180 [#2676](https://github.com/paritytech/parity/pull/2676)
- script to update js-precompiled [#2673](https://github.com/paritytech/parity/pull/2673)
- Styling in FF is not 100% [#2669](https://github.com/paritytech/parity/pull/2669)
- Don't allow gavcoin transfer with no balances [#2667](https://github.com/paritytech/parity/pull/2667)
- fix signer rejections [#2666](https://github.com/paritytech/parity/pull/2666)
- better text on unique background pattern [#2664](https://github.com/paritytech/parity/pull/2664)
- Adjust z-index for error overlay [#2662](https://github.com/paritytech/parity/pull/2662)
- Fix address selection for contract deployment [#2660](https://github.com/paritytech/parity/pull/2660)
- Add additional contract images [#2655](https://github.com/paritytech/parity/pull/2655)
- Update /api/* to point to :8080/api/* (first generation interface) [#2612](https://github.com/paritytech/parity/pull/2612)
- Initial import of new UI (compiled JS code) [#2220](https://github.com/paritytech/parity/pull/2220)
- Fixing evmbin compilation [#2652](https://github.com/paritytech/parity/pull/2652)
- Fix up ETC EIP-150 transition to 2,500,000. [#2636](https://github.com/paritytech/parity/pull/2636)
- Fixing compilation without default features [#2638](https://github.com/paritytech/parity/pull/2638)
- [frontport] CLI to specify queue ordering strategy (#2494) [#2623](https://github.com/paritytech/parity/pull/2623)
- Support for decryption in Signer [#2421](https://github.com/paritytech/parity/pull/2421)
- EIP150.1c [#2591](https://github.com/paritytech/parity/pull/2591)
- Release merge with origin with ours strategy [#2631](https://github.com/paritytech/parity/pull/2631)
- Adjust build output directories [#2630](https://github.com/paritytech/parity/pull/2630)
- cater for txhash returning null/empty object [#2629](https://github.com/paritytech/parity/pull/2629)
- snapshot: single byte for empty accounts [#2625](https://github.com/paritytech/parity/pull/2625)
- Configurable history size in master [#2606](https://github.com/paritytech/parity/pull/2606)
- Database performance tweaks [#2619](https://github.com/paritytech/parity/pull/2619)
- Enable suicide json test [#2626](https://github.com/paritytech/parity/pull/2626)
- Split journaldb commit into two functions: journal_under and mark_canonical [#2329](https://github.com/paritytech/parity/pull/2329)
- Fixed tx queue limit for local transactions [#2616](https://github.com/paritytech/parity/pull/2616)
- Additional logs when transactions is removed from queue [#2617](https://github.com/paritytech/parity/pull/2617)
- mitigate refcell conflict in state diffing [#2601](https://github.com/paritytech/parity/pull/2601)
- Fix tests [#2611](https://github.com/paritytech/parity/pull/2611)
- small styling updates [#2610](https://github.com/paritytech/parity/pull/2610)
- Remove web3 from Signer, bring in parity.js API [#2604](https://github.com/paritytech/parity/pull/2604)
- Mostly configurable canonical cache size [#2516](https://github.com/paritytech/parity/pull/2516)
- Added peers details to ethcore_netPeers RPC [#2580](https://github.com/paritytech/parity/pull/2580)
- Display account password hint when available [#2596](https://github.com/paritytech/parity/pull/2596)
- Fix gas estimation on transfer when data supplied [#2593](https://github.com/paritytech/parity/pull/2593)
- remove unused npm packages [#2590](https://github.com/paritytech/parity/pull/2590)
- Bundle fonts as part of the build process [#2588](https://github.com/paritytech/parity/pull/2588)
- Contract constructor params [#2586](https://github.com/paritytech/parity/pull/2586)
- Update json test suite [#2574](https://github.com/paritytech/parity/pull/2574)
- Filter apps that has been replaced for the local list [#2583](https://github.com/paritytech/parity/pull/2583)
- Display local apps listed by Parity [#2581](https://github.com/paritytech/parity/pull/2581)
- Network-specific nodes file [#2569](https://github.com/paritytech/parity/pull/2569)
- Dont close when block is known to be invalid [#2572](https://github.com/paritytech/parity/pull/2572)
- deny compiler warnings in CI [#2570](https://github.com/paritytech/parity/pull/2570)
- adjust alignment of queries [#2573](https://github.com/paritytech/parity/pull/2573)
- update ethcore-bigint crate to 0.1.1 [#2562](https://github.com/paritytech/parity/pull/2562)
- Registry dapp uses setAddress to actually set addresses now [#2568](https://github.com/paritytech/parity/pull/2568)
- Add the new EIP150 test. [#2563](https://github.com/paritytech/parity/pull/2563)
- fix failing tests [#2567](https://github.com/paritytech/parity/pull/2567)
- ΞTH -> ETH [#2566](https://github.com/paritytech/parity/pull/2566)
- Ensure polling is only done when connected [#2565](https://github.com/paritytech/parity/pull/2565)
- Fixed race condition in trace import [#2555](https://github.com/paritytech/parity/pull/2555)
- Disable misbehaving peers while seeking for best block [#2537](https://github.com/paritytech/parity/pull/2537)
- TX queue gas limit config and allow local transactions over the gas limit [#2553](https://github.com/paritytech/parity/pull/2553)
- standard component for address -> name mappings (consistent use everywhere) [#2557](https://github.com/paritytech/parity/pull/2557)
- Remove unwrap from client module [#2554](https://github.com/paritytech/parity/pull/2554)
- Removing panickers from sync module [#2551](https://github.com/paritytech/parity/pull/2551)
- Address images (tokens, dapps) as registered via contentHash (when available) [#2526](https://github.com/paritytech/parity/pull/2526)
- TokenReg set & get images working [#2540](https://github.com/paritytech/parity/pull/2540)
- adjust app_id where /api/content/<hash> is called, fixes #2541 [#2543](https://github.com/paritytech/parity/pull/2543)
- connection dialog now shows up in dapps as well, closes #2538 [#2550](https://github.com/paritytech/parity/pull/2550)
- display account uuid (where available), closes #2546 [#2549](https://github.com/paritytech/parity/pull/2549)
- create accounts via recovery phrase [#2545](https://github.com/paritytech/parity/pull/2545)
- Build ethcore/js-precompiled on GitLab [#2522](https://github.com/paritytech/parity/pull/2522)
- Return errors from eth_call RPC [#2498](https://github.com/paritytech/parity/pull/2498)
- registry dapp: manage records [#2323](https://github.com/paritytech/parity/pull/2323)
- Print backtrace on panic [#2535](https://github.com/paritytech/parity/pull/2535)
- GitHubHint dapp [#2531](https://github.com/paritytech/parity/pull/2531)
- Backports to master [#2530](https://github.com/paritytech/parity/pull/2530)
- Handle reorganizations in the state cache [#2490](https://github.com/paritytech/parity/pull/2490)
- Hypervisor: terminate hanging modules [#2513](https://github.com/paritytech/parity/pull/2513)
- signer & node connection prompts/indicators [#2504](https://github.com/paritytech/parity/pull/2504)
- Using pending block only if is not old [#2514](https://github.com/paritytech/parity/pull/2514)
- More caching optimizations [#2505](https://github.com/paritytech/parity/pull/2505)
- Fixed possible panic in the networking [#2495](https://github.com/paritytech/parity/pull/2495)
- Trim password from file [#2503](https://github.com/paritytech/parity/pull/2503)
- Fixing RPC Filter conversion to EthFilter [#2500](https://github.com/paritytech/parity/pull/2500)
- Fixing error message for transactions [#2496](https://github.com/paritytech/parity/pull/2496)
- Adjustable stack size for EVM [#2483](https://github.com/paritytech/parity/pull/2483)
- [master] Fixing penalization in future [#2499](https://github.com/paritytech/parity/pull/2499)
- Preserve cache on reverting the snapshot [#2488](https://github.com/paritytech/parity/pull/2488)
- RocksDB version bump [#2492](https://github.com/paritytech/parity/pull/2492)
- Increase default size of transaction queue [#2489](https://github.com/paritytech/parity/pull/2489)
- basiccoin v1 available [#2491](https://github.com/paritytech/parity/pull/2491)
- Small EVM optimization [#2487](https://github.com/paritytech/parity/pull/2487)
- Track dirty accounts in the state [#2461](https://github.com/paritytech/parity/pull/2461)
- fix signature lookup address [#2480](https://github.com/paritytech/parity/pull/2480)
- update registrar test with generic non-empty test [#2476](https://github.com/paritytech/parity/pull/2476)
- Derive IPC interface only when ipc feature is on [#2463](https://github.com/paritytech/parity/pull/2463)
- Fix ethstore opening all key files in the directory at once [#2471](https://github.com/paritytech/parity/pull/2471)
- contract api event log fixes [#2469](https://github.com/paritytech/parity/pull/2469)
- basiccoin base functionality in-place [#2468](https://github.com/paritytech/parity/pull/2468)
- Merge IPC codegen attributes into one [#2460](https://github.com/paritytech/parity/pull/2460)
- Close after importing keys from geth [#2464](https://github.com/paritytech/parity/pull/2464)
- Port a couple more RPC APIs to the new auto args [#2325](https://github.com/paritytech/parity/pull/2325)
- update rustc for appveyor to 1.12.0 [#2423](https://github.com/paritytech/parity/pull/2423)
- dapp basiccoin send operations [#2456](https://github.com/paritytech/parity/pull/2456)
- Better EVM informant & Slow transactions warning [#2436](https://github.com/paritytech/parity/pull/2436)
- Fixing Signer token RPC API [#2437](https://github.com/paritytech/parity/pull/2437)
- Fixed FatDB check [#2443](https://github.com/paritytech/parity/pull/2443)
- dapp basiccoin structure [#2444](https://github.com/paritytech/parity/pull/2444)
- Accounts bloom in master [#2426](https://github.com/paritytech/parity/pull/2426)
- Polishing Actually enable fat db pr (#1974) [#2048](https://github.com/paritytech/parity/pull/2048)
- Jumptable cache [#2427](https://github.com/paritytech/parity/pull/2427)
- signaturereg registered, remove hardcoding [#2431](https://github.com/paritytech/parity/pull/2431)
- tokenreg dapp fixes for non-null returns [#2430](https://github.com/paritytech/parity/pull/2430)
- update ABI json to latest deployed versions [#2428](https://github.com/paritytech/parity/pull/2428)
- update Morden registry address [#2417](https://github.com/paritytech/parity/pull/2417)
- Make migration api more friendly [#2420](https://github.com/paritytech/parity/pull/2420)
- Journaling bloom filter crate in util [#2395](https://github.com/paritytech/parity/pull/2395)
- move abis from js/json to contracts/abi [#2418](https://github.com/paritytech/parity/pull/2418)
- Fixing logs-receipt matching [#2403](https://github.com/paritytech/parity/pull/2403)
- fix broken beta compilation [#2405](https://github.com/paritytech/parity/pull/2405)
- registry dapp: transfer names [#2335](https://github.com/paritytech/parity/pull/2335)
- manage firstRun better [#2398](https://github.com/paritytech/parity/pull/2398)
- render contract deployment address [#2397](https://github.com/paritytech/parity/pull/2397)
- Transaction Queue fix [#2392](https://github.com/paritytech/parity/pull/2392)
- contracts abi types & execute value [#2394](https://github.com/paritytech/parity/pull/2394)
- update styling with ParityBar overlay [#2390](https://github.com/paritytech/parity/pull/2390)
- application Signer popup window [#2388](https://github.com/paritytech/parity/pull/2388)
- Fixing Delegate Call in JIT [#2378](https://github.com/paritytech/parity/pull/2378)
- Prioritizing re-imported transactions [#2372](https://github.com/paritytech/parity/pull/2372)
- Revert #2172, pretty much. [#2387](https://github.com/paritytech/parity/pull/2387)
- correct sync memory usage calculation [#2385](https://github.com/paritytech/parity/pull/2385)
- fix migration system for post-consolidation migrations, better errors [#2334](https://github.com/paritytech/parity/pull/2334)
- Fix the traceAddress field in transaction traces. [#2373](https://github.com/paritytech/parity/pull/2373)
- Gavcoin utilises the popup box [#2381](https://github.com/paritytech/parity/pull/2381)
- registry dapp: support dropping names [#2328](https://github.com/paritytech/parity/pull/2328)
- settings view, set background & store views [#2380](https://github.com/paritytech/parity/pull/2380)
- Removing extras data from retracted blocks. [#2375](https://github.com/paritytech/parity/pull/2375)
- fixed #2263, geth keys with ciphertext shorter than 32 bytes [#2318](https://github.com/paritytech/parity/pull/2318)
- Expanse compatibility [#2369](https://github.com/paritytech/parity/pull/2369)
- Allow queries of constant functions on contracts [#2360](https://github.com/paritytech/parity/pull/2360)
- Auto Open/Close the Signer window on new transaction request [#2362](https://github.com/paritytech/parity/pull/2362)
- Specify column cache sizes explicitly; default fallback of 2MB [#2358](https://github.com/paritytech/parity/pull/2358)
- Canonical state cache (master) [#2311](https://github.com/paritytech/parity/pull/2311)
- method signature lookups, parameter decoding & management [#2313](https://github.com/paritytech/parity/pull/2313)
- make block queue into a more generic verification queue and fix block heap size calculation [#2095](https://github.com/paritytech/parity/pull/2095)
- Hash Content RPC method [#2355](https://github.com/paritytech/parity/pull/2355)
- registry dapp: show reserved events by default [#2359](https://github.com/paritytech/parity/pull/2359)
- Display timestamp in Signer requests details [#2324](https://github.com/paritytech/parity/pull/2324)
- Reorder transaction_by_hash to favour canon search [#2332](https://github.com/paritytech/parity/pull/2332)
- Optimize DIV for some common divisors [#2327](https://github.com/paritytech/parity/pull/2327)
- Return error when deserializing invalid hex [#2339](https://github.com/paritytech/parity/pull/2339)
- Changed http:// to https:// on some links [#2349](https://github.com/paritytech/parity/pull/2349)
- user defaults [#2014](https://github.com/paritytech/parity/pull/2014)
- Fixing jit feature compilation [#2310](https://github.com/paritytech/parity/pull/2310)
- Tx Queue improvements  [#2292](https://github.com/paritytech/parity/pull/2292)
- Removing PropTypes on build [#2322](https://github.com/paritytech/parity/pull/2322)
- Lenient bytes deserialization [#2036](https://github.com/paritytech/parity/pull/2036)
- reverse call data decoding given transaction data & method [#2312](https://github.com/paritytech/parity/pull/2312)
- add missing gpl headers to gavcoin dapp [#2317](https://github.com/paritytech/parity/pull/2317)
- contract Events, Functions & Queries sub-components as well as Event log visual updates [#2306](https://github.com/paritytech/parity/pull/2306)
- webpack config updates (really include babel-polyfill, rename npm steps) [#2305](https://github.com/paritytech/parity/pull/2305)
- remove unneeded Form from Account header [#2302](https://github.com/paritytech/parity/pull/2302)
- edit of metadata across accounts, addresses & contracts [#2300](https://github.com/paritytech/parity/pull/2300)
- Adjust all modals for consistency & css DRY-ness [#2301](https://github.com/paritytech/parity/pull/2301)
- update container spacing [#2296](https://github.com/paritytech/parity/pull/2296)
- local cache of generated background (no allocation on each re-render) [#2298](https://github.com/paritytech/parity/pull/2298)
- fix failing tests [#2290](https://github.com/paritytech/parity/pull/2290)
- Respecting standards for tokenreg dapp [#2287](https://github.com/paritytech/parity/pull/2287)
- Separate RPC serialization from implementation [#2072](https://github.com/paritytech/parity/pull/2072)
- Webpack optimisations - Using DLL [#2264](https://github.com/paritytech/parity/pull/2264)
- header background, theme adjustments (not that harsh) [#2273](https://github.com/paritytech/parity/pull/2273)
- contract view (developer-centric) [#2259](https://github.com/paritytech/parity/pull/2259)
- Add hash as CLI function [#1995](https://github.com/paritytech/parity/pull/1995)
- registry: fix mined events showing as pending [#2267](https://github.com/paritytech/parity/pull/2267)
- Dapp - Tokereg ; Query Tokens from TLA or Address [#2266](https://github.com/paritytech/parity/pull/2266)
- Fixes to the Token Registration dApp [#2250](https://github.com/paritytech/parity/pull/2250)
- remove abi *.json duplication, provide a single version of the truth [#2253](https://github.com/paritytech/parity/pull/2253)
- Separate path for ext code size [#2251](https://github.com/paritytech/parity/pull/2251)
- Snapshot format changes [#2234](https://github.com/paritytech/parity/pull/2234)
- Serving content at /api/content/<hash> [#2248](https://github.com/paritytech/parity/pull/2248)
- Fails when deserializing non-hex uints [#2247](https://github.com/paritytech/parity/pull/2247)
- registry dapp: add GPL headers [#2252](https://github.com/paritytech/parity/pull/2252)
- registry dapp: user-friendly lookup [#2229](https://github.com/paritytech/parity/pull/2229)
- registry dapp: show DataChanged events [#2242](https://github.com/paritytech/parity/pull/2242)
- fixups for deploys [#2249](https://github.com/paritytech/parity/pull/2249)
- Fixing output of eth_call and Bytes deserialization [#2230](https://github.com/paritytech/parity/pull/2230)
- Encryption, decryption and public key RPCs. [#1946](https://github.com/paritytech/parity/pull/1946)
- limit number of event logs returned [#2231](https://github.com/paritytech/parity/pull/2231)
- babel-polyfill [#2239](https://github.com/paritytech/parity/pull/2239)
- procedurally generate background based on signer key [#2233](https://github.com/paritytech/parity/pull/2233)
- UI fixes [#2238](https://github.com/paritytech/parity/pull/2238)
- expose isConnected() from transport [#2225](https://github.com/paritytech/parity/pull/2225)
- registry dapp: rename event log [#2227](https://github.com/paritytech/parity/pull/2227)
- registry dapp: show pending events [#2223](https://github.com/paritytech/parity/pull/2223)
- Handle RLP to string UTF-8 decoding errors [#2217](https://github.com/paritytech/parity/pull/2217)
- Use WebSocket transport for all built-in calls [#2216](https://github.com/paritytech/parity/pull/2216)
- Remove panickers from trie iterators [#2209](https://github.com/paritytech/parity/pull/2209)
- Limit for logs filter. [#2180](https://github.com/paritytech/parity/pull/2180)
- Various state copy optimizations [#2172](https://github.com/paritytech/parity/pull/2172)
- New signer token RPC & Initial signer connection without token. [#2096](https://github.com/paritytech/parity/pull/2096)
- signer ui fixes [#2219](https://github.com/paritytech/parity/pull/2219)
- contract deploy ui [#2212](https://github.com/paritytech/parity/pull/2212)
- registry dapp: fix propTypes [#2218](https://github.com/paritytech/parity/pull/2218)
- registry: fix IdentityIcon in events log [#2206](https://github.com/paritytech/parity/pull/2206)
- Fixing evm-debug [#2161](https://github.com/paritytech/parity/pull/2161)
- Fix syncing with pv63 peers [#2204](https://github.com/paritytech/parity/pull/2204)
- registry: show shortened hashes [#2205](https://github.com/paritytech/parity/pull/2205)
- registry dapp: remove owner [#2203](https://github.com/paritytech/parity/pull/2203)
- webpack proxy updates for /api* [#2175](https://github.com/paritytech/parity/pull/2175)
- simplify personal event publishing, fix delete refresh issues [#2183](https://github.com/paritytech/parity/pull/2183)
- fix global & initial states [#2160](https://github.com/paritytech/parity/pull/2160)
- Allow selection & saving of available views [#2131](https://github.com/paritytech/parity/pull/2131)
- global/contract events with promisy subscribe/unsubscribe [#2136](https://github.com/paritytech/parity/pull/2136)
- Token Registry dApp [#2178](https://github.com/paritytech/parity/pull/2178)
- re-usable bytesToHex exposed in api.util [#2174](https://github.com/paritytech/parity/pull/2174)
- Webpack optimisations [#2179](https://github.com/paritytech/parity/pull/2179)
- cleanup on contract event subscriptions [#2104](https://github.com/paritytech/parity/pull/2104)
- move utility functions to api.util [#2105](https://github.com/paritytech/parity/pull/2105)
- registry dapp [#2077](https://github.com/paritytech/parity/pull/2077)
- mui/FlatButton to ui/Button [#2129](https://github.com/paritytech/parity/pull/2129)
- address delete functionality [#2128](https://github.com/paritytech/parity/pull/2128)
- contract deployment updates [#2106](https://github.com/paritytech/parity/pull/2106)
- contract events, indexed string fix [#2108](https://github.com/paritytech/parity/pull/2108)
- Bumping jsonrpc-core & jsonrpc-http-server [#2162](https://github.com/paritytech/parity/pull/2162)
- gitlab testing & build processes [#2090](https://github.com/paritytech/parity/pull/2090)
- Misc small UI fixes (recently broken) [#2101](https://github.com/paritytech/parity/pull/2101)
- Bump clippy & Fix warnings [#2109](https://github.com/paritytech/parity/pull/2109)
- Import command summary [#2102](https://github.com/paritytech/parity/pull/2102)
- check for existence of deprecated ethash file before attempting delete [#2103](https://github.com/paritytech/parity/pull/2103)
- shapeshift Promise API library [#2088](https://github.com/paritytech/parity/pull/2088)
- fund account via ShapeShift [#2099](https://github.com/paritytech/parity/pull/2099)
- Get bigint on crates.io [#2078](https://github.com/paritytech/parity/pull/2078)
- Enable sealing if Engine provides internal sealing given author [#2084](https://github.com/paritytech/parity/pull/2084)
- Config files [#2070](https://github.com/paritytech/parity/pull/2070)
- re-add lodash plugin to babel config [#2092](https://github.com/paritytech/parity/pull/2092)
- Remove old cache data [#2081](https://github.com/paritytech/parity/pull/2081)
- Logs limit & log_index bug [#2073](https://github.com/paritytech/parity/pull/2073)
- flatten store, muiTheme & api providers [#2087](https://github.com/paritytech/parity/pull/2087)
- add babel es2016 & es2017 presets [#2083](https://github.com/paritytech/parity/pull/2083)
- remove all '<name>/index' imports in API [#2089](https://github.com/paritytech/parity/pull/2089)
- add missing GPL headers to all files [#2086](https://github.com/paritytech/parity/pull/2086)
- readme cleanups [#2085](https://github.com/paritytech/parity/pull/2085)
- gavcoin global import of parity api  [#2082](https://github.com/paritytech/parity/pull/2082)
- Fixing removal from gas price when moving future->current [#2076](https://github.com/paritytech/parity/pull/2076)
- Split internal sealing from work preparation [#2071](https://github.com/paritytech/parity/pull/2071)
- ensure the target folder doesn't exist before renaming [#2074](https://github.com/paritytech/parity/pull/2074)
- Get rid of 'Dapp is being downloaded' page [#2055](https://github.com/paritytech/parity/pull/2055)
- fix failing master build: update tests to new init_restore signature. [#2069](https://github.com/paritytech/parity/pull/2069)
- Local snapshot restore [#2058](https://github.com/paritytech/parity/pull/2058)
- import: keep informant going until finished [#2065](https://github.com/paritytech/parity/pull/2065)
- Add a few tests for the snapshot service [#2059](https://github.com/paritytech/parity/pull/2059)
- IPC tweaks [#2046](https://github.com/paritytech/parity/pull/2046)
- Update arm* Docker [#2064](https://github.com/paritytech/parity/pull/2064)
- Fetching any content-addressed content [#2050](https://github.com/paritytech/parity/pull/2050)
- Use proper database configuration in snapshots. [#2052](https://github.com/paritytech/parity/pull/2052)
- periodic snapshot tweaks [#2054](https://github.com/paritytech/parity/pull/2054)
- ethkey-cli [#2057](https://github.com/paritytech/parity/pull/2057)
- Forward ethstore-cli feature [#2056](https://github.com/paritytech/parity/pull/2056)
- handling invalid spec jsons properly, additional tests, closes #1840 [#2049](https://github.com/paritytech/parity/pull/2049)
- Periodic snapshots [#2044](https://github.com/paritytech/parity/pull/2044)
- Snapshot sync [#2047](https://github.com/paritytech/parity/pull/2047)
- Nice error pages for Dapps & Signer [#2033](https://github.com/paritytech/parity/pull/2033)
- Add a few small snapshot tests [#2038](https://github.com/paritytech/parity/pull/2038)
- facelift for traces, added errors [#2042](https://github.com/paritytech/parity/pull/2042)
- Fetching content from HTTPS using `rustls` [#2024](https://github.com/paritytech/parity/pull/2024)
- Skipping log when there are no transactions were sent [#2045](https://github.com/paritytech/parity/pull/2045)
- rlp as separate crate [#2034](https://github.com/paritytech/parity/pull/2034)
- Fixing uint serialization [#2037](https://github.com/paritytech/parity/pull/2037)
- Fixing new transactions propagation [#2039](https://github.com/paritytech/parity/pull/2039)
- Propagating transactions to peers on timer. [#2035](https://github.com/paritytech/parity/pull/2035)
- Remove Populatable and BytesConvertable traits [#2019](https://github.com/paritytech/parity/pull/2019)
- fixed #1933 [#1979](https://github.com/paritytech/parity/pull/1979)
- Synchronization tweaks for IPC services [#2028](https://github.com/paritytech/parity/pull/2028)
- Asynchronous RPC support [#2017](https://github.com/paritytech/parity/pull/2017)
- Disable ArchiveDB counter check [#2016](https://github.com/paritytech/parity/pull/2016)
- always process trie death row on commit, add more tracing [#2025](https://github.com/paritytech/parity/pull/2025)
- fixed transaction addresses mapping, fixes #1971 [#2026](https://github.com/paritytech/parity/pull/2026)
- Adding tests for dapps server. [#2021](https://github.com/paritytech/parity/pull/2021)
- builtin trait refactoring [#2018](https://github.com/paritytech/parity/pull/2018)
- Start parity with systemd [#1967](https://github.com/paritytech/parity/pull/1967)
- Control service for IPC [#2013](https://github.com/paritytech/parity/pull/2013)
- LRU cache for dapps [#2006](https://github.com/paritytech/parity/pull/2006)
- CLI for valid hosts for dapps server [#2005](https://github.com/paritytech/parity/pull/2005)
- Make the block header struct's internals private [#2000](https://github.com/paritytech/parity/pull/2000)
- Take control of recovered snapshots, start restoration asynchronously [#2010](https://github.com/paritytech/parity/pull/2010)
- remove internal locking from DBTransaction [#2003](https://github.com/paritytech/parity/pull/2003)
- Snapshot optimizations [#1991](https://github.com/paritytech/parity/pull/1991)
- Revert removing ecies [#2009](https://github.com/paritytech/parity/pull/2009)
- small blooms optimization [#1998](https://github.com/paritytech/parity/pull/1998)
- protection from adding empty traces && assertion in traces db [#1994](https://github.com/paritytech/parity/pull/1994)
- Stratum IPC service [#1959](https://github.com/paritytech/parity/pull/1959)
- Signature cleanup [#1921](https://github.com/paritytech/parity/pull/1921)
- Fixed discovery skipping some nodes [#1996](https://github.com/paritytech/parity/pull/1996)
- Trie query recording and AccountDB factory for no mangling [#1944](https://github.com/paritytech/parity/pull/1944)
- Validating sha3 of a dapp bundle [#1993](https://github.com/paritytech/parity/pull/1993)
- Improve eth_getWork timeout test rpc_get_work_should_timeout [#1992](https://github.com/paritytech/parity/pull/1992)
- Resolving URLs from contract [#1964](https://github.com/paritytech/parity/pull/1964)
- Add timeout for eth_getWork call [#1975](https://github.com/paritytech/parity/pull/1975)
- CLI for Signer interface [#1980](https://github.com/paritytech/parity/pull/1980)
- IPC timeout multiplied [#1990](https://github.com/paritytech/parity/pull/1990)
- Use relative path for IPC sockets [#1983](https://github.com/paritytech/parity/pull/1983)
- Market-orientated transaction pricing [#1963](https://github.com/paritytech/parity/pull/1963)
- Bump clippy [#1982](https://github.com/paritytech/parity/pull/1982)
- Fixing mutual recursive types serialization [#1977](https://github.com/paritytech/parity/pull/1977)
- Fix open on FreeBSD [#1984](https://github.com/paritytech/parity/pull/1984)
- Upgrade hyper dependency to 0.9 [#1973](https://github.com/paritytech/parity/pull/1973)
- Create network-specific nodes files [#1970](https://github.com/paritytech/parity/pull/1970)
- Getting rid of syntex [#1965](https://github.com/paritytech/parity/pull/1965)
- Remove binary specification from hypervisor [#1960](https://github.com/paritytech/parity/pull/1960)
- Stratum protocol general [#1954](https://github.com/paritytech/parity/pull/1954)
- keep track of first block in blockchain [#1937](https://github.com/paritytech/parity/pull/1937)
- introduce ethcore/state module [#1953](https://github.com/paritytech/parity/pull/1953)
- Apply settings to column families [#1956](https://github.com/paritytech/parity/pull/1956)
- move column family constants into db module [#1955](https://github.com/paritytech/parity/pull/1955)
- ECIES without MAC [#1948](https://github.com/paritytech/parity/pull/1948)
- Fix canny warnings [#1951](https://github.com/paritytech/parity/pull/1951)
- Fetchable dapps [#1949](https://github.com/paritytech/parity/pull/1949)
- remove impossible panickers related to infallible db transaction [#1947](https://github.com/paritytech/parity/pull/1947)
- Minor optimizations [#1943](https://github.com/paritytech/parity/pull/1943)
- remove randomness from bigint benches, fix warnings [#1945](https://github.com/paritytech/parity/pull/1945)
- Fix several RPCs [#1926](https://github.com/paritytech/parity/pull/1926)
- Bump clippy, fix warnings [#1939](https://github.com/paritytech/parity/pull/1939)
- DB WAL size limit [#1935](https://github.com/paritytech/parity/pull/1935)
- Use explicit global namespaces in codegen [#1928](https://github.com/paritytech/parity/pull/1928)
- Fix build on master [#1934](https://github.com/paritytech/parity/pull/1934)
- IPC on by default [#1927](https://github.com/paritytech/parity/pull/1927)
- fix util benches compilation [#1931](https://github.com/paritytech/parity/pull/1931)
- Update gitlab-ci [#1929](https://github.com/paritytech/parity/pull/1929)
- ethkey and ethstore use hash structures from bigint [#1851](https://github.com/paritytech/parity/pull/1851)

## Parity [v1.3.10](https://github.com/paritytech/parity/releases/tag/v1.3.10) (2016-11-04)

The latest 1.3 series release, now considered stable.

This includes several additional optimisations and fixes together with provisional support for the upcoming hard fork for EIP155/160/161.

- Stable branch reset to 1.3.10 [#3156](https://github.com/paritytech/parity/pull/3156)
- Backporting to beta [#3149](https://github.com/paritytech/parity/pull/3149)
- apply post-consolidation migrations after consolidating (BETA) [#3048](https://github.com/paritytech/parity/pull/3048)
- [beta] Fix the brainwallet functionality. (#2994) [#3005](https://github.com/paritytech/parity/pull/3005)
- Bumping json-ipc-server [#2989](https://github.com/paritytech/parity/pull/2989)
- Backports for 1.3.10 [#2987](https://github.com/paritytech/parity/pull/2987)

## Parity [v1.3.9](https://github.com/paritytech/parity/releases/tag/v1.3.9) (2016-10-21)

This release enables EIP-150 hard fork for Ethereum Classic chain and resolves a few stability and performance issues, such as:
- Interrupted syncing on the test network.
- Block import delays caused by a large number of incoming transactions. A full re-sync is recommended for performance improvement to take effect.

Full changes:
- [beta] Resolve morden fork [#2776](https://github.com/paritytech/parity/pull/2776)
- Fixing botched merge [#2767](https://github.com/paritytech/parity/pull/2767)
- Backports for beta [#2764](https://github.com/paritytech/parity/pull/2764)
- Introduce EIP150 hardfork block for ETC [#2736](https://github.com/paritytech/parity/pull/2736)
- [beta] fix issues with no test dir present (#2659) [#2724](https://github.com/paritytech/parity/pull/2724)
- [beta] Bumping jsonrpc-http-server [#2715](https://github.com/paritytech/parity/pull/2715)
- [beta] Fix migration system, better errors [#2661](https://github.com/paritytech/parity/pull/2661)

## Parity [v1.3.8](https://github.com/paritytech/parity/releases/tag/v1.3.8) (2016-10-15)

Parity 1.3.8 is our EIP150 hard-fork compliant release.

Running this will enact a mild change of the protocol at block number 2,463,000 which should occur on Tuesday 18th October 2016 at approximately 12:20 London time (BST). This change alters the gas prices for a number of operations, mainly centring around i/o intensive Merkle trie lookups (`BALANCE`, `EXTCODESIZE` &c.) and state-trie polluters (`SUICIDE`, `CREATE` and `CALL`). These operations were heavily underpriced, an oversight which lead to the recent degradation of network service. The full details of the alteration are specified in [EIP-150](https://github.com/ethereum/EIPs/issues/150).

Additionally several issues have been fixed including:
- a transaction queue limitation leading to dropped transactions;
- a synchronisation issue leading to stalls when syncing;

And some small features including database performance improvements and additional logging.

#### Upgrading private chain specification files.

All the chain specification files now have EIP-150 rules enabled by default. To continue using the chain add the `eip150Transition` key under `Engine/ethash/params` and set it to a future transition block as shown in [this example](https://github.com/paritytech/parity/blob/85eeb3ea6e5e21ad8e5644241edf82eb8069f536/ethcore/res/ethereum/morden.json#L13).

The key related to homestead transition has been renamed from `frontierCompatibilityModeLimit` to `homesteadTransition`.

#### Full changes

- [beta] EIP150.1c [#2599](https://github.com/paritytech/parity/pull/2599)
- Remove count limit for local transactions [#2634](https://github.com/paritytech/parity/pull/2634)
- Tweak DB and mining defaults [#2598](https://github.com/paritytech/parity/pull/2598)
- Revert "Bloom upgrade in beta" [#2635](https://github.com/paritytech/parity/pull/2635)
- Bloom upgrade in beta [#2609](https://github.com/paritytech/parity/pull/2609)
- Backports to beta [#2628](https://github.com/paritytech/parity/pull/2628)

## Parity [v1.3.7](https://github.com/paritytech/parity/releases/tag/v1.3.7) (2016-10-12)

This release contains fixes to reduce memory usage under the DoS attack and improve transaction relay.

- Configurable history size in beta [#2587](https://github.com/paritytech/parity/pull/2587)
- Backports to beta [#2592](https://github.com/paritytech/parity/pull/2592)


## Parity [v1.3.6](https://github.com/paritytech/parity/releases/tag/v1.3.6) (2016-10-11)

Parity 1.3.6 is another hotfix release to address transaction spam and deal with stability issues. With this release transaction pool gas limit no longer applies to local transactions. Full list of changes is available here:

- Backports to beta v1.3.6 [#2571](https://github.com/paritytech/parity/pull/2571)
- Use global state cache when mining [#2529](https://github.com/paritytech/parity/pull/2529)
- Transaction queue limited by gas [#2528](https://github.com/paritytech/parity/pull/2528)

## Parity [v1.3.5](https://github.com/paritytech/parity/releases/tag/v1.3.5) (2016-10-08)

1.3.5 is a hotfix release for the transaction propagation issue. Transaction pool limit is now calculated based on the block gas limit.

- Update appveyor rustc [beta] [#2521](https://github.com/paritytech/parity/pull/2521)
- Increase size of transaction queue by default [#2519](https://github.com/paritytech/parity/pull/2519)

## Parity [v1.3.4](https://github.com/paritytech/parity/releases/tag/v1.3.4) (2016-10-07)

Parity 1.3.4 release contains more optimizations to internal caching as well as stability improvements.

It also introduces an ability for miners to choose a transaction ordering strategy:

    --tx-queue-strategy S    Prioritization strategy used to order transactions
                             in the queue. S may be:
                             gas - Prioritize txs with low gas limit;
                             gas_price - Prioritize txs with high gas price;
                             gas_factor - Prioritize txs using gas price
                             and gas limit ratio [default: gas_factor].

- Backport to beta [#2518](https://github.com/paritytech/parity/pull/2518)
- [beta] Fixing RPC Filter conversion to EthFilter [#2501](https://github.com/paritytech/parity/pull/2501)
- [beta] Using pending block only if is not old [#2515](https://github.com/paritytech/parity/pull/2515)
- Backports into beta [#2512](https://github.com/paritytech/parity/pull/2512)
- CLI to specify queue ordering strategy [#2494](https://github.com/paritytech/parity/pull/2494)
- Fix ethstore opening all key files in the directory at once (BETA) [#2472](https://github.com/paritytech/parity/pull/2472)
- Beta backports [#2465](https://github.com/paritytech/parity/pull/2465)
- IPC-library dependency fork & bump for beta [#2455](https://github.com/paritytech/parity/pull/2455)

## Parity [v1.3.3](https://github.com/paritytech/parity/releases/tag/v1.3.3) (2016-10-04)

1.3.3 is another hotfix release for the DoS attack

- Jumptable cache [#2435](https://github.com/paritytech/parity/pull/2435)
- fix broken beta compilation (backport to beta) [#2414](https://github.com/paritytech/parity/pull/2414)
- Run inplace upgrades after version update [#2411](https://github.com/paritytech/parity/pull/2411)

## Parity [v1.3.2](https://github.com/paritytech/parity/releases/tag/v1.3.2) (2016-09-29)

This is a hotfix release to address stability and performance issues uncovered during the network DoS attack. Full list of changes is available [here](https://github.com/paritytech/parity/compare/v1.3.1...v1.3.2)

- Beta Backports [#2396](https://github.com/paritytech/parity/pull/2396)
- Fixing penalization in future [#2493](https://github.com/paritytech/parity/pull/2493)
- A quick fix for missing tree route blocks [#2400](https://github.com/paritytech/parity/pull/2400)
- Cache the fork block header after snapshot restoration [#2391](https://github.com/paritytech/parity/pull/2391)
- correct sync memory usage calculation (BETA) [#2386](https://github.com/paritytech/parity/pull/2386)
- Accounts bloom [#2357](https://github.com/paritytech/parity/pull/2357)
- Disable colors when generating signer token. [#2379](https://github.com/paritytech/parity/pull/2379)
- Fixing jit feature compilation [#2376](https://github.com/paritytech/parity/pull/2376)
- Clear state cache on sealed block import [#2377](https://github.com/paritytech/parity/pull/2377)
- DIV optimization (beta) [#2353](https://github.com/paritytech/parity/pull/2353)
- Canonical state cache [#2308](https://github.com/paritytech/parity/pull/2308)
- Reorder transaction_by_hash to favour canon search [#2331](https://github.com/paritytech/parity/pull/2331)
- Lenient bytes deserialization [#2340](https://github.com/paritytech/parity/pull/2340)
- Penalize transactions with gas above gas limit [#2271](https://github.com/paritytech/parity/pull/2271)
- Peek transaction queue via RPC [#2270](https://github.com/paritytech/parity/pull/2270)
- Handle RLP to string UTF-8 decoding errors (#2217) [#2226](https://github.com/paritytech/parity/pull/2226)
- Fixing compilation without default features [beta] [#2207](https://github.com/paritytech/parity/pull/2207)
- Avoid cloning clean stuff [beta backport] [#2173](https://github.com/paritytech/parity/pull/2173)
- v1.3.2 in beta [#2200](https://github.com/paritytech/parity/pull/2200)

## Parity [v1.3.1](https://github.com/paritytech/parity/releases/tag/v1.3.1) (2016-09-11)

1.3.1 includes many [bugfixes](https://github.com/paritytech/parity/commit/2a82fa0a47b00bedfec520a2fdd3cc31aa4ccd8c). Critical ones:
- **Chain reorganisation fix** Transaction receipts / traces were sometimes linked with incorrect block hash. Fixed in https://github.com/paritytech/parity/commit/a9587f8965a32c84973c35ce1c8d51d07044143f
- **Trace overflow fix** Overflow which occurred during tracing. Fixed in https://github.com/paritytech/parity/pull/1979

- Backports to beta [#2068](https://github.com/paritytech/parity/pull/2068)
- Fixing serde overflow error (#1977) [#2030](https://github.com/paritytech/parity/pull/2030)
- Simplified db pruning detection in beta [#1924](https://github.com/paritytech/parity/pull/1924)
- Backports to beta [#1919](https://github.com/paritytech/parity/pull/1919)

## Parity [v1.3.0: "Acuity"](https://github.com/paritytech/parity/releases/tag/v1.3.0) (2016-08-12)

As well as many bug fixes, 1.3.0 includes a number of important improvements including:
- **Optimisations** Heavily optimised block/transaction processing core - up to 2x faster than 1.2 series.
- **Database compression** Databases take as much as 30% less storage than before.
- **State snapshotting** An installation synchronised from scratch in 1-2 minutes can be made after downloading the 140MB state snapshot. See [the wiki](https://github.com/paritytech/parity/wiki/Getting-Synced) for more information.
- **Process isolation** The networking/chain-synchronisation is now a fully independent process.

Incremental improvements include:
- Additional [RPCs](https://github.com/paritytech/parity/wiki/JSONRPC) for transaction tracing, state diffing, VM tracing, asynchronous transaction posting, accounts metadata and message signing.
- Improved logging, including for chain reorganisations.
- Added a `--fast-and-loose` option for additional speed-ups which can compromise integrity on a dirty shutdown.
- Column families to ensure maximal inter-database integrity.
- Key naming includes date/time of creation.
- Various improvements to networking robustness and performance.
- Solidity compilation supported through RPC if `solc` is available.
- Various improvements to the miner including [HTTP push work notification](https://github.com/ethcoreparitytech/parity/wiki/Mining#starting-it).

Full changes:
- Bumping Parity UI [#1920](https://github.com/paritytech/parity/pull/1920)
- Adding entrypoints to docker images [#1909](https://github.com/paritytech/parity/pull/1909)
- Save nodes removed from backing_overlay until commit [#1917](https://github.com/paritytech/parity/pull/1917)
- RPC for importing geth keys [#1916](https://github.com/paritytech/parity/pull/1916)
- Peers RPC + UI displaying active/connected/max peers [#1915](https://github.com/paritytech/parity/pull/1915)
- RPC for deriving address from phrase. [#1912](https://github.com/paritytech/parity/pull/1912)
- adjust polling & connection timeouts for ipc [#1910](https://github.com/paritytech/parity/pull/1910)
- Don't return deleted nodes that are not yet flushed [#1908](https://github.com/paritytech/parity/pull/1908)
- Wallet rpcs [#1898](https://github.com/paritytech/parity/pull/1898)
- Fix binary serialization bug [#1907](https://github.com/paritytech/parity/pull/1907)
- fixed #1889, .DS_Store is no longer treated as key file [#1892](https://github.com/paritytech/parity/pull/1892)
- Purging .derefs, fixing clippy warnings. [#1890](https://github.com/paritytech/parity/pull/1890)
- RocksDB version bump [#1904](https://github.com/paritytech/parity/pull/1904)
- Fix ipc compilation and add ipc feature to test targets [#1902](https://github.com/paritytech/parity/pull/1902)
- Autocreating geth dir if none and geth mode on [#1896](https://github.com/paritytech/parity/pull/1896)
- v1.4.0 in master [#1886](https://github.com/paritytech/parity/pull/1886)
- Adding more details to miner log [#1891](https://github.com/paritytech/parity/pull/1891)
- moved hash.rs to bigint library [#1827](https://github.com/paritytech/parity/pull/1827)
- fixed cache_manager lock order [#1877](https://github.com/paritytech/parity/pull/1877)
- Fixing miner deadlock [#1885](https://github.com/paritytech/parity/pull/1885)
- Updating WS + Increasing token validity [#1882](https://github.com/paritytech/parity/pull/1882)
- take snapshot at specified block and slightly better informants [#1873](https://github.com/paritytech/parity/pull/1873)
- RPC errors & logs [#1845](https://github.com/paritytech/parity/pull/1845)
- Reduce max open files [#1876](https://github.com/paritytech/parity/pull/1876)
- Send new block hashes to all peers [#1875](https://github.com/paritytech/parity/pull/1875)
- Use UntrustedRlp for block verification [#1872](https://github.com/paritytech/parity/pull/1872)
- Update cache usage on commiting block info [#1871](https://github.com/paritytech/parity/pull/1871)
- Validating conversion U256->usize when doing gas calculation (for 32bits) [#1870](https://github.com/paritytech/parity/pull/1870)
- Sync to peers with confirmed fork block only [#1863](https://github.com/paritytech/parity/pull/1863)
- miner and client take spec reference [#1853](https://github.com/paritytech/parity/pull/1853)
- Unlock account with timeout for geth compatibility [#1854](https://github.com/paritytech/parity/pull/1854)
- Fixed reported max height and transaction propagation [#1852](https://github.com/paritytech/parity/pull/1852)
- Snapshot creation and restoration [#1679](https://github.com/paritytech/parity/pull/1679)
- fix deprecated typo [#1850](https://github.com/paritytech/parity/pull/1850)
- Split IO and network crates [#1828](https://github.com/paritytech/parity/pull/1828)
- updated classic JSON spec with classic bootnodes, fixes #1842 [#1847](https://github.com/paritytech/parity/pull/1847)
- protect unsafety in plainhasher; get more unique hashes [#1841](https://github.com/paritytech/parity/pull/1841)
- use mutex in dbtransaction [#1843](https://github.com/paritytech/parity/pull/1843)
- Fix state not using "account_starting_nonce" [#1830](https://github.com/paritytech/parity/pull/1830)
- Supporting blockid in eth_call and trace_call/trace_raw [#1837](https://github.com/paritytech/parity/pull/1837)
- eth_checkTransaction renamed to eth_checkRequest [#1817](https://github.com/paritytech/parity/pull/1817)
- Bump json-ipc-server again [#1839](https://github.com/paritytech/parity/pull/1839)
- Fixing another deadlock in trace db [#1833](https://github.com/paritytech/parity/pull/1833)
- Fix up the VM trace. [#1829](https://github.com/paritytech/parity/pull/1829)
- fixed parsing export params, fixes #1826 [#1834](https://github.com/paritytech/parity/pull/1834)
- More performance optimizations [#1814](https://github.com/paritytech/parity/pull/1814)
- Bumping clippy & fixing warnings [#1823](https://github.com/paritytech/parity/pull/1823)
- removed unused code from util and unnecessary dependency of FixedHash [#1824](https://github.com/paritytech/parity/pull/1824)
- Remove (almost all) panickers from trie module [#1776](https://github.com/paritytech/parity/pull/1776)
- Fixing account naming [#1810](https://github.com/paritytech/parity/pull/1810)
- JournalDB inject [#1806](https://github.com/paritytech/parity/pull/1806)
- No block number in get work while in geth-compat mode. [#1821](https://github.com/paritytech/parity/pull/1821)
- Import wallet fix [#1820](https://github.com/paritytech/parity/pull/1820)
- Supporting eth_sign in Signer [#1787](https://github.com/paritytech/parity/pull/1787)
- Fixing cache update after chain reorg [#1816](https://github.com/paritytech/parity/pull/1816)
- Development mode for Signer UI [#1788](https://github.com/paritytech/parity/pull/1788)
- Miner tweaks [#1797](https://github.com/paritytech/parity/pull/1797)
- Util & ipc clenup [#1807](https://github.com/paritytech/parity/pull/1807)
- Fixing unlock parsing [#1802](https://github.com/paritytech/parity/pull/1802)
- fixed importing presale wallet with encseed longer than 96 bytes [#1801](https://github.com/paritytech/parity/pull/1801)
- DRYing build scripts [#1795](https://github.com/paritytech/parity/pull/1795)
- Allow code from spec json [#1790](https://github.com/paritytech/parity/pull/1790)
- nano-tests (ipc transport) to the CI [#1793](https://github.com/paritytech/parity/pull/1793)
- Commit best block after closing transaction [#1791](https://github.com/paritytech/parity/pull/1791)
- Place thread name in the log output [#1792](https://github.com/paritytech/parity/pull/1792)
- Fix ipc tests and bring to CI [#1789](https://github.com/paritytech/parity/pull/1789)
- dynamic keys pickup [#1779](https://github.com/paritytech/parity/pull/1779)
- ipc version bump [#1783](https://github.com/paritytech/parity/pull/1783)
- Prevent deadlock on trace GC [#1780](https://github.com/paritytech/parity/pull/1780)
- fixed trace_transaction crash when block contained suicide [#1781](https://github.com/paritytech/parity/pull/1781)
- Fix block body migration [#1777](https://github.com/paritytech/parity/pull/1777)
- cache manager and clearing tracing cache [#1769](https://github.com/paritytech/parity/pull/1769)
- Return storage as H256 from RPC. [#1774](https://github.com/paritytech/parity/pull/1774)
- Instant sealing engine [#1767](https://github.com/paritytech/parity/pull/1767)
- fix state unsafety with a mostly-guaranteed handle [#1755](https://github.com/paritytech/parity/pull/1755)
- Gas for mem optimization [#1768](https://github.com/paritytech/parity/pull/1768)
- Min and Max peers setting [#1771](https://github.com/paritytech/parity/pull/1771)
- Disable WAL [#1765](https://github.com/paritytech/parity/pull/1765)
- Add new line when printing start strings [#1766](https://github.com/paritytech/parity/pull/1766)
- Log tweak [#1764](https://github.com/paritytech/parity/pull/1764)
- Remove update_sealing call on importing own block [#1762](https://github.com/paritytech/parity/pull/1762)
- Single DB [#1741](https://github.com/paritytech/parity/pull/1741)
- Tweak format of log so it's not so verbose. [#1758](https://github.com/paritytech/parity/pull/1758)
- Combine mining queue and enabled into single locked datum [#1749](https://github.com/paritytech/parity/pull/1749)
- Collect consensus/null engines into a single module [#1754](https://github.com/paritytech/parity/pull/1754)
- Fix failing deserialization test [#1756](https://github.com/paritytech/parity/pull/1756)
- Stackoverflow fix [#1742](https://github.com/paritytech/parity/pull/1742)
- compaction profile used during migration, fixes #1750 [#1751](https://github.com/paritytech/parity/pull/1751)
- Splitting documentation into separate build job [#1752](https://github.com/paritytech/parity/pull/1752)
- handle keys deserialization errors, fixes #1592 [#1701](https://github.com/paritytech/parity/pull/1701)
- add gitlab-ci yaml [#1753](https://github.com/paritytech/parity/pull/1753)
- Better handling of multiple migrations [#1747](https://github.com/paritytech/parity/pull/1747)
- Disconnect peers on a fork [#1738](https://github.com/paritytech/parity/pull/1738)
- Add RPC & client call to replay a transaction. [#1734](https://github.com/paritytech/parity/pull/1734)
- another version bump for jsonrpc-ipc [#1744](https://github.com/paritytech/parity/pull/1744)
- Trace other types of calls [#1727](https://github.com/paritytech/parity/pull/1727)
- Fixing compilation on latest nightly [#1736](https://github.com/paritytech/parity/pull/1736)
- Blocks and snapshot compression [#1687](https://github.com/paritytech/parity/pull/1687)
- bump json-ipc-server version [#1739](https://github.com/paritytech/parity/pull/1739)
- Use std::sync::Condvar [#1732](https://github.com/paritytech/parity/pull/1732)
- Bump json-ipc-server version [#1733](https://github.com/paritytech/parity/pull/1733)
- bump json-ipc-server version [#1731](https://github.com/paritytech/parity/pull/1731)
- Fixing some clippy warnings [#1728](https://github.com/paritytech/parity/pull/1728)
- Bumping Parity UI [#1682](https://github.com/paritytech/parity/pull/1682)
- Various improvements to tracing & diagnostics. [#1707](https://github.com/paritytech/parity/pull/1707)
- Fixed reading chunked EIP8 handshake [#1712](https://github.com/paritytech/parity/pull/1712)
- Fix for importing blocks from a pipe file [#1724](https://github.com/paritytech/parity/pull/1724)
- Proper errors for binary serializer [#1714](https://github.com/paritytech/parity/pull/1714)
- Use a transaction for writing blocks [#1718](https://github.com/paritytech/parity/pull/1718)
- Exclude generated code from coverage [#1720](https://github.com/paritytech/parity/pull/1720)
- Use single binary for ipc modules [#1710](https://github.com/paritytech/parity/pull/1710)
- Log a chain-reorg. [#1715](https://github.com/paritytech/parity/pull/1715)
- Restore new block informant message [#1716](https://github.com/paritytech/parity/pull/1716)
- Parallel block body download [#1659](https://github.com/paritytech/parity/pull/1659)
- Rotate blockchain cache [#1709](https://github.com/paritytech/parity/pull/1709)
- Fix broken internal names. [#1711](https://github.com/paritytech/parity/pull/1711)
- cli overhaul [#1600](https://github.com/paritytech/parity/pull/1600)
- Key files include timestamp in name. [#1700](https://github.com/paritytech/parity/pull/1700)
- Fixing warnings [#1705](https://github.com/paritytech/parity/pull/1705)
- Ethereum classic [#1706](https://github.com/paritytech/parity/pull/1706)
- Docker Arguments [#1703](https://github.com/paritytech/parity/pull/1703)
- Informant tidyup. [#1699](https://github.com/paritytech/parity/pull/1699)
- Name and meta in accounts [#1695](https://github.com/paritytech/parity/pull/1695)
- Stackoverflow #1686 [#1698](https://github.com/paritytech/parity/pull/1698)
- filtering transactions toAddress includes contract creation [#1697](https://github.com/paritytech/parity/pull/1697)
- Prevent syncing to ancient blocks [#1693](https://github.com/paritytech/parity/pull/1693)
- Enable WAL and disable DB repair [#1696](https://github.com/paritytech/parity/pull/1696)
- Returning error when transaction is rejected (for consistency) [#1667](https://github.com/paritytech/parity/pull/1667)
- Disabling signer when in geth-compatibility mode [#1676](https://github.com/paritytech/parity/pull/1676)
- Suicides tracing [#1688](https://github.com/paritytech/parity/pull/1688)
- small cleanup of substate.rs [#1685](https://github.com/paritytech/parity/pull/1685)
- resolve #411: remove install scripts [#1684](https://github.com/paritytech/parity/pull/1684)
- IPC (feature-gated) [#1654](https://github.com/paritytech/parity/pull/1654)
- Bumping JSONRPC-http-server [#1678](https://github.com/paritytech/parity/pull/1678)
- Fixing hash deserialisation [#1674](https://github.com/paritytech/parity/pull/1674)
- Ping discovery nodes gradually [#1671](https://github.com/paritytech/parity/pull/1671)
- Fixing the deadlock on incoming connection [#1672](https://github.com/paritytech/parity/pull/1672)
- Fixing errors returned by sendTransaction* method family [#1665](https://github.com/paritytech/parity/pull/1665)
- Moved syncing log out of the client [#1670](https://github.com/paritytech/parity/pull/1670)
- Host validation (again) [#1666](https://github.com/paritytech/parity/pull/1666)
- Update install-deps.sh [ci skip] [#1664](https://github.com/paritytech/parity/pull/1664)
- fix typos [#1644](https://github.com/paritytech/parity/pull/1644)
- Size for blocks [#1668](https://github.com/paritytech/parity/pull/1668)
- Revert "Validating Host headers in RPC requests" [#1663](https://github.com/paritytech/parity/pull/1663)
- Validating Host headers in RPC requests [#1658](https://github.com/paritytech/parity/pull/1658)
- fixed failing master [#1662](https://github.com/paritytech/parity/pull/1662)
- Fixing clippy warnings [#1660](https://github.com/paritytech/parity/pull/1660)
- Don't ping all nodes on start [#1656](https://github.com/paritytech/parity/pull/1656)
- More performance optimizations [#1649](https://github.com/paritytech/parity/pull/1649)
- Removing unused client code [#1645](https://github.com/paritytech/parity/pull/1645)
- Asynchronous transactions (polling based for now). [#1652](https://github.com/paritytech/parity/pull/1652)
- Sync stand-alone binary and feature-gated dependencies refactoring  [#1637](https://github.com/paritytech/parity/pull/1637)
- Re-enabling Parity UI [#1627](https://github.com/paritytech/parity/pull/1627)
- Blockchain repair on missing state root [#1646](https://github.com/paritytech/parity/pull/1646)
- Multi-mode logging. [#1643](https://github.com/paritytech/parity/pull/1643)
- Pro paths [#1650](https://github.com/paritytech/parity/pull/1650)
- Performance optimizations [#1642](https://github.com/paritytech/parity/pull/1642)
- Removed DAO soft fork traces [#1639](https://github.com/paritytech/parity/pull/1639)
- Compiler version update for windows [#1638](https://github.com/paritytech/parity/pull/1638)
- Delete values immediately from DB overlay [#1631](https://github.com/paritytech/parity/pull/1631)
- DAO hard-fork [#1483](https://github.com/paritytech/parity/pull/1483)
- fix network_start regression [#1629](https://github.com/paritytech/parity/pull/1629)
- Die if the DB is newer than the one supported. [#1630](https://github.com/paritytech/parity/pull/1630)
- Cleanup of colour code. Use is_a_tty. [#1621](https://github.com/paritytech/parity/pull/1621)
- don't batch best block for branches [#1623](https://github.com/paritytech/parity/pull/1623)
- In-memory trie operations [#1408](https://github.com/paritytech/parity/pull/1408)
- Fix "pending" parameter on RPC block requests [#1602](https://github.com/paritytech/parity/pull/1602)
- Allow RPC to use solc to compile solidity [#1607](https://github.com/paritytech/parity/pull/1607)
- IPC RPC deriving for traits [#1599](https://github.com/paritytech/parity/pull/1599)
- Utilize cached kcov if exists [#1619](https://github.com/paritytech/parity/pull/1619)
- Fixing no-ui feature [#1618](https://github.com/paritytech/parity/pull/1618)
- Couple of rocksdb optimizations [#1614](https://github.com/paritytech/parity/pull/1614)
- Miner tests [#1597](https://github.com/paritytech/parity/pull/1597)
- Sync IPC interface [#1584](https://github.com/paritytech/parity/pull/1584)
- Make sure reserved peers are in the node table [#1616](https://github.com/paritytech/parity/pull/1616)
- Fix bloomchain on blockchain repair [#1610](https://github.com/paritytech/parity/pull/1610)
- fixed broken tracing [#1615](https://github.com/paritytech/parity/pull/1615)
- fix benchmark compilation [#1612](https://github.com/paritytech/parity/pull/1612)
- Updating jsonrpc-http-server [#1611](https://github.com/paritytech/parity/pull/1611)
- replace synchronization primitives with those from parking_lot [#1593](https://github.com/paritytech/parity/pull/1593)
- ui compilation feature [#1604](https://github.com/paritytech/parity/pull/1604)
- is_zero() and pow() optimisations for uint [#1608](https://github.com/paritytech/parity/pull/1608)
- Optimizing & Cleaning the build [#1591](https://github.com/paritytech/parity/pull/1591)
- Fix logging [#1590](https://github.com/paritytech/parity/pull/1590)
- remove unnecessary mutex in logging [#1601](https://github.com/paritytech/parity/pull/1601)
- Using streamlined parity-ui repository [#1566](https://github.com/paritytech/parity/pull/1566)
- Optimizing InstructionInfo access. [#1595](https://github.com/paritytech/parity/pull/1595)
- V7 Migration progress indicator [#1594](https://github.com/paritytech/parity/pull/1594)
- bring snapshotting work into master [#1577](https://github.com/paritytech/parity/pull/1577)
- Bump clippy [#1587](https://github.com/paritytech/parity/pull/1587)
- refactoring of handshake messages serialization in ipc [#1586](https://github.com/paritytech/parity/pull/1586)
- expunge &Vec<T> pattern [#1579](https://github.com/paritytech/parity/pull/1579)
- EVM gas for memory tiny optimization [#1578](https://github.com/paritytech/parity/pull/1578)
- cleaned up parity/signer [#1551](https://github.com/paritytech/parity/pull/1551)
- Major sync <-> client interactions refactoring [#1572](https://github.com/paritytech/parity/pull/1572)
- failing test with overlayrecent pruning [#1567](https://github.com/paritytech/parity/pull/1567)
- Enable state queries for OverlayRecent DB [#1575](https://github.com/paritytech/parity/pull/1575)
- have AccountDB use address hash for uniqueness [#1533](https://github.com/paritytech/parity/pull/1533)
- Very basic EVM binary. [#1574](https://github.com/paritytech/parity/pull/1574)
- Some obvious evm & uint optimizations  [#1576](https://github.com/paritytech/parity/pull/1576)
- Fixing clippy warnings [#1568](https://github.com/paritytech/parity/pull/1568)
- Miner's gas price gets updated dynamically [#1570](https://github.com/paritytech/parity/pull/1570)
- bringing hypervisor as a crate in ipc dir [#1565](https://github.com/paritytech/parity/pull/1565)
- Init public interface with IO message [#1573](https://github.com/paritytech/parity/pull/1573)
- Uncommenting simple Miner tests [#1571](https://github.com/paritytech/parity/pull/1571)
- Kill lock unwraps [#1558](https://github.com/paritytech/parity/pull/1558)
- Fixing deadlock in miner [#1569](https://github.com/paritytech/parity/pull/1569)
- Idealpeers in log [#1563](https://github.com/paritytech/parity/pull/1563)
- Simple style fix. [#1561](https://github.com/paritytech/parity/pull/1561)
- Enum variants serialisation test&fix [#1559](https://github.com/paritytech/parity/pull/1559)
- Supporting /api/ping for dapps server [#1543](https://github.com/paritytech/parity/pull/1543)
- Client IPC Interface [#1493](https://github.com/paritytech/parity/pull/1493)
- Kill timers when removing IO handler [#1554](https://github.com/paritytech/parity/pull/1554)
- Fix and add info messages [#1552](https://github.com/paritytech/parity/pull/1552)
- Fix indent of #1541 [#1555](https://github.com/paritytech/parity/pull/1555)
- Update sealing just once when  externally importing many blocks [#1541](https://github.com/paritytech/parity/pull/1541)
- Remove soft-fork stuff. [#1548](https://github.com/paritytech/parity/pull/1548)
- fix codegen warning [#1550](https://github.com/paritytech/parity/pull/1550)
- Extend migration framework [#1546](https://github.com/paritytech/parity/pull/1546)
- Refactoring dapps to support API endpoints. [#1542](https://github.com/paritytech/parity/pull/1542)
- serde is no longer util dependency [#1534](https://github.com/paritytech/parity/pull/1534)
- mention wiki in README [#1549](https://github.com/paritytech/parity/pull/1549)
- Skipping transactions with invalid nonces when pushing to block. [#1545](https://github.com/paritytech/parity/pull/1545)
- Silent running operating modes [#1477](https://github.com/paritytech/parity/pull/1477)
- util cleanup [#1474](https://github.com/paritytech/parity/pull/1474)
- Calculating gas using usize (if supplied gaslimit fits in usize) [#1518](https://github.com/paritytech/parity/pull/1518)
- add owning NibbleVec [#1536](https://github.com/paritytech/parity/pull/1536)
- Attempt to fix blochchain/extras DBs sync [#1538](https://github.com/paritytech/parity/pull/1538)
- Client API refactoring - limiting errors to crate-level error types [#1525](https://github.com/paritytech/parity/pull/1525)
- IPC codegen enhancement - allow void methods [#1540](https://github.com/paritytech/parity/pull/1540)
- Fixing serving nested files for dapps. [#1539](https://github.com/paritytech/parity/pull/1539)
- Fixed public address config [#1537](https://github.com/paritytech/parity/pull/1537)
- Fixing compilation&clippy warnings [#1531](https://github.com/paritytech/parity/pull/1531)
- creating ethereum dir while in geth mode [#1530](https://github.com/paritytech/parity/pull/1530)
- Bumping clippy [#1532](https://github.com/paritytech/parity/pull/1532)
- Make signer default as long as --unlock isn't used. [#1524](https://github.com/paritytech/parity/pull/1524)
- add client timeout when requesting usd price for gas [#1526](https://github.com/paritytech/parity/pull/1526)
- Fix gitter-url link in README.md [#1528](https://github.com/paritytech/parity/pull/1528)
- Fix error message. [#1527](https://github.com/paritytech/parity/pull/1527)
- BTreeMap binary serialization [#1489](https://github.com/paritytech/parity/pull/1489)
- Save block reference in the queue on notification [#1501](https://github.com/paritytech/parity/pull/1501)
- bigint tests to run on CI [#1522](https://github.com/paritytech/parity/pull/1522)
- Client api cleaning - uncles are returned as rlp [#1516](https://github.com/paritytech/parity/pull/1516)
- Fatdb integration with CLI [#1464](https://github.com/paritytech/parity/pull/1464)
- Optimizing/simplifying shr [#1517](https://github.com/paritytech/parity/pull/1517)
- change IPC codegen to allow attributes [#1500](https://github.com/paritytech/parity/pull/1500)
- Fix warnings [#1514](https://github.com/paritytech/parity/pull/1514)
- FatDB [#1452](https://github.com/paritytech/parity/pull/1452)
- Fix the reseal mechanism. [#1513](https://github.com/paritytech/parity/pull/1513)
- Update Dockerfile ubuntu-aarch64 [#1509](https://github.com/paritytech/parity/pull/1509)
- Update Ubuntu-arm Dockerfile [#1510](https://github.com/paritytech/parity/pull/1510)
- Update Ubuntu-jit Dockerfile [#1511](https://github.com/paritytech/parity/pull/1511)
- Update Ubuntu Dockerfile [#1512](https://github.com/paritytech/parity/pull/1512)
- Update CentOS Dockerfile [#1508](https://github.com/paritytech/parity/pull/1508)
- bump status page v0.5.1 [#1502](https://github.com/paritytech/parity/pull/1502)
- Update CentOS Dockerfile [#1507](https://github.com/paritytech/parity/pull/1507)
- Update Dockerfile ubuntu-aarch64 [#1506](https://github.com/paritytech/parity/pull/1506)
- Update Ubuntu-arm Dockerfile [#1505](https://github.com/paritytech/parity/pull/1505)
- Update Ubuntu-jit Dockerfile [#1504](https://github.com/paritytech/parity/pull/1504)
- Update Ubuntu Dockerfile [#1503](https://github.com/paritytech/parity/pull/1503)
- Optionally clone block behind work-package [#1497](https://github.com/paritytech/parity/pull/1497)
- Fix no colour on windows. [#1498](https://github.com/paritytech/parity/pull/1498)
- Workaround for hyper panic [#1495](https://github.com/paritytech/parity/pull/1495)
- Colourful notification on mine [#1488](https://github.com/paritytech/parity/pull/1488)
- Quick fix for max open files error [#1494](https://github.com/paritytech/parity/pull/1494)
- Work notification over HTTP [#1491](https://github.com/paritytech/parity/pull/1491)
- Sealed block importing and propagation optimization [#1478](https://github.com/paritytech/parity/pull/1478)
- vm factory to mining client [#1487](https://github.com/paritytech/parity/pull/1487)
- topbar dialog fix [#1479](https://github.com/paritytech/parity/pull/1479)
- Minor additions to allow resetting of code. [#1482](https://github.com/paritytech/parity/pull/1482)
- Introduce options for fine-grained management of work queue. [#1484](https://github.com/paritytech/parity/pull/1484)
- Snapshot state restoration [#1308](https://github.com/paritytech/parity/pull/1308)
- Merge master into pv64 branch [#1486](https://github.com/paritytech/parity/pull/1486)
- Ensure we don't reject our own transactions for gasprice. [#1485](https://github.com/paritytech/parity/pull/1485)
- Signing parity executable & windows installer in appveyor [#1481](https://github.com/paritytech/parity/pull/1481)
- Rearrange fork CLI options. [#1476](https://github.com/paritytech/parity/pull/1476)
- give appveyor some breath [#1475](https://github.com/paritytech/parity/pull/1475)
- Ensure we always get the latest work when mining on submitted. [#1469](https://github.com/paritytech/parity/pull/1469)
- Tests for views [#1471](https://github.com/paritytech/parity/pull/1471)
- json ipc version bump [#1470](https://github.com/paritytech/parity/pull/1470)
- verifier is no longer a template type of client [#1467](https://github.com/paritytech/parity/pull/1467)
- Allow configuration of when to reseal blocks. [#1460](https://github.com/paritytech/parity/pull/1460)
- removed unsafe code [#1466](https://github.com/paritytech/parity/pull/1466)
- WS bump + Adding default for value [#1465](https://github.com/paritytech/parity/pull/1465)
- Attempt DB repair if corrupted [#1461](https://github.com/paritytech/parity/pull/1461)
- Database configuration extended [#1454](https://github.com/paritytech/parity/pull/1454)
- Updating WS-RS server [#1459](https://github.com/paritytech/parity/pull/1459)
- Reduced IO messages; removed panics on IO notifications [#1457](https://github.com/paritytech/parity/pull/1457)
- Handle errors when starting parity --signer [#1451](https://github.com/paritytech/parity/pull/1451)
- Fixed losing queued blocks on error [#1453](https://github.com/paritytech/parity/pull/1453)
- Updated to latest hyper with patched mio [#1450](https://github.com/paritytech/parity/pull/1450)
- Retweak BASE and MULTIPLIER in rocksdb config. [#1445](https://github.com/paritytech/parity/pull/1445)
- Removing Miner::default. [#1410](https://github.com/paritytech/parity/pull/1410)
- Don't mine without --author [#1436](https://github.com/paritytech/parity/pull/1436)
- Revert the rescuedao extradata. [#1437](https://github.com/paritytech/parity/pull/1437)
- More conservative settings for rocksdb. [#1440](https://github.com/paritytech/parity/pull/1440)
- v1.3.0 in master [#1421](https://github.com/paritytech/parity/pull/1421)
- Update Ubuntu-arm Dockerfile [#1429](https://github.com/paritytech/parity/pull/1429)
- Create Dockerfile ubuntu-aarch64 [#1430](https://github.com/paritytech/parity/pull/1430)
- Update CentOS Dockerfile [#1424](https://github.com/paritytech/parity/pull/1424)
- Update Ubuntu Dockerfile [#1426](https://github.com/paritytech/parity/pull/1426)
- Update Ubuntu-jit Dockerfile [#1427](https://github.com/paritytech/parity/pull/1427)
- Update SF blocknumber to 1800000. [#1418](https://github.com/paritytech/parity/pull/1418)

## Parity [v1.2.4](https://github.com/paritytech/parity/releases/tag/v1.2.4) (2016-08-09)

Parity 1.2.4 Is a maintenance release that fixes a [few](https://github.com/paritytech/parity/pull/1888/commits) issues related to mining and peer synchronization.
This release is marked as stable.

- Backports for beta [#1888](https://github.com/paritytech/parity/pull/1888)
- BETA: fixed trace_transaction crash when block contained suicide [#1782](https://github.com/paritytech/parity/pull/1782)

## Parity [v1.2.3](https://github.com/paritytech/parity/releases/tag/v1.2.3) (2016-07-31)

Parity 1.2.3 is a patch release that addresses network stability issues for both Ethereum HF and Ethereum classic chains and brings a few changes to the transaction tracing API.

#### Tracing API changes
- Added tracing for `CALLCODE`, `DELEGATECALL` and `SUICIDE`
- `trace_call` returns traces in flat format
- Added 2 new methods: `trace_rawTransaction` and `trace_replayTransaction`

Note that to continue using tracing features in this version you need to re-sync the blockchain. This can be done by using `parity export $HOME/ethereum-chain-backup.rlp` , deleting the database usually located at `~/.parity/906a34e69aec8c0d` followed by `parity import $HOME/ethereum-chain-backup.rlp`.

- [beta] Updating UI [#1778](https://github.com/paritytech/parity/pull/1778)
- tracing backport [#1770](https://github.com/paritytech/parity/pull/1770)
- Backport commits to beta [#1763](https://github.com/paritytech/parity/pull/1763)
- Deadlock on incoming connection (#1672) [#1675](https://github.com/paritytech/parity/pull/1675)
- [BETA] Removed DAO soft fork traces [#1640](https://github.com/paritytech/parity/pull/1640)


## Parity [v1.2.2](https://github.com/paritytech/parity/releases/tag/v1.2.2) (2016-07-16)

#### New
- DAO hard-fork.

DAO hard-fork implementation conforms to the [specification](https://blog.slock.it/hard-fork-specification-24b889e70703) and is enabled by default.

#### Changed
- `--reseal-on-txs` defaults to `own`.
- DAO soft-fork support has been removed along with related command line options.

#### Resolved issues
- `--db-cache-size` consuming too much memory.
  `eth_getWork` RPC response additionally includes the block number.
- Skipping transactions with invalid nonces when pushing to block.
- Update sealing just once when externally importing many blocks (#1541).
- Transaction tracing skipping simple transactions (#1606).
- Other small fixes and improvements.

Full changelog

- DAO hard-fork (#1483) [#1636](https://github.com/paritytech/parity/pull/1636)
- Backports for beta [#1628](https://github.com/paritytech/parity/pull/1628)
- don't batch best block for branches (#1623) [#1626](https://github.com/paritytech/parity/pull/1626)
- Merge bugfixes from master to beta [#1605](https://github.com/paritytech/parity/pull/1605)
- (BETA) using block options cache instead of general cache for rocksdb [#1613](https://github.com/paritytech/parity/pull/1613)
- Backport sealing fixes to beta [#1583](https://github.com/paritytech/parity/pull/1583)
- v1.2.2 in beta [#1581](https://github.com/paritytech/parity/pull/1581)
- Skipping transactions with invalid nonces when pushing to block. (#1545) [#1547](https://github.com/paritytech/parity/pull/1547)


## Parity [v1.2.1](https://github.com/paritytech/parity/releases/tag/v1.2.1) (2016-07-01)

#### New
- Options for more precise mining tuning (see below).
- Informative notification when block mined.
- HTTP signal on new work-package.
- Optimised database insertion for self-mined blocks.
- Short-circuit for local transaction gas-price approval.
- A number of issues related to mining have been fixed.

##### Mining options
- `--author` is now required for mining.
- `--reseal-on-txs` Specify which transactions should force the node to reseal a block. By default parity updates the seal on incoming transactions to reduce transaction latency. Set this option to `none` to force updates on new blocks only.
- `--reseal-min-period` Can be used to control how often a new pending block is generated if `none` is not selected on prior option.
- `--work-queue-size` Controls how many pending blocks to keep in memory.
- `--relay-set`  Can be used to enable more strict transaction verification.
- `--remove-solved` Move solved blocks from the work package queue instead of cloning them. This gives a slightly faster import speed, but means that extra solutions submitted for the same work package will go unused.
- `--notify-work` Accepts a list of URLs that will receive a POST request when new work package is available. The body of the POST message is JSON encoded and has the same format as `eth_getWork` RPC response.

##### RPC

`eth_getWork` RPC response additionally includes the block number.

##### DAO soft-fork

DAO soft-fork control options have been replaced by the single `--fork` option which disables the soft-fork by default.

#### Changes

- v1.2.1 in beta [#1492](https://github.com/paritytech/parity/pull/1492)
- (BETA) add artifacts [#1420](https://github.com/paritytech/parity/pull/1420)

## Parity [v1.2.0: "Security"](https://github.com/paritytech/parity/releases/tag/v1.2.0) (2016-06-24)

[Blog post](https://blog.parity.io/announcing-parity-1-2/)

#### New

- Transaction signing UI.
- IPC/RPC module.
- Optimised mining support.
- Windows build.
- DAO soft-fork support.

##### Transaction signing UI

This is a new framework for signing transactions. It fulfills three requirements:
- You should never have to type your passwords into a Dapp.
- No Javascript code should ever hold a secret.
- No transaction should ever be signed without the consent of the user.

The feature is enabled through the `--signer` flag. When enabled, the user must ensure at least one "Signer UI" is set-up for managing transaction confirmation. There are two such UIs available; one through a Google Chrome Extension, separately installable and the second through a special web page hosted locally. Set-up must be done once for each such UI, through copying and pasting a token from the output console of Parity into the UI. Specific instructions are given in the UI.

From this point on, no transaction may ever be signed by Parity except through one of these allowed Signer UIs, and no password should ever be entered anywhere else.

##### IPC/RPC module and Mist/Geth compatibility

Should be started with `--geth` to ensure Mist compatibility.

##### Optimised mining support

Numerous improvements and optimisations have been added to our mining implementation. A large "active queue" ensures that late-included transactions are included in the mined block without sacrificing older results from latent-reported `ethminer` results.

##### Windows build

We're happy to announce full Windows support with 1.2!

##### Soft-fork

This release includes support for the proposed [DAO soft-fork](https://docs.google.com/document/d/10RktunzjKNfp6Y8Cu4EhR5V9IqxEZq42LU126EYhWY4/pub). Upon upgrade, all mining nodes can vote for or against the soft fork (this is done through altering the block gas limit; a gas limit of at most 4M results in the soft-fork being triggered).

By default, nodes vote "for" the DAO soft-fork (and try to reduce the gas limit to 3.1M). To vote against the soft-fork (keeping it at 4.7M), run with `--dont-help-rescue-dao`. Not upgrading is not recommended; if the majority votes with a soft-fork, an upgrade will be necessary to mine on the correct chain.

#### Changed
- Fast pruning method is now default for a fresh sync.
- Web UI renamed to Dapps UI.
- JSONRPC and Dapps UI enabled by default.
- CLI options ending `-off` renamed to GNU-consistent prefix `--no-`.
- Dynamic gas-pricing (data feed and statistical techniques used to determine optimum gas prices).

Full changes:

- Signer enabled by default for UI [#1417](https://github.com/paritytech/parity/pull/1417)
- Remove experimental pruning options. [#1415](https://github.com/paritytech/parity/pull/1415)
- Fixing interface and port for parity ui [#1414](https://github.com/paritytech/parity/pull/1414)
- Configurable gas limit cap. [#1405](https://github.com/paritytech/parity/pull/1405)
- Bumping TopBar, Minimal SignerUI and wallet [#1413](https://github.com/paritytech/parity/pull/1413)
- Sync: Update highest block for progress reporting [#1411](https://github.com/paritytech/parity/pull/1411)
- Tweaked CLI options for the release [#1407](https://github.com/paritytech/parity/pull/1407)
- Further rocksdb tuning [#1409](https://github.com/paritytech/parity/pull/1409)
- Fixing jit compilation [#1406](https://github.com/paritytech/parity/pull/1406)
- Bump clippy [#1403](https://github.com/paritytech/parity/pull/1403)
- Shortcut SF condition when canon known [#1401](https://github.com/paritytech/parity/pull/1401)
- Additional assertions for internal state of queue [#1402](https://github.com/paritytech/parity/pull/1402)
- Replace deprecated hashdb trait names [#1394](https://github.com/paritytech/parity/pull/1394)
- rpc api by default for ipc [#1400](https://github.com/paritytech/parity/pull/1400)
- Ensure judging the SF trigger by relative branch [#1399](https://github.com/paritytech/parity/pull/1399)
- Signer with unlocked account working as expected. [#1398](https://github.com/paritytech/parity/pull/1398)
- Make --signer default. [#1392](https://github.com/paritytech/parity/pull/1392)
- Presale wallet [#1376](https://github.com/paritytech/parity/pull/1376)
- Removing signer connection limit [#1396](https://github.com/paritytech/parity/pull/1396)
- Optional gas price in transactions come from statistics [#1388](https://github.com/paritytech/parity/pull/1388)
- Update README.md with cargo install [ci-skip] [#1389](https://github.com/paritytech/parity/pull/1389)
- Fixing possible overflow during multiplication [#1381](https://github.com/paritytech/parity/pull/1381)
- Update SF to latest spec [#1386](https://github.com/paritytech/parity/pull/1386)
- Sync optimization [#1385](https://github.com/paritytech/parity/pull/1385)
- Fixing order of if statements to avoid overflows. [#1384](https://github.com/paritytech/parity/pull/1384)
- New topbar & signer UI [#1383](https://github.com/paritytech/parity/pull/1383)
- Install trigger for DAO-rescue soft-fork. [#1329](https://github.com/paritytech/parity/pull/1329)
- Rocksdb flush/compact limit [#1375](https://github.com/paritytech/parity/pull/1375)
- CentOS Dockerfile [#1377](https://github.com/paritytech/parity/pull/1377)
- RPC method to return number of unconfirmed transactions... [#1371](https://github.com/paritytech/parity/pull/1371)
- bump jsonrpc-http-server [#1369](https://github.com/paritytech/parity/pull/1369)
- Fix lock order when updating sealing [#1364](https://github.com/paritytech/parity/pull/1364)
- Update sealing on new transactions [#1365](https://github.com/paritytech/parity/pull/1365)
- Fixed panic on aborted connection [#1370](https://github.com/paritytech/parity/pull/1370)
- importing presale wallet [#1368](https://github.com/paritytech/parity/pull/1368)
- Set default database file size large enough [#1363](https://github.com/paritytech/parity/pull/1363)
- Reserved peers rpc API [#1360](https://github.com/paritytech/parity/pull/1360)
- Fixing replacing transaction with lower gas_price result. [#1343](https://github.com/paritytech/parity/pull/1343)
- fixed migration of empty pruning dir [#1362](https://github.com/paritytech/parity/pull/1362)
- Transaction processing queue [#1335](https://github.com/paritytech/parity/pull/1335)
- Fixing last nonce values in case transaction is replaced [#1359](https://github.com/paritytech/parity/pull/1359)
- docopt is an optional dependency of ethkey and ethstore [#1358](https://github.com/paritytech/parity/pull/1358)
- Fixing clippy warnings [#1354](https://github.com/paritytech/parity/pull/1354)
- Reduce locking when syncing [#1357](https://github.com/paritytech/parity/pull/1357)
- removed unnecessary logs [#1356](https://github.com/paritytech/parity/pull/1356)
- Updating parity-dapps [#1353](https://github.com/paritytech/parity/pull/1353)
- moved keystore tests files from util to ethstore [#1352](https://github.com/paritytech/parity/pull/1352)
- removed redundant bigint deps [#1351](https://github.com/paritytech/parity/pull/1351)
- Reopen "reserved peers and reserved-only flag" [#1350](https://github.com/paritytech/parity/pull/1350)
- Configurable rocksdb cache size [#1348](https://github.com/paritytech/parity/pull/1348)
- Fixing future order and errors when reaching limit. [#1346](https://github.com/paritytech/parity/pull/1346)
- Removing priority on local transactions [#1342](https://github.com/paritytech/parity/pull/1342)
- Revert "Reserved peers, reserved-only flag" [#1349](https://github.com/paritytech/parity/pull/1349)
- Sync attack defense: Deactivate peers on invalid block bodies [#1345](https://github.com/paritytech/parity/pull/1345)
- Reserved peers, reserved-only flag [#1347](https://github.com/paritytech/parity/pull/1347)
- CI for ethkey and ethstore [#1341](https://github.com/paritytech/parity/pull/1341)
- Fixed empty block body composition [#1340](https://github.com/paritytech/parity/pull/1340)
- Provide a signer UI token by default. [#1334](https://github.com/paritytech/parity/pull/1334)
- docker uses rustup, fixes #1337 [#1344](https://github.com/paritytech/parity/pull/1344)
- Fixed network service dispose [#1339](https://github.com/paritytech/parity/pull/1339)
- Sync: Cache last sync round block parents [#1331](https://github.com/paritytech/parity/pull/1331)
- secret store separated from util [#1304](https://github.com/paritytech/parity/pull/1304)
- --geth prevent getTransactionReceipt from using pending. [#1325](https://github.com/paritytech/parity/pull/1325)
- Fixing locks order in miner. [#1328](https://github.com/paritytech/parity/pull/1328)
- Update default gas limit, rename field [#1324](https://github.com/paritytech/parity/pull/1324)
- Use constants for DatabaseConfig [#1318](https://github.com/paritytech/parity/pull/1318)
- Fixing clippy warnings [#1321](https://github.com/paritytech/parity/pull/1321)
- Bumping topbar. Fixing ws server closing when suspending [#1312](https://github.com/paritytech/parity/pull/1312)
- Syncing fix [#1320](https://github.com/paritytech/parity/pull/1320)
- Filling-in optional fields of TransactionRequest... [#1305](https://github.com/paritytech/parity/pull/1305)
- Removing MakerOTC and DAO dapps  [#1319](https://github.com/paritytech/parity/pull/1319)
- Disabling ethcore_set* APIs by default (+ Status page update) [#1315](https://github.com/paritytech/parity/pull/1315)
- fixed #1180 [#1282](https://github.com/paritytech/parity/pull/1282)
- Network start/stop [#1313](https://github.com/paritytech/parity/pull/1313)
- Additional logging for own transactions in queue [#1311](https://github.com/paritytech/parity/pull/1311)
- DAO Rescue soft fork [#1309](https://github.com/paritytech/parity/pull/1309)
- Appveyor config for windows build+installer [#1302](https://github.com/paritytech/parity/pull/1302)
- Key load avoid warning [#1303](https://github.com/paritytech/parity/pull/1303)
- More meaningful errors when sending transaction [#1290](https://github.com/paritytech/parity/pull/1290)
- Gas price statistics. [#1291](https://github.com/paritytech/parity/pull/1291)
- Fix read-ahead bug. [#1298](https://github.com/paritytech/parity/pull/1298)
- firewall rules for windows installer [#1297](https://github.com/paritytech/parity/pull/1297)
- x64 program files path for installer [#1296](https://github.com/paritytech/parity/pull/1296)
- Fixed loosing peers on incoming connections. [#1293](https://github.com/paritytech/parity/pull/1293)
- fixed #1261, overflow when calculating work [#1283](https://github.com/paritytech/parity/pull/1283)
- snappy and minor block compression [#1286](https://github.com/paritytech/parity/pull/1286)
- clarify build instructions [#1287](https://github.com/paritytech/parity/pull/1287)
- fixed #1255 [#1280](https://github.com/paritytech/parity/pull/1280)
- bump rust-crypto [#1289](https://github.com/paritytech/parity/pull/1289)
- Security audit issues fixed [#1279](https://github.com/paritytech/parity/pull/1279)
- Fixing origin/host validation [#1273](https://github.com/paritytech/parity/pull/1273)
- windows installer + parity start ui cli option [#1284](https://github.com/paritytech/parity/pull/1284)
- ipc lib version bump [#1285](https://github.com/paritytech/parity/pull/1285)
- Syncing improvements [#1274](https://github.com/paritytech/parity/pull/1274)
- removed redundant if condition [#1270](https://github.com/paritytech/parity/pull/1270)
- Naive chunk creation, snapshotting [#1263](https://github.com/paritytech/parity/pull/1263)
- Fixing generating new token while another parity instance is running. [#1272](https://github.com/paritytech/parity/pull/1272)
- README: rustup and windows instructions [#1266](https://github.com/paritytech/parity/pull/1266)
- Windows build [#1253](https://github.com/paritytech/parity/pull/1253)
- removed try_seal from MiningBlockChainClient [#1262](https://github.com/paritytech/parity/pull/1262)
- simplified block opening [#1232](https://github.com/paritytech/parity/pull/1232)
- Clippy bump [#1259](https://github.com/paritytech/parity/pull/1259)
- Fixing uint ASM macros compilation [#1258](https://github.com/paritytech/parity/pull/1258)
- Signer port returned from RPC + Topbar showing count of unconfirmed transactions. [#1252](https://github.com/paritytech/parity/pull/1252)
- codegen - avoid unwraps leading to compilation crash [#1250](https://github.com/paritytech/parity/pull/1250)
- Dapps bump [#1257](https://github.com/paritytech/parity/pull/1257)
- Windows named pipes [#1254](https://github.com/paritytech/parity/pull/1254)
- remove unsafety from util/hash.rs and util/bigint/uint.rs [#1236](https://github.com/paritytech/parity/pull/1236)
- Fixing CORS settings for special values: * & null. [#1247](https://github.com/paritytech/parity/pull/1247)
- JSONRPC test strings avoid using \ char [#1246](https://github.com/paritytech/parity/pull/1246)
- Tests for JSON serialisation of statediff/vmtrace [#1241](https://github.com/paritytech/parity/pull/1241)
- Bumping Dapps & TopBar to newest version. [#1245](https://github.com/paritytech/parity/pull/1245)
- keys import [#1240](https://github.com/paritytech/parity/pull/1240)
- Splitting RPC Apis into more fine-grained sets [#1234](https://github.com/paritytech/parity/pull/1234)
- Refactor triedb constructors to error on invalid state root  [#1230](https://github.com/paritytech/parity/pull/1230)
- Signer RPC method to check if signer is enabled [#1238](https://github.com/paritytech/parity/pull/1238)
- Fixing signer behaviour when confirming transaction with wrong password. [#1237](https://github.com/paritytech/parity/pull/1237)
- SystemUIs authorization [#1233](https://github.com/paritytech/parity/pull/1233)
- IPC path for tesetnet with --geth compatibility [#1231](https://github.com/paritytech/parity/pull/1231)
- Transaction tracing for eth_call [#1210](https://github.com/paritytech/parity/pull/1210)
- Removing compilation warnings [#1227](https://github.com/paritytech/parity/pull/1227)
- Allowing connections only from chrome-extension and self-hosted client [#1226](https://github.com/paritytech/parity/pull/1226)
- Clippy bump & fixing warnings [#1219](https://github.com/paritytech/parity/pull/1219)
- Bumping serde & syntex [#1216](https://github.com/paritytech/parity/pull/1216)
- Minimal Signer UI (System UI) exposed over websockets. [#1211](https://github.com/paritytech/parity/pull/1211)
- Switch RPC namespace form ethcore_ to trace_ [#1208](https://github.com/paritytech/parity/pull/1208)
- Verify the state root exists before creating a State [#1217](https://github.com/paritytech/parity/pull/1217)
- Integrate state diffing into the ethcore JSONRPC [#1206](https://github.com/paritytech/parity/pull/1206)
- Updating topbar to latest version [#1220](https://github.com/paritytech/parity/pull/1220)
- Loading local Dapps from FS. [#1214](https://github.com/paritytech/parity/pull/1214)
- Ipc serialization & protocol fixes [#1188](https://github.com/paritytech/parity/pull/1188)
- Have Ext::ret take self by value [#1187](https://github.com/paritytech/parity/pull/1187)
- Simple WebSockets notification about new request [#1202](https://github.com/paritytech/parity/pull/1202)
- Removing leftovers of ethminer [#1207](https://github.com/paritytech/parity/pull/1207)
- fixed #1204 [#1205](https://github.com/paritytech/parity/pull/1205)
- VM tracing and JSON RPC endpoint for it. [#1169](https://github.com/paritytech/parity/pull/1169)
- devtools helpers extended [#1186](https://github.com/paritytech/parity/pull/1186)
- Networking refactoring [#1172](https://github.com/paritytech/parity/pull/1172)
- Client & Miner refactoring [#1195](https://github.com/paritytech/parity/pull/1195)
- update readme [#1201](https://github.com/paritytech/parity/pull/1201)
- Simple signing queue, confirmation APIs exposed in signer WebSockets. [#1182](https://github.com/paritytech/parity/pull/1182)
- Using ordered hashmap to keep the order of dapps on home screen [#1199](https://github.com/paritytech/parity/pull/1199)
- Disabling `ethcore` by default, adding x-frame-options header to dapps. [#1197](https://github.com/paritytech/parity/pull/1197)
- transaction count verifier tests [#1196](https://github.com/paritytech/parity/pull/1196)
- expunge x! and xx! from the codebase [#1192](https://github.com/paritytech/parity/pull/1192)
- Database service upgrade (from the ipc branch) [#1185](https://github.com/paritytech/parity/pull/1185)
- stop eth_syncing from returning true forever [#1181](https://github.com/paritytech/parity/pull/1181)
- Sync fixes and tweaks [#1164](https://github.com/paritytech/parity/pull/1164)
- Exposing RPC over Signer WebSockets [#1167](https://github.com/paritytech/parity/pull/1167)
- implement missing rpc methods and tests [#1171](https://github.com/paritytech/parity/pull/1171)
- json ipc server version bump [#1170](https://github.com/paritytech/parity/pull/1170)
- Updated dependencies for windows build [#1173](https://github.com/paritytech/parity/pull/1173)
- Framework for improved RPC unit tests [#1141](https://github.com/paritytech/parity/pull/1141)
- remove all possible unsafe code in crypto [#1168](https://github.com/paritytech/parity/pull/1168)
- Base for Signer Websockets server [#1158](https://github.com/paritytech/parity/pull/1158)
- Write queue to speed-up db ipc [#1160](https://github.com/paritytech/parity/pull/1160)
- Fixing few clippy warnings [#1163](https://github.com/paritytech/parity/pull/1163)
- Change eth_signAndSendTransaction to personal_SignAndSendTransaction [#1154](https://github.com/paritytech/parity/pull/1154)
- Support "earliest" and specific block parameters in RPC where possible [#1149](https://github.com/paritytech/parity/pull/1149)
- migration fixes [#1155](https://github.com/paritytech/parity/pull/1155)
- Empty trusted signer crate with it's general purpose described. [#1150](https://github.com/paritytech/parity/pull/1150)
- More bootnodes for morden. [#1153](https://github.com/paritytech/parity/pull/1153)
- move existing rpc tests into mocked module [#1151](https://github.com/paritytech/parity/pull/1151)
- Bloomchain [#1014](https://github.com/paritytech/parity/pull/1014)
- Renaming dapps repos. Updating dapps [#1142](https://github.com/paritytech/parity/pull/1142)
- fixed pending transactions [#1147](https://github.com/paritytech/parity/pull/1147)
- Basic benches to provide metrics for ipc optimizations [#1145](https://github.com/paritytech/parity/pull/1145)
- Fixing clippy warnings [#1148](https://github.com/paritytech/parity/pull/1148)
- correct signature of SecTrieDB::raw_mut [#1143](https://github.com/paritytech/parity/pull/1143)
- Merge to master and start hypervisor for import/export [#1138](https://github.com/paritytech/parity/pull/1138)
- Bumping clippy. Fixing warnings [#1139](https://github.com/paritytech/parity/pull/1139)
- Display progress when importing [#1136](https://github.com/paritytech/parity/pull/1136)
- foundation of simple db migration [#1128](https://github.com/paritytech/parity/pull/1128)
- Fixpending [#1074](https://github.com/paritytech/parity/pull/1074)
- Sync: Propagate uncles and fix status reporting [#1134](https://github.com/paritytech/parity/pull/1134)
- Coloured, padding logging. [#1133](https://github.com/paritytech/parity/pull/1133)
- Importing [#1132](https://github.com/paritytech/parity/pull/1132)
- Have `die_with_error` use `fmt::Display` rather than Debug [#1116](https://github.com/paritytech/parity/pull/1116)
- Exporting [#1129](https://github.com/paritytech/parity/pull/1129)
- Sign and send transaction [#1124](https://github.com/paritytech/parity/pull/1124)
- Fixing unused imports warnings [#1125](https://github.com/paritytech/parity/pull/1125)
- Adding info messages on mined blocks [#1127](https://github.com/paritytech/parity/pull/1127)
- Fix styling - don't mix spaces with tabs!!! [#1123](https://github.com/paritytech/parity/pull/1123)
- Fix is_syncing so it's false as long as the update is trivial. [#1122](https://github.com/paritytech/parity/pull/1122)
- Relock unlocked accounts after first use [#1120](https://github.com/paritytech/parity/pull/1120)
- Avoid importing keys into wrong place. [#1119](https://github.com/paritytech/parity/pull/1119)
- Implement receipt's gasUsed field [#1118](https://github.com/paritytech/parity/pull/1118)
- New dapps & query parameter handling [#1113](https://github.com/paritytech/parity/pull/1113)
- pretty print trace error [#1098](https://github.com/paritytech/parity/pull/1098)
- New syncing strategy [#1095](https://github.com/paritytech/parity/pull/1095)
- ethcore-db crate [#1097](https://github.com/paritytech/parity/pull/1097)
- Fix the default for pruning. [#1107](https://github.com/paritytech/parity/pull/1107)
- Make Id/ID and db/Db/DB usage consistent [#1105](https://github.com/paritytech/parity/pull/1105)
- Miner holds it's own copy of spec/engine [#1091](https://github.com/paritytech/parity/pull/1091)
- Apps listing API & Home webapp. [#1101](https://github.com/paritytech/parity/pull/1101)
- CLI option for using JITEVM [#1103](https://github.com/paritytech/parity/pull/1103)
- Fix up the seal fields in RPC output [#1096](https://github.com/paritytech/parity/pull/1096)
- Fixing some warnings [#1102](https://github.com/paritytech/parity/pull/1102)
- fixed incorrect decoding of header seal_fields. added tests. #1090 [#1094](https://github.com/paritytech/parity/pull/1094)
- Bumping Clippy [#1093](https://github.com/paritytech/parity/pull/1093)
- Injectable topbar support. [#1092](https://github.com/paritytech/parity/pull/1092)
- New syncing part 1: Block collection [#1088](https://github.com/paritytech/parity/pull/1088)
- Moving all Client public API types to separate mod & binary serialization codegen for that mod [#1051](https://github.com/paritytech/parity/pull/1051)
- Subdomains support in content server (webapps server). [#1082](https://github.com/paritytech/parity/pull/1082)
- Fix uncle getter [#1087](https://github.com/paritytech/parity/pull/1087)
- Provide fallback for usd-per-eth option when offline. [#1085](https://github.com/paritytech/parity/pull/1085)
- path centralized [#1083](https://github.com/paritytech/parity/pull/1083)
- Limiting result of the execution to execution-specific errors [#1071](https://github.com/paritytech/parity/pull/1071)
- Configurable keys security [#1080](https://github.com/paritytech/parity/pull/1080)
- comma delimeting multiple cors headers [#1078](https://github.com/paritytech/parity/pull/1078)
- Update error message [#1081](https://github.com/paritytech/parity/pull/1081)
- Updating dapp-wallet [#1076](https://github.com/paritytech/parity/pull/1076)
- Fixed connecting to local nodes on startup [#1070](https://github.com/paritytech/parity/pull/1070)
- Validate signature in Tx queue [#1068](https://github.com/paritytech/parity/pull/1068)
- moving deps to ethcore/hyper and bumping jsonrpc-http-server version [#1067](https://github.com/paritytech/parity/pull/1067)
- Updating status page. Bringing back wallet [#1064](https://github.com/paritytech/parity/pull/1064)
- Fix --geth IPC for MacOS. [#1062](https://github.com/paritytech/parity/pull/1062)
- Fixing formatter for defaultExtraData [#1060](https://github.com/paritytech/parity/pull/1060)
- --geth IPC compatibility [#1059](https://github.com/paritytech/parity/pull/1059)
- Moving dependencies to ethcore & uniforming syntax libs through all crates [#1050](https://github.com/paritytech/parity/pull/1050)
- update hyper branch mio [#1054](https://github.com/paritytech/parity/pull/1054)
- IPC lib update [#1047](https://github.com/paritytech/parity/pull/1047)
- Updating hyper-mio revision [#1048](https://github.com/paritytech/parity/pull/1048)
- Bump ipc-lib version [#1046](https://github.com/paritytech/parity/pull/1046)
- Tidy up CLI options and make JSONRPC & webapps on by default. [#1045](https://github.com/paritytech/parity/pull/1045)
- Fixing clippy warnings [#1044](https://github.com/paritytech/parity/pull/1044)
- Fixing RPC modules compatibility [#1041](https://github.com/paritytech/parity/pull/1041)
- Fixing hyper-mio revision [#1043](https://github.com/paritytech/parity/pull/1043)
- Updating locations of webapp stuff [#1040](https://github.com/paritytech/parity/pull/1040)
- JSON-RPC over IPC [#1039](https://github.com/paritytech/parity/pull/1039)
- Update nix/mio for ARM [#1036](https://github.com/paritytech/parity/pull/1036)
- Basic Authority [#991](https://github.com/paritytech/parity/pull/991)
- Prioritizing of local transaction [#1023](https://github.com/paritytech/parity/pull/1023)
- Version 1.2 [#1030](https://github.com/paritytech/parity/pull/1030)
- Bumping status page [#1033](https://github.com/paritytech/parity/pull/1033)

## Parity [v1.1.0](https://github.com/paritytech/parity/releases/tag/v1.1.0) (2016-05-02)

Parity 1.1.0 introduces:

- Transaction tracing. Parity now optionally indexes & stores message-call/"internal transaction" information and provides additional RPC for querying.
- Web interface for logs, status & JSON RPC.
- Improved JSON RPC compatibility.
- Reduced memory footprint.
- Optimized EVM interpreter performance.

Full Changes:

- Exposing default extra data via ethcore RPC [#1032](https://github.com/paritytech/parity/pull/1032)
- Net etiquette [#1028](https://github.com/paritytech/parity/pull/1028)
- Bumping clippy & fixing warnings [#1024](https://github.com/paritytech/parity/pull/1024)
- Tracedb interface && cli [#997](https://github.com/paritytech/parity/pull/997)
- Switching to geth-attach supporting version of rpc core and server [#1022](https://github.com/paritytech/parity/pull/1022)
- Fixing status page displaying homestead  [#1020](https://github.com/paritytech/parity/pull/1020)
- Core tracedb functionality. [#996](https://github.com/paritytech/parity/pull/996)
- RPC method for supported modules [#1019](https://github.com/paritytech/parity/pull/1019)
- Updating status page [#1015](https://github.com/paritytech/parity/pull/1015)
- Disabling wallet [#1017](https://github.com/paritytech/parity/pull/1017)
- More detailed fatal error reporting [#1016](https://github.com/paritytech/parity/pull/1016)
- Support 'pending' block in RPC [#1007](https://github.com/paritytech/parity/pull/1007)
- Enable pending block when there is local transaction pending. [#1005](https://github.com/paritytech/parity/pull/1005)
- updating key files permissions on save [#1010](https://github.com/paritytech/parity/pull/1010)
- IPC JSON RPC (for external interface) [#1009](https://github.com/paritytech/parity/pull/1009)
- Fixing Firefox authorization issues [#1013](https://github.com/paritytech/parity/pull/1013)
- cargo update [#1012](https://github.com/paritytech/parity/pull/1012)
- Switching to rust-url@1.0.0 [#1011](https://github.com/paritytech/parity/pull/1011)
- Exception handling in RPC & WebApps [#988](https://github.com/paritytech/parity/pull/988)
- Fixed uint deserialization from hex [#1008](https://github.com/paritytech/parity/pull/1008)
- Tweak timeout and packet size to handle slow networks better [#1004](https://github.com/paritytech/parity/pull/1004)
- db key is generic and can be made smaller [#1006](https://github.com/paritytech/parity/pull/1006)
- IPC with new serialization [#998](https://github.com/paritytech/parity/pull/998)
- make jsonrpc api engine agnostic [#1001](https://github.com/paritytech/parity/pull/1001)
- updated cargo.lock [#1002](https://github.com/paritytech/parity/pull/1002)
- updated parity dependencies [#993](https://github.com/paritytech/parity/pull/993)
- Auto (with codegen) binary serializer  [#980](https://github.com/paritytech/parity/pull/980)
- Fixing transaction queue last_nonces update [#995](https://github.com/paritytech/parity/pull/995)
- import route contains ommited blocks [#994](https://github.com/paritytech/parity/pull/994)
- fixed encoding 0u8 [#992](https://github.com/paritytech/parity/pull/992)
- Use latest netstats [#989](https://github.com/paritytech/parity/pull/989)
- RPC shared external miner [#984](https://github.com/paritytech/parity/pull/984)
- Additional RPC methods for settings [#983](https://github.com/paritytech/parity/pull/983)
- Fixing transaction_queue deadlock [#985](https://github.com/paritytech/parity/pull/985)
- Refactoring of `parity/main.rs` [#981](https://github.com/paritytech/parity/pull/981)
- Fixing clippy warnings. [#982](https://github.com/paritytech/parity/pull/982)
- Bumping status page [#977](https://github.com/paritytech/parity/pull/977)
- querying extras separated to its own module [#972](https://github.com/paritytech/parity/pull/972)
- Exposing application logs via RPC. [#976](https://github.com/paritytech/parity/pull/976)
- Addressing binary serialization for db types [#966](https://github.com/paritytech/parity/pull/966)
- removed redundant unwraps [#935](https://github.com/paritytech/parity/pull/935)
- fixed transaction queue merge conflict [#975](https://github.com/paritytech/parity/pull/975)
- Configurable limit for transaction queue (CLI & Ethcore-RPC) [#974](https://github.com/paritytech/parity/pull/974)
- Enforce limit caused `last_nonce` to return incorrect values. [#973](https://github.com/paritytech/parity/pull/973)
- Even more detailed errors for transaction queue [#969](https://github.com/paritytech/parity/pull/969)
- temporary fix of panic in blockchain garbage collection [#970](https://github.com/paritytech/parity/pull/970)
- IPC codegen - some minor fixes & enhancements [#967](https://github.com/paritytech/parity/pull/967)
- Additional logging for transactions [#968](https://github.com/paritytech/parity/pull/968)
- refactored blockchain extras keys building [#963](https://github.com/paritytech/parity/pull/963)
- Using hyper-mio branch in webapps. [#957](https://github.com/paritytech/parity/pull/957)
- Remove nanomsg from build-dependencies [#965](https://github.com/paritytech/parity/pull/965)
- Fix build for --target=armv7-unknown-linux-gnueabihf [#964](https://github.com/paritytech/parity/pull/964)
- IPC RPC codegen extra feature [#962](https://github.com/paritytech/parity/pull/962)
- IPC RPC codegen for generic implementation [#961](https://github.com/paritytech/parity/pull/961)
- using db_path directory when upgrading [#960](https://github.com/paritytech/parity/pull/960)
- IPC hypervisor [#958](https://github.com/paritytech/parity/pull/958)
- Removing a transaction from queue now removes all from this sender with lower nonces. [#950](https://github.com/paritytech/parity/pull/950)
- bump status page version 0.1.7 [#955](https://github.com/paritytech/parity/pull/955)
- Changing cors header to be optional [#956](https://github.com/paritytech/parity/pull/956)
- Update ARM Dockerfile [#959](https://github.com/paritytech/parity/pull/959)
- Sensible gas limits for eth_sendTransaction [#953](https://github.com/paritytech/parity/pull/953)
- Fix upgrade script and make parity run when no .parity dir. [#954](https://github.com/paritytech/parity/pull/954)
- Tracing and docs for --pruning=auto. [#952](https://github.com/paritytech/parity/pull/952)
- IPC serialization for custom parameters [#946](https://github.com/paritytech/parity/pull/946)
- default filter from block should be Latest, not Earliest [#948](https://github.com/paritytech/parity/pull/948)
- README.md: removes sudo from multirust installation [#943](https://github.com/paritytech/parity/pull/943)
- Disable long lines formatting + ethash example. [#939](https://github.com/paritytech/parity/pull/939)
- Ethcore-specific RPC methods for altering miner parameters. [#934](https://github.com/paritytech/parity/pull/934)
- Use ethcore nanomsg bindings [#941](https://github.com/paritytech/parity/pull/941)
- Update IPC codegen to latest syntax libs [#938](https://github.com/paritytech/parity/pull/938)
- IPC documentation [#937](https://github.com/paritytech/parity/pull/937)
- Bumping clippy and fixing warnings. [#936](https://github.com/paritytech/parity/pull/936)
- Pruning auto [#927](https://github.com/paritytech/parity/pull/927)
- IPC persistent client link [#933](https://github.com/paritytech/parity/pull/933)
- IPC persistent client link [#930](https://github.com/paritytech/parity/pull/930)
- IPC handshake (negotiating protocol/api version) [#928](https://github.com/paritytech/parity/pull/928)
- Upgrade logic between versions [#914](https://github.com/paritytech/parity/pull/914)
- executive tracing cleanup [#903](https://github.com/paritytech/parity/pull/903)
- Ethcore-specific RPC methods [#923](https://github.com/paritytech/parity/pull/923)
- Parameter to allow user to force the sealing mechanism [#918](https://github.com/paritytech/parity/pull/918)
- updated dependencies [#921](https://github.com/paritytech/parity/pull/921)
- Fixed send transaction deadlock [#920](https://github.com/paritytech/parity/pull/920)
- --unlock is comma-delimited. [#916](https://github.com/paritytech/parity/pull/916)
- fixed eth_getLogs [#915](https://github.com/paritytech/parity/pull/915)
- create provided custom dir for keys if none [#912](https://github.com/paritytech/parity/pull/912)
- spec loading cleanup [#858](https://github.com/paritytech/parity/pull/858)
- WebApps HTTP Basic Auth Support [#906](https://github.com/paritytech/parity/pull/906)
- Removing match on constant [#888](https://github.com/paritytech/parity/pull/888)
- Update auth.rs [#907](https://github.com/paritytech/parity/pull/907)
- Enabling webapps compilation by default [#904](https://github.com/paritytech/parity/pull/904)
- fixed #895 [#898](https://github.com/paritytech/parity/pull/898)
- Support for compile-time included WebApplications. [#899](https://github.com/paritytech/parity/pull/899)
- Propagate transaction queue [#894](https://github.com/paritytech/parity/pull/894)
- Use new json RPC server [#901](https://github.com/paritytech/parity/pull/901)
- Gracefully dying when trying to enable RPC and app is compiled without it. [#900](https://github.com/paritytech/parity/pull/900)
- Additional logging and friendlier error messages [#893](https://github.com/paritytech/parity/pull/893)
- Avoid signalling readiness when app is about to be closed. [#897](https://github.com/paritytech/parity/pull/897)
- fixed #875 and added tests for eth_sendTransaction [#890](https://github.com/paritytech/parity/pull/890)
- passing key path to all invocations [#891](https://github.com/paritytech/parity/pull/891)
- Fixed eth_call nonce and gas handling [#892](https://github.com/paritytech/parity/pull/892)
- ipc rpc with nano transport (simple duplex) [#886](https://github.com/paritytech/parity/pull/886)
- Bumping clippy and fixing warnings [#889](https://github.com/paritytech/parity/pull/889)
- More descriptive expectations to transaction queue consistency. [#878](https://github.com/paritytech/parity/pull/878)
- uint bug - replace add with or [#879](https://github.com/paritytech/parity/pull/879)
- Fixing typo in bigint [#877](https://github.com/paritytech/parity/pull/877)
- update misleading cli help msg for author [#874](https://github.com/paritytech/parity/pull/874)
- Find geth data store cross-platform. [#871](https://github.com/paritytech/parity/pull/871)
- Import geth 1.4.0 keys [#872](https://github.com/paritytech/parity/pull/872)
- Syntax helpers for IPC RPC (part 2) [#854](https://github.com/paritytech/parity/pull/854)
- Fixed bootnode URL and error message [#870](https://github.com/paritytech/parity/pull/870)
- replace popcnt with mov (861) [#867](https://github.com/paritytech/parity/pull/867)
- weekly dependencies update [#865](https://github.com/paritytech/parity/pull/865)
- Remove unused mut [#866](https://github.com/paritytech/parity/pull/866)
- fixed #855 [#864](https://github.com/paritytech/parity/pull/864)
- simplified trace from functions, removed clippy warnings [#862](https://github.com/paritytech/parity/pull/862)
- Update deprecated HashDB methods in docs. [#857](https://github.com/paritytech/parity/pull/857)
- refactored loading transaction json tests [#853](https://github.com/paritytech/parity/pull/853)
- reorganised price info lookup [#852](https://github.com/paritytech/parity/pull/852)
- Publish locally-made transactions to peers. [#850](https://github.com/paritytech/parity/pull/850)
- Add generalbeck's token [#847](https://github.com/paritytech/parity/pull/847)
- Fix response for mining. [#846](https://github.com/paritytech/parity/pull/846)
- USD-based pricing of gas. [#843](https://github.com/paritytech/parity/pull/843)
- Parity can accept older work packages [#811](https://github.com/paritytech/parity/pull/811)
- Caching for computing seed hashes (#541) [#841](https://github.com/paritytech/parity/pull/841)
- checking transaction queue for pending transaction [#838](https://github.com/paritytech/parity/pull/838)
- refactored loading of state tests [#817](https://github.com/paritytech/parity/pull/817)
- tests for deserialization of transaction from issue #835 [#837](https://github.com/paritytech/parity/pull/837)
- unlocks with no expiration [on top of 833] [#834](https://github.com/paritytech/parity/pull/834)
- Unlock accounts on CLI. [#833](https://github.com/paritytech/parity/pull/833)
- Make BlockNumber optional, fix eth_call [#829](https://github.com/paritytech/parity/pull/829)
- Test socket to common test code (ethcore-devtools) [#831](https://github.com/paritytech/parity/pull/831)
- Use network id for the web3_net_version return. [#822](https://github.com/paritytech/parity/pull/822)
- json-rpc web3_sha3 [#824](https://github.com/paritytech/parity/pull/824)
- remove some unused files [#819](https://github.com/paritytech/parity/pull/819)
- debug symbols for master/beta [#818](https://github.com/paritytech/parity/pull/818)
- Syntax helpers for IPC RPC [#809](https://github.com/paritytech/parity/pull/809)
- refactored loading of execution tests [#803](https://github.com/paritytech/parity/pull/803)
- Rustfmt.toml [#805](https://github.com/paritytech/parity/pull/805)
- install-partiy runs brew reinstall parity on osx [#810](https://github.com/paritytech/parity/pull/810)
- Fix mining from spinning [#807](https://github.com/paritytech/parity/pull/807)

## Parity [v1.0.2](https://github.com/paritytech/parity/releases/tag/v1.0.2) (2016-04-11)

Parity 1.0.2 release improves Json RPC compatibility and fixes a number of stability issues.

- Flush password prompt [#1031](https://github.com/paritytech/parity/pull/1031)
- [beta] dependencies update [#949](https://github.com/paritytech/parity/pull/949)
- Master to beta v1.0.2 [#922](https://github.com/paritytech/parity/pull/922)
- Master to beta 1.0.2 [#908](https://github.com/paritytech/parity/pull/908)

## Parity [v1.0.1](https://github.com/paritytech/parity/releases/tag/v1.0.1) (2016-03-28)

Parity 1.0.1 update fixes a number of issues with Json RPC, transaction propagation and syncing.

- Imporved sync error handling [#905](https://github.com/paritytech/parity/pull/905)
- Publish locally-made transactions to peers. [#851](https://github.com/paritytech/parity/pull/851)
- Merge fixes from master to beta [#845](https://github.com/paritytech/parity/pull/845)
- Full sync restart on bad block [#844](https://github.com/paritytech/parity/pull/844)
- Make BlockNumber optional, fix eth_call [#828](https://github.com/paritytech/parity/pull/828)
- Web3sha3 beta [#826](https://github.com/paritytech/parity/pull/826)
- Use network id for the web3_net_version return. [#821](https://github.com/paritytech/parity/pull/821)
- Fix mining from spinning [#806](https://github.com/paritytech/parity/pull/806)
- Merge master to beta [#796](https://github.com/paritytech/parity/pull/796)

## Parity [v1.0.0](https://github.com/paritytech/parity/releases/tag/v1.0.0) (2016-03-24)

Parity 1.0.0 release adds the following features:

- Standard JsonRPC interface.
- Full Homestead compatibility.
- Transaction management.
- Mining with external miner.
- Account management.
- Geth key chain compatibility.
- Additional command line options.
- State trie pruning.
- Cache and queue footprint.
- Network discovery & NAT traversal.
- Custom chain specification files.

Note that in this release the state database is in archive (full) mode by default. Run with one of the `--pruning` options to enable pruning.

- First part of multi-mining support [#804](https://github.com/paritytech/parity/pull/804)
- Fixing future-current transactions clash [#802](https://github.com/paritytech/parity/pull/802)
- Increase threads to num_cpus & fix author reporting [#800](https://github.com/paritytech/parity/pull/800)
- another batch of rpc improvements [#798](https://github.com/paritytech/parity/pull/798)
- Avoid tracing DELEGATECALL and CALLCODE. Plus tests for it. [#794](https://github.com/paritytech/parity/pull/794)
- complete getting started steps for OS X [#793](https://github.com/paritytech/parity/pull/793)
- Auto detect available port (with fixed test) [#788](https://github.com/paritytech/parity/pull/788)
- eth_getTransactionReceipt [#792](https://github.com/paritytech/parity/pull/792)
- Comprehensive tests for tracing transactions [#791](https://github.com/paritytech/parity/pull/791)
- Disable preparing work package if miners don't ask for it. [#771](https://github.com/paritytech/parity/pull/771)
- Listen on all interfaces for JSONRPC by default. [#786](https://github.com/paritytech/parity/pull/786)
- eth_call [#783](https://github.com/paritytech/parity/pull/783)
- Revert "Auto detect available port" [#789](https://github.com/paritytech/parity/pull/789)
- added output to execution result [#777](https://github.com/paritytech/parity/pull/777)
- Auto detect available port [#782](https://github.com/paritytech/parity/pull/782)
- Allow 0x prefix for --author. [#785](https://github.com/paritytech/parity/pull/785)
- updated dependencies, moved rpctest to its own submodule [#784](https://github.com/paritytech/parity/pull/784)
- use ethjson module to load chain json tests [#778](https://github.com/paritytech/parity/pull/778)
- Tracing implemented. [#772](https://github.com/paritytech/parity/pull/772)
- test ethjson module on travis [#780](https://github.com/paritytech/parity/pull/780)
- batch of rpc fixes [#775](https://github.com/paritytech/parity/pull/775)
- rpctest executable [#757](https://github.com/paritytech/parity/pull/757)
- Refactoring error transaction_queue error handling and `update_sealing` method. [#753](https://github.com/paritytech/parity/pull/753)
- Avoid importing transactions with gas above 1.1*block_gas_limit to transaction queue [#760](https://github.com/paritytech/parity/pull/760)
- Removing transactions that failed to be pushed to block. [#752](https://github.com/paritytech/parity/pull/752)
- Updating clippy [#766](https://github.com/paritytech/parity/pull/766)
- Attempting to add all transactions to mined block [#754](https://github.com/paritytech/parity/pull/754)
- Prettier version w/o git dir; Use rustc compile time version [#761](https://github.com/paritytech/parity/pull/761)
- Stop adding transactions to queue while not fully synced [#751](https://github.com/paritytech/parity/pull/751)
- Verify sender's balance before importing transaction to queue [#746](https://github.com/paritytech/parity/pull/746)
- Returning number of transactions pending in block not queue [#750](https://github.com/paritytech/parity/pull/750)
- Speeding up build [#733](https://github.com/paritytech/parity/pull/733)
- adding check for a sync when giving work to miner [#742](https://github.com/paritytech/parity/pull/742)
- json deserialization module [#745](https://github.com/paritytech/parity/pull/745)
- Update install-parity.sh [#749](https://github.com/paritytech/parity/pull/749)
- Restart sync on getting old unknown header [#747](https://github.com/paritytech/parity/pull/747)
- Missing return for #737 [#744](https://github.com/paritytech/parity/pull/744)
- Enact block with uncles test [#741](https://github.com/paritytech/parity/pull/741)
- Fix outdated libc version on dependency [#740](https://github.com/paritytech/parity/pull/740)
- Fixing possible race in transaction queue [#735](https://github.com/paritytech/parity/pull/735)
- Sync fixed again [#737](https://github.com/paritytech/parity/pull/737)
- Don't change best block until extras is committed. [#734](https://github.com/paritytech/parity/pull/734)
- stable only until travis speedup [#736](https://github.com/paritytech/parity/pull/736)
- Optimizing uint operations (architecture independent) [#629](https://github.com/paritytech/parity/pull/629)
- Add RLP, not a data item. [#725](https://github.com/paritytech/parity/pull/725)
- PV63 receipts response [#687](https://github.com/paritytech/parity/pull/687)
- another batch of rpc tests [#723](https://github.com/paritytech/parity/pull/723)
- dockerfiles update [#726](https://github.com/paritytech/parity/pull/726)
- Lock reports to avoid out of order badness. [#721](https://github.com/paritytech/parity/pull/721)
- Fixed handshake leak [#722](https://github.com/paritytech/parity/pull/722)
- Allow configuration of target gas limit. [#719](https://github.com/paritytech/parity/pull/719)
- Version 1.1 in master [#714](https://github.com/paritytech/parity/pull/714)
- Silence UDP warnings [#720](https://github.com/paritytech/parity/pull/720)
- Rpc personal tests [#715](https://github.com/paritytech/parity/pull/715)
- Fixing warnings [#704](https://github.com/paritytech/parity/pull/704)
- docopts cleanups [#713](https://github.com/paritytech/parity/pull/713)
- Removed rocksdb build dependency [#717](https://github.com/paritytech/parity/pull/717)
- Fixed splitting Neighbours packet [#710](https://github.com/paritytech/parity/pull/710)
- management of account expiration & memory [#701](https://github.com/paritytech/parity/pull/701)
- Remove EarlyMerge from user docs. [#708](https://github.com/paritytech/parity/pull/708)
- Fixes and traces for refcountdb. [#705](https://github.com/paritytech/parity/pull/705)
- Check for NULL_RLP in AccountDB [#706](https://github.com/paritytech/parity/pull/706)
- ethminer as crate [#700](https://github.com/paritytech/parity/pull/700)
- Old ref-counted DB code [#692](https://github.com/paritytech/parity/pull/692)
- next batch of rpc tests and fixes [#699](https://github.com/paritytech/parity/pull/699)
- implemented eth_geStorageAt rpc method, added more tests for rpc [#695](https://github.com/paritytech/parity/pull/695)
- Fix JournalDB era marker [#690](https://github.com/paritytech/parity/pull/690)
- More sync fixes [#685](https://github.com/paritytech/parity/pull/685)
- mark some key tests as heavy [#694](https://github.com/paritytech/parity/pull/694)
- Limit incoming connections [#693](https://github.com/paritytech/parity/pull/693)
- Updating clippy [#688](https://github.com/paritytech/parity/pull/688)
- eth_accounts, eth_getBalance rpc functions && tests [#691](https://github.com/paritytech/parity/pull/691)
- state query for archive jdb [#683](https://github.com/paritytech/parity/pull/683)
- Fix for option 1 of JournalDB [#658](https://github.com/paritytech/parity/pull/658)
- Rename into something that is a little more descriptive. [#689](https://github.com/paritytech/parity/pull/689)
- JournalDB with in-memory overlay (option2) [#634](https://github.com/paritytech/parity/pull/634)
- additional (failing) SecretStore test [#682](https://github.com/paritytech/parity/pull/682)
- Updating clippy & fixing warnings. [#670](https://github.com/paritytech/parity/pull/670)
- rpc web3 tests [#681](https://github.com/paritytech/parity/pull/681)
- Making personal json-rpc configurable via cli [#677](https://github.com/paritytech/parity/pull/677)
- RPC Pending Transactions Filter [#661](https://github.com/paritytech/parity/pull/661)
- Rearrange journaldb infrastructure to make more extensible [#678](https://github.com/paritytech/parity/pull/678)
- JournalDB -> Box<JournalDB>, and it's a trait. [#673](https://github.com/paritytech/parity/pull/673)
- fix warning for transaction_queue.add usage [#676](https://github.com/paritytech/parity/pull/676)
- Adding std::mem back (only for asm) [#680](https://github.com/paritytech/parity/pull/680)
- update readme to exclude beta step (stable is ok) [#679](https://github.com/paritytech/parity/pull/679)
- fixed U256 and transaction request deserialization [#675](https://github.com/paritytech/parity/pull/675)
- More geth compatibility. [#666](https://github.com/paritytech/parity/pull/666)
- Removing running clippy by default on nightly. [#671](https://github.com/paritytech/parity/pull/671)
- rpc net submodule tests [#667](https://github.com/paritytech/parity/pull/667)
- Client module overhaul [#665](https://github.com/paritytech/parity/pull/665)
- Rpc transaction signing [#587](https://github.com/paritytech/parity/pull/587)
- Transaction queue exposed via JSON rpc. [#652](https://github.com/paritytech/parity/pull/652)
- Remove unneeded locking [#499](https://github.com/paritytech/parity/pull/499)
- extend sync status interface to sync provider [#664](https://github.com/paritytech/parity/pull/664)
- --archive is default. --pruning is option. [#663](https://github.com/paritytech/parity/pull/663)
- jsonrpc uses client and sync interfaces [#641](https://github.com/paritytech/parity/pull/641)
- Expose transaction insertion in sync lib [#609](https://github.com/paritytech/parity/pull/609)
- Removing get prefix from poll_info [#660](https://github.com/paritytech/parity/pull/660)
- Tx queue update height bug [#657](https://github.com/paritytech/parity/pull/657)
- Tx_queue_docs -> To master [#651](https://github.com/paritytech/parity/pull/651)
- blockchain import_route [#645](https://github.com/paritytech/parity/pull/645)
- Stop workers before stopping event loop [#655](https://github.com/paritytech/parity/pull/655)
- Validate sender before importing to queue [#650](https://github.com/paritytech/parity/pull/650)
- Gas price threshold for transactions [#640](https://github.com/paritytech/parity/pull/640)
- `dev` feature enabled when compiling without `--release` [#627](https://github.com/paritytech/parity/pull/627)
- Don't call mark_as_bad needlessly [#648](https://github.com/paritytech/parity/pull/648)
- Fixed sync handling large forks [#647](https://github.com/paritytech/parity/pull/647)
- Additional documentation for transaction queue [#631](https://github.com/paritytech/parity/pull/631)
- Transaction Queue Integration [#607](https://github.com/paritytech/parity/pull/607)
- Keys cli [#639](https://github.com/paritytech/parity/pull/639)
- fix build warning [#643](https://github.com/paritytech/parity/pull/643)
- updated jsonrpc-core and http-server libs [#642](https://github.com/paritytech/parity/pull/642)
- jsonrpc panics gracefully shutdown client [#638](https://github.com/paritytech/parity/pull/638)
- Fixing CLI parameters [#633](https://github.com/paritytech/parity/pull/633)
- Normal CLI options with geth. [#628](https://github.com/paritytech/parity/pull/628)
- Do not remove the peer immediatelly on send error [#626](https://github.com/paritytech/parity/pull/626)
- Jsonrpc block behind [#622](https://github.com/paritytech/parity/pull/622)
- Remove println!s. [#624](https://github.com/paritytech/parity/pull/624)
- JournalDB option 1 fix [#613](https://github.com/paritytech/parity/pull/613)
- Network tracing cleanup [#611](https://github.com/paritytech/parity/pull/611)
- Revert "Transaction Queue integration" [#602](https://github.com/paritytech/parity/pull/602)
- fix benches compilation [#601](https://github.com/paritytech/parity/pull/601)
- Transaction Queue integration [#595](https://github.com/paritytech/parity/pull/595)
- verifier trait improvements [#597](https://github.com/paritytech/parity/pull/597)
- build on rust stable [#600](https://github.com/paritytech/parity/pull/600)
- Geth import silent if no geth [#599](https://github.com/paritytech/parity/pull/599)
- Additional journaldb logging and assert [#593](https://github.com/paritytech/parity/pull/593)
- Uncle inclusion in block authoring. [#578](https://github.com/paritytech/parity/pull/578)
- Fixed potential deadlock on startup [#592](https://github.com/paritytech/parity/pull/592)
- Fixing an overflow panic [#591](https://github.com/paritytech/parity/pull/591)
- Fixed one more case of sync stalling [#590](https://github.com/paritytech/parity/pull/590)
- JournalDB can now operate in "archive" mode [#589](https://github.com/paritytech/parity/pull/589)
- Secret store integration with client [#586](https://github.com/paritytech/parity/pull/586)
- fix build on nightly rust [#588](https://github.com/paritytech/parity/pull/588)
- deserialization for uint generic [#585](https://github.com/paritytech/parity/pull/585)
- TransactionsQueue implementation [#559](https://github.com/paritytech/parity/pull/559)
- JSON-RPC personal service (follows #582) [#583](https://github.com/paritytech/parity/pull/583)
- making key directory thread-safe [#582](https://github.com/paritytech/parity/pull/582)
- verifier trait [#581](https://github.com/paritytech/parity/pull/581)
- shrink_to_fit after removing hashes. [#580](https://github.com/paritytech/parity/pull/580)
- support for rpc polling [#504](https://github.com/paritytech/parity/pull/504)
- limit serde codegen only to rpc types submodule [#569](https://github.com/paritytech/parity/pull/569)
- fork test for Issue test/568 [#573](https://github.com/paritytech/parity/pull/573)
- Fixing clippy warnings = small refactoring of `request_blocks` [#560](https://github.com/paritytech/parity/pull/560)
- Improved journaldb logging [#571](https://github.com/paritytech/parity/pull/571)
- Additional check to ancient enactments. [#570](https://github.com/paritytech/parity/pull/570)
- chainfilter shouldnt exclude to_block from results [#564](https://github.com/paritytech/parity/pull/564)
- Fix coverage test run [#567](https://github.com/paritytech/parity/pull/567)
- Mining [#547](https://github.com/paritytech/parity/pull/547)
- fix uint warnings [#565](https://github.com/paritytech/parity/pull/565)
- Finished blockchain generator. [#562](https://github.com/paritytech/parity/pull/562)
- fixed broken master [#563](https://github.com/paritytech/parity/pull/563)
- uint to separate crate [#544](https://github.com/paritytech/parity/pull/544)
- improved test chain generator [#554](https://github.com/paritytech/parity/pull/554)
- Fixing spelling in propagade->propagate [#558](https://github.com/paritytech/parity/pull/558)
- Changing RefCell to Cell in transaction. [#557](https://github.com/paritytech/parity/pull/557)
- Fix for morden consensus. [#556](https://github.com/paritytech/parity/pull/556)
- blockchain generator [#550](https://github.com/paritytech/parity/pull/550)
- Sparse Table Implementation (Row, Col) -> Val [#545](https://github.com/paritytech/parity/pull/545)
- fixup install script [#548](https://github.com/paritytech/parity/pull/548)
- Fixing clippy warnings [#546](https://github.com/paritytech/parity/pull/546)
- ignore out directory [#543](https://github.com/paritytech/parity/pull/543)
- u256 full multiplication [#539](https://github.com/paritytech/parity/pull/539)
- Fix panic when downloading stales, update homestead transition [#537](https://github.com/paritytech/parity/pull/537)
- changing x64 asm config [#534](https://github.com/paritytech/parity/pull/534)
- uncomment state transition tests [#533](https://github.com/paritytech/parity/pull/533)
- jsonrpc uses weak pointers to client [#532](https://github.com/paritytech/parity/pull/532)
- Morden switch to Homestead rules at #494,000. [#531](https://github.com/paritytech/parity/pull/531)
- Blockchain module cleanup [#524](https://github.com/paritytech/parity/pull/524)
- Multiplication issue + very exhaustive tests for it [#528](https://github.com/paritytech/parity/pull/528)
- EIP-8 [#498](https://github.com/paritytech/parity/pull/498)
- Make "random" trie tests fully deterministic. [#527](https://github.com/paritytech/parity/pull/527)
- udpated serde to version 0.7.0 [#526](https://github.com/paritytech/parity/pull/526)
- Better memory management [#516](https://github.com/paritytech/parity/pull/516)
- Typo [#523](https://github.com/paritytech/parity/pull/523)
- U512 add/sub optimize [#521](https://github.com/paritytech/parity/pull/521)
- Account management + geth keystore import (no utility crate added) [#509](https://github.com/paritytech/parity/pull/509)
- Delayed UPnP initialization [#505](https://github.com/paritytech/parity/pull/505)
- Fixing marking blocks as bad & SyncMessage bugs + small client refactoring. [#503](https://github.com/paritytech/parity/pull/503)
- optimization of U256 [#515](https://github.com/paritytech/parity/pull/515)
- Removed rocksdb from build scripts and instructions [#520](https://github.com/paritytech/parity/pull/520)
- RocksDB abstraction layer + Hash index for state DB [#464](https://github.com/paritytech/parity/pull/464)
- bloomfilter [#418](https://github.com/paritytech/parity/pull/418)
- Fixed a race condition when connecting peer disconnects immediately [#519](https://github.com/paritytech/parity/pull/519)
- ignore intellij idea project files as well [#518](https://github.com/paritytech/parity/pull/518)
- updated version of unicase [#517](https://github.com/paritytech/parity/pull/517)
- jsonrpc security, cors headers, fixed #359 [#493](https://github.com/paritytech/parity/pull/493)
- Rust implementations to replace data tables (#161) [#482](https://github.com/paritytech/parity/pull/482)
- fix issue with starting requested block number was not included itself [#512](https://github.com/paritytech/parity/pull/512)
- fixed travis --org GH_TOKEN [#510](https://github.com/paritytech/parity/pull/510)
- Improved log format [#506](https://github.com/paritytech/parity/pull/506)
- Log address on failed connection attempt [#502](https://github.com/paritytech/parity/pull/502)
- Bumping clippy and fixing warnings. [#501](https://github.com/paritytech/parity/pull/501)
- Bumping versions. Fixes #496 [#500](https://github.com/paritytech/parity/pull/500)
- Manage final user-input errors. [#494](https://github.com/paritytech/parity/pull/494)
- Remove unneeded code, fix minor potential issue with length. [#495](https://github.com/paritytech/parity/pull/495)
- Remove "unknown" from version string. [#488](https://github.com/paritytech/parity/pull/488)
- Include git commit date & hash. [#486](https://github.com/paritytech/parity/pull/486)
- Use proper version string. [#485](https://github.com/paritytech/parity/pull/485)
- Networking fixes [#480](https://github.com/paritytech/parity/pull/480)
- Fix potential deadlock on node table update [#484](https://github.com/paritytech/parity/pull/484)
- Squash more warnings [#481](https://github.com/paritytech/parity/pull/481)
- dev/test/build tools to separate crate [#477](https://github.com/paritytech/parity/pull/477)
- Back to original slab crate [#479](https://github.com/paritytech/parity/pull/479)
- Better user errors. [#476](https://github.com/paritytech/parity/pull/476)
- UDP Discovery [#440](https://github.com/paritytech/parity/pull/440)
- update readme with rust override [#475](https://github.com/paritytech/parity/pull/475)
- fixed warnings on rust beta [#474](https://github.com/paritytech/parity/pull/474)
- Secret store (part2 - encrypted key/value svc) [#449](https://github.com/paritytech/parity/pull/449)
- Kill bad test. [#473](https://github.com/paritytech/parity/pull/473)
- Make clippy an optional dependency [#422](https://github.com/paritytech/parity/pull/422)
- parity compiling fine [#469](https://github.com/paritytech/parity/pull/469)
- compiling ethcore on beta [#468](https://github.com/paritytech/parity/pull/468)
- Utils compiling in beta [#467](https://github.com/paritytech/parity/pull/467)
- Get rid of lru_cache dependency [#466](https://github.com/paritytech/parity/pull/466)
- Add daemonization. [#459](https://github.com/paritytech/parity/pull/459)
- Master upgrade [#448](https://github.com/paritytech/parity/pull/448)
- Remove contributing stuff now that we have CLA bot. [#447](https://github.com/paritytech/parity/pull/447)
- Add Morden bootnode. [#446](https://github.com/paritytech/parity/pull/446)
- beta fixes to master [#441](https://github.com/paritytech/parity/pull/441)
- Secret store (part1 - key management) [#423](https://github.com/paritytech/parity/pull/423)
- Use 1100000 as the homestead transition, fix build instructions. [#438](https://github.com/paritytech/parity/pull/438)
- More sync and propagation fixes [#420](https://github.com/paritytech/parity/pull/420)
- back to cargo crates [#436](https://github.com/paritytech/parity/pull/436)
- Fixing clippy warnings [#435](https://github.com/paritytech/parity/pull/435)
- preserving root cargo lock [#434](https://github.com/paritytech/parity/pull/434)
- Nightly fix [#432](https://github.com/paritytech/parity/pull/432)
- nightly fixes [#431](https://github.com/paritytech/parity/pull/431)
- Delay Homestead transition from 1,000,000. [#429](https://github.com/paritytech/parity/pull/429)
- Nightly fix effort (still should fail) [#428](https://github.com/paritytech/parity/pull/428)
- clippy version update, docopt-macro moving to fork [#425](https://github.com/paritytech/parity/pull/425)
- Network/Sync fixes and optimizations [#416](https://github.com/paritytech/parity/pull/416)
- Use latest era instead of end era as journal marker [#414](https://github.com/paritytech/parity/pull/414)
- api changes [#402](https://github.com/paritytech/parity/pull/402)
- Option for no init nodes. [#408](https://github.com/paritytech/parity/pull/408)
- Fixed block_bodies not returning a list [#406](https://github.com/paritytech/parity/pull/406)
- Fix test. [#405](https://github.com/paritytech/parity/pull/405)
- Allow path to be configured. [#404](https://github.com/paritytech/parity/pull/404)
- Upnp [#400](https://github.com/paritytech/parity/pull/400)
- eth_syncing, fixed #397 [#398](https://github.com/paritytech/parity/pull/398)
- Using modified version of ctrlc that catches SIGTERM [#399](https://github.com/paritytech/parity/pull/399)
- Catching panics. [#396](https://github.com/paritytech/parity/pull/396)
- jsonrpc [#391](https://github.com/paritytech/parity/pull/391)
- Externalities tests (still clumsy) [#394](https://github.com/paritytech/parity/pull/394)
- excluding test code itself from coverage [#395](https://github.com/paritytech/parity/pull/395)
- Additional tweaks to options. [#390](https://github.com/paritytech/parity/pull/390)
- --chain option for setting which network to go on. [#388](https://github.com/paritytech/parity/pull/388)
- Ethash unit tests final [#387](https://github.com/paritytech/parity/pull/387)
- jsonrpc [#374](https://github.com/paritytech/parity/pull/374)
- Editorconfig file. [#384](https://github.com/paritytech/parity/pull/384)
- Coverage effort [in progress] [#382](https://github.com/paritytech/parity/pull/382)
- making root kcov runner simular to the one running on CI [#380](https://github.com/paritytech/parity/pull/380)
- add gcc as a dependency to dockerfiles [#381](https://github.com/paritytech/parity/pull/381)
- Check for handshake expiration before attempting connection replace [#375](https://github.com/paritytech/parity/pull/375)
- Blocks propagation [#364](https://github.com/paritytech/parity/pull/364)
- Network params. [#376](https://github.com/paritytech/parity/pull/376)
- Add parity-node-zero to bootnodes. [#373](https://github.com/paritytech/parity/pull/373)
- kcov uses travis_job_id instead of coveralls token [#370](https://github.com/paritytech/parity/pull/370)
- Add parity-node-zero.ethcore.io to boot nodes. [#371](https://github.com/paritytech/parity/pull/371)

## Parity [v1.0.0-rc1](https://github.com/paritytech/parity/releases/tag/v1.0.0-rc1) (2016-03-15)

First Parity 1.0.0 release candidate.

- Version 1.0 in beta [#712](https://github.com/paritytech/parity/pull/712)
- Fix test for beta [#617](https://github.com/paritytech/parity/pull/617)
- JournalDB fix option 1 for beta [#614](https://github.com/paritytech/parity/pull/614)
- Failing test. [#606](https://github.com/paritytech/parity/pull/606)
- Fix transition points [#604](https://github.com/paritytech/parity/pull/604)
- (BETA) Update README.md [#549](https://github.com/paritytech/parity/pull/549)
- (BETA) instructions for beta release channel [#456](https://github.com/paritytech/parity/pull/456)
- (BETA) fix nightly - remerge [#454](https://github.com/paritytech/parity/pull/454)
- (BETA) fixing nightly version for beta [#452](https://github.com/paritytech/parity/pull/452)

## Parity [beta-0.9.1](https://github.com/paritytech/parity/releases/tag/beta-0.9.1) (2016-02-16)

Homestead transition block changed to 1100000.

- Beta patch to 0.9.1 [#445](https://github.com/paritytech/parity/pull/445)
- Delay homestead transition [#430](https://github.com/paritytech/parity/pull/430)
- (BETA) https link in the installer (?) [#392](https://github.com/paritytech/parity/pull/392)
- beta: Check for handshake expiration before attempting replace [#377](https://github.com/paritytech/parity/pull/377)

## Parity [beta-0.9](https://github.com/paritytech/parity/releases/tag/beta-0.9) (2016-02-08)

First Parity Beta 0.9 released.

- Panic on missing counters; Client cleanup [#368](https://github.com/paritytech/parity/pull/368)
- Update README for new PPAs. [#369](https://github.com/paritytech/parity/pull/369)
- block_queue::clear should be more thorough [#365](https://github.com/paritytech/parity/pull/365)
- Fixed an issue with forked counters [#363](https://github.com/paritytech/parity/pull/363)
- Install parity [#362](https://github.com/paritytech/parity/pull/362)
- DB directory versioning [#358](https://github.com/paritytech/parity/pull/358)
- Raise FD limit for MacOS [#357](https://github.com/paritytech/parity/pull/357)
- Travis slack integration. [#356](https://github.com/paritytech/parity/pull/356)
- SignedTransaction structure [#350](https://github.com/paritytech/parity/pull/350)
- License [#354](https://github.com/paritytech/parity/pull/354)
- Performance optimizations [#353](https://github.com/paritytech/parity/pull/353)
- Gitter in README. [#355](https://github.com/paritytech/parity/pull/355)
- test efforts, receipt requests [#352](https://github.com/paritytech/parity/pull/352)
- sync tests setup & local module coverage [#348](https://github.com/paritytech/parity/pull/348)
- install parity script [#347](https://github.com/paritytech/parity/pull/347)
- evmjit homestead merge [#342](https://github.com/paritytech/parity/pull/342)
- Fixed sync stalling on fork [#343](https://github.com/paritytech/parity/pull/343)
- Remerge 264 [#334](https://github.com/paritytech/parity/pull/334)
- Ethsync tests bfix [#339](https://github.com/paritytech/parity/pull/339)
- Fix default options. [#335](https://github.com/paritytech/parity/pull/335)
- sync queue limit hotfix [#338](https://github.com/paritytech/parity/pull/338)
- Network tests, separate local coverage for utils [#333](https://github.com/paritytech/parity/pull/333)
- fix parity version so netstats can parse it [#332](https://github.com/paritytech/parity/pull/332)
- reveal surprise [#331](https://github.com/paritytech/parity/pull/331)
- Revert removal of `new_code`. [#330](https://github.com/paritytech/parity/pull/330)
- Network mod tests first part [#329](https://github.com/paritytech/parity/pull/329)
- Look ma no `dead_code` [#323](https://github.com/paritytech/parity/pull/323)
- Fixing JIT, Updating hook to run `ethcore` tests. [#326](https://github.com/paritytech/parity/pull/326)
- Final docs [#327](https://github.com/paritytech/parity/pull/327)
- update install-deps.sh [#316](https://github.com/paritytech/parity/pull/316)
- Finish all my docs. Fix previous test compilation. [#320](https://github.com/paritytech/parity/pull/320)
- Additional evm tests (extops, call, jumps) and some docs [#317](https://github.com/paritytech/parity/pull/317)
- More documentation. [#318](https://github.com/paritytech/parity/pull/318)
- Additional documentation. [#315](https://github.com/paritytech/parity/pull/315)
- unused functions cleanup [#310](https://github.com/paritytech/parity/pull/310)
- update ethcore.github.io documentation automatically [#311](https://github.com/paritytech/parity/pull/311)
- Another try with travis ci credentials [#314](https://github.com/paritytech/parity/pull/314)
- Document some stuff. [#309](https://github.com/paritytech/parity/pull/309)
- Check block parent on import; Peer timeouts [#303](https://github.com/paritytech/parity/pull/303)
- Increasing coverage for evm. [#306](https://github.com/paritytech/parity/pull/306)
- ethcore docs [#301](https://github.com/paritytech/parity/pull/301)
- Replacing secure token for deployment [#305](https://github.com/paritytech/parity/pull/305)
- doc.sh [#299](https://github.com/paritytech/parity/pull/299)
- Building beta-* and stable-* tags [#302](https://github.com/paritytech/parity/pull/302)
- Deploying artifacts for tags (release/beta) [#300](https://github.com/paritytech/parity/pull/300)
- cov.sh to show coverage locally [#298](https://github.com/paritytech/parity/pull/298)
- benchmark fixes [#297](https://github.com/paritytech/parity/pull/297)
- Include JSONRPC CLI options. [#296](https://github.com/paritytech/parity/pull/296)
- travis.yml fixes [#293](https://github.com/paritytech/parity/pull/293)
- Improve version string. [#295](https://github.com/paritytech/parity/pull/295)
- Fixed block queue test [#294](https://github.com/paritytech/parity/pull/294)
- Util docs [#292](https://github.com/paritytech/parity/pull/292)
- fixed building docs [#289](https://github.com/paritytech/parity/pull/289)
- update travis to build PRs only against master [#290](https://github.com/paritytech/parity/pull/290)
- Coverage effort [#272](https://github.com/paritytech/parity/pull/272)
- updated docker containers [#288](https://github.com/paritytech/parity/pull/288)
- rpc module fixes [#287](https://github.com/paritytech/parity/pull/287)
- Test for Receipt RLP. [#282](https://github.com/paritytech/parity/pull/282)
- Building from source guide [#284](https://github.com/paritytech/parity/pull/284)
- Fixed neted empty list RLP encoding [#283](https://github.com/paritytech/parity/pull/283)
- Fix CALLDATACOPY (and bonus CODECOPY, too!). [#279](https://github.com/paritytech/parity/pull/279)
- added travis && coveralls badge to README.md [#280](https://github.com/paritytech/parity/pull/280)
- coveralls coverage [#277](https://github.com/paritytech/parity/pull/277)
- Travis [in progress] [#257](https://github.com/paritytech/parity/pull/257)
- Travis on reorganized repo [#276](https://github.com/paritytech/parity/pull/276)
- umbrella project [#275](https://github.com/paritytech/parity/pull/275)
- Ethash disk cache [#273](https://github.com/paritytech/parity/pull/273)
- Parity executable name and version [#274](https://github.com/paritytech/parity/pull/274)
- Dockerfile [#195](https://github.com/paritytech/parity/pull/195)
- Garbage collection test fix [#267](https://github.com/paritytech/parity/pull/267)
- Fix stCallCreateCallCodeTest, add more tests [#271](https://github.com/paritytech/parity/pull/271)
- Moved sync out of ethcore crate; Added block validation [#265](https://github.com/paritytech/parity/pull/265)
- RLP encoder refactoring [#252](https://github.com/paritytech/parity/pull/252)
- Chain sync tests and minor refactoring [#264](https://github.com/paritytech/parity/pull/264)
- Common log init function [#263](https://github.com/paritytech/parity/pull/263)
- changed max vm depth from 128 to 64, change homestead block to 1_000_000 [#262](https://github.com/paritytech/parity/pull/262)
- fixed blockchain tests crash on log init [#261](https://github.com/paritytech/parity/pull/261)
- Blockchain tests and some helpers for guarding temp directory [#256](https://github.com/paritytech/parity/pull/256)
- Fix logging and random tests. [#260](https://github.com/paritytech/parity/pull/260)
- Fix difficulty calculation algo. [#259](https://github.com/paritytech/parity/pull/259)
- fix submodule version [#258](https://github.com/paritytech/parity/pull/258)
- temp dir spawn refactoring [#246](https://github.com/paritytech/parity/pull/246)
- fixed tests submodule branch [#254](https://github.com/paritytech/parity/pull/254)
- rpc net methods returns real peer count && protocol version [#253](https://github.com/paritytech/parity/pull/253)
- Add homestead & random tests. [#245](https://github.com/paritytech/parity/pull/245)
- Fixing suicide with self-refund to be consistent with CPP. [#247](https://github.com/paritytech/parity/pull/247)
- stubs for rpc methods [#251](https://github.com/paritytech/parity/pull/251)
- clippy, missing docs, renaming etc. [#244](https://github.com/paritytech/parity/pull/244)
- impl missing methods in tests [#243](https://github.com/paritytech/parity/pull/243)
- General tests and some helpers [#239](https://github.com/paritytech/parity/pull/239)
- Note additional tests are fixed, fix doc test. [#242](https://github.com/paritytech/parity/pull/242)
- jsonrpc http server [#193](https://github.com/paritytech/parity/pull/193)
- Ethash nonce is H64 not a u64 [#240](https://github.com/paritytech/parity/pull/240)
- Fix import for bcMultiChainTest [#236](https://github.com/paritytech/parity/pull/236)
- Client basic tests [#232](https://github.com/paritytech/parity/pull/232)
- Fix ensure_db_good() and flush_queue(), block refactoring, check block format, be strict. [#231](https://github.com/paritytech/parity/pull/231)
- Rlp [#207](https://github.com/paritytech/parity/pull/207)
- Schedule documentation [#219](https://github.com/paritytech/parity/pull/219)
- U256<->H256 Conversion [#206](https://github.com/paritytech/parity/pull/206)
- Spawning new thread when we are reaching stack limit [#217](https://github.com/paritytech/parity/pull/217)
- Blockchain tests [#211](https://github.com/paritytech/parity/pull/211)
- fixed failing sync test [#218](https://github.com/paritytech/parity/pull/218)
- Removing println [#216](https://github.com/paritytech/parity/pull/216)
- Cleaning readme [#212](https://github.com/paritytech/parity/pull/212)
- Fixing delegatecall [#196](https://github.com/paritytech/parity/pull/196)
- Autogenerate the Args from the docopt macro. [#205](https://github.com/paritytech/parity/pull/205)
- Networking fixes [#202](https://github.com/paritytech/parity/pull/202)
- Argument parsing from CLI [#204](https://github.com/paritytech/parity/pull/204)
- Removed wildcard from clippy version [#203](https://github.com/paritytech/parity/pull/203)
- Fixed tests and tweaked sync progress report [#201](https://github.com/paritytech/parity/pull/201)
- Heavy tests [#199](https://github.com/paritytech/parity/pull/199)
- Mutithreaded IO [#198](https://github.com/paritytech/parity/pull/198)
- Populating last_hashes [#197](https://github.com/paritytech/parity/pull/197)
- Fixing clippy stuff [#170](https://github.com/paritytech/parity/pull/170)
- basic .travis.yml [#194](https://github.com/paritytech/parity/pull/194)
- Generating coverage reports. [#190](https://github.com/paritytech/parity/pull/190)
- Adding doc requests comments [#192](https://github.com/paritytech/parity/pull/192)
- moved src/bin/client.rs -> src/bin/client/main.rs [#185](https://github.com/paritytech/parity/pull/185)
- removed overflowing_shr [#188](https://github.com/paritytech/parity/pull/188)
- fixed wrapping ops on latest nightly [#187](https://github.com/paritytech/parity/pull/187)
- Pruned state DB [#176](https://github.com/paritytech/parity/pull/176)
- Memory management for cache [#180](https://github.com/paritytech/parity/pull/180)
- Implement signs having low-s. [#183](https://github.com/paritytech/parity/pull/183)
- Introduce sha3 crate and use it in ethash [#178](https://github.com/paritytech/parity/pull/178)
- Multithreaded block queue [#173](https://github.com/paritytech/parity/pull/173)
- Iterator for NibbleSlice and TrieDB. [#171](https://github.com/paritytech/parity/pull/171)
- Handling all possible overflows [#145](https://github.com/paritytech/parity/pull/145)
- Global secp256k1 context [#164](https://github.com/paritytech/parity/pull/164)
- Ethash [#152](https://github.com/paritytech/parity/pull/152)
- Move util into here [#153](https://github.com/paritytech/parity/pull/153)
- EVM Interpreter [#103](https://github.com/paritytech/parity/pull/103)
- Homestead transition support, maybe. [#141](https://github.com/paritytech/parity/pull/141)
- externalities refactor [#131](https://github.com/paritytech/parity/pull/131)
- More open files. [#140](https://github.com/paritytech/parity/pull/140)
- Single array for logs output. [#133](https://github.com/paritytech/parity/pull/133)
- Client app event handler [#132](https://github.com/paritytech/parity/pull/132)
- Various consensus fixes. [#130](https://github.com/paritytech/parity/pull/130)
- callcode builtins tests pass [#127](https://github.com/paritytech/parity/pull/127)
- Client state syncing [#119](https://github.com/paritytech/parity/pull/119)
- Split externalities from executive. [#126](https://github.com/paritytech/parity/pull/126)
- executive error on not enoguh base gas [#124](https://github.com/paritytech/parity/pull/124)
- Gav [#125](https://github.com/paritytech/parity/pull/125)
- builtin sets excepted to true [#123](https://github.com/paritytech/parity/pull/123)
- More state tests. [#122](https://github.com/paritytech/parity/pull/122)
- updated to rocksdb wrapper version 0.3 [#121](https://github.com/paritytech/parity/pull/121)
- out_of_gas -> excepted [#120](https://github.com/paritytech/parity/pull/120)
- Parametrizing evm::Factory [#111](https://github.com/paritytech/parity/pull/111)
- stLogs tests passing [#118](https://github.com/paritytech/parity/pull/118)
- Fix executive. [#117](https://github.com/paritytech/parity/pull/117)
- Fixes for marek's shooting from the hip. [#116](https://github.com/paritytech/parity/pull/116)
- Executive revert fix [#115](https://github.com/paritytech/parity/pull/115)
- Fix storage/account and add butress test. [#114](https://github.com/paritytech/parity/pull/114)
- Refactored Pod & Diff types into separate files, JSON infrastructure revamp. [#113](https://github.com/paritytech/parity/pull/113)
- Fix storage stuff and introduce per-item dirty-tracking. [#112](https://github.com/paritytech/parity/pull/112)
- Check logs in state tests. [#109](https://github.com/paritytech/parity/pull/109)
- executive gas calculation fixes [#108](https://github.com/paritytech/parity/pull/108)
- proper gas calculation in executive [#107](https://github.com/paritytech/parity/pull/107)
- Fixing MaxDepth param for executive [#105](https://github.com/paritytech/parity/pull/105)
- Fix determination of state roots. [#106](https://github.com/paritytech/parity/pull/106)
- transact substracts tx_gas [#104](https://github.com/paritytech/parity/pull/104)
- Pretty-print and fix for state. [#102](https://github.com/paritytech/parity/pull/102)
- Tier step price. [#101](https://github.com/paritytech/parity/pull/101)
- Refactor Diff datastructures. [#100](https://github.com/paritytech/parity/pull/100)
- externalities use u256 instead of u64 for gas calculation [#99](https://github.com/paritytech/parity/pull/99)
- Executive tests [#97](https://github.com/paritytech/parity/pull/97)
- State conensus tests now print mismatching diff on fail. [#98](https://github.com/paritytech/parity/pull/98)
- State testing framework. First test is failing. [#96](https://github.com/paritytech/parity/pull/96)
- executive tests [#95](https://github.com/paritytech/parity/pull/95)
- Use U512s for ether cost calculation, complete transaction API [#94](https://github.com/paritytech/parity/pull/94)
- Utils for consensus test decoding and better layout. [#93](https://github.com/paritytech/parity/pull/93)
- executive fixes + tests [#89](https://github.com/paritytech/parity/pull/89)
- All transaction tests pass. Nicer testing framework. [#92](https://github.com/paritytech/parity/pull/92)
- Block verification tests; BlockProvider blockchain trait for testing [#88](https://github.com/paritytech/parity/pull/88)
- State::exists, docs and tests. [#87](https://github.com/paritytech/parity/pull/87)
- Add tests module, add two more transaction tests. [#86](https://github.com/paritytech/parity/pull/86)
- bring back removed tests, removed build warnings [#82](https://github.com/paritytech/parity/pull/82)
- Nicer transaction validation API. Nicer OutOfBounds API in general. [#85](https://github.com/paritytech/parity/pull/85)
- Transaction fixes and consensus tests (all passing) [#84](https://github.com/paritytech/parity/pull/84)
- fixed getting block info in evmjit + tests [#81](https://github.com/paritytech/parity/pull/81)
- evm tests cleanup [#80](https://github.com/paritytech/parity/pull/80)
- renamed VmFactory -> Factory [#77](https://github.com/paritytech/parity/pull/77)
- fixed rust-evmjit description of improper_ctypes usage [#76](https://github.com/paritytech/parity/pull/76)
- jit feature enabled by default [#75](https://github.com/paritytech/parity/pull/75)
- evm [#52](https://github.com/paritytech/parity/pull/52)
- state clone [#74](https://github.com/paritytech/parity/pull/74)
- Block Verification (no tests yet) [#72](https://github.com/paritytech/parity/pull/72)
- Improvements to LogEntry and Transaction [#73](https://github.com/paritytech/parity/pull/73)
- Use getter in header in preparation for a Header trait; additional testing in enact_block(). [#64](https://github.com/paritytech/parity/pull/64)
- BlockChain sync and Client app [#55](https://github.com/paritytech/parity/pull/55)
- Block enactment (including test) [#63](https://github.com/paritytech/parity/pull/63)
- Block complete. Needs tests. [#62](https://github.com/paritytech/parity/pull/62)
- More on OpenBlock::close; State::kill_account added [#61](https://github.com/paritytech/parity/pull/61)
- Remove genesis module, add more chain specs and separate out ethereum-specific stuff [#60](https://github.com/paritytech/parity/pull/60)
- State::new_contract, camelCase engine params, missing param [#59](https://github.com/paritytech/parity/pull/59)
- Use reorganisation [#58](https://github.com/paritytech/parity/pull/58)
- Initial Ethash/Block skeleton implementations. [#57](https://github.com/paritytech/parity/pull/57)
- Spec with tested Morden genesis decoder and builtins. [#54](https://github.com/paritytech/parity/pull/54)
- Move all chain parameters into `engine_params` [#50](https://github.com/paritytech/parity/pull/50)
- jit ffi improvements [please review] [#51](https://github.com/paritytech/parity/pull/51)
- blockchain [please review] [#34](https://github.com/paritytech/parity/pull/34)
- Move information from networkparams.rs into spec.rs [#48](https://github.com/paritytech/parity/pull/48)
- Move bulking out in Engine/Params. [#47](https://github.com/paritytech/parity/pull/47)
- Removed need for mutation in State. [#46](https://github.com/paritytech/parity/pull/46)
- State::code and State::storage_at + tests. [#45](https://github.com/paritytech/parity/pull/45)
- State functions for balance and nonce operations [#44](https://github.com/paritytech/parity/pull/44)
- Account::storage_at, Account::ensure_cached and tests. [#43](https://github.com/paritytech/parity/pull/43)
- Additional tests. [#42](https://github.com/paritytech/parity/pull/42)
- seal todo done [#41](https://github.com/paritytech/parity/pull/41)
- missing rustc_serialize crate && rlp `as_list` function [#40](https://github.com/paritytech/parity/pull/40)
- More methods in Account, documentation and tests. [#39](https://github.com/paritytech/parity/pull/39)
- Minor reworking of Account. [#38](https://github.com/paritytech/parity/pull/38)
- Add Account and State classes. [#37](https://github.com/paritytech/parity/pull/37)
- Revert regressions [#36](https://github.com/paritytech/parity/pull/36)<|MERGE_RESOLUTION|>--- conflicted
+++ resolved
@@ -1,4 +1,4 @@
-## Parity [v1.7.0](https://github.com/paritytech/parity/releases/tag/v1.7.0) (2017-07-27)
+## Parity [v1.7.0](https://github.com/paritytech/parity/releases/tag/v1.7.0) (2017-07-28)
 
 Parity 1.7.0 is a major release introducing several important features:
 
@@ -13,7 +13,6 @@
 
 Full list of included changes:
 
-<<<<<<< HEAD
 - Backports [#6163](https://github.com/paritytech/parity/pull/6163)
   - Light client improvements ([#6156](https://github.com/paritytech/parity/pull/6156))
     - No seal checking
@@ -25,16 +24,10 @@
   - Don't display an overlay in case the time sync check fails. ([#6164](https://github.com/paritytech/parity/pull/6164))
     - Small improvements to time estimation.
     - Temporarily disable NTP time check by default.
-- Light client fixes ([#6148](https://github.com/paritytech/parity/pull/6148)) ([#6151](https://github.com/paritytech/parity/pull/6151))
+- Light client fixes ([#6148](https://github.com/paritytech/parity/pull/6148)) [#6151](https://github.com/paritytech/parity/pull/6151)
   - Light client fixes
   - Fix memory-lru-cache
   - Clear pending reqs on disconnect
-=======
-- Light client fixes ([#6148](https://github.com/paritytech/parity/pull/6148)) [#6151](https://github.com/paritytech/parity/pull/6151)
-   - Light client fixes
-   - Fix memory-lru-cache
-   - Clear pending reqs on disconnect
->>>>>>> ea3fe6ed
 - Filter tokens logs from current block, not genesis ([#6128](https://github.com/paritytech/parity/pull/6128)) [#6141](https://github.com/paritytech/parity/pull/6141)
 - Fix QR scanner returning null on confirm [#6122](https://github.com/paritytech/parity/pull/6122)
 - Check QR before lowercase ([#6119](https://github.com/paritytech/parity/pull/6119)) [#6120](https://github.com/paritytech/parity/pull/6120)
