!include WinMessages.nsh

!define WND_CLASS "Parity"
!define WND_TITLE "Parity"
!define WAIT_MS 5000
!define SYNC_TERM 0x00100001

!define APPNAME "Parity"
!define COMPANYNAME "Parity Technologies"
!define DESCRIPTION "Fast, light, robust Ethereum implementation"
!define VERSIONMAJOR 1
<<<<<<< HEAD
!define VERSIONMINOR 8
!define VERSIONBUILD 7
=======
!define VERSIONMINOR 10
!define VERSIONBUILD 0
>>>>>>> 628f0878
!define ARGS ""
!define FIRST_START_ARGS "--mode=passive ui"

!addplugindir .\

!define HELPURL "https://paritytech.github.io/wiki/" # "Support Information" link
!define UPDATEURL "https://github.com/paritytech/parity/releases" # "Product Updates" link
!define ABOUTURL "https://github.com/paritytech/parity" # "Publisher" link
!define INSTALLSIZE 26120

!define termMsg "Installer cannot stop running ${WND_TITLE}.$\nDo you want to terminate process?"
!define stopMsg "Stopping ${WND_TITLE} Application"


RequestExecutionLevel admin ;Require admin rights on NT6+ (When UAC is turned on)

InstallDir "$PROGRAMFILES64\${COMPANYNAME}\${APPNAME}"

LicenseData "..\LICENSE"
Name "${COMPANYNAME} ${APPNAME}"
Icon "logo.ico"
outFile "installer.exe"

!include LogicLib.nsh

page license
page directory
page instfiles

!macro VerifyUserIsAdmin
UserInfo::GetAccountType
pop $0
${If} $0 != "admin" ;Require admin rights on NT4+
        messageBox mb_iconstop "Administrator rights required!"
        setErrorLevel 740 ;ERROR_ELEVATION_REQUIRED
        quit
${EndIf}
!macroend

!macro TerminateApp
    Push $0 ; window handle
    Push $1
    Push $2 ; process handle
    DetailPrint "$(stopMsg)"
    FindWindow $0 '${WND_CLASS}' ''
    IntCmp $0 0 done
    System::Call 'user32.dll::GetWindowThreadProcessId(i r0, *i .r1) i .r2'
    System::Call 'kernel32.dll::OpenProcess(i ${SYNC_TERM}, i 0, i r1) i .r2'
    SendMessage $0 ${WM_CLOSE} 0 0 /TIMEOUT=${TO_MS}
    System::Call 'kernel32.dll::WaitForSingleObject(i r2, i ${WAIT_MS}) i .r1'
    IntCmp $1 0 close
    MessageBox MB_YESNOCANCEL|MB_ICONEXCLAMATION "$(termMsg)" /SD IDYES IDYES terminate IDNO close
    System::Call 'kernel32.dll::CloseHandle(i r2) i .r1'
    Quit
  terminate:
    System::Call 'kernel32.dll::TerminateProcess(i r2, i 0) i .r1'
  close:
    System::Call 'kernel32.dll::CloseHandle(i r2) i .r1'
  done:
    Pop $2
    Pop $1
    Pop $0
!macroend

function .onInit
	setShellVarContext all
	!insertmacro VerifyUserIsAdmin
functionEnd

section "install"
	# Files for the install directory - to build the installer, these should be in the same directory as the install script (this file)
	setOutPath $INSTDIR

	# Close parity if running
	!insertmacro TerminateApp

	# Files added here should be removed by the uninstaller (see section "uninstall")
	file /oname=parity.exe ..\target\x86_64-pc-windows-msvc\release\parity.exe
  file /oname=parity-evm.exe ..\target\x86_64-pc-windows-msvc\release\parity-evm.exe
  file /oname=ethstore.exe ..\target\x86_64-pc-windows-msvc\release\ethstore.exe
  file /oname=ethkey.exe ..\target\x86_64-pc-windows-msvc\release\ethkey.exe
	file /oname=ptray.exe ..\windows\ptray\x64\Release\ptray.exe

	file "logo.ico"
	# Add any other files for the install directory (license files, app data, etc) here

	# Uninstaller - See function un.onInit and section "uninstall" for configuration
	writeUninstaller "$INSTDIR\uninstall.exe"

	# Start Menu
	createDirectory "$SMPROGRAMS\${COMPANYNAME}"
	delete "$SMPROGRAMS\${COMPANYNAME}\${APPNAME}.lnk"
	createShortCut "$SMPROGRAMS\${COMPANYNAME}\${APPNAME} Ethereum.lnk" "$INSTDIR\ptray.exe" "ui" "$INSTDIR\logo.ico"
	createShortCut "$DESKTOP\${APPNAME} Ethereum.lnk" "$INSTDIR\ptray.exe" "ui" "$INSTDIR\logo.ico"

	# Firewall remove rules if exists
	SimpleFC::AdvRemoveRule "Parity incoming peers (TCP:30303)"
	SimpleFC::AdvRemoveRule "Parity outgoing peers (TCP:30303)"
	SimpleFC::AdvRemoveRule       "Parity web queries (TCP:80)"
	SimpleFC::AdvRemoveRule  "Parity UDP discovery (UDP:30303)"

	# Firewall exception rules
	SimpleFC::AdvAddRule "Parity incoming peers (TCP:30303)" ""  6 1 1 2147483647 1 "$INSTDIR\parity.exe" "" "" "Parity" 30303    "" "" ""
	SimpleFC::AdvAddRule "Parity outgoing peers (TCP:30303)" ""  6 2 1 2147483647 1 "$INSTDIR\parity.exe" "" "" "Parity"    "" 30303 "" ""
	SimpleFC::AdvAddRule  "Parity UDP discovery (UDP:30303)" "" 17 2 1 2147483647 1 "$INSTDIR\parity.exe" "" "" "Parity"    "" 30303 "" ""

	# Registry information for add/remove programs
	WriteRegStr HKLM "Software\Microsoft\Windows\CurrentVersion\Uninstall\${COMPANYNAME} ${APPNAME}" "DisplayName" "${APPNAME} - ${DESCRIPTION}"
	WriteRegStr HKLM "Software\Microsoft\Windows\CurrentVersion\Uninstall\${COMPANYNAME} ${APPNAME}" "UninstallString" "$\"$INSTDIR\uninstall.exe$\""
	WriteRegStr HKLM "Software\Microsoft\Windows\CurrentVersion\Uninstall\${COMPANYNAME} ${APPNAME}" "QuietUninstallString" "$\"$INSTDIR\uninstall.exe$\" /S"
	WriteRegStr HKLM "Software\Microsoft\Windows\CurrentVersion\Uninstall\${COMPANYNAME} ${APPNAME}" "InstallLocation" "$\"$INSTDIR$\""
	WriteRegStr HKLM "Software\Microsoft\Windows\CurrentVersion\Uninstall\${COMPANYNAME} ${APPNAME}" "DisplayIcon" "$\"$INSTDIR\logo.ico$\""
	WriteRegStr HKLM "Software\Microsoft\Windows\CurrentVersion\Uninstall\${COMPANYNAME} ${APPNAME}" "Publisher" "${COMPANYNAME}"
	WriteRegStr HKLM "Software\Microsoft\Windows\CurrentVersion\Uninstall\${COMPANYNAME} ${APPNAME}" "HelpLink" "$\"${HELPURL}$\""
	WriteRegStr HKLM "Software\Microsoft\Windows\CurrentVersion\Uninstall\${COMPANYNAME} ${APPNAME}" "URLUpdateInfo" "$\"${UPDATEURL}$\""
	WriteRegStr HKLM "Software\Microsoft\Windows\CurrentVersion\Uninstall\${COMPANYNAME} ${APPNAME}" "URLInfoAbout" "$\"${ABOUTURL}$\""
	WriteRegStr HKLM "Software\Microsoft\Windows\CurrentVersion\Uninstall\${COMPANYNAME} ${APPNAME}" "DisplayVersion" "${VERSIONMAJOR}.${VERSIONMINOR}.${VERSIONBUILD}"
	WriteRegDWORD HKLM "Software\Microsoft\Windows\CurrentVersion\Uninstall\${COMPANYNAME} ${APPNAME}" "VersionMajor" ${VERSIONMAJOR}
	WriteRegDWORD HKLM "Software\Microsoft\Windows\CurrentVersion\Uninstall\${COMPANYNAME} ${APPNAME}" "VersionMinor" ${VERSIONMINOR}
	# There is no option for modifying or repairing the install
	WriteRegDWORD HKLM "Software\Microsoft\Windows\CurrentVersion\Uninstall\${COMPANYNAME} ${APPNAME}" "NoModify" 1
	WriteRegDWORD HKLM "Software\Microsoft\Windows\CurrentVersion\Uninstall\${COMPANYNAME} ${APPNAME}" "NoRepair" 1
	# Set the INSTALLSIZE constant (!defined at the top of this script) so Add/Remove Programs can accurately report the size
	WriteRegDWORD HKLM "Software\Microsoft\Windows\CurrentVersion\Uninstall\${COMPANYNAME} ${APPNAME}" "EstimatedSize" ${INSTALLSIZE}

	WriteRegStr HKEY_CURRENT_USER "Software\Microsoft\Windows\CurrentVersion\Run" ${APPNAME} "$INSTDIR\ptray.exe ${ARGS}"
	DeleteRegValue HKLM "Software\Microsoft\Windows\CurrentVersion\Run" "${APPNAME}"
	ExecShell "" "$INSTDIR\ptray.exe" "${FIRST_START_ARGS}"
sectionEnd

# Uninstaller

function un.onInit
	SetShellVarContext all

	#Verify the uninstaller - last chance to back out
	MessageBox MB_OKCANCEL "Permanently remove ${APPNAME}?" IDOK next
		Abort

	next:
	!insertmacro VerifyUserIsAdmin
functionEnd

section "uninstall"
	!insertmacro TerminateApp
	# Remove Start Menu launcher
	delete "$SMPROGRAMS\${COMPANYNAME}\${APPNAME}.lnk"
	delete "$SMPROGRAMS\${COMPANYNAME}\${APPNAME} Ethereum.lnk"
	delete "$DESKTOP\${APPNAME} Ethereum.lnk"

	# Try to remove the Start Menu folder - this will only happen if it is empty
	rmDir "$SMPROGRAMS\${COMPANYNAME}"

	# Remove files
	delete $INSTDIR\parity.exe
  delete $INSTDIR\parity-evm.exe
  delete $INSTDIR\ethstore.exe
  delete $INSTDIR\ethkey.exe
	delete $INSTDIR\ptray.exe
	delete $INSTDIR\logo.ico

	# Always delete uninstaller as the last action
	delete $INSTDIR\uninstall.exe

	# Try to remove the install directory - this will only happen if it is empty
	rmDir $INSTDIR

	# Firewall exception rules
	SimpleFC::AdvRemoveRule "Parity incoming peers (TCP:30303)"
	SimpleFC::AdvRemoveRule "Parity outgoing peers (TCP:30303)"
	SimpleFC::AdvRemoveRule       "Parity web queries (TCP:80)"
	SimpleFC::AdvRemoveRule  "Parity UDP discovery (UDP:30303)"

	# Remove uninstaller information from the registry
	DeleteRegKey HKLM "Software\Microsoft\Windows\CurrentVersion\Uninstall\${COMPANYNAME} ${APPNAME}"
	DeleteRegValue HKLM "Software\Microsoft\Windows\CurrentVersion\Run" "${APPNAME}"
	DeleteRegValue HKCU "Software\Microsoft\Windows\CurrentVersion\Run" "${APPNAME}"
sectionEnd<|MERGE_RESOLUTION|>--- conflicted
+++ resolved
@@ -9,13 +9,8 @@
 !define COMPANYNAME "Parity Technologies"
 !define DESCRIPTION "Fast, light, robust Ethereum implementation"
 !define VERSIONMAJOR 1
-<<<<<<< HEAD
 !define VERSIONMINOR 8
 !define VERSIONBUILD 7
-=======
-!define VERSIONMINOR 10
-!define VERSIONBUILD 0
->>>>>>> 628f0878
 !define ARGS ""
 !define FIRST_START_ARGS "--mode=passive ui"
 
