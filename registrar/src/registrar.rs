// Copyright 2015-2018 Parity Technologies (UK) Ltd.
// This file is part of Parity.

// Parity is free software: you can redistribute it and/or modify
// it under the terms of the GNU General Public License as published by
// the Free Software Foundation, either version 3 of the License, or
// (at your option) any later version.

// Parity is distributed in the hope that it will be useful,
// but WITHOUT ANY WARRANTY; without even the implied warranty of
// MERCHANTABILITY or FITNESS FOR A PARTICULAR PURPOSE.  See the
// GNU General Public License for more details.

// You should have received a copy of the GNU General Public License
// along with Parity.  If not, see <http://www.gnu.org/licenses/>.

use futures::{Future, future, IntoFuture};
use ethabi::{Address, Bytes};
use std::sync::Arc;
use keccak_hash::keccak;

use_contract!(registrar, "res/registrar.json");

// Maps a domain name to an Ethereum address
const DNS_A_RECORD: &'static str = "A";

pub type Asynchronous = Box<Future<Item=Bytes, Error=String> + Send>;
pub type Synchronous = Result<Bytes, String>;

/// Registrar is dedicated interface to access the registrar contract
/// which in turn generates an address when a client requests one
pub struct Registrar {
	client: Arc<RegistrarClient<Call=Asynchronous>>,
}

impl Registrar {
	/// Registrar constructor
	pub fn new(client: Arc<RegistrarClient<Call=Asynchronous>>) -> Self {
		Self {
			client: client,
		}
	}

	/// Generate an address for the given key
	pub fn get_address<'a>(&self, key: &'a str) -> Box<Future<Item = Address, Error = String> + Send> {
		// Address of the registrar itself
		let registrar_address = match self.client.registrar_address() {
			Ok(a) => a,
			Err(e) => return Box::new(future::err(e)),
		};

<<<<<<< HEAD
		let id = registrar::functions::get_address::encode_input(keccak(key), DNS_A_RECORD);
=======
		let address_fetcher = self.registrar.functions().get_address();
		let hashed_key: [u8; 32] = keccak(key).into();
		let id = address_fetcher.input(hashed_key, DNS_A_RECORD);
>>>>>>> 72fd1fa5

		let future = self.client.call_contract(registrar_address, id)
			.and_then(move |address| registrar::functions::get_address::decode_output(&address).map_err(|e| e.to_string()));

		Box::new(future)
	}
}

/// Registrar contract interface
/// Should execute transaction using current blockchain state.
pub trait RegistrarClient: Send + Sync {
	/// Specifies synchronous or asynchronous communication
	type Call: IntoFuture<Item=Bytes, Error=String>;

	/// Get registrar address
	fn registrar_address(&self) -> Result<Address, String>;
	/// Call Contract
	fn call_contract(&self, address: Address, data: Bytes) -> Self::Call;
}<|MERGE_RESOLUTION|>--- conflicted
+++ resolved
@@ -49,13 +49,8 @@
 			Err(e) => return Box::new(future::err(e)),
 		};
 
-<<<<<<< HEAD
-		let id = registrar::functions::get_address::encode_input(keccak(key), DNS_A_RECORD);
-=======
-		let address_fetcher = self.registrar.functions().get_address();
 		let hashed_key: [u8; 32] = keccak(key).into();
-		let id = address_fetcher.input(hashed_key, DNS_A_RECORD);
->>>>>>> 72fd1fa5
+		let id = registrar::functions::get_address::encode_input(hashed_key, DNS_A_RECORD);
 
 		let future = self.client.call_contract(registrar_address, id)
 			.and_then(move |address| registrar::functions::get_address::decode_output(&address).map_err(|e| e.to_string()));
