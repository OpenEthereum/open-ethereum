--- conflicted
+++ resolved
@@ -786,7 +786,6 @@
 ]
 
 [[package]]
-<<<<<<< HEAD
 name = "ethcore-db"
 version = "0.1.0"
 dependencies = [
@@ -800,12 +799,6 @@
 ]
 
 [[package]]
-name = "ethcore-devtools"
-version = "1.12.0"
-
-[[package]]
-=======
->>>>>>> 9136c81f
 name = "ethcore-io"
 version = "1.12.0"
 dependencies = [
