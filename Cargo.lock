--- conflicted
+++ resolved
@@ -1956,12 +1956,7 @@
  "ethcore-private-tx 1.0.0",
  "ethcore-secretstore 1.0.0",
  "ethcore-service 0.1.0",
-<<<<<<< HEAD
- "ethcore-sync 1.11.0",
-=======
- "ethcore-stratum 1.12.0",
  "ethcore-sync 1.12.0",
->>>>>>> d1f5284f
  "ethcore-transaction 0.1.0",
  "ethereum-types 0.3.1 (registry+https://github.com/rust-lang/crates.io-index)",
  "ethkey 0.3.0",
@@ -2018,7 +2013,7 @@
 name = "parity-clib"
 version = "1.11.0"
 dependencies = [
- "parity 1.11.0",
+ "parity 1.12.0",
 ]
 
 [[package]]
