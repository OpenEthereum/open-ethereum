--- conflicted
+++ resolved
@@ -2,12 +2,8 @@
 name = "wasm"
 version = "0.1.0"
 dependencies = [
-<<<<<<< HEAD
  "byteorder 1.1.0 (registry+https://github.com/rust-lang/crates.io-index)",
-=======
- "byteorder 1.0.0 (registry+https://github.com/rust-lang/crates.io-index)",
  "ethcore-bigint 0.1.3",
->>>>>>> 7e3c0810
  "ethcore-logger 1.8.0",
  "ethcore-util 1.8.0",
  "log 0.3.7 (registry+https://github.com/rust-lang/crates.io-index)",
@@ -2066,6 +2062,7 @@
  "ethcore-ipc 1.8.0",
  "ethcore-light 1.8.0",
  "ethcore-logger 1.8.0",
+ "ethcore-network 1.8.0",
  "ethcore-util 1.8.0",
  "ethcrypto 0.1.0",
  "ethjson 0.1.0",
