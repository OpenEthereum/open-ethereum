--- conflicted
+++ resolved
@@ -21,18 +21,11 @@
  "ethcore-logger 1.7.0",
  "ethcore-rpc 1.7.0",
  "ethcore-secretstore 1.0.0",
-<<<<<<< HEAD
- "ethcore-signer 1.6.0",
- "ethcore-stratum 1.6.0",
- "ethcore-util 1.6.0",
- "ethkey 0.2.0",
- "ethsync 1.6.0",
-=======
  "ethcore-signer 1.7.0",
  "ethcore-stratum 1.7.0",
  "ethcore-util 1.7.0",
+ "ethkey 0.2.0",
  "ethsync 1.7.0",
->>>>>>> badb3729
  "evmbin 0.1.0",
  "fdlimit 0.1.1 (registry+https://github.com/rust-lang/crates.io-index)",
  "hyper 0.10.0-a.0 (git+https://github.com/ethcore/hyper)",
@@ -653,20 +646,12 @@
 name = "ethcore-secretstore"
 version = "1.0.0"
 dependencies = [
-<<<<<<< HEAD
  "byteorder 1.0.0 (registry+https://github.com/rust-lang/crates.io-index)",
- "ethcore-devtools 1.6.0",
- "ethcore-ipc 1.6.0",
- "ethcore-ipc-codegen 1.6.0",
- "ethcore-ipc-nano 1.6.0",
- "ethcore-util 1.6.0",
-=======
  "ethcore-devtools 1.7.0",
  "ethcore-ipc 1.7.0",
  "ethcore-ipc-codegen 1.7.0",
  "ethcore-ipc-nano 1.7.0",
  "ethcore-util 1.7.0",
->>>>>>> badb3729
  "ethcrypto 0.1.0",
  "ethkey 0.2.0",
  "futures 0.1.10 (registry+https://github.com/rust-lang/crates.io-index)",
