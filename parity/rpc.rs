--- conflicted
+++ resolved
@@ -108,12 +108,8 @@
 	allowed_hosts: Option<Vec<String>>,
 	apis: ApiSet
 ) -> Result<HttpServer, String> {
-<<<<<<< HEAD
 	let apis = setup_apis(apis, dependencies);
 	let handler = RpcHandler::new(Arc::new(apis), dependencies.remote.clone());
-=======
-	let server = setup_rpc_server(apis, dependencies)?;
->>>>>>> 7123f19a
 	let ph = dependencies.panic_handler.clone();
 	let start_result = rpc::start_http(url, cors_domains, allowed_hosts, ph, handler);
 	match start_result {
@@ -131,16 +127,10 @@
 	Ok(Some(setup_ipc_rpc_server(deps, &conf.socket_addr, conf.apis)?))
 }
 
-<<<<<<< HEAD
 pub fn setup_ipc_rpc_server(dependencies: &Dependencies, addr: &str, apis: ApiSet) -> Result<IpcServer<Metadata>, String> {
 	let apis = setup_apis(apis, dependencies);
 	let handler = RpcHandler::new(Arc::new(apis), dependencies.remote.clone());
 	match rpc::start_ipc(addr, handler) {
-=======
-pub fn setup_ipc_rpc_server(dependencies: &Dependencies, addr: &str, apis: ApiSet) -> Result<IpcServer, String> {
-	let server = setup_rpc_server(apis, dependencies)?;
-	match server.start_ipc(addr) {
->>>>>>> 7123f19a
 		Err(IpcServerError::Io(io_error)) => Err(format!("RPC io error: {}", io_error)),
 		Err(any_error) => Err(format!("Rpc error: {:?}", any_error)),
 		Ok(server) => Ok(server)
