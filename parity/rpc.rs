// Copyright 2015-2017 Parity Technologies (UK) Ltd.
// This file is part of Parity.

// Parity is free software: you can redistribute it and/or modify
// it under the terms of the GNU General Public License as published by
// the Free Software Foundation, either version 3 of the License, or
// (at your option) any later version.

// Parity is distributed in the hope that it will be useful,
// but WITHOUT ANY WARRANTY; without even the implied warranty of
// MERCHANTABILITY or FITNESS FOR A PARTICULAR PURPOSE.  See the
// GNU General Public License for more details.

// You should have received a copy of the GNU General Public License
// along with Parity.  If not, see <http://www.gnu.org/licenses/>.

use std::io;
use std::sync::Arc;
use std::path::PathBuf;
use std::collections::HashSet;

use dapps;
<<<<<<< HEAD
use dir::default_data_path;
use helpers::{parity_ipc_path, replace_home};
=======
use parity_rpc::informant::{RpcStats, Middleware};
use parity_rpc::{self as rpc, HttpServerError, Metadata, Origin, DomainsValidation};
use helpers::parity_ipc_path;
>>>>>>> 386cdb83
use jsonrpc_core::MetaIoHandler;
use parity_reactor::TokioRemote;
use parity_rpc::informant::{RpcStats, Middleware};
use parity_rpc::{self as rpc, Metadata, DomainsValidation};
use rpc_apis::{self, ApiSet};

pub use parity_rpc::{IpcServer, HttpServer, RequestMiddleware};
pub use parity_rpc::ws::Server as WsServer;


pub const DAPPS_DOMAIN: &'static str = "web3.site";

#[derive(Debug, Clone, PartialEq)]
pub struct HttpConfiguration {
	pub enabled: bool,
	pub interface: String,
	pub port: u16,
	pub apis: ApiSet,
	pub cors: Option<Vec<String>>,
	pub hosts: Option<Vec<String>>,
	pub threads: Option<usize>,
}

impl HttpConfiguration {
	pub fn address(&self) -> Option<(String, u16)> {
		match self.enabled {
			true => Some((self.interface.clone(), self.port)),
			false => None,
		}
	}
}

impl Default for HttpConfiguration {
	fn default() -> Self {
		HttpConfiguration {
			enabled: true,
			interface: "127.0.0.1".into(),
			port: 8545,
			apis: ApiSet::UnsafeContext,
			cors: None,
			hosts: Some(Vec::new()),
			threads: None,
		}
	}
}

#[derive(Debug, PartialEq, Clone)]
pub struct UiConfiguration {
	pub enabled: bool,
	pub interface: String,
	pub port: u16,
	pub hosts: Option<Vec<String>>,
}

impl UiConfiguration {
	pub fn address(&self) -> Option<(String, u16)> {
		match self.enabled {
			true => Some((self.interface.clone(), self.port)),
			false => None,
		}
	}
}

impl From<UiConfiguration> for HttpConfiguration {
	fn from(conf: UiConfiguration) -> Self {
		HttpConfiguration {
			enabled: conf.enabled,
			interface: conf.interface,
			port: conf.port,
			apis: rpc_apis::ApiSet::SafeContext,
			cors: None,
			hosts: conf.hosts,
			threads: None,
		}
	}
}

impl Default for UiConfiguration {
	fn default() -> Self {
		UiConfiguration {
			enabled: true,
			port: 8180,
			interface: "127.0.0.1".into(),
			hosts: Some(vec![]),
		}
	}
}

#[derive(Debug, PartialEq)]
pub struct IpcConfiguration {
	pub enabled: bool,
	pub socket_addr: String,
	pub apis: ApiSet,
}

impl Default for IpcConfiguration {
	fn default() -> Self {
		IpcConfiguration {
			enabled: true,
			socket_addr: if cfg!(windows) {
				r"\\.\pipe\jsonrpc.ipc".into()
			} else {
				let data_dir = ::dir::default_data_path();
				parity_ipc_path(&data_dir, "$BASE/jsonrpc.ipc", 0)
			},
			apis: ApiSet::IpcContext,
		}
	}
}

#[derive(Debug, Clone, PartialEq)]
pub struct WsConfiguration {
	pub enabled: bool,
	pub interface: String,
	pub port: u16,
	pub apis: ApiSet,
	pub origins: Option<Vec<String>>,
	pub hosts: Option<Vec<String>>,
	pub signer_path: PathBuf,
	pub ui_address: Option<(String, u16)>,
}

impl Default for WsConfiguration {
	fn default() -> Self {
		let data_dir = default_data_path();
		WsConfiguration {
			enabled: true,
			interface: "127.0.0.1".into(),
			port: 8546,
			apis: ApiSet::UnsafeContext,
			origins: Some(vec!["chrome-extension://*".into()]),
			hosts: Some(Vec::new()),
			signer_path: replace_home(&data_dir, "$BASE/signer").into(),
			ui_address: Some(("127.0.0.1".to_owned(), 8180)),
		}
	}
}

<<<<<<< HEAD
impl WsConfiguration {
	pub fn address(&self) -> Option<(String, u16)> {
		match self.enabled {
			true => Some((self.interface.clone(), self.port)),
			false => None,
		}
	}
}

=======
>>>>>>> 386cdb83
pub struct Dependencies<D: rpc_apis::Dependencies> {
	pub apis: Arc<D>,
	pub remote: TokioRemote,
	pub stats: Arc<RpcStats>,
<<<<<<< HEAD
=======
}

pub struct RpcExtractor;
impl rpc::HttpMetaExtractor for RpcExtractor {
	type Metadata = Metadata;

	fn read_metadata(&self, origin: String, dapps_origin: Option<String>) -> Metadata {
		let mut metadata = Metadata::default();

		metadata.origin = match (origin.as_str(), dapps_origin) {
			("null", Some(dapp)) => Origin::Dapps(dapp.into()),
			_ => Origin::Rpc(origin),
		};

		metadata
	}
}

impl rpc::IpcMetaExtractor<Metadata> for RpcExtractor {
	fn extract(&self, _req: &rpc::IpcRequestContext) -> Metadata {
		let mut metadata = Metadata::default();
		// TODO [ToDr] Extract proper session id when it's available in context.
		metadata.origin = Origin::Ipc(1.into());
		metadata
	}
}

struct WsRpcExtractor;
impl rpc::ws::MetaExtractor<Metadata> for WsRpcExtractor {
	fn extract(&self, req: &rpc::ws::RequestContext) -> Metadata {
		let mut metadata = Metadata::default();
		let id = req.session_id as u64;
		metadata.origin = Origin::Ws(id.into());
		metadata.session = Some(Arc::new(rpc::PubSubSession::new(req.sender())));
		metadata
	}
}

struct WsStats {
	stats: Arc<RpcStats>,
}

impl rpc::ws::SessionStats for WsStats {
	fn open_session(&self, _id: rpc::ws::SessionId) {
		self.stats.open_session()
	}

	fn close_session(&self, _id: rpc::ws::SessionId) {
		self.stats.close_session()
	}
}

fn setup_apis<D>(apis: ApiSet, deps: &Dependencies<D>) -> MetaIoHandler<Metadata, Middleware<D::Notifier>>
	where D: rpc_apis::Dependencies
{
	rpc_apis::setup_rpc(deps.stats.clone(), &*deps.apis, apis)
>>>>>>> 386cdb83
}

pub fn new_ws<D: rpc_apis::Dependencies>(
	conf: WsConfiguration,
	deps: &Dependencies<D>,
) -> Result<Option<WsServer>, String> {
	if !conf.enabled {
		return Ok(None);
	}

	let domain = DAPPS_DOMAIN;
	let ws_address = (conf.interface, conf.port);
	let url = format!("{}:{}", ws_address.0, ws_address.1);
	let addr = url.parse().map_err(|_| format!("Invalid WebSockets listen host/port given: {}", url))?;


	let full_handler = setup_apis(rpc_apis::ApiSet::SafeContext, deps);
	let handler = {
		let mut handler = MetaIoHandler::with_middleware((
			rpc::WsDispatcher::new(full_handler),
			Middleware::new(deps.stats.clone(), deps.apis.activity_notifier())
		));
		let apis = conf.apis.list_apis().into_iter().collect::<Vec<_>>();
		deps.apis.extend_with_set(&mut handler, &apis);

		handler
	};

	let remote = deps.remote.clone();
	let ui_address = conf.ui_address.clone();
	let allowed_origins = into_domains(with_domain(conf.origins, domain, &[ui_address]));
	let allowed_hosts = into_domains(with_domain(conf.hosts, domain, &[Some(ws_address)]));

	let signer_path = conf.signer_path;
	let signer_path = conf.ui_address.map(move |_| ::signer::codes_path(&signer_path));
	let path = signer_path.as_ref().map(|p| p.as_path());
	let start_result = rpc::start_ws(
		&addr,
		handler,
		remote.clone(),
		allowed_origins,
		allowed_hosts,
<<<<<<< HEAD
		rpc::WsExtractor::new(path.clone()),
		rpc::WsExtractor::new(path.clone()),
		rpc::WsStats::new(deps.stats.clone()),
=======
		WsRpcExtractor,
		WsStats {
			stats: deps.stats.clone(),
		},
>>>>>>> 386cdb83
	);

	match start_result {
		Ok(server) => Ok(Some(server)),
		Err(rpc::ws::Error::Io(ref err)) if err.kind() == io::ErrorKind::AddrInUse => Err(
			format!("WebSockets address {} is already in use, make sure that another instance of an Ethereum client is not running or change the address using the --ws-port and --ws-interface options.", url)
		),
		Err(e) => Err(format!("WebSockets error: {:?}", e)),
	}
}

pub fn new_http<D: rpc_apis::Dependencies>(
	id: &str,
	options: &str,
	conf: HttpConfiguration,
	deps: &Dependencies<D>,
	middleware: Option<dapps::Middleware>,
) -> Result<Option<HttpServer>, String> {
	if !conf.enabled {
		return Ok(None);
	}

	let domain = DAPPS_DOMAIN;
	let http_address = (conf.interface, conf.port);
	let url = format!("{}:{}", http_address.0, http_address.1);
	let addr = url.parse().map_err(|_| format!("Invalid {} listen host/port given: {}", id, url))?;
	let handler = setup_apis(conf.apis, deps);
	let remote = deps.remote.clone();

	let cors_domains = into_domains(conf.cors);
	let allowed_hosts = into_domains(with_domain(conf.hosts, domain, &[Some(http_address)]));

	let start_result = rpc::start_http(
		&addr,
		cors_domains,
		allowed_hosts,
		handler,
		remote,
		rpc::RpcExtractor,
		match (conf.threads, middleware) {
			(Some(threads), None) => rpc::HttpSettings::Threads(threads),
			(None, middleware) => rpc::HttpSettings::Dapps(middleware),
			(Some(_), Some(_)) => {
				return Err("Dapps and fast multi-threaded RPC server cannot be enabled at the same time.".into())
			},
		}
	);

	match start_result {
		Ok(server) => Ok(Some(server)),
		Err(rpc::HttpServerError::Io(ref err)) if err.kind() == io::ErrorKind::AddrInUse => Err(
			format!("{} address {} is already in use, make sure that another instance of an Ethereum client is not running or change the address using the --{}-port and --{}-interface options.", id, url, options, options)
		),
		Err(e) => Err(format!("{} error: {:?}", id, e)),
	}
}

pub fn new_ipc<D: rpc_apis::Dependencies>(
	conf: IpcConfiguration,
	dependencies: &Dependencies<D>
) -> Result<Option<IpcServer>, String> {
	if !conf.enabled {
		return Ok(None);
	}

	let handler = setup_apis(conf.apis, dependencies);
	let remote = dependencies.remote.clone();
	match rpc::start_ipc(&conf.socket_addr, handler, remote, rpc::RpcExtractor) {
		Ok(server) => Ok(Some(server)),
		Err(io_error) => Err(format!("IPC error: {}", io_error)),
	}
}

fn into_domains<T: From<String>>(items: Option<Vec<String>>) -> DomainsValidation<T> {
	items.map(|vals| vals.into_iter().map(T::from).collect()).into()
}

fn with_domain(items: Option<Vec<String>>, domain: &str, addresses: &[Option<(String, u16)>]) -> Option<Vec<String>> {
	items.map(move |items| {
		let mut items = items.into_iter().collect::<HashSet<_>>();
		for address in addresses {
			if let Some((host, port)) = address.clone() {
				items.insert(format!("{}:{}", host, port));
				items.insert(format!("{}:{}", host.replace("127.0.0.1", "localhost"), port));
				items.insert(format!("http://*.{}:{}", domain, port));
				items.insert(format!("http://*.{}", domain)); //proxypac
			}
		}
		items.into_iter().collect()
	})
}

fn setup_apis<D>(apis: ApiSet, deps: &Dependencies<D>) -> MetaIoHandler<Metadata, Middleware<D::Notifier>>
	where D: rpc_apis::Dependencies
{
	let mut handler = MetaIoHandler::with_middleware(
		Middleware::new(deps.stats.clone(), deps.apis.activity_notifier())
	);
	let apis = apis.list_apis().into_iter().collect::<Vec<_>>();
	deps.apis.extend_with_set(&mut handler, &apis);

	handler
}<|MERGE_RESOLUTION|>--- conflicted
+++ resolved
@@ -20,14 +20,8 @@
 use std::collections::HashSet;
 
 use dapps;
-<<<<<<< HEAD
 use dir::default_data_path;
 use helpers::{parity_ipc_path, replace_home};
-=======
-use parity_rpc::informant::{RpcStats, Middleware};
-use parity_rpc::{self as rpc, HttpServerError, Metadata, Origin, DomainsValidation};
-use helpers::parity_ipc_path;
->>>>>>> 386cdb83
 use jsonrpc_core::MetaIoHandler;
 use parity_reactor::TokioRemote;
 use parity_rpc::informant::{RpcStats, Middleware};
@@ -166,7 +160,7 @@
 	}
 }
 
-<<<<<<< HEAD
+
 impl WsConfiguration {
 	pub fn address(&self) -> Option<(String, u16)> {
 		match self.enabled {
@@ -176,71 +170,10 @@
 	}
 }
 
-=======
->>>>>>> 386cdb83
 pub struct Dependencies<D: rpc_apis::Dependencies> {
 	pub apis: Arc<D>,
 	pub remote: TokioRemote,
 	pub stats: Arc<RpcStats>,
-<<<<<<< HEAD
-=======
-}
-
-pub struct RpcExtractor;
-impl rpc::HttpMetaExtractor for RpcExtractor {
-	type Metadata = Metadata;
-
-	fn read_metadata(&self, origin: String, dapps_origin: Option<String>) -> Metadata {
-		let mut metadata = Metadata::default();
-
-		metadata.origin = match (origin.as_str(), dapps_origin) {
-			("null", Some(dapp)) => Origin::Dapps(dapp.into()),
-			_ => Origin::Rpc(origin),
-		};
-
-		metadata
-	}
-}
-
-impl rpc::IpcMetaExtractor<Metadata> for RpcExtractor {
-	fn extract(&self, _req: &rpc::IpcRequestContext) -> Metadata {
-		let mut metadata = Metadata::default();
-		// TODO [ToDr] Extract proper session id when it's available in context.
-		metadata.origin = Origin::Ipc(1.into());
-		metadata
-	}
-}
-
-struct WsRpcExtractor;
-impl rpc::ws::MetaExtractor<Metadata> for WsRpcExtractor {
-	fn extract(&self, req: &rpc::ws::RequestContext) -> Metadata {
-		let mut metadata = Metadata::default();
-		let id = req.session_id as u64;
-		metadata.origin = Origin::Ws(id.into());
-		metadata.session = Some(Arc::new(rpc::PubSubSession::new(req.sender())));
-		metadata
-	}
-}
-
-struct WsStats {
-	stats: Arc<RpcStats>,
-}
-
-impl rpc::ws::SessionStats for WsStats {
-	fn open_session(&self, _id: rpc::ws::SessionId) {
-		self.stats.open_session()
-	}
-
-	fn close_session(&self, _id: rpc::ws::SessionId) {
-		self.stats.close_session()
-	}
-}
-
-fn setup_apis<D>(apis: ApiSet, deps: &Dependencies<D>) -> MetaIoHandler<Metadata, Middleware<D::Notifier>>
-	where D: rpc_apis::Dependencies
-{
-	rpc_apis::setup_rpc(deps.stats.clone(), &*deps.apis, apis)
->>>>>>> 386cdb83
 }
 
 pub fn new_ws<D: rpc_apis::Dependencies>(
@@ -283,16 +216,9 @@
 		remote.clone(),
 		allowed_origins,
 		allowed_hosts,
-<<<<<<< HEAD
 		rpc::WsExtractor::new(path.clone()),
 		rpc::WsExtractor::new(path.clone()),
 		rpc::WsStats::new(deps.stats.clone()),
-=======
-		WsRpcExtractor,
-		WsStats {
-			stats: deps.stats.clone(),
-		},
->>>>>>> 386cdb83
 	);
 
 	match start_result {
