// Copyright 2015-2020 Parity Technologies (UK) Ltd.
// This file is part of Parity Ethereum.

// Parity Ethereum is free software: you can redistribute it and/or modify
// it under the terms of the GNU General Public License as published by
// the Free Software Foundation, either version 3 of the License, or
// (at your option) any later version.

// Parity Ethereum is distributed in the hope that it will be useful,
// but WITHOUT ANY WARRANTY; without even the implied warranty of
// MERCHANTABILITY or FITNESS FOR A PARTICULAR PURPOSE.  See the
// GNU General Public License for more details.

// You should have received a copy of the GNU General Public License
// along with Parity Ethereum.  If not, see <http://www.gnu.org/licenses/>.

use std::collections::HashSet;
use std::time::Duration;
use std::{str, fs, fmt};

use spec::{Spec, SpecParams, self};
use ethereum_types::{U256, Address};
use parity_runtime::Executor;
use hash_fetch::fetch::Client as FetchClient;
use journaldb::Algorithm;
use miner::gas_pricer::GasPricer;
use miner::gas_price_calibrator::{GasPriceCalibratorOptions, GasPriceCalibrator};
use parity_version::version_data;
use user_defaults::UserDefaults;
use types::client_types::Mode;

use crate::configuration;

#[derive(Debug, PartialEq)]
pub enum SpecType {
	Foundation,
	Classic,
	Poanet,
	Xdai,
	Volta,
	Ewc,
	Musicoin,
	Ellaism,
	Mix,
	Callisto,
<<<<<<< HEAD
=======
	EtherCore,
	Morden,
>>>>>>> 33bfcec4
	Mordor,
	Ropsten,
	Kovan,
	Rinkeby,
	Goerli,
	Kotti,
	Sokol,
	Evantestcore,
	Evancore,
	Dev,
	Custom(String),
}

impl Default for SpecType {
	fn default() -> Self {
		SpecType::Foundation
	}
}

impl str::FromStr for SpecType {
	type Err = String;

	fn from_str(s: &str) -> Result<Self, Self::Err> {
		let spec = match s {
			"eth" | "ethereum"  | "foundation" | "mainnet" => SpecType::Foundation,
			"etc" | "classic" => SpecType::Classic,
			"poanet" | "poacore" => SpecType::Poanet,
			"xdai" => SpecType::Xdai,
			"volta" => SpecType::Volta,
			"ewc" | "energyweb" => SpecType::Ewc,
			"musicoin" => SpecType::Musicoin,
			"ellaism" => SpecType::Ellaism,
			"mix" => SpecType::Mix,
			"callisto" => SpecType::Callisto,
<<<<<<< HEAD
=======
			"ethercore" => SpecType::EtherCore,
			"morden" => SpecType::Morden,
>>>>>>> 33bfcec4
			"mordor" | "classic-testnet" => SpecType::Mordor,
			"ropsten" => SpecType::Ropsten,
			"kovan" => SpecType::Kovan,
			"rinkeby" => SpecType::Rinkeby,
			"goerli" | "görli" | "testnet" => SpecType::Goerli,
			"kotti" => SpecType::Kotti,
			"sokol" | "poasokol" => SpecType::Sokol,
			"evantestcore" => SpecType::Evantestcore,
			"evancore" => SpecType::Evancore,
			"dev" => SpecType::Dev,
			other => SpecType::Custom(other.into()),
		};
		Ok(spec)
	}
}

impl fmt::Display for SpecType {
	fn fmt(&self, f: &mut fmt::Formatter) -> fmt::Result {
		f.write_str(match *self {
			SpecType::Foundation => "foundation",
			SpecType::Classic => "classic",
			SpecType::Poanet => "poanet",
			SpecType::Xdai => "xdai",
			SpecType::Volta => "volta",
			SpecType::Ewc => "energyweb",
			SpecType::Musicoin => "musicoin",
			SpecType::Ellaism => "ellaism",
			SpecType::Mix => "mix",
			SpecType::Callisto => "callisto",
<<<<<<< HEAD
=======
			SpecType::EtherCore => "ethercore",
			SpecType::Morden => "morden",
>>>>>>> 33bfcec4
			SpecType::Mordor => "mordor",
			SpecType::Ropsten => "ropsten",
			SpecType::Kovan => "kovan",
			SpecType::Rinkeby => "rinkeby",
			SpecType::Goerli => "goerli",
			SpecType::Kotti => "kotti",
			SpecType::Sokol => "sokol",
			SpecType::Evantestcore => "evantestcore",
			SpecType::Evancore => "evancore",
			SpecType::Dev => "dev",
			SpecType::Custom(ref custom) => custom,
		})
	}
}

impl SpecType {
	pub fn spec<'a, T: Into<SpecParams<'a>>>(&self, params: T) -> Result<Spec, String> {
		let params = params.into();
		match *self {
			SpecType::Foundation => Ok(spec::new_foundation(params)),
			SpecType::Classic => Ok(spec::new_classic(params)),
			SpecType::Poanet => Ok(spec::new_poanet(params)),
			SpecType::Xdai => Ok(spec::new_xdai(params)),
			SpecType::Volta => Ok(spec::new_volta(params)),
			SpecType::Ewc => Ok(spec::new_ewc(params)),
			SpecType::Musicoin => Ok(spec::new_musicoin(params)),
			SpecType::Ellaism => Ok(spec::new_ellaism(params)),
			SpecType::Mix => Ok(spec::new_mix(params)),
			SpecType::Callisto => Ok(spec::new_callisto(params)),
<<<<<<< HEAD
=======
			SpecType::EtherCore => Ok(spec::new_ethercore(params)),
			SpecType::Morden => Ok(spec::new_morden(params)),
>>>>>>> 33bfcec4
			SpecType::Mordor => Ok(spec::new_mordor(params)),
			SpecType::Ropsten => Ok(spec::new_ropsten(params)),
			SpecType::Kovan => Ok(spec::new_kovan(params)),
			SpecType::Rinkeby => Ok(spec::new_rinkeby(params)),
			SpecType::Goerli => Ok(spec::new_goerli(params)),
			SpecType::Kotti => Ok(spec::new_kotti(params)),
			SpecType::Sokol => Ok(spec::new_sokol(params)),
			SpecType::Evantestcore => Ok(spec::new_evantestcore(params)),
			SpecType::Evancore => Ok(spec::new_evancore(params)),
			SpecType::Dev => Ok(spec::new_instant()),
			SpecType::Custom(ref filename) => {
				let file = fs::File::open(filename).map_err(|e| format!("Could not load specification file at {}: {}", filename, e))?;
				Spec::load(params, file).map_err(|e| e.to_string())
			}
		}
	}

	pub fn legacy_fork_name(&self) -> Option<String> {
		match *self {
			SpecType::Classic => Some("classic".to_owned()),
			SpecType::Musicoin => Some("musicoin".to_owned()),
			_ => None,
		}
	}
}

#[derive(Debug, PartialEq)]
pub enum Pruning {
	Specific(Algorithm),
	Auto,
}

impl Default for Pruning {
	fn default() -> Self {
		Pruning::Auto
	}
}

impl str::FromStr for Pruning {
	type Err = String;

	fn from_str(s: &str) -> Result<Self, Self::Err> {
		match s {
			"auto" => Ok(Pruning::Auto),
			other => other.parse().map(Pruning::Specific),
		}
	}
}

impl Pruning {
	pub fn to_algorithm(&self, user_defaults: &UserDefaults) -> Algorithm {
		match *self {
			Pruning::Specific(algo) => algo,
			Pruning::Auto => user_defaults.pruning,
		}
	}
}

#[derive(Debug, PartialEq)]
pub struct ResealPolicy {
	pub own: bool,
	pub external: bool,
}

impl Default for ResealPolicy {
	fn default() -> Self {
		ResealPolicy {
			own: true,
			external: true,
		}
	}
}

impl str::FromStr for ResealPolicy {
	type Err = String;

	fn from_str(s: &str) -> Result<Self, Self::Err> {
		let (own, external) = match s {
			"none" => (false, false),
			"own" => (true, false),
			"ext" => (false, true),
			"all" => (true, true),
			x => return Err(format!("Invalid reseal value: {}", x)),
		};

		let reseal = ResealPolicy {
			own: own,
			external: external,
		};

		Ok(reseal)
	}
}

#[derive(Debug, PartialEq)]
pub struct AccountsConfig {
	pub iterations: u32,
	pub refresh_time: u64,
	pub testnet: bool,
	pub password_files: Vec<String>,
	pub unlocked_accounts: Vec<Address>,
	pub enable_fast_unlock: bool,
}

impl Default for AccountsConfig {
	fn default() -> Self {
		AccountsConfig {
			iterations: 10240,
			refresh_time: 5,
			testnet: false,
			password_files: Vec::new(),
			unlocked_accounts: Vec::new(),
			enable_fast_unlock: false,
		}
	}
}

#[derive(Debug, PartialEq)]
pub enum GasPricerConfig {
	Fixed(U256),
	Calibrated {
		usd_per_tx: f32,
		recalibration_period: Duration,
		api_endpoint: String
	}
}

impl Default for GasPricerConfig {
	fn default() -> Self {
		GasPricerConfig::Calibrated {
			usd_per_tx: 0.0001f32,
			recalibration_period: Duration::from_secs(3600),
			api_endpoint: configuration::ETHERSCAN_ETH_PRICE_ENDPOINT.to_string(),
		}
	}
}

impl GasPricerConfig {
	pub fn to_gas_pricer(&self, fetch: FetchClient, p: Executor) -> GasPricer {
		match *self {
			GasPricerConfig::Fixed(u) => GasPricer::Fixed(u),
			GasPricerConfig::Calibrated { usd_per_tx, recalibration_period, ref api_endpoint } => {
				GasPricer::new_calibrated(
					GasPriceCalibrator::new(
						GasPriceCalibratorOptions {
							usd_per_tx: usd_per_tx,
							recalibration_period: recalibration_period,
						},
						fetch,
						p,
						api_endpoint.clone(),
					)
				)
			}
		}
	}
}

#[derive(Debug, PartialEq)]
pub struct MinerExtras {
	pub author: Address,
	pub engine_signer: Address,
	pub extra_data: Vec<u8>,
	pub gas_range_target: (U256, U256),
	pub work_notify: Vec<String>,
	pub local_accounts: HashSet<Address>,
}

impl Default for MinerExtras {
	fn default() -> Self {
		MinerExtras {
			author: Default::default(),
			engine_signer: Default::default(),
			extra_data: version_data(),
			gas_range_target: (8_000_000.into(), 10_000_000.into()),
			work_notify: Default::default(),
			local_accounts: Default::default(),
		}
	}
}

/// 3-value enum.
#[derive(Debug, Clone, Copy, PartialEq)]
pub enum Switch {
	/// True.
	On,
	/// False.
	Off,
	/// Auto.
	Auto,
}

impl Default for Switch {
	fn default() -> Self {
		Switch::Auto
	}
}

impl str::FromStr for Switch {
	type Err = String;

	fn from_str(s: &str) -> Result<Self, Self::Err> {
		match s {
			"on" => Ok(Switch::On),
			"off" => Ok(Switch::Off),
			"auto" => Ok(Switch::Auto),
			other => Err(format!("Invalid switch value: {}", other))
		}
	}
}

pub fn tracing_switch_to_bool(switch: Switch, user_defaults: &UserDefaults) -> Result<bool, String> {
	match (user_defaults.is_first_launch, switch, user_defaults.tracing) {
		(false, Switch::On, false) => Err("TraceDB resync required".into()),
		(_, Switch::On, _) => Ok(true),
		(_, Switch::Off, _) => Ok(false),
		(_, Switch::Auto, def) => Ok(def),
	}
}

pub fn fatdb_switch_to_bool(switch: Switch, user_defaults: &UserDefaults, _algorithm: Algorithm) -> Result<bool, String> {
	let result = match (user_defaults.is_first_launch, switch, user_defaults.fat_db) {
		(false, Switch::On, false) => Err("FatDB resync required".into()),
		(_, Switch::On, _) => Ok(true),
		(_, Switch::Off, _) => Ok(false),
		(_, Switch::Auto, def) => Ok(def),
	};
	result
}

pub fn mode_switch_to_bool(switch: Option<Mode>, user_defaults: &UserDefaults) -> Result<Mode, String> {
	Ok(switch.unwrap_or(user_defaults.mode().clone()))
}

#[cfg(test)]
mod tests {
	use journaldb::Algorithm;
	use user_defaults::UserDefaults;
	use super::{SpecType, Pruning, ResealPolicy, Switch, tracing_switch_to_bool};

	#[test]
	fn test_spec_type_parsing() {
		assert_eq!(SpecType::Foundation, "eth".parse().unwrap());
		assert_eq!(SpecType::Foundation, "ethereum".parse().unwrap());
		assert_eq!(SpecType::Foundation, "foundation".parse().unwrap());
		assert_eq!(SpecType::Foundation, "mainnet".parse().unwrap());
		assert_eq!(SpecType::Classic, "etc".parse().unwrap());
		assert_eq!(SpecType::Classic, "classic".parse().unwrap());
		assert_eq!(SpecType::Poanet, "poanet".parse().unwrap());
		assert_eq!(SpecType::Poanet, "poacore".parse().unwrap());
		assert_eq!(SpecType::Xdai, "xdai".parse().unwrap());
		assert_eq!(SpecType::Volta, "volta".parse().unwrap());
		assert_eq!(SpecType::Ewc, "ewc".parse().unwrap());
		assert_eq!(SpecType::Ewc, "energyweb".parse().unwrap());
		assert_eq!(SpecType::Musicoin, "musicoin".parse().unwrap());
		assert_eq!(SpecType::Ellaism, "ellaism".parse().unwrap());
		assert_eq!(SpecType::Mix, "mix".parse().unwrap());
		assert_eq!(SpecType::Callisto, "callisto".parse().unwrap());
<<<<<<< HEAD
=======
		assert_eq!(SpecType::EtherCore, "ethercore".parse().unwrap());
		assert_eq!(SpecType::Morden, "morden".parse().unwrap());
>>>>>>> 33bfcec4
		assert_eq!(SpecType::Mordor, "mordor".parse().unwrap());
		assert_eq!(SpecType::Mordor, "classic-testnet".parse().unwrap());
		assert_eq!(SpecType::Ropsten, "ropsten".parse().unwrap());
		assert_eq!(SpecType::Kovan, "kovan".parse().unwrap());
		assert_eq!(SpecType::Rinkeby, "rinkeby".parse().unwrap());
		assert_eq!(SpecType::Goerli, "goerli".parse().unwrap());
		assert_eq!(SpecType::Goerli, "görli".parse().unwrap());
		assert_eq!(SpecType::Goerli, "testnet".parse().unwrap());
		assert_eq!(SpecType::Kotti, "kotti".parse().unwrap());
		assert_eq!(SpecType::Sokol, "sokol".parse().unwrap());
		assert_eq!(SpecType::Sokol, "poasokol".parse().unwrap());
		assert_eq!(SpecType::Evantestcore, "evantestcore".parse().unwrap());
		assert_eq!(SpecType::Evancore, "evancore".parse().unwrap());
	}

	#[test]
	fn test_spec_type_default() {
		assert_eq!(SpecType::Foundation, SpecType::default());
	}

	#[test]
	fn test_spec_type_display() {
		assert_eq!(format!("{}", SpecType::Foundation), "foundation");
		assert_eq!(format!("{}", SpecType::Classic), "classic");
		assert_eq!(format!("{}", SpecType::Poanet), "poanet");
		assert_eq!(format!("{}", SpecType::Xdai), "xdai");
		assert_eq!(format!("{}", SpecType::Volta), "volta");
		assert_eq!(format!("{}", SpecType::Ewc), "energyweb");
		assert_eq!(format!("{}", SpecType::Musicoin), "musicoin");
		assert_eq!(format!("{}", SpecType::Ellaism), "ellaism");
		assert_eq!(format!("{}", SpecType::Mix), "mix");
		assert_eq!(format!("{}", SpecType::Callisto), "callisto");
<<<<<<< HEAD
=======
		assert_eq!(format!("{}", SpecType::EtherCore), "ethercore");
		assert_eq!(format!("{}", SpecType::Morden), "morden");
>>>>>>> 33bfcec4
		assert_eq!(format!("{}", SpecType::Mordor), "mordor");
		assert_eq!(format!("{}", SpecType::Ropsten), "ropsten");
		assert_eq!(format!("{}", SpecType::Kovan), "kovan");
		assert_eq!(format!("{}", SpecType::Rinkeby), "rinkeby");
		assert_eq!(format!("{}", SpecType::Goerli), "goerli");
		assert_eq!(format!("{}", SpecType::Kotti), "kotti");
		assert_eq!(format!("{}", SpecType::Sokol), "sokol");
		assert_eq!(format!("{}", SpecType::Evantestcore), "evantestcore");
		assert_eq!(format!("{}", SpecType::Evancore), "evancore");
		assert_eq!(format!("{}", SpecType::Dev), "dev");
		assert_eq!(format!("{}", SpecType::Custom("foo/bar".into())), "foo/bar");
	}

	#[test]
	fn test_pruning_parsing() {
		assert_eq!(Pruning::Auto, "auto".parse().unwrap());
		assert_eq!(Pruning::Specific(Algorithm::Archive), "archive".parse().unwrap());
		assert_eq!(Pruning::Specific(Algorithm::EarlyMerge), "light".parse().unwrap());
		assert_eq!(Pruning::Specific(Algorithm::OverlayRecent), "fast".parse().unwrap());
		assert_eq!(Pruning::Specific(Algorithm::RefCounted), "basic".parse().unwrap());
	}

	#[test]
	fn test_pruning_default() {
		assert_eq!(Pruning::Auto, Pruning::default());
	}

	#[test]
	fn test_reseal_policy_parsing() {
		let none = ResealPolicy { own: false, external: false };
		let own = ResealPolicy { own: true, external: false };
		let ext = ResealPolicy { own: false, external: true };
		let all = ResealPolicy { own: true, external: true };
		assert_eq!(none, "none".parse().unwrap());
		assert_eq!(own, "own".parse().unwrap());
		assert_eq!(ext, "ext".parse().unwrap());
		assert_eq!(all, "all".parse().unwrap());
	}

	#[test]
	fn test_reseal_policy_default() {
		let all = ResealPolicy { own: true, external: true };
		assert_eq!(all, ResealPolicy::default());
	}

	#[test]
	fn test_switch_parsing() {
		assert_eq!(Switch::On, "on".parse().unwrap());
		assert_eq!(Switch::Off, "off".parse().unwrap());
		assert_eq!(Switch::Auto, "auto".parse().unwrap());
	}

	#[test]
	fn test_switch_default() {
		assert_eq!(Switch::default(), Switch::Auto);
	}

	fn user_defaults_with_tracing(first_launch: bool, tracing: bool) -> UserDefaults {
		let mut ud = UserDefaults::default();
		ud.is_first_launch = first_launch;
		ud.tracing = tracing;
		ud
	}

	#[test]
	fn test_switch_to_bool() {
		assert!(!tracing_switch_to_bool(Switch::Off, &user_defaults_with_tracing(true, true)).unwrap());
		assert!(!tracing_switch_to_bool(Switch::Off, &user_defaults_with_tracing(true, false)).unwrap());
		assert!(!tracing_switch_to_bool(Switch::Off, &user_defaults_with_tracing(false, true)).unwrap());
		assert!(!tracing_switch_to_bool(Switch::Off, &user_defaults_with_tracing(false, false)).unwrap());

		assert!(tracing_switch_to_bool(Switch::On, &user_defaults_with_tracing(true, true)).unwrap());
		assert!(tracing_switch_to_bool(Switch::On, &user_defaults_with_tracing(true, false)).unwrap());
		assert!(tracing_switch_to_bool(Switch::On, &user_defaults_with_tracing(false, true)).unwrap());
		assert!(tracing_switch_to_bool(Switch::On, &user_defaults_with_tracing(false, false)).is_err());
	}
}<|MERGE_RESOLUTION|>--- conflicted
+++ resolved
@@ -43,11 +43,7 @@
 	Ellaism,
 	Mix,
 	Callisto,
-<<<<<<< HEAD
-=======
 	EtherCore,
-	Morden,
->>>>>>> 33bfcec4
 	Mordor,
 	Ropsten,
 	Kovan,
@@ -82,11 +78,7 @@
 			"ellaism" => SpecType::Ellaism,
 			"mix" => SpecType::Mix,
 			"callisto" => SpecType::Callisto,
-<<<<<<< HEAD
-=======
 			"ethercore" => SpecType::EtherCore,
-			"morden" => SpecType::Morden,
->>>>>>> 33bfcec4
 			"mordor" | "classic-testnet" => SpecType::Mordor,
 			"ropsten" => SpecType::Ropsten,
 			"kovan" => SpecType::Kovan,
@@ -116,11 +108,7 @@
 			SpecType::Ellaism => "ellaism",
 			SpecType::Mix => "mix",
 			SpecType::Callisto => "callisto",
-<<<<<<< HEAD
-=======
 			SpecType::EtherCore => "ethercore",
-			SpecType::Morden => "morden",
->>>>>>> 33bfcec4
 			SpecType::Mordor => "mordor",
 			SpecType::Ropsten => "ropsten",
 			SpecType::Kovan => "kovan",
@@ -150,11 +138,7 @@
 			SpecType::Ellaism => Ok(spec::new_ellaism(params)),
 			SpecType::Mix => Ok(spec::new_mix(params)),
 			SpecType::Callisto => Ok(spec::new_callisto(params)),
-<<<<<<< HEAD
-=======
 			SpecType::EtherCore => Ok(spec::new_ethercore(params)),
-			SpecType::Morden => Ok(spec::new_morden(params)),
->>>>>>> 33bfcec4
 			SpecType::Mordor => Ok(spec::new_mordor(params)),
 			SpecType::Ropsten => Ok(spec::new_ropsten(params)),
 			SpecType::Kovan => Ok(spec::new_kovan(params)),
@@ -413,11 +397,7 @@
 		assert_eq!(SpecType::Ellaism, "ellaism".parse().unwrap());
 		assert_eq!(SpecType::Mix, "mix".parse().unwrap());
 		assert_eq!(SpecType::Callisto, "callisto".parse().unwrap());
-<<<<<<< HEAD
-=======
 		assert_eq!(SpecType::EtherCore, "ethercore".parse().unwrap());
-		assert_eq!(SpecType::Morden, "morden".parse().unwrap());
->>>>>>> 33bfcec4
 		assert_eq!(SpecType::Mordor, "mordor".parse().unwrap());
 		assert_eq!(SpecType::Mordor, "classic-testnet".parse().unwrap());
 		assert_eq!(SpecType::Ropsten, "ropsten".parse().unwrap());
@@ -450,11 +430,7 @@
 		assert_eq!(format!("{}", SpecType::Ellaism), "ellaism");
 		assert_eq!(format!("{}", SpecType::Mix), "mix");
 		assert_eq!(format!("{}", SpecType::Callisto), "callisto");
-<<<<<<< HEAD
-=======
 		assert_eq!(format!("{}", SpecType::EtherCore), "ethercore");
-		assert_eq!(format!("{}", SpecType::Morden), "morden");
->>>>>>> 33bfcec4
 		assert_eq!(format!("{}", SpecType::Mordor), "mordor");
 		assert_eq!(format!("{}", SpecType::Ropsten), "ropsten");
 		assert_eq!(format!("{}", SpecType::Kovan), "kovan");
