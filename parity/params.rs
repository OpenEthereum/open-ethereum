// Copyright 2015-2019 Parity Technologies (UK) Ltd.
// This file is part of Parity Ethereum.

// Parity Ethereum is free software: you can redistribute it and/or modify
// it under the terms of the GNU General Public License as published by
// the Free Software Foundation, either version 3 of the License, or
// (at your option) any later version.

// Parity Ethereum is distributed in the hope that it will be useful,
// but WITHOUT ANY WARRANTY; without even the implied warranty of
// MERCHANTABILITY or FITNESS FOR A PARTICULAR PURPOSE.  See the
// GNU General Public License for more details.

// You should have received a copy of the GNU General Public License
// along with Parity Ethereum.  If not, see <http://www.gnu.org/licenses/>.

<<<<<<< HEAD
use std::collections::HashSet;
=======
use std::{str, fs, fmt};
use std::num::NonZeroU32;
>>>>>>> a3e39c98
use std::time::Duration;
use std::{str, fs, fmt};

use ethcore::client::Mode;
use ethcore::ethereum;
use ethcore::spec::{Spec, SpecParams};
use ethereum_types::{U256, Address};
use parity_runtime::Executor;
use hash_fetch::fetch::Client as FetchClient;
use journaldb::Algorithm;
use miner::gas_pricer::GasPricer;
use miner::gas_price_calibrator::{GasPriceCalibratorOptions, GasPriceCalibrator};
use parity_version::version_data;
use user_defaults::UserDefaults;

#[derive(Debug, PartialEq)]
pub enum SpecType {
	Foundation,
	Classic,
	Poanet,
	Tobalaba,
	Expanse,
	Musicoin,
	Ellaism,
	Easthub,
	Social,
	Mix,
	Callisto,
	Morden,
	Ropsten,
	Kovan,
	Sokol,
	Dev,
	Custom(String),
}

impl Default for SpecType {
	fn default() -> Self {
		SpecType::Foundation
	}
}

impl str::FromStr for SpecType {
	type Err = String;

	fn from_str(s: &str) -> Result<Self, Self::Err> {
		let spec = match s {
			"ethereum" | "frontier" | "homestead" | "byzantium" | "foundation" | "mainnet" => SpecType::Foundation,
			"classic" | "frontier-dogmatic" | "homestead-dogmatic" => SpecType::Classic,
			"poanet" | "poacore" => SpecType::Poanet,
			"tobalaba" => SpecType::Tobalaba,
			"expanse" => SpecType::Expanse,
			"musicoin" => SpecType::Musicoin,
			"ellaism" => SpecType::Ellaism,
			"easthub" => SpecType::Easthub,
			"social" => SpecType::Social,
			"mix" => SpecType::Mix,
			"callisto" => SpecType::Callisto,
			"morden" | "classic-testnet" => SpecType::Morden,
			"ropsten" => SpecType::Ropsten,
			"kovan" | "testnet" => SpecType::Kovan,
			"sokol" | "poasokol" => SpecType::Sokol,
			"dev" => SpecType::Dev,
			other => SpecType::Custom(other.into()),
		};
		Ok(spec)
	}
}

impl fmt::Display for SpecType {
	fn fmt(&self, f: &mut fmt::Formatter) -> fmt::Result {
		f.write_str(match *self {
			SpecType::Foundation => "foundation",
			SpecType::Classic => "classic",
			SpecType::Poanet => "poanet",
			SpecType::Tobalaba => "tobalaba",
			SpecType::Expanse => "expanse",
			SpecType::Musicoin => "musicoin",
			SpecType::Ellaism => "ellaism",
			SpecType::Easthub => "easthub",
			SpecType::Social => "social",
			SpecType::Mix => "mix",
			SpecType::Callisto => "callisto",
			SpecType::Morden => "morden",
			SpecType::Ropsten => "ropsten",
			SpecType::Kovan => "kovan",
			SpecType::Sokol => "sokol",
			SpecType::Dev => "dev",
			SpecType::Custom(ref custom) => custom,
		})
	}
}

impl SpecType {
	pub fn spec<'a, T: Into<SpecParams<'a>>>(&self, params: T) -> Result<Spec, String> {
		let params = params.into();
		match *self {
			SpecType::Foundation => Ok(ethereum::new_foundation(params)),
			SpecType::Classic => Ok(ethereum::new_classic(params)),
			SpecType::Poanet => Ok(ethereum::new_poanet(params)),
			SpecType::Tobalaba => Ok(ethereum::new_tobalaba(params)),
			SpecType::Expanse => Ok(ethereum::new_expanse(params)),
			SpecType::Musicoin => Ok(ethereum::new_musicoin(params)),
			SpecType::Ellaism => Ok(ethereum::new_ellaism(params)),
			SpecType::Easthub => Ok(ethereum::new_easthub(params)),
			SpecType::Social => Ok(ethereum::new_social(params)),
			SpecType::Mix => Ok(ethereum::new_mix(params)),
			SpecType::Callisto => Ok(ethereum::new_callisto(params)),
			SpecType::Morden => Ok(ethereum::new_morden(params)),
			SpecType::Ropsten => Ok(ethereum::new_ropsten(params)),
			SpecType::Kovan => Ok(ethereum::new_kovan(params)),
			SpecType::Sokol => Ok(ethereum::new_sokol(params)),
			SpecType::Dev => Ok(Spec::new_instant()),
			SpecType::Custom(ref filename) => {
				let file = fs::File::open(filename).map_err(|e| format!("Could not load specification file at {}: {}", filename, e))?;
				Spec::load(params, file)
			}
		}
	}

	pub fn legacy_fork_name(&self) -> Option<String> {
		match *self {
			SpecType::Classic => Some("classic".to_owned()),
			SpecType::Expanse => Some("expanse".to_owned()),
			SpecType::Musicoin => Some("musicoin".to_owned()),
			_ => None,
		}
	}
}

#[derive(Debug, PartialEq)]
pub enum Pruning {
	Specific(Algorithm),
	Auto,
}

impl Default for Pruning {
	fn default() -> Self {
		Pruning::Auto
	}
}

impl str::FromStr for Pruning {
	type Err = String;

	fn from_str(s: &str) -> Result<Self, Self::Err> {
		match s {
			"auto" => Ok(Pruning::Auto),
			other => other.parse().map(Pruning::Specific),
		}
	}
}

impl Pruning {
	pub fn to_algorithm(&self, user_defaults: &UserDefaults) -> Algorithm {
		match *self {
			Pruning::Specific(algo) => algo,
			Pruning::Auto => user_defaults.pruning,
		}
	}
}

#[derive(Debug, PartialEq)]
pub struct ResealPolicy {
	pub own: bool,
	pub external: bool,
}

impl Default for ResealPolicy {
	fn default() -> Self {
		ResealPolicy {
			own: true,
			external: true,
		}
	}
}

impl str::FromStr for ResealPolicy {
	type Err = String;

	fn from_str(s: &str) -> Result<Self, Self::Err> {
		let (own, external) = match s {
			"none" => (false, false),
			"own" => (true, false),
			"ext" => (false, true),
			"all" => (true, true),
			x => return Err(format!("Invalid reseal value: {}", x)),
		};

		let reseal = ResealPolicy {
			own: own,
			external: external,
		};

		Ok(reseal)
	}
}

#[derive(Debug, PartialEq)]
pub struct AccountsConfig {
	pub iterations: NonZeroU32,
	pub refresh_time: u64,
	pub testnet: bool,
	pub password_files: Vec<String>,
	pub unlocked_accounts: Vec<Address>,
	pub enable_hardware_wallets: bool,
	pub enable_fast_unlock: bool,
}

impl Default for AccountsConfig {
	fn default() -> Self {
		AccountsConfig {
			iterations: NonZeroU32::new(10240).expect("10240 > 0; qed"),
			refresh_time: 5,
			testnet: false,
			password_files: Vec::new(),
			unlocked_accounts: Vec::new(),
			enable_hardware_wallets: true,
			enable_fast_unlock: false,
		}
	}
}

#[derive(Debug, PartialEq)]
pub enum GasPricerConfig {
	Fixed(U256),
	Calibrated {
		usd_per_tx: f32,
		recalibration_period: Duration,
	}
}

impl Default for GasPricerConfig {
	fn default() -> Self {
		GasPricerConfig::Calibrated {
			usd_per_tx: 0.0001f32,
			recalibration_period: Duration::from_secs(3600),
		}
	}
}

impl GasPricerConfig {
	pub fn to_gas_pricer(&self, fetch: FetchClient, p: Executor) -> GasPricer {
		match *self {
			GasPricerConfig::Fixed(u) => GasPricer::Fixed(u),
			GasPricerConfig::Calibrated { usd_per_tx, recalibration_period, .. } => {
				GasPricer::new_calibrated(
					GasPriceCalibrator::new(
						GasPriceCalibratorOptions {
							usd_per_tx: usd_per_tx,
							recalibration_period: recalibration_period,
						},
						fetch,
						p,
					)
				)
			}
		}
	}
}

#[derive(Debug, PartialEq)]
pub struct MinerExtras {
	pub author: Address,
	pub engine_signer: Address,
	pub extra_data: Vec<u8>,
	pub gas_range_target: (U256, U256),
	pub work_notify: Vec<String>,
	pub local_accounts: HashSet<Address>,
}

impl Default for MinerExtras {
	fn default() -> Self {
		MinerExtras {
			author: Default::default(),
			engine_signer: Default::default(),
			extra_data: version_data(),
			gas_range_target: (8_000_000.into(), 10_000_000.into()),
			work_notify: Default::default(),
			local_accounts: Default::default(),
		}
	}
}

/// 3-value enum.
#[derive(Debug, Clone, Copy, PartialEq)]
pub enum Switch {
	/// True.
	On,
	/// False.
	Off,
	/// Auto.
	Auto,
}

impl Default for Switch {
	fn default() -> Self {
		Switch::Auto
	}
}

impl str::FromStr for Switch {
	type Err = String;

	fn from_str(s: &str) -> Result<Self, Self::Err> {
		match s {
			"on" => Ok(Switch::On),
			"off" => Ok(Switch::Off),
			"auto" => Ok(Switch::Auto),
			other => Err(format!("Invalid switch value: {}", other))
		}
	}
}

pub fn tracing_switch_to_bool(switch: Switch, user_defaults: &UserDefaults) -> Result<bool, String> {
	match (user_defaults.is_first_launch, switch, user_defaults.tracing) {
		(false, Switch::On, false) => Err("TraceDB resync required".into()),
		(_, Switch::On, _) => Ok(true),
		(_, Switch::Off, _) => Ok(false),
		(_, Switch::Auto, def) => Ok(def),
	}
}

pub fn fatdb_switch_to_bool(switch: Switch, user_defaults: &UserDefaults, _algorithm: Algorithm) -> Result<bool, String> {
	let result = match (user_defaults.is_first_launch, switch, user_defaults.fat_db) {
		(false, Switch::On, false) => Err("FatDB resync required".into()),
		(_, Switch::On, _) => Ok(true),
		(_, Switch::Off, _) => Ok(false),
		(_, Switch::Auto, def) => Ok(def),
	};
	result
}

pub fn mode_switch_to_bool(switch: Option<Mode>, user_defaults: &UserDefaults) -> Result<Mode, String> {
	Ok(switch.unwrap_or(user_defaults.mode().clone()))
}

#[cfg(test)]
mod tests {
	use journaldb::Algorithm;
	use user_defaults::UserDefaults;
	use super::{SpecType, Pruning, ResealPolicy, Switch, tracing_switch_to_bool};

	#[test]
	fn test_spec_type_parsing() {
		assert_eq!(SpecType::Foundation, "foundation".parse().unwrap());
		assert_eq!(SpecType::Foundation, "frontier".parse().unwrap());
		assert_eq!(SpecType::Foundation, "homestead".parse().unwrap());
		assert_eq!(SpecType::Foundation, "byzantium".parse().unwrap());
		assert_eq!(SpecType::Foundation, "mainnet".parse().unwrap());
		assert_eq!(SpecType::Foundation, "ethereum".parse().unwrap());
		assert_eq!(SpecType::Classic, "classic".parse().unwrap());
		assert_eq!(SpecType::Classic, "frontier-dogmatic".parse().unwrap());
		assert_eq!(SpecType::Classic, "homestead-dogmatic".parse().unwrap());
		assert_eq!(SpecType::Poanet, "poanet".parse().unwrap());
		assert_eq!(SpecType::Poanet, "poacore".parse().unwrap());
		assert_eq!(SpecType::Tobalaba, "tobalaba".parse().unwrap());
		assert_eq!(SpecType::Expanse, "expanse".parse().unwrap());
		assert_eq!(SpecType::Musicoin, "musicoin".parse().unwrap());
		assert_eq!(SpecType::Ellaism, "ellaism".parse().unwrap());
		assert_eq!(SpecType::Easthub, "easthub".parse().unwrap());
		assert_eq!(SpecType::Social, "social".parse().unwrap());
		assert_eq!(SpecType::Mix, "mix".parse().unwrap());
		assert_eq!(SpecType::Callisto, "callisto".parse().unwrap());
		assert_eq!(SpecType::Morden, "morden".parse().unwrap());
		assert_eq!(SpecType::Morden, "classic-testnet".parse().unwrap());
		assert_eq!(SpecType::Ropsten, "ropsten".parse().unwrap());
		assert_eq!(SpecType::Kovan, "kovan".parse().unwrap());
		assert_eq!(SpecType::Kovan, "testnet".parse().unwrap());
		assert_eq!(SpecType::Sokol, "sokol".parse().unwrap());
		assert_eq!(SpecType::Sokol, "poasokol".parse().unwrap());
	}

	#[test]
	fn test_spec_type_default() {
		assert_eq!(SpecType::Foundation, SpecType::default());
	}

	#[test]
	fn test_spec_type_display() {
		assert_eq!(format!("{}", SpecType::Foundation), "foundation");
		assert_eq!(format!("{}", SpecType::Classic), "classic");
		assert_eq!(format!("{}", SpecType::Poanet), "poanet");
		assert_eq!(format!("{}", SpecType::Tobalaba), "tobalaba");
		assert_eq!(format!("{}", SpecType::Expanse), "expanse");
		assert_eq!(format!("{}", SpecType::Musicoin), "musicoin");
		assert_eq!(format!("{}", SpecType::Ellaism), "ellaism");
		assert_eq!(format!("{}", SpecType::Easthub), "easthub");
		assert_eq!(format!("{}", SpecType::Social), "social");
		assert_eq!(format!("{}", SpecType::Mix), "mix");
		assert_eq!(format!("{}", SpecType::Callisto), "callisto");
		assert_eq!(format!("{}", SpecType::Morden), "morden");
		assert_eq!(format!("{}", SpecType::Ropsten), "ropsten");
		assert_eq!(format!("{}", SpecType::Kovan), "kovan");
		assert_eq!(format!("{}", SpecType::Sokol), "sokol");
		assert_eq!(format!("{}", SpecType::Dev), "dev");
		assert_eq!(format!("{}", SpecType::Custom("foo/bar".into())), "foo/bar");
	}

	#[test]
	fn test_pruning_parsing() {
		assert_eq!(Pruning::Auto, "auto".parse().unwrap());
		assert_eq!(Pruning::Specific(Algorithm::Archive), "archive".parse().unwrap());
		assert_eq!(Pruning::Specific(Algorithm::EarlyMerge), "light".parse().unwrap());
		assert_eq!(Pruning::Specific(Algorithm::OverlayRecent), "fast".parse().unwrap());
		assert_eq!(Pruning::Specific(Algorithm::RefCounted), "basic".parse().unwrap());
	}

	#[test]
	fn test_pruning_default() {
		assert_eq!(Pruning::Auto, Pruning::default());
	}

	#[test]
	fn test_reseal_policy_parsing() {
		let none = ResealPolicy { own: false, external: false };
		let own = ResealPolicy { own: true, external: false };
		let ext = ResealPolicy { own: false, external: true };
		let all = ResealPolicy { own: true, external: true };
		assert_eq!(none, "none".parse().unwrap());
		assert_eq!(own, "own".parse().unwrap());
		assert_eq!(ext, "ext".parse().unwrap());
		assert_eq!(all, "all".parse().unwrap());
	}

	#[test]
	fn test_reseal_policy_default() {
		let all = ResealPolicy { own: true, external: true };
		assert_eq!(all, ResealPolicy::default());
	}

	#[test]
	fn test_switch_parsing() {
		assert_eq!(Switch::On, "on".parse().unwrap());
		assert_eq!(Switch::Off, "off".parse().unwrap());
		assert_eq!(Switch::Auto, "auto".parse().unwrap());
	}

	#[test]
	fn test_switch_default() {
		assert_eq!(Switch::default(), Switch::Auto);
	}

	fn user_defaults_with_tracing(first_launch: bool, tracing: bool) -> UserDefaults {
		let mut ud = UserDefaults::default();
		ud.is_first_launch = first_launch;
		ud.tracing = tracing;
		ud
	}

	#[test]
	fn test_switch_to_bool() {
		assert!(!tracing_switch_to_bool(Switch::Off, &user_defaults_with_tracing(true, true)).unwrap());
		assert!(!tracing_switch_to_bool(Switch::Off, &user_defaults_with_tracing(true, false)).unwrap());
		assert!(!tracing_switch_to_bool(Switch::Off, &user_defaults_with_tracing(false, true)).unwrap());
		assert!(!tracing_switch_to_bool(Switch::Off, &user_defaults_with_tracing(false, false)).unwrap());

		assert!(tracing_switch_to_bool(Switch::On, &user_defaults_with_tracing(true, true)).unwrap());
		assert!(tracing_switch_to_bool(Switch::On, &user_defaults_with_tracing(true, false)).unwrap());
		assert!(tracing_switch_to_bool(Switch::On, &user_defaults_with_tracing(false, true)).unwrap());
		assert!(tracing_switch_to_bool(Switch::On, &user_defaults_with_tracing(false, false)).is_err());
	}
}<|MERGE_RESOLUTION|>--- conflicted
+++ resolved
@@ -14,14 +14,10 @@
 // You should have received a copy of the GNU General Public License
 // along with Parity Ethereum.  If not, see <http://www.gnu.org/licenses/>.
 
-<<<<<<< HEAD
 use std::collections::HashSet;
-=======
+use std::time::Duration;
 use std::{str, fs, fmt};
 use std::num::NonZeroU32;
->>>>>>> a3e39c98
-use std::time::Duration;
-use std::{str, fs, fmt};
 
 use ethcore::client::Mode;
 use ethcore::ethereum;
