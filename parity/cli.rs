// Copyright 2015, 2016 Ethcore (UK) Ltd.
// This file is part of Parity.

// Parity is free software: you can redistribute it and/or modify
// it under the terms of the GNU General Public License as published by
// the Free Software Foundation, either version 3 of the License, or
// (at your option) any later version.

// Parity is distributed in the hope that it will be useful,
// but WITHOUT ANY WARRANTY; without even the implied warranty of
// MERCHANTABILITY or FITNESS FOR A PARTICULAR PURPOSE.  See the
// GNU General Public License for more details.

// You should have received a copy of the GNU General Public License
// along with Parity.  If not, see <http://www.gnu.org/licenses/>.

use util::version;
use docopt::Docopt;

pub const USAGE: &'static str = r#"
Parity. Ethereum Client.
  By Wood/Paronyan/Kotewicz/Drwięga/Volf.
  Copyright 2015, 2016 Ethcore (UK) Limited

Usage:
  parity [options]
  parity ui [options]
  parity daemon <pid-file> [options]
  parity account (new | list ) [options]
  parity account import <path>... [options]
  parity wallet import <path> --password FILE [options]
  parity import [ <file> ] [options]
  parity export [ <file> ] [options]
  parity signer new-token [options]

Operating Options:
  --mode MODE              Set the operating mode. MODE can be one of:
                           active - Parity continuously syncs the chain.
                           passive - Parity syncs initially, then sleeps and
                           wakes regularly to resync.
                           dark - Parity syncs only when an external interface
                           is active. [default: active].
  --mode-timeout SECS      Specify the number of seconds before inactivity
                           timeout occurs when mode is dark or passive
                           [default: 300].
  --mode-alarm SECS        Specify the number of seconds before auto sleep
                           reawake timeout occurs when mode is passive
                           [default: 3600].
  --chain CHAIN            Specify the blockchain type. CHAIN may be either a
                           JSON chain specification file or olympic, frontier,
                           homestead, mainnet, morden, homestead-dogmatic, or
                           testnet [default: homestead].
  -d --db-path PATH        Specify the database & configuration directory path
                           [default: $HOME/.parity].
  --keys-path PATH         Specify the path for JSON key files to be found
                           [default: $HOME/.parity/keys].
  --identity NAME          Specify your node's name.

Account Options:
  --unlock ACCOUNTS        Unlock ACCOUNTS for the duration of the execution.
                           ACCOUNTS is a comma-delimited list of addresses.
                           Implies --no-signer.
  --password FILE          Provide a file containing a password for unlocking
                           an account.
  --keys-iterations NUM    Specify the number of iterations to use when
                           deriving key from the password (bigger is more
                           secure) [default: 10240].
  --no-import-keys         Do not import keys from legacy clients.
  --force-signer           Enable Trusted Signer WebSocket endpoint used by
                           Signer UIs, even when --unlock is in use.
  --no-signer              Disable Trusted Signer WebSocket endpoint used by
                           Signer UIs.
  --signer-port PORT       Specify the port of Trusted Signer server
                           [default: 8180].
  --signer-path PATH       Specify directory where Signer UIs tokens should
                           be stored. [default: $HOME/.parity/signer]

Networking Options:
  --no-network             Disable p2p networking.
  --port PORT              Override the port on which the node should listen
                           [default: 30303].
  --peers NUM              Try to maintain that many peers [default: 25].
  --nat METHOD             Specify method to use for determining public
                           address. Must be one of: any, none, upnp,
                           extip:<IP> [default: any].
  --network-id INDEX       Override the network identifier from the chain we
                           are on.
  --bootnodes NODES        Override the bootnodes from our chain. NODES should
                           be comma-delimited enodes.
  --no-discovery           Disable new peer discovery.
  --node-key KEY           Specify node secret key, either as 64-character hex
                           string or input to SHA3 operation.
  --reserved-peers FILE    Provide a file containing enodes, one per line.
                           These nodes will always have a reserved slot on top
                           of the normal maximum peers.
  --reserved-only          Connect only to reserved nodes.

API and Console Options:
  --no-jsonrpc             Disable the JSON-RPC API server.
  --jsonrpc-port PORT      Specify the port portion of the JSONRPC API server
                           [default: 8545].
  --jsonrpc-interface IP   Specify the hostname portion of the JSONRPC API
                           server, IP should be an interface's IP address, or
                           all (all interfaces) or local [default: local].
  --jsonrpc-cors URL       Specify CORS header for JSON-RPC API responses.
  --jsonrpc-apis APIS      Specify the APIs available through the JSONRPC
                           interface. APIS is a comma-delimited list of API
                           name. Possible name are web3, eth, net, personal,
                           ethcore, ethcore_set, traces.
<<<<<<< HEAD
                           [default: web3,eth,net,ethcore,personal,traces,rpc].
=======
                           [default: web3,eth,net,ethcore,personal,traces].
  --jsonrpc-hosts HOSTS    List of allowed Host header values. This option will
                           validate the Host header sent by the browser, it
                           is additional security against some attack
                           vectors. Special options: "all", "none",
                           [default: none].
>>>>>>> 46b58017

  --no-ipc                 Disable JSON-RPC over IPC service.
  --ipc-path PATH          Specify custom path for JSON-RPC over IPC service
                           [default: $HOME/.parity/jsonrpc.ipc].
  --ipc-apis APIS          Specify custom API set available via JSON-RPC over
                           IPC [default: web3,eth,net,ethcore,personal,traces,rpc].

  --no-dapps               Disable the Dapps server (e.g. status page).
  --dapps-port PORT        Specify the port portion of the Dapps server
                           [default: 8080].
  --dapps-interface IP     Specify the hostname portion of the Dapps
                           server, IP should be an interface's IP address,
                           or local [default: local].
  --dapps-user USERNAME    Specify username for Dapps server. It will be
                           used in HTTP Basic Authentication Scheme.
                           If --dapps-pass is not specified you will be
                           asked for password on startup.
  --dapps-pass PASSWORD    Specify password for Dapps server. Use only in
                           conjunction with --dapps-user.
  --dapps-path PATH        Specify directory where dapps should be installed.
                           [default: $HOME/.parity/dapps]

Sealing/Mining Options:
  --author ADDRESS         Specify the block author (aka "coinbase") address
                           for sending block rewards from sealed blocks.
                           NOTE: MINING WILL NOT WORK WITHOUT THIS OPTION.
  --force-sealing          Force the node to author new blocks as if it were
                           always sealing/mining.
  --reseal-on-txs SET      Specify which transactions should force the node
                           to reseal a block. SET is one of:
                           none - never reseal on new transactions;
                           own - reseal only on a new local transaction;
                           ext - reseal only on a new external transaction;
                           all - reseal on all new transactions [default: own].
  --reseal-min-period MS   Specify the minimum time between reseals from
                           incoming transactions. MS is time measured in
                           milliseconds [default: 2000].
  --work-queue-size ITEMS  Specify the number of historical work packages
                           which are kept cached lest a solution is found for
                           them later. High values take more memory but result
                           in fewer unusable solutions [default: 20].
  --tx-gas-limit GAS       Apply a limit of GAS as the maximum amount of gas
                           a single transaction may have for it to be mined.
  --relay-set SET          Set of transactions to relay. SET may be:
                           cheap - Relay any transaction in the queue (this
                           may include invalid transactions);
                           strict - Relay only executed transactions (this
                           guarantees we don't relay invalid transactions, but
                           means we relay nothing if not mining);
                           lenient - Same as strict when mining, and cheap
                           when not [default: cheap].
  --usd-per-tx USD         Amount of USD to be paid for a basic transaction
                           [default: 0.005]. The minimum gas price is set
                           accordingly.
  --usd-per-eth SOURCE     USD value of a single ETH. SOURCE may be either an
                           amount in USD, a web service or 'auto' to use each
                           web service in turn and fallback on the last known
                           good value [default: auto].
  --price-update-period T  T will be allowed to pass between each gas price
                           update. T may be daily, hourly, a number of seconds,
                           or a time string of the form "2 days", "30 minutes"
                           etc. [default: hourly].
  --gas-floor-target GAS   Amount of gas per block to target when sealing a new
                           block [default: 4700000].
  --gas-cap GAS            A cap on how large we will raise the gas limit per
                           block due to transaction volume [default: 6283184].
  --extra-data STRING      Specify a custom extra-data for authored blocks, no
                           more than 32 characters.
  --tx-queue-size LIMIT    Maximum amount of transactions in the queue (waiting
                           to be included in next block) [default: 1024].
  --remove-solved          Move solved blocks from the work package queue
                           instead of cloning them. This gives a slightly
                           faster import speed, but means that extra solutions
                           submitted for the same work package will go unused.
  --notify-work URLS       URLs to which work package notifications are pushed.
                           URLS should be a comma-delimited list of HTTP URLs.

Footprint Options:
  --tracing BOOL           Indicates if full transaction tracing should be
                           enabled. Works only if client had been fully synced
                           with tracing enabled. BOOL may be one of auto, on,
                           off. auto uses last used value of this option (off
                           if it does not exist) [default: auto].
  --pruning METHOD         Configure pruning of the state/storage trie. METHOD
                           may be one of auto, archive, fast:
                           archive - keep all state trie data. No pruning.
                           fast - maintain journal overlay. Fast but 50MB used.
                           auto - use the method most recently synced or
                           default to fast if none synced [default: auto].
<<<<<<< HEAD
  --cache-size-db MB       Override RocksDB database cache size [default: 100].
  --cache-size-blocks MB   Specify the prefered size of the blockchain cache in
                           bytes [default: 50].
  --cache-size-queue MB    Specify the maximum size of memory to use for block
                           queue [default: 50].
  --cache-size MEGABYTES   Set total amount of discretionary memory to use for
=======
  --cache-pref-size BYTES  Specify the preferred size of the blockchain cache in
                           bytes [default: 16384].
  --cache-max-size BYTES   Specify the maximum size of the blockchain cache in
                           bytes [default: 262144].
  --queue-max-size BYTES   Specify the maximum size of memory to use for block
                           queue [default: 52428800].
  --cache MEGABYTES        Set total amount of discretionary memory to use for
>>>>>>> 46b58017
                           the entire system, overrides other cache and queue
                           options.

Database Options:
  --db-compaction TYPE     Database compaction type. TYPE may be one of:
                           ssd - suitable for SSDs and fast HDDs;
                           hdd - suitable for slow HDDs [default: ssd].
  --fat-db                 Fat database.

Import/Export Options:
  --from BLOCK             Export from block BLOCK, which may be an index or
                           hash [default: 1].
  --to BLOCK               Export to (including) block BLOCK, which may be an
                           index, hash or 'latest' [default: latest].
  --format FORMAT          For import/export in given format. FORMAT must be
                           one of 'hex' and 'binary'.

Virtual Machine Options:
  --jitvm                  Enable the JIT VM.

Legacy Options:
  --geth                   Run in Geth-compatibility mode. Sets the IPC path
                           to be the same as Geth's. Overrides the --ipc-path
                           and --ipcpath options. Alters RPCs to reflect Geth
                           bugs.
  --testnet                Geth-compatible testnet mode. Equivalent to --chain
                           testnet --keys-path $HOME/parity/testnet-keys.
                           Overrides the --keys-path option.
  --datadir PATH           Equivalent to --db-path PATH.
  --networkid INDEX        Equivalent to --network-id INDEX.
  --maxpeers COUNT         Equivalent to --peers COUNT.
  --nodekey KEY            Equivalent to --node-key KEY.
  --nodiscover             Equivalent to --no-discovery.
  -j --jsonrpc             Does nothing; JSON-RPC is on by default now.
  --jsonrpc-off            Equivalent to --no-jsonrpc.
  -w --webapp              Does nothing; dapps server is on by default now.
  --dapps-off              Equivalent to --no-dapps.
  --rpc                    Does nothing; JSON-RPC is on by default now.
  --rpcaddr IP             Equivalent to --jsonrpc-interface IP.
  --rpcport PORT           Equivalent to --jsonrpc-port PORT.
  --rpcapi APIS            Equivalent to --jsonrpc-apis APIS.
  --rpccorsdomain URL      Equivalent to --jsonrpc-cors URL.
  --ipcdisable             Equivalent to --no-ipc.
  --ipc-off                Equivalent to --no-ipc.
  --ipcapi APIS            Equivalent to --ipc-apis APIS.
  --ipcpath PATH           Equivalent to --ipc-path PATH.
  --gasprice WEI           Minimum amount of Wei per GAS to be paid for a
                           transaction to be accepted for mining. Overrides
                           --basic-tx-usd.
  --etherbase ADDRESS      Equivalent to --author ADDRESS.
  --extradata STRING       Equivalent to --extra-data STRING.

Miscellaneous Options:
  -l --logging LOGGING     Specify the logging level. Must conform to the same
                           format as RUST_LOG.
  --log-file FILENAME      Specify a filename into which logging should be
                           directed.
  --no-color               Don't use terminal color codes in output.
  -v --version             Show information about version.
  -h --help                Show this screen.
"#;

#[derive(Debug, PartialEq, RustcDecodable)]
pub struct Args {
	pub cmd_daemon: bool,
	pub cmd_account: bool,
	pub cmd_wallet: bool,
	pub cmd_new: bool,
	pub cmd_list: bool,
	pub cmd_export: bool,
	pub cmd_import: bool,
	pub cmd_signer: bool,
	pub cmd_new_token: bool,
	pub cmd_ui: bool,
	pub arg_pid_file: String,
	pub arg_file: Option<String>,
	pub arg_path: Vec<String>,
	pub flag_mode: String,
	pub flag_mode_timeout: u64,
	pub flag_mode_alarm: u64,
	pub flag_chain: String,
	pub flag_db_path: String,
	pub flag_identity: String,
	pub flag_unlock: Option<String>,
	pub flag_password: Vec<String>,
	pub flag_keys_path: String,
	pub flag_keys_iterations: u32,
	pub flag_no_import_keys: bool,
	pub flag_bootnodes: Option<String>,
	pub flag_network_id: Option<String>,
	pub flag_pruning: String,
	pub flag_tracing: String,
	pub flag_port: u16,
	pub flag_peers: usize,
	pub flag_no_discovery: bool,
	pub flag_nat: String,
	pub flag_node_key: Option<String>,
	pub flag_reserved_peers: Option<String>,
	pub flag_reserved_only: bool,

	pub flag_cache_size_db: u32,
	pub flag_cache_size_blocks: u32,
	pub flag_cache_size_queue: u32,
	pub flag_cache_size: Option<u32>,

	pub flag_no_jsonrpc: bool,
	pub flag_jsonrpc_interface: String,
	pub flag_jsonrpc_port: u16,
	pub flag_jsonrpc_cors: Option<String>,
	pub flag_jsonrpc_hosts: String,
	pub flag_jsonrpc_apis: String,
	pub flag_no_ipc: bool,
	pub flag_ipc_path: String,
	pub flag_ipc_apis: String,
	pub flag_no_dapps: bool,
	pub flag_dapps_port: u16,
	pub flag_dapps_interface: String,
	pub flag_dapps_user: Option<String>,
	pub flag_dapps_pass: Option<String>,
	pub flag_dapps_path: String,
	pub flag_force_signer: bool,
	pub flag_no_signer: bool,
	pub flag_signer_port: u16,
	pub flag_signer_path: String,
	pub flag_force_sealing: bool,
	pub flag_reseal_on_txs: String,
	pub flag_reseal_min_period: u64,
	pub flag_work_queue_size: usize,
	pub flag_remove_solved: bool,
	pub flag_tx_gas_limit: Option<String>,
	pub flag_relay_set: String,
	pub flag_author: Option<String>,
	pub flag_usd_per_tx: String,
	pub flag_usd_per_eth: String,
	pub flag_price_update_period: String,
	pub flag_gas_floor_target: String,
	pub flag_gas_cap: String,
	pub flag_extra_data: Option<String>,
	pub flag_tx_queue_size: usize,
	pub flag_notify_work: Option<String>,
	pub flag_logging: Option<String>,
	pub flag_version: bool,
	pub flag_from: String,
	pub flag_to: String,
	pub flag_format: Option<String>,
	pub flag_jitvm: bool,
	pub flag_log_file: Option<String>,
	pub flag_no_color: bool,
	pub flag_no_network: bool,
	// legacy...
	pub flag_geth: bool,
	pub flag_nodekey: Option<String>,
	pub flag_nodiscover: bool,
	pub flag_maxpeers: Option<usize>,
	pub flag_datadir: Option<String>,
	pub flag_extradata: Option<String>,
	pub flag_etherbase: Option<String>,
	pub flag_gasprice: Option<String>,
	pub flag_jsonrpc: bool,
	pub flag_webapp: bool,
	pub flag_rpc: bool,
	pub flag_rpcaddr: Option<String>,
	pub flag_rpcport: Option<u16>,
	pub flag_rpccorsdomain: Option<String>,
	pub flag_rpcapi: Option<String>,
	pub flag_testnet: bool,
	pub flag_networkid: Option<String>,
	pub flag_ipcdisable: bool,
	pub flag_ipc_off: bool,
	pub flag_jsonrpc_off: bool,
	pub flag_dapps_off: bool,
	pub flag_ipcpath: Option<String>,
	pub flag_ipcapi: Option<String>,
	pub flag_db_compaction: String,
	pub flag_fat_db: bool,
}

impl Default for Args {
	fn default() -> Self {
		Docopt::new(USAGE).unwrap().argv(&[] as &[&str]).decode().unwrap()
	}
}

pub fn print_version() -> String {
	format!("\
Parity
  version {}
Copyright 2015, 2016 Ethcore (UK) Limited
License GPLv3+: GNU GPL version 3 or later <http://gnu.org/licenses/gpl.html>.
This is free software: you are free to change and redistribute it.
There is NO WARRANTY, to the extent permitted by law.

By Wood/Paronyan/Kotewicz/Drwięga/Volf.\
", version())
}
<|MERGE_RESOLUTION|>--- conflicted
+++ resolved
@@ -107,16 +107,12 @@
                            interface. APIS is a comma-delimited list of API
                            name. Possible name are web3, eth, net, personal,
                            ethcore, ethcore_set, traces.
-<<<<<<< HEAD
                            [default: web3,eth,net,ethcore,personal,traces,rpc].
-=======
-                           [default: web3,eth,net,ethcore,personal,traces].
   --jsonrpc-hosts HOSTS    List of allowed Host header values. This option will
                            validate the Host header sent by the browser, it
                            is additional security against some attack
                            vectors. Special options: "all", "none",
                            [default: none].
->>>>>>> 46b58017
 
   --no-ipc                 Disable JSON-RPC over IPC service.
   --ipc-path PATH          Specify custom path for JSON-RPC over IPC service
@@ -206,22 +202,12 @@
                            fast - maintain journal overlay. Fast but 50MB used.
                            auto - use the method most recently synced or
                            default to fast if none synced [default: auto].
-<<<<<<< HEAD
   --cache-size-db MB       Override RocksDB database cache size [default: 100].
   --cache-size-blocks MB   Specify the prefered size of the blockchain cache in
                            bytes [default: 50].
   --cache-size-queue MB    Specify the maximum size of memory to use for block
                            queue [default: 50].
   --cache-size MEGABYTES   Set total amount of discretionary memory to use for
-=======
-  --cache-pref-size BYTES  Specify the preferred size of the blockchain cache in
-                           bytes [default: 16384].
-  --cache-max-size BYTES   Specify the maximum size of the blockchain cache in
-                           bytes [default: 262144].
-  --queue-max-size BYTES   Specify the maximum size of memory to use for block
-                           queue [default: 52428800].
-  --cache MEGABYTES        Set total amount of discretionary memory to use for
->>>>>>> 46b58017
                            the entire system, overrides other cache and queue
                            options.
 
