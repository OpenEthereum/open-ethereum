// Copyright 2015, 2016 Ethcore (UK) Ltd.
// This file is part of Parity.

// Parity is free software: you can redistribute it and/or modify
// it under the terms of the GNU General Public License as published by
// the Free Software Foundation, either version 3 of the License, or
// (at your option) any later version.

// Parity is distributed in the hope that it will be useful,
// but WITHOUT ANY WARRANTY; without even the implied warranty of
// MERCHANTABILITY or FITNESS FOR A PARTICULAR PURPOSE.  See the
// GNU General Public License for more details.

// You should have received a copy of the GNU General Public License
// along with Parity.  If not, see <http://www.gnu.org/licenses/>.

use util::version;

pub const USAGE: &'static str = r#"
Parity. Ethereum Client.
  By Wood/Paronyan/Kotewicz/Drwięga/Volf.
  Copyright 2015, 2016 Ethcore (UK) Limited

Usage:
  parity daemon <pid-file> [options]
  parity account (new | list ) [options]
  parity account import <path>... [options]
  parity wallet import <path> --password FILE [options]
  parity import [ <file> ] [options]
  parity export [ <file> ] [options]
  parity signer new-token [options]
  parity [options]
  parity ui [options]

Protocol Options:
  --chain CHAIN            Specify the blockchain type. CHAIN may be either a
                           JSON chain specification file or olympic, frontier,
                           homestead, mainnet, morden, or testnet
                           [default: homestead].
  -d --db-path PATH        Specify the database & configuration directory path
                           [default: $HOME/.parity].
  --keys-path PATH         Specify the path for JSON key files to be found
                           [default: $HOME/.parity/keys].
  --identity NAME          Specify your node's name.

DAO-Rescue Soft-fork Options:
  --help-rescue-dao        Does nothing - on by default.
  --dont-help-rescue-dao   Votes against the DAO-rescue soft-fork, but supports
                           it if it is triggered anyway.
                           Equivalent to --gas-floor-target=3141592.
  --dogmatic               Ignores all DAO-rescue soft-fork behaviour. Even if
                           it means losing mining rewards.

Account Options:
  --unlock ACCOUNTS        Unlock ACCOUNTS for the duration of the execution.
                           ACCOUNTS is a comma-delimited list of addresses.
  --password FILE          Provide a file containing a password for unlocking
                           an account.
  --keys-iterations NUM    Specify the number of iterations to use when
                           deriving key from the password (bigger is more
                           secure) [default: 10240].
  --no-import-keys         Do not import keys from legacy clients.

Networking Options:
  --no-network             Disable p2p networking.
  --port PORT              Override the port on which the node should listen
                           [default: 30303].
  --peers NUM              Try to maintain that many peers [default: 25].
  --nat METHOD             Specify method to use for determining public
                           address. Must be one of: any, none, upnp,
                           extip:<IP> [default: any].
  --network-id INDEX       Override the network identifier from the chain we
                           are on.
  --bootnodes NODES        Override the bootnodes from our chain. NODES should
                           be comma-delimited enodes.
  --no-discovery           Disable new peer discovery.
  --node-key KEY           Specify node secret key, either as 64-character hex
                           string or input to SHA3 operation.
  --reserved-peers FILE    Provide a file containing enodes, one per line.
                           These nodes will always have a reserved slot on top
                           of the normal maximum peers.
  --reserved-only          Connect only to reserved nodes.

API and Console Options:
  --no-jsonrpc             Disable the JSON-RPC API server.
  --jsonrpc-port PORT      Specify the port portion of the JSONRPC API server
                           [default: 8545].
  --jsonrpc-interface IP   Specify the hostname portion of the JSONRPC API
                           server, IP should be an interface's IP address, or
                           all (all interfaces) or local [default: local].
  --jsonrpc-cors URL       Specify CORS header for JSON-RPC API responses.
  --jsonrpc-apis APIS      Specify the APIs available through the JSONRPC
                           interface. APIS is a comma-delimited list of API
                           name. Possible name are web3, eth, net, personal,
                           ethcore, ethcore_set, traces.
                           [default: web3,eth,net,ethcore,personal,traces].

  --no-ipc                 Disable JSON-RPC over IPC service.
  --ipc-path PATH          Specify custom path for JSON-RPC over IPC service
                           [default: $HOME/.parity/jsonrpc.ipc].
  --ipc-apis APIS          Specify custom API set available via JSON-RPC over
                           IPC [default: web3,eth,net,ethcore,personal,traces,rpc].

  --no-dapps               Disable the Dapps server (e.g. status page).
  --dapps-port PORT        Specify the port portion of the Dapps server
                           [default: 8080].
  --dapps-interface IP     Specify the hostname portion of the Dapps
                           server, IP should be an interface's IP address, or
                           all (all interfaces) or local [default: local].
  --dapps-user USERNAME    Specify username for Dapps server. It will be
                           used in HTTP Basic Authentication Scheme.
                           If --dapps-pass is not specified you will be
                           asked for password on startup.
  --dapps-pass PASSWORD    Specify password for Dapps server. Use only in
                           conjunction with --dapps-user.
  --dapps-path PATH        Specify directory where dapps should be installed.
                           [default: $HOME/.parity/dapps]

  --signer                 Enable Trusted Signer WebSocket endpoint used by
                           Signer UIs. Default if run with ui command.
  --no-signer              Disable Trusted Signer WebSocket endpoint used by
                           Signer UIs. Default if no command is specified.
  --signer-port PORT       Specify the port of Trusted Signer server
                           [default: 8180].
  --signer-path PATH       Specify directory where Signer UIs tokens should
                           be stored. [default: $HOME/.parity/signer]
  --no-token               By default a new system UI security token will be
                           output on start up. This will prevent it.

Sealing/Mining Options:
  --author ADDRESS         Specify the block author (aka "coinbase") address
                           for sending block rewards from sealed blocks.
                           NOTE: MINING WILL NOT WORK WITHOUT THIS OPTION.
  --force-sealing          Force the node to author new blocks as if it were
                           always sealing/mining.
  --usd-per-tx USD         Amount of USD to be paid for a basic transaction
                           [default: 0.005]. The minimum gas price is set
                           accordingly.
  --usd-per-eth SOURCE     USD value of a single ETH. SOURCE may be either an
                           amount in USD, a web service or 'auto' to use each
                           web service in turn and fallback on the last known
                           good value [default: auto].
  --gas-floor-target GAS   Amount of gas per block to target when sealing a new
                           block [default: 3141592].
  --gas-cap GAS            A cap on how large we will raise the gas limit per
                           block due to transaction volume [default: 3141592].
  --extra-data STRING      Specify a custom extra-data for authored blocks, no
                           more than 32 characters.
  --tx-limit LIMIT         Limit of transactions kept in the queue (waiting to
                           be included in next block) [default: 1024].

Footprint Options:
  --tracing BOOL           Indicates if full transaction tracing should be
                           enabled. Works only if client had been fully synced
                           with tracing enabled. BOOL may be one of auto, on,
                           off. auto uses last used value of this option (off
                           if it does not exist) [default: auto].
  --pruning METHOD         Configure pruning of the state/storage trie. METHOD
                           may be one of auto, archive, fast:
                           archive - keep all state trie data. No pruning.
                           fast - maintain journal overlay. Fast but 50MB used.
                           auto - use the method most recently synced or
                           default to fast if none synced [default: auto].
  --cache-pref-size BYTES  Specify the prefered size of the blockchain cache in
                           bytes [default: 16384].
  --cache-max-size BYTES   Specify the maximum size of the blockchain cache in
                           bytes [default: 262144].
  --queue-max-size BYTES   Specify the maximum size of memory to use for block
                           queue [default: 52428800].
  --cache MEGABYTES        Set total amount of discretionary memory to use for
                           the entire system, overrides other cache and queue
                           options.
<<<<<<< HEAD
  --db-cache-size MB       Database cache size.
  --fat-db                 Fat database.
=======

Database Options:
  --db-cache-size MB       Override RocksDB database cache size.
  --db-compaction TYPE     Database compaction type. TYPE may be one of:
                           ssd - suitable for SSDs and fast HDDs;
                           hdd - suitable for slow HDDs [default: ssd].
>>>>>>> 6895a560

Import/Export Options:
  --from BLOCK             Export from block BLOCK, which may be an index or
                           hash [default: 1].
  --to BLOCK               Export to (including) block BLOCK, which may be an
                           index, hash or 'latest' [default: latest].
  --format FORMAT          For import/export in given format. FORMAT must be
                           one of 'hex' and 'binary'.

Virtual Machine Options:
  --jitvm                  Enable the JIT VM.

Legacy Options:
  --geth                   Run in Geth-compatibility mode. Sets the IPC path
                           to be the same as Geth's. Overrides the --ipc-path
                           and --ipcpath options. Alters RPCs to reflect Geth
                           bugs.
  --testnet                Geth-compatible testnet mode. Equivalent to --chain
                           testnet --keys-path $HOME/parity/testnet-keys.
                           Overrides the --keys-path option.
  --datadir PATH           Equivalent to --db-path PATH.
  --networkid INDEX        Equivalent to --network-id INDEX.
  --maxpeers COUNT         Equivalent to --peers COUNT.
  --nodekey KEY            Equivalent to --node-key KEY.
  --nodiscover             Equivalent to --no-discovery.
  -j --jsonrpc             Does nothing; JSON-RPC is on by default now.
  --jsonrpc-off            Equivalent to --no-jsonrpc.
  -w --webapp              Does nothing; dapps server is on by default now.
  --dapps-off              Equivalent to --no-dapps.
  --rpc                    Does nothing; JSON-RPC is on by default now.
  --rpcaddr IP             Equivalent to --jsonrpc-interface IP.
  --rpcport PORT           Equivalent to --jsonrpc-port PORT.
  --rpcapi APIS            Equivalent to --jsonrpc-apis APIS.
  --rpccorsdomain URL      Equivalent to --jsonrpc-cors URL.
  --ipcdisable             Equivalent to --no-ipc.
  --ipc-off                Equivalent to --no-ipc.
  --ipcapi APIS            Equivalent to --ipc-apis APIS.
  --ipcpath PATH           Equivalent to --ipc-path PATH.
  --gasprice WEI           Minimum amount of Wei per GAS to be paid for a
                           transaction to be accepted for mining. Overrides
                           --basic-tx-usd.
  --etherbase ADDRESS      Equivalent to --author ADDRESS.
  --extradata STRING       Equivalent to --extra-data STRING.

Miscellaneous Options:
  -l --logging LOGGING     Specify the logging level. Must conform to the same
                           format as RUST_LOG.
  --no-color               Don't use terminal color codes in output.
  -v --version             Show information about version.
  -h --help                Show this screen.
"#;

#[derive(Debug, RustcDecodable)]
pub struct Args {
	pub cmd_daemon: bool,
	pub cmd_account: bool,
	pub cmd_wallet: bool,
	pub cmd_new: bool,
	pub cmd_list: bool,
	pub cmd_export: bool,
	pub cmd_import: bool,
	pub cmd_signer: bool,
	pub cmd_new_token: bool,
	pub cmd_ui: bool,
	pub arg_pid_file: String,
	pub arg_file: Option<String>,
	pub arg_path: Vec<String>,
	pub flag_chain: String,
	pub flag_db_path: String,
	pub flag_identity: String,
	pub flag_dont_help_rescue_dao: bool,
	pub flag_dogmatic: bool,
	pub flag_unlock: Option<String>,
	pub flag_password: Vec<String>,
	pub flag_cache: Option<usize>,
	pub flag_keys_path: String,
	pub flag_keys_iterations: u32,
	pub flag_no_import_keys: bool,
	pub flag_bootnodes: Option<String>,
	pub flag_network_id: Option<String>,
	pub flag_pruning: String,
	pub flag_tracing: String,
	pub flag_port: u16,
	pub flag_peers: usize,
	pub flag_no_discovery: bool,
	pub flag_nat: String,
	pub flag_node_key: Option<String>,
	pub flag_reserved_peers: Option<String>,
	pub flag_reserved_only: bool,
	pub flag_cache_pref_size: usize,
	pub flag_cache_max_size: usize,
	pub flag_queue_max_size: usize,
	pub flag_no_jsonrpc: bool,
	pub flag_jsonrpc_interface: String,
	pub flag_jsonrpc_port: u16,
	pub flag_jsonrpc_cors: Option<String>,
	pub flag_jsonrpc_apis: String,
	pub flag_no_ipc: bool,
	pub flag_ipc_path: String,
	pub flag_ipc_apis: String,
	pub flag_no_dapps: bool,
	pub flag_dapps_port: u16,
	pub flag_dapps_interface: String,
	pub flag_dapps_user: Option<String>,
	pub flag_dapps_pass: Option<String>,
	pub flag_dapps_path: String,
	pub flag_signer: bool,
	pub flag_no_signer: bool,
	pub flag_signer_port: u16,
	pub flag_signer_path: String,
	pub flag_no_token: bool,
	pub flag_force_sealing: bool,
	pub flag_author: Option<String>,
	pub flag_usd_per_tx: String,
	pub flag_usd_per_eth: String,
	pub flag_gas_floor_target: String,
	pub flag_gas_cap: String,
	pub flag_extra_data: Option<String>,
	pub flag_tx_limit: usize,
	pub flag_logging: Option<String>,
	pub flag_version: bool,
	pub flag_from: String,
	pub flag_to: String,
	pub flag_format: Option<String>,
	pub flag_jitvm: bool,
	pub flag_no_color: bool,
	pub flag_no_network: bool,
	// legacy...
	pub flag_geth: bool,
	pub flag_nodekey: Option<String>,
	pub flag_nodiscover: bool,
	pub flag_maxpeers: Option<usize>,
	pub flag_datadir: Option<String>,
	pub flag_extradata: Option<String>,
	pub flag_etherbase: Option<String>,
	pub flag_gasprice: Option<String>,
	pub flag_jsonrpc: bool,
	pub flag_webapp: bool,
	pub flag_rpc: bool,
	pub flag_rpcaddr: Option<String>,
	pub flag_rpcport: Option<u16>,
	pub flag_rpccorsdomain: Option<String>,
	pub flag_rpcapi: Option<String>,
	pub flag_testnet: bool,
	pub flag_networkid: Option<String>,
	pub flag_ipcdisable: bool,
	pub flag_ipc_off: bool,
	pub flag_jsonrpc_off: bool,
	pub flag_dapps_off: bool,
	pub flag_ipcpath: Option<String>,
	pub flag_ipcapi: Option<String>,
	pub flag_db_cache_size: Option<usize>,
<<<<<<< HEAD
	pub flag_fat_db: bool,
=======
	pub flag_db_compaction: String,
>>>>>>> 6895a560
}

pub fn print_version() {
	println!("\
Parity
  version {}
Copyright 2015, 2016 Ethcore (UK) Limited
License GPLv3+: GNU GPL version 3 or later <http://gnu.org/licenses/gpl.html>.
This is free software: you are free to change and redistribute it.
There is NO WARRANTY, to the extent permitted by law.

By Wood/Paronyan/Kotewicz/Drwięga/Volf.\
", version());
}
<|MERGE_RESOLUTION|>--- conflicted
+++ resolved
@@ -170,17 +170,13 @@
   --cache MEGABYTES        Set total amount of discretionary memory to use for
                            the entire system, overrides other cache and queue
                            options.
-<<<<<<< HEAD
-  --db-cache-size MB       Database cache size.
-  --fat-db                 Fat database.
-=======
 
 Database Options:
   --db-cache-size MB       Override RocksDB database cache size.
   --db-compaction TYPE     Database compaction type. TYPE may be one of:
                            ssd - suitable for SSDs and fast HDDs;
                            hdd - suitable for slow HDDs [default: ssd].
->>>>>>> 6895a560
+  --fat-db                 Fat database.
 
 Import/Export Options:
   --from BLOCK             Export from block BLOCK, which may be an index or
@@ -333,11 +329,8 @@
 	pub flag_ipcpath: Option<String>,
 	pub flag_ipcapi: Option<String>,
 	pub flag_db_cache_size: Option<usize>,
-<<<<<<< HEAD
+	pub flag_db_compaction: String,
 	pub flag_fat_db: bool,
-=======
-	pub flag_db_compaction: String,
->>>>>>> 6895a560
 }
 
 pub fn print_version() {
