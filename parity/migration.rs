--- conflicted
+++ resolved
@@ -45,14 +45,7 @@
 	MigrationImpossible,
 	/// Migration unexpectadly failed.
 	MigrationFailed,
-<<<<<<< HEAD
-	/// Returned when migration is unsupporetd.
-	/// Should contain a reason.
-	MigrationUnsupported(String),
-	/// Returned when migration was completed succesfully,
-=======
 	/// Migration was completed succesfully,
->>>>>>> 3d00a912
 	/// but there was a problem with io.
 	Io(IoError),
 }
@@ -61,18 +54,11 @@
 	fn fmt(&self, f: &mut Formatter) -> Result<(), FmtError> {
 		let out = match *self {
 			Error::UnknownDatabaseVersion => "Current database version cannot be read".into(),
-<<<<<<< HEAD
-			Error::MigrationImpossible => format!("Migration to version {} is not possible", CURRENT_VERSION),
-			Error::MigrationFailed => "Migration unexpectedly failed".into(),
-			Error::MigrationUnsupported(ref reason) => format!("Migration not supported. Reason: {}", reason),
-			Error::Io(ref err) => format!("Unexpected io error: {}", err),
-=======
 			Error::UnsuportedPruningMethod => "Unsupported pruning method for database migration. Delete DB and resync.".into(),
 			Error::FutureDBVersion => "Database was created with newer client version. Upgrade your client or delete DB and resync.".into(),
 			Error::MigrationImpossible => format!("Database migration to version {} is not possible.", CURRENT_VERSION),
 			Error::MigrationFailed => "Database migration unexpectedly failed".into(),
 			Error::Io(ref err) => format!("Unexpected io error on DB migration: {}.", err),
->>>>>>> 3d00a912
 		};
 
 		write!(f, "{}", out)
@@ -179,13 +165,7 @@
 	let res = match pruning {
 		Algorithm::Archive => manager.add_migration(migrations::state::ArchiveV7::default()),
 		Algorithm::OverlayRecent => manager.add_migration(migrations::state::OverlayRecentV7::default()),
-<<<<<<< HEAD
-		method => {
-			return Err(Error::MigrationUnsupported(format!("Unsupported pruning method '{}' for migration", method)))
-		},
-=======
 		_ => return Err(Error::UnsuportedPruningMethod),
->>>>>>> 3d00a912
 	};
 
 	try!(res.map_err(|_| Error::MigrationImpossible));
