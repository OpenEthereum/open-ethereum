// Copyright 2015, 2016 Ethcore (UK) Ltd.
// This file is part of Parity.

// Parity is free software: you can redistribute it and/or modify
// it under the terms of the GNU General Public License as published by
// the Free Software Foundation, either version 3 of the License, or
// (at your option) any later version.

// Parity is distributed in the hope that it will be useful,
// but WITHOUT ANY WARRANTY; without even the implied warranty of
// MERCHANTABILITY or FITNESS FOR A PARTICULAR PURPOSE.  See the
// GNU General Public License for more details.

// You should have received a copy of the GNU General Public License
// along with Parity.  If not, see <http://www.gnu.org/licenses/>.

use std::time::Duration;
use std::io::Read;
use std::net::SocketAddr;
use std::path::PathBuf;
use std::cmp::max;
use cli::{USAGE, Args};
use docopt::{Docopt, Error as DocoptError};
use util::{Hashable, NetworkConfiguration, U256, Uint, is_valid_node_url, Bytes, version_data, Secret, Address};
use util::network_settings::NetworkSettings;
use util::log::Colour;
use ethcore::client::{VMType, Mode};
use ethcore::miner::MinerOptions;

use rpc::{IpcConfiguration, HttpConfiguration};
use cache::CacheConfig;
use helpers::{to_duration, to_mode, to_block_id, to_u256, to_pending_set, to_price, replace_home,
geth_ipc_path, parity_ipc_path, to_bootnodes, to_addresses, to_address};
use params::{ResealPolicy, AccountsConfig, GasPricerConfig, MinerExtras};
use ethcore_logger::Config as LogConfig;
use dir::Directories;
use dapps::Configuration as DappsConfiguration;
use signer::Configuration as SignerConfiguration;
use run::RunCmd;
use blockchain::{BlockchainCmd, ImportBlockchain, ExportBlockchain};
use presale::ImportWallet;
use account::{AccountCmd, NewAccount, ImportAccounts};

#[derive(Debug, PartialEq)]
pub enum Cmd {
	Run(RunCmd),
	Version,
	Account(AccountCmd),
	ImportPresaleWallet(ImportWallet),
	Blockchain(BlockchainCmd),
	SignerToken(String),
}

#[derive(Debug, PartialEq)]
pub struct Configuration {
	pub args: Args,
}

impl Configuration {
	pub fn parse<S, I>(command: I) -> Result<Self, DocoptError> where I: IntoIterator<Item=S>, S: AsRef<str> {
		let args = try!(Docopt::new(USAGE).and_then(|d| d.argv(command).decode()));

		let config = Configuration {
			args: args,
		};

		Ok(config)
	}

	pub fn into_command(self) -> Result<Cmd, String> {
		let dirs = self.directories();
		let pruning = try!(self.args.flag_pruning.parse());
		let vm_type = try!(self.vm_type());
		let mode = try!(to_mode(&self.args.flag_mode, self.args.flag_mode_timeout, self.args.flag_mode_alarm));
		let miner_options = try!(self.miner_options());
		let logger_config = self.logger_config();
		let http_conf = try!(self.http_config());
		let ipc_conf = try!(self.ipc_config());
		let net_conf = try!(self.net_config());
		let network_id = try!(self.network_id());
		let cache_config = self.cache_config();
		let spec = try!(self.chain().parse());
		let tracing = try!(self.args.flag_tracing.parse());
		let compaction = try!(self.args.flag_db_compaction.parse());
		let wal = !self.args.flag_fast_and_loose;
		let enable_network = self.enable_network(&mode);
		let geth_compatibility = self.args.flag_geth;
		let signer_port = self.signer_port();
		let dapps_conf = self.dapps_config();
		let signer_conf = self.signer_config();

		let cmd = if self.args.flag_version {
			Cmd::Version
		} else if self.args.cmd_signer {
			Cmd::SignerToken(dirs.signer)
		} else if self.args.cmd_account {
			let account_cmd = if self.args.cmd_new {
				let new_acc = NewAccount {
					iterations: self.args.flag_keys_iterations,
					path: dirs.keys,
					password_file: self.args.flag_password.first().cloned(),
				};
				AccountCmd::New(new_acc)
			} else if self.args.cmd_list {
				AccountCmd::List(dirs.keys)
			} else if self.args.cmd_import {
				let import_acc = ImportAccounts {
					from: self.args.arg_path.clone(),
					to: dirs.keys,
				};
				AccountCmd::Import(import_acc)
			} else {
				unreachable!();
			};
			Cmd::Account(account_cmd)
		} else if self.args.cmd_wallet {
			let presale_cmd = ImportWallet {
				iterations: self.args.flag_keys_iterations,
				path: dirs.keys,
				wallet_path: self.args.arg_path.first().unwrap().clone(),
				password_file: self.args.flag_password.first().cloned(),
			};
			Cmd::ImportPresaleWallet(presale_cmd)
		} else if self.args.cmd_import {
			let import_cmd = ImportBlockchain {
				spec: spec,
				logger_config: logger_config,
				cache_config: cache_config,
				dirs: dirs,
				file_path: self.args.arg_file.clone(),
				format: None,
				pruning: pruning,
				compaction: compaction,
				wal: wal,
				mode: mode,
				tracing: tracing,
				vm_type: vm_type,
			};
			Cmd::Blockchain(BlockchainCmd::Import(import_cmd))
		} else if self.args.cmd_export {
			let export_cmd = ExportBlockchain {
				spec: spec,
				logger_config: logger_config,
				cache_config: cache_config,
				dirs: dirs,
				file_path: self.args.arg_file.clone(),
				format: None,
				pruning: pruning,
				compaction: compaction,
				wal: wal,
				mode: mode,
				tracing: tracing,
				from_block: try!(to_block_id(&self.args.flag_from)),
				to_block: try!(to_block_id(&self.args.flag_to)),
			};
			Cmd::Blockchain(BlockchainCmd::Export(export_cmd))
		} else {
			let daemon = if self.args.cmd_daemon {
				Some(self.args.arg_pid_file.clone())
			} else {
				None
			};

			let run_cmd = RunCmd {
				cache_config: cache_config,
				dirs: dirs,
				spec: spec,
				pruning: pruning,
				daemon: daemon,
				logger_config: logger_config,
				miner_options: miner_options,
				http_conf: http_conf,
				ipc_conf: ipc_conf,
				net_conf: net_conf,
				network_id: network_id,
				acc_conf: try!(self.accounts_config()),
				gas_pricer: try!(self.gas_pricer_config()),
				miner_extras: try!(self.miner_extras()),
				mode: mode,
				tracing: tracing,
				compaction: compaction,
				wal: wal,
				vm_type: vm_type,
				enable_network: enable_network,
				geth_compatibility: geth_compatibility,
				signer_port: signer_port,
				net_settings: self.network_settings(),
				dapps_conf: dapps_conf,
				signer_conf: signer_conf,
				ui: self.args.cmd_ui,
				name: self.args.flag_identity,
				custom_bootnodes: self.args.flag_bootnodes.is_some(),
			};
			Cmd::Run(run_cmd)
		};

		Ok(cmd)
	}

	fn enable_network(&self, mode: &Mode) -> bool {
		match *mode {
			Mode::Dark(_) => false,
			_ => !self.args.flag_no_network,
		}
	}

	fn vm_type(&self) -> Result<VMType, String> {
		if self.args.flag_jitvm {
			VMType::jit().ok_or("Parity is built without the JIT EVM.".into())
		} else {
			Ok(VMType::Interpreter)
		}
	}

	fn miner_extras(&self) -> Result<MinerExtras, String> {
		let extras = MinerExtras {
			author: try!(self.author()),
			extra_data: try!(self.extra_data()),
			gas_floor_target: try!(to_u256(&self.args.flag_gas_floor_target)),
			gas_ceil_target: try!(to_u256(&self.args.flag_gas_cap)),
			transactions_limit: self.args.flag_tx_queue_size,
		};

		Ok(extras)
	}

	fn author(&self) -> Result<Address, String> {
		to_address(self.args.flag_etherbase.clone().or(self.args.flag_author.clone()))
	}

	fn cache_config(&self) -> CacheConfig {
		match self.args.flag_cache_size.or(self.args.flag_cache) {
			Some(size) => CacheConfig::new_with_total_cache_size(size),
			None => CacheConfig::new(self.args.flag_cache_size_db, self.args.flag_cache_size_blocks, self.args.flag_cache_size_queue),
		}
	}

	fn logger_config(&self) -> LogConfig {
		LogConfig {
			mode: self.args.flag_logging.clone(),
			color: !self.args.flag_no_color && !cfg!(windows),
			file: self.args.flag_log_file.clone(),
		}
	}

	fn chain(&self) -> String {
		if self.args.flag_testnet {
			"morden".to_owned()
		} else {
			self.args.flag_chain.clone()
		}
	}

	fn max_peers(&self) -> u32 {
		let peers = self.args.flag_max_peers as u32;
		max(self.min_peers(), peers)
	}

	fn min_peers(&self) -> u32 {
		self.args.flag_peers.unwrap_or(self.args.flag_min_peers) as u32
	}

	fn work_notify(&self) -> Vec<String> {
		self.args.flag_notify_work.as_ref().map_or_else(Vec::new, |s| s.split(',').map(|s| s.to_owned()).collect())
	}

	fn accounts_config(&self) -> Result<AccountsConfig, String> {
		let cfg = AccountsConfig {
			iterations: self.args.flag_keys_iterations,
			import_keys: !self.args.flag_no_import_keys,
			testnet: self.args.flag_testnet,
			password_files: self.args.flag_password.clone(),
			unlocked_accounts: try!(to_addresses(&self.args.flag_unlock)),
		};

		Ok(cfg)
	}

	fn miner_options(&self) -> Result<MinerOptions, String> {
		let reseal = try!(self.args.flag_reseal_on_txs.parse::<ResealPolicy>());

		let options = MinerOptions {
			new_work_notify: self.work_notify(),
			force_sealing: self.args.flag_force_sealing,
			reseal_on_external_tx: reseal.external,
			reseal_on_own_tx: reseal.own,
			tx_gas_limit: match self.args.flag_tx_gas_limit {
				Some(ref d) => try!(to_u256(d)),
				None => U256::max_value(),
			},
			tx_queue_size: self.args.flag_tx_queue_size,
			pending_set: try!(to_pending_set(&self.args.flag_relay_set)),
			reseal_min_period: Duration::from_millis(self.args.flag_reseal_min_period),
			work_queue_size: self.args.flag_work_queue_size,
			enable_resubmission: !self.args.flag_remove_solved,
		};

		Ok(options)
	}

	fn signer_config(&self) -> SignerConfiguration {
		SignerConfiguration {
			enabled: self.signer_enabled(),
			port: self.args.flag_signer_port,
			signer_path: self.directories().signer,
		}
	}

	fn dapps_config(&self) -> DappsConfiguration {
		DappsConfiguration {
			enabled: self.dapps_enabled(),
			interface: self.dapps_interface(),
			port: self.args.flag_dapps_port,
			user: self.args.flag_dapps_user.clone(),
			pass: self.args.flag_dapps_pass.clone(),
			dapps_path: self.directories().dapps,
		}
	}

	fn gas_pricer_config(&self) -> Result<GasPricerConfig, String> {
		if let Some(d) = self.args.flag_gasprice.as_ref() {
			return Ok(GasPricerConfig::Fixed(try!(to_u256(d))));
		}

		let usd_per_tx = try!(to_price(&self.args.flag_usd_per_tx));
		if "auto" == self.args.flag_usd_per_eth.as_str() {
			return Ok(GasPricerConfig::Calibrated {
				usd_per_tx: usd_per_tx,
				recalibration_period: try!(to_duration(self.args.flag_price_update_period.as_str())),
			});
		}

		let usd_per_eth = try!(to_price(&self.args.flag_usd_per_eth));
		let wei_per_usd: f32 = 1.0e18 / usd_per_eth;
		let gas_per_tx: f32 = 21000.0;
		let wei_per_gas: f32 = wei_per_usd * usd_per_tx / gas_per_tx;

		info!(
			"Using a fixed conversion rate of Ξ1 = {} ({} wei/gas)",
			Colour::White.bold().paint(format!("US${}", usd_per_eth)),
			Colour::Yellow.bold().paint(format!("{}", wei_per_gas))
		);

		Ok(GasPricerConfig::Fixed(U256::from_dec_str(&format!("{:.0}", wei_per_gas)).unwrap()))
	}

	fn extra_data(&self) -> Result<Bytes, String> {
		match self.args.flag_extradata.as_ref().or(self.args.flag_extra_data.as_ref()) {
			Some(ref x) if x.len() <= 32 => Ok(x.as_bytes().to_owned()),
			None => Ok(version_data()),
			Some(_) => Err("Extra data must be at most 32 characters".into()),
		}
	}

	fn init_reserved_nodes(&self) -> Result<Vec<String>, String> {
		use std::fs::File;

		match self.args.flag_reserved_peers {
			Some(ref path) => {
				let mut buffer = String::new();
				let mut node_file = try!(File::open(path).map_err(|e| format!("Error opening reserved nodes file: {}", e)));
				try!(node_file.read_to_string(&mut buffer).map_err(|_| "Error reading reserved node file"));
				let lines = buffer.lines().map(|s| s.trim().to_owned()).filter(|s| s.len() > 0).collect::<Vec<_>>();
				if let Some(invalid) = lines.iter().find(|s| !is_valid_node_url(s)) {
					return Err(format!("Invalid node address format given for a boot node: {}", invalid));
				}
				Ok(lines)
			},
			None => Ok(Vec::new())
		}
	}

	fn net_addresses(&self) -> Result<(Option<SocketAddr>, Option<SocketAddr>), String> {
		let port = self.args.flag_port;
		let listen_address = Some(SocketAddr::new("0.0.0.0".parse().unwrap(), port));
		let public_address = if self.args.flag_nat.starts_with("extip:") {
			let host = &self.args.flag_nat[6..];
			let host = try!(host.parse().map_err(|_| format!("Invalid host given with `--nat extip:{}`", host)));
			Some(SocketAddr::new(host, port))
		} else {
			None
		};
		Ok((listen_address, public_address))
	}

	fn net_config(&self) -> Result<NetworkConfiguration, String> {
		let mut ret = NetworkConfiguration::new();
		ret.nat_enabled = self.args.flag_nat == "any" || self.args.flag_nat == "upnp";
		ret.boot_nodes = try!(to_bootnodes(&self.args.flag_bootnodes));
		let (listen, public) = try!(self.net_addresses());
		ret.listen_address = listen;
		ret.public_address = public;
		ret.use_secret = self.args.flag_node_key.as_ref().map(|s| s.parse::<Secret>().unwrap_or_else(|_| s.sha3()));
		ret.discovery_enabled = !self.args.flag_no_discovery && !self.args.flag_nodiscover;
		ret.max_peers = self.max_peers();
		ret.min_peers = self.min_peers();
		let mut net_path = PathBuf::from(self.directories().db);
		net_path.push("network");
		ret.config_path = Some(net_path.to_str().unwrap().to_owned());
		ret.reserved_nodes = try!(self.init_reserved_nodes());

		if self.args.flag_reserved_only {
			ret.non_reserved_mode = ::util::network::NonReservedPeerMode::Deny;
		}
<<<<<<< HEAD
		ret
	}

	fn find_best_db(&self, spec: &Spec) -> Option<journaldb::Algorithm> {
		let mut ret = None;
		let mut latest_era = None;

		let mut path: PathBuf = self.path().into();
		path.push(H64::from(spec.genesis_header().hash()).hex());

		let jdb_types = [journaldb::Algorithm::Archive, journaldb::Algorithm::EarlyMerge, journaldb::Algorithm::OverlayRecent, journaldb::Algorithm::RefCounted];
		for i in jdb_types.into_iter() {
			let db = journaldb::new(&append_path(&get_db_path(&path, *i), "state"), *i, kvdb::DatabaseConfig::default());
			trace!(target: "parity", "Looking for best DB: {} at {:?}", i, db.latest_era());
			match (latest_era, db.latest_era()) {
				(Some(best), Some(this)) if best >= this => {}
				(_, None) => {}
				(_, Some(this)) => {
					latest_era = Some(this);
					ret = Some(*i);
				}
			}
		}
		ret
	}

	pub fn pruning_algorithm(&self, spec: &Spec) -> journaldb::Algorithm {
		match self.args.flag_pruning.as_str() {
			"archive" => journaldb::Algorithm::Archive,
			"light" => journaldb::Algorithm::EarlyMerge,
			"fast" => journaldb::Algorithm::OverlayRecent,
			"basic" => journaldb::Algorithm::RefCounted,
			"auto" => self.find_best_db(spec).unwrap_or(journaldb::Algorithm::OverlayRecent),
			_ => { die!("Invalid pruning method given."); }
		}
=======
		Ok(ret)
>>>>>>> 53f1d7b6
	}

	fn network_id(&self) -> Result<Option<U256>, String> {
		let net_id = self.args.flag_network_id.as_ref().or(self.args.flag_networkid.as_ref());
		match net_id {
			Some(id) => Ok(Some(try!(to_u256(id)))),
			None => Ok(None),
		}
	}

	fn rpc_apis(&self) -> String {
		self.args.flag_rpcapi.clone().unwrap_or(self.args.flag_jsonrpc_apis.clone())
	}

	fn rpc_cors(&self) -> Option<Vec<String>> {
		let cors = self.args.flag_jsonrpc_cors.clone().or(self.args.flag_rpccorsdomain.clone());
		cors.map(|c| c.split(',').map(|s| s.to_owned()).collect())
	}

	fn rpc_hosts(&self) -> Option<Vec<String>> {
		match self.args.flag_jsonrpc_hosts.as_ref() {
			"none" => return Some(Vec::new()),
			"all" => return None,
			_ => {}
		}
		let hosts = self.args.flag_jsonrpc_hosts.split(',').map(|h| h.into()).collect();
		Some(hosts)
	}

	fn ipc_config(&self) -> Result<IpcConfiguration, String> {
		let conf = IpcConfiguration {
			enabled: !(self.args.flag_ipcdisable || self.args.flag_ipc_off || self.args.flag_no_ipc),
			socket_addr: self.ipc_path(),
			apis: try!(self.args.flag_ipcapi.clone().unwrap_or(self.args.flag_ipc_apis.clone()).parse()),
		};

		Ok(conf)
	}

	fn http_config(&self) -> Result<HttpConfiguration, String> {
		let conf = HttpConfiguration {
			enabled: !self.args.flag_jsonrpc_off && !self.args.flag_no_jsonrpc,
			interface: self.rpc_interface(),
			port: self.args.flag_rpcport.unwrap_or(self.args.flag_jsonrpc_port),
			apis: try!(self.rpc_apis().parse()),
			hosts: self.rpc_hosts(),
			cors: self.rpc_cors(),
		};

		Ok(conf)
	}

	fn network_settings(&self) -> NetworkSettings {
		NetworkSettings {
			name: self.args.flag_identity.clone(),
			chain: self.chain(),
			max_peers: self.max_peers(),
			min_peers: self.min_peers(),
			network_port: self.args.flag_port,
			rpc_enabled: !self.args.flag_jsonrpc_off && !self.args.flag_no_jsonrpc,
			rpc_interface: self.args.flag_rpcaddr.clone().unwrap_or(self.args.flag_jsonrpc_interface.clone()),
			rpc_port: self.args.flag_rpcport.unwrap_or(self.args.flag_jsonrpc_port),
		}
	}

	fn directories(&self) -> Directories {
		let db_path = replace_home(self.args.flag_datadir.as_ref().unwrap_or(&self.args.flag_db_path));

		let keys_path = replace_home(
			if self.args.flag_testnet {
				"$HOME/.parity/testnet_keys"
			} else {
				&self.args.flag_keys_path
			}
		);

		let dapps_path = replace_home(&self.args.flag_dapps_path);
		let signer_path = replace_home(&self.args.flag_signer_path);

		Directories {
			keys: keys_path,
			db: db_path,
			dapps: dapps_path,
			signer: signer_path,
		}
	}

	fn ipc_path(&self) -> String {
		if self.args.flag_geth {
			geth_ipc_path(self.args.flag_testnet)
		} else {
			parity_ipc_path(&self.args.flag_ipcpath.clone().unwrap_or(self.args.flag_ipc_path.clone()))
		}
	}

	fn signer_port(&self) -> Option<u16> {
		if !self.signer_enabled() {
			None
		} else {
			Some(self.args.flag_signer_port)
		}
	}

	fn rpc_interface(&self) -> String {
		match self.network_settings().rpc_interface.as_str() {
			"all" => "0.0.0.0",
			"local" => "127.0.0.1",
			x => x,
		}.into()
	}

	fn dapps_interface(&self) -> String {
		match self.args.flag_dapps_interface.as_str() {
			"local" => "127.0.0.1",
			x => x,
		}.into()
	}

	fn dapps_enabled(&self) -> bool {
		!self.args.flag_dapps_off && !self.args.flag_no_dapps && cfg!(feature = "dapps")
	}

	fn signer_enabled(&self) -> bool {
		if self.args.flag_force_signer {
			return true;
		}

		let signer_disabled = self.args.flag_unlock.is_some() ||
			self.args.flag_geth ||
			self.args.flag_no_signer;

		!signer_disabled
	}
}

#[cfg(test)]
mod tests {
	use super::*;
	use cli::USAGE;
	use docopt::Docopt;
	use util::network_settings::NetworkSettings;
	use ethcore::client::{VMType, BlockID};
	use helpers::{replace_home, default_network_config};
	use run::RunCmd;
	use blockchain::{BlockchainCmd, ImportBlockchain, ExportBlockchain};
	use presale::ImportWallet;
	use account::{AccountCmd, NewAccount, ImportAccounts};
	use devtools::{RandomTempPath};
	use std::io::Write;
	use std::fs::{File, create_dir};

	#[derive(Debug, PartialEq)]
	struct TestPasswordReader(&'static str);

	fn parse(args: &[&str]) -> Configuration {
		Configuration {
			args: Docopt::new(USAGE).unwrap().argv(args).decode().unwrap(),
		}
	}

	#[test]
	fn test_command_version() {
		let args = vec!["parity", "--version"];
		let conf = Configuration::parse(args).unwrap();
		assert_eq!(conf.into_command().unwrap(), Cmd::Version);
	}

	#[test]
	fn test_command_account_new() {
		let args = vec!["parity", "account", "new"];
		let conf = Configuration::parse(args).unwrap();
		assert_eq!(conf.into_command().unwrap(), Cmd::Account(AccountCmd::New(NewAccount {
			iterations: 10240,
			path: replace_home("$HOME/.parity/keys"),
			password_file: None,
		})));
	}

	#[test]
	fn test_command_account_list() {
		let args = vec!["parity", "account", "list"];
		let conf = Configuration::parse(args).unwrap();
		assert_eq!(conf.into_command().unwrap(), Cmd::Account(
			AccountCmd::List(replace_home("$HOME/.parity/keys")))
		);
	}

	#[test]
	fn test_command_account_import() {
		let args = vec!["parity", "account", "import", "my_dir", "another_dir"];
		let conf = Configuration::parse(args).unwrap();
		assert_eq!(conf.into_command().unwrap(), Cmd::Account(AccountCmd::Import(ImportAccounts {
			from: vec!["my_dir".into(), "another_dir".into()],
			to: replace_home("$HOME/.parity/keys"),
		})));
	}

	#[test]
	fn test_command_wallet_import() {
		let args = vec!["parity", "wallet", "import", "my_wallet.json", "--password", "pwd"];
		let conf = Configuration::parse(args).unwrap();
		assert_eq!(conf.into_command().unwrap(), Cmd::ImportPresaleWallet(ImportWallet {
			iterations: 10240,
			path: replace_home("$HOME/.parity/keys"),
			wallet_path: "my_wallet.json".into(),
			password_file: Some("pwd".into()),
		}));
	}

	#[test]
	fn test_command_blockchain_import() {
		let args = vec!["parity", "import", "blockchain.json"];
		let conf = Configuration::parse(args).unwrap();
		assert_eq!(conf.into_command().unwrap(), Cmd::Blockchain(BlockchainCmd::Import(ImportBlockchain {
			spec: Default::default(),
			logger_config: Default::default(),
			cache_config: Default::default(),
			dirs: Default::default(),
			file_path: Some("blockchain.json".into()),
			format: None,
			pruning: Default::default(),
			compaction: Default::default(),
			wal: true,
			mode: Default::default(),
			tracing: Default::default(),
			vm_type: VMType::Interpreter,
		})));
	}

	#[test]
	fn test_command_blockchain_export() {
		let args = vec!["parity", "export", "blockchain.json"];
		let conf = Configuration::parse(args).unwrap();
		assert_eq!(conf.into_command().unwrap(), Cmd::Blockchain(BlockchainCmd::Export(ExportBlockchain {
			spec: Default::default(),
			logger_config: Default::default(),
			cache_config: Default::default(),
			dirs: Default::default(),
			file_path: Some("blockchain.json".into()),
			pruning: Default::default(),
			format: Default::default(),
			compaction: Default::default(),
			wal: true,
			mode: Default::default(),
			tracing: Default::default(),
			from_block: BlockID::Number(1),
			to_block: BlockID::Latest,
		})));
	}

	#[test]
	fn test_command_signer_new_token() {
		let args = vec!["parity", "signer", "new-token"];
		let conf = Configuration::parse(args).unwrap();
		let expected = replace_home("$HOME/.parity/signer");
		assert_eq!(conf.into_command().unwrap(), Cmd::SignerToken(expected));
	}

	#[test]
	fn test_run_cmd() {
		let args = vec!["parity"];
		let conf = Configuration::parse(args).unwrap();
		assert_eq!(conf.into_command().unwrap(), Cmd::Run(RunCmd {
			cache_config: Default::default(),
			dirs: Default::default(),
			spec: Default::default(),
			pruning: Default::default(),
			daemon: None,
			logger_config: Default::default(),
			miner_options: Default::default(),
			http_conf: Default::default(),
			ipc_conf: Default::default(),
			net_conf: default_network_config(),
			network_id: None,
			acc_conf: Default::default(),
			gas_pricer: Default::default(),
			miner_extras: Default::default(),
			mode: Default::default(),
			tracing: Default::default(),
			compaction: Default::default(),
			wal: true,
			vm_type: Default::default(),
			enable_network: true,
			geth_compatibility: false,
			signer_port: Some(8180),
			net_settings: Default::default(),
			dapps_conf: Default::default(),
			signer_conf: Default::default(),
			ui: false,
			name: "".into(),
			custom_bootnodes: false,
		}));
	}

	#[test]
	fn should_parse_network_settings() {
		// given

		// when
		let conf = parse(&["parity", "--testnet", "--identity", "testname"]);

		// then
		assert_eq!(conf.network_settings(), NetworkSettings {
			name: "testname".to_owned(),
			chain: "morden".to_owned(),
			max_peers: 50,
			min_peers: 25,
			network_port: 30303,
			rpc_enabled: true,
			rpc_interface: "local".to_owned(),
			rpc_port: 8545,
		});
	}

	#[test]
	fn should_parse_rpc_settings_with_geth_compatiblity() {
		// given
		fn assert(conf: Configuration) {
			let net = conf.network_settings();
			assert_eq!(net.rpc_enabled, true);
			assert_eq!(net.rpc_interface, "all".to_owned());
			assert_eq!(net.rpc_port, 8000);
			assert_eq!(conf.rpc_cors(), Some(vec!["*".to_owned()]));
			assert_eq!(conf.rpc_apis(), "web3,eth".to_owned());
		}

		// when
		let conf1 = parse(&["parity", "-j",
						 "--jsonrpc-port", "8000",
						 "--jsonrpc-interface", "all",
						 "--jsonrpc-cors", "*",
						 "--jsonrpc-apis", "web3,eth"
						 ]);
		let conf2 = parse(&["parity", "--rpc",
						  "--rpcport", "8000",
						  "--rpcaddr", "all",
						  "--rpccorsdomain", "*",
						  "--rpcapi", "web3,eth"
						  ]);

		// then
		assert(conf1);
		assert(conf2);
	}

	#[test]
	fn should_parse_rpc_hosts() {
		// given

		// when
		let conf0 = parse(&["parity"]);
		let conf1 = parse(&["parity", "--jsonrpc-hosts", "none"]);
		let conf2 = parse(&["parity", "--jsonrpc-hosts", "all"]);
		let conf3 = parse(&["parity", "--jsonrpc-hosts", "ethcore.io,something.io"]);

		// then
		assert_eq!(conf0.rpc_hosts(), Some(Vec::new()));
		assert_eq!(conf1.rpc_hosts(), Some(Vec::new()));
		assert_eq!(conf2.rpc_hosts(), None);
		assert_eq!(conf3.rpc_hosts(), Some(vec!["ethcore.io".into(), "something.io".into()]));
	}

	#[test]
	fn should_disable_signer_in_geth_compat() {
		// given

		// when
		let conf0 = parse(&["parity", "--geth"]);
		let conf1 = parse(&["parity", "--geth", "--force-signer"]);

		// then
		assert_eq!(conf0.signer_enabled(), false);
		assert_eq!(conf1.signer_enabled(), true);
	}

	#[test]
	fn should_disable_signer_when_account_is_unlocked() {
		// given

		// when
		let conf0 = parse(&["parity", "--unlock", "0x0"]);

		// then
		assert_eq!(conf0.signer_enabled(), false);
	}

	#[test]
	fn should_not_bail_on_empty_line_in_reserved_peers() {
		let temp = RandomTempPath::new();
		create_dir(temp.as_str().to_owned()).unwrap();
		let filename = temp.as_str().to_owned() + "/peers";
		File::create(filename.clone()).unwrap().write_all(b"  \n\t\n").unwrap();
		let args = vec!["parity", "--reserved-peers", &filename];
		let conf = Configuration::parse(args).unwrap();
		assert!(conf.init_reserved_nodes().is_ok());
	}
}
<|MERGE_RESOLUTION|>--- conflicted
+++ resolved
@@ -402,45 +402,7 @@
 		if self.args.flag_reserved_only {
 			ret.non_reserved_mode = ::util::network::NonReservedPeerMode::Deny;
 		}
-<<<<<<< HEAD
-		ret
-	}
-
-	fn find_best_db(&self, spec: &Spec) -> Option<journaldb::Algorithm> {
-		let mut ret = None;
-		let mut latest_era = None;
-
-		let mut path: PathBuf = self.path().into();
-		path.push(H64::from(spec.genesis_header().hash()).hex());
-
-		let jdb_types = [journaldb::Algorithm::Archive, journaldb::Algorithm::EarlyMerge, journaldb::Algorithm::OverlayRecent, journaldb::Algorithm::RefCounted];
-		for i in jdb_types.into_iter() {
-			let db = journaldb::new(&append_path(&get_db_path(&path, *i), "state"), *i, kvdb::DatabaseConfig::default());
-			trace!(target: "parity", "Looking for best DB: {} at {:?}", i, db.latest_era());
-			match (latest_era, db.latest_era()) {
-				(Some(best), Some(this)) if best >= this => {}
-				(_, None) => {}
-				(_, Some(this)) => {
-					latest_era = Some(this);
-					ret = Some(*i);
-				}
-			}
-		}
-		ret
-	}
-
-	pub fn pruning_algorithm(&self, spec: &Spec) -> journaldb::Algorithm {
-		match self.args.flag_pruning.as_str() {
-			"archive" => journaldb::Algorithm::Archive,
-			"light" => journaldb::Algorithm::EarlyMerge,
-			"fast" => journaldb::Algorithm::OverlayRecent,
-			"basic" => journaldb::Algorithm::RefCounted,
-			"auto" => self.find_best_db(spec).unwrap_or(journaldb::Algorithm::OverlayRecent),
-			_ => { die!("Invalid pruning method given."); }
-		}
-=======
 		Ok(ret)
->>>>>>> 53f1d7b6
 	}
 
 	fn network_id(&self) -> Result<Option<U256>, String> {
