--- conflicted
+++ resolved
@@ -24,7 +24,6 @@
 use docopt::{Docopt, Error as DocoptError};
 use util::{Hashable, NetworkConfiguration, U256, Uint, is_valid_node_url, Bytes, version_data, Secret, Address};
 use util::network_settings::NetworkSettings;
-<<<<<<< HEAD
 use util::log::Colour;
 use ethcore::client::VMType;
 use ethcore::miner::MinerOptions;
@@ -34,7 +33,7 @@
 use helpers::{to_duration, to_mode, to_block_id, to_u256, to_pending_set, to_price, flush_stdout, replace_home,
 geth_ipc_path, parity_ipc_path, to_bootnodes, to_addresses, to_address};
 use params::{ResealPolicy, AccountsConfig, GasPricerConfig, MinerExtras};
-use setup_log::LoggerConfig;
+use ethcore_logger::Config as LogConfig;
 use dir::Directories;
 use dapps::Configuration as DappsConfiguration;
 use signer::Configuration as SignerConfiguration;
@@ -52,15 +51,6 @@
 	/// Loads user password from file.
 	fn file(&self, file: &str) -> Result<String, String>;
 }
-=======
-use ethcore::client::{append_path, get_db_path, Mode, ClientConfig, DatabaseCompactionProfile, Switch, VMType};
-use ethcore::miner::{MinerOptions, PendingSet, GasPricer, GasPriceCalibratorOptions};
-use ethcore::ethereum;
-use ethcore::spec::Spec;
-use ethsync::SyncConfig;
-use rpc::IpcConfiguration;
-use ethcore_logger::Settings as LogSettings;
->>>>>>> 8ab56ea3
 
 /// Reads password from standard IO.
 #[derive(Debug, PartialEq)]
@@ -270,8 +260,8 @@
 		}
 	}
 
-	fn logger_config(&self) -> LoggerConfig {
-		LoggerConfig {
+	fn logger_config(&self) -> LogConfig {
+		LogConfig {
 			mode: self.args.flag_logging.clone(),
 			color: !self.args.flag_no_color && !cfg!(windows),
 			file: self.args.flag_log_file.clone(),
@@ -558,20 +548,6 @@
 		(self.args.flag_unlock.is_none() && !self.args.flag_no_signer) ||
 		self.args.flag_force_signer
 	}
-
-	pub fn log_settings(&self) -> LogSettings {
-		let mut settings = LogSettings::new();
-		if self.args.flag_no_color || cfg!(windows) {
-			settings = settings.no_color();
-		}
-		if let Some(ref init) = self.args.flag_logging {
-			settings = settings.init(init.to_owned())
-		}
-		if let Some(ref file) = self.args.flag_log_file {
-			settings = settings.file(file.to_owned())
-		}
-		settings
-	}
 }
 
 #[cfg(test)]
@@ -582,7 +558,6 @@
 	use util::network_settings::NetworkSettings;
 	use ethcore::client::{VMType, BlockID};
 	use helpers::{replace_home, default_network_config};
-	use setup_log::LoggerConfig;
 	use run::RunCmd;
 	use blockchain::{BlockchainCmd, ImportBlockchain, ExportBlockchain};
 	use presale::ImportWallet;
