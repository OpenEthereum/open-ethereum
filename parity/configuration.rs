// Copyright 2015-2017 Parity Technologies (UK) Ltd.
// This file is part of Parity.

// Parity is free software: you can redistribute it and/or modify
// it under the terms of the GNU General Public License as published by
// the Free Software Foundation, either version 3 of the License, or
// (at your option) any later version.

// Parity is distributed in the hope that it will be useful,
// but WITHOUT ANY WARRANTY; without even the implied warranty of
// MERCHANTABILITY or FITNESS FOR A PARTICULAR PURPOSE.  See the
// GNU General Public License for more details.

// You should have received a copy of the GNU General Public License
// along with Parity.  If not, see <http://www.gnu.org/licenses/>.

use std::time::Duration;
use std::io::{Read, Write, stderr};
use std::net::SocketAddr;
use std::path::{Path, PathBuf};
use std::collections::BTreeMap;
use std::cmp::max;
use std::str::FromStr;
use cli::{Args, ArgsError};
use util::{Hashable, H256, U256, Bytes, version_data, Address};
use util::journaldb::Algorithm;
use util::Colour;
use ethsync::{NetworkConfiguration, is_valid_node_url};
use ethcore::ethstore::ethkey::{Secret, Public};
use ethcore::client::{VMType};
use ethcore::miner::{MinerOptions, Banning, StratumOptions};
use ethcore::verification::queue::VerifierSettings;

use rpc::{IpcConfiguration, HttpConfiguration, WsConfiguration, UiConfiguration};
use rpc_apis::ApiSet;
use parity_rpc::NetworkSettings;
use cache::CacheConfig;
use helpers::{to_duration, to_mode, to_block_id, to_u256, to_pending_set, to_price, replace_home, replace_home_and_local,
geth_ipc_path, parity_ipc_path, to_bootnodes, to_addresses, to_address, to_gas_limit, to_queue_strategy};
use params::{ResealPolicy, AccountsConfig, GasPricerConfig, MinerExtras, Pruning, Switch};
use ethcore_logger::Config as LogConfig;
use dir::{self, Directories, default_hypervisor_path, default_local_path, default_data_path};
use dapps::Configuration as DappsConfiguration;
use ipfs::Configuration as IpfsConfiguration;
use secretstore::{Configuration as SecretStoreConfiguration, NodeSecretKey};
use updater::{UpdatePolicy, UpdateFilter, ReleaseTrack};
use run::RunCmd;
use blockchain::{BlockchainCmd, ImportBlockchain, ExportBlockchain, KillBlockchain, ExportState, DataFormat};
use presale::ImportWallet;
use account::{AccountCmd, NewAccount, ListAccounts, ImportAccounts, ImportFromGethAccounts};
use snapshot::{self, SnapshotCommand};
use network::{IpFilter};

#[derive(Debug, PartialEq)]
pub enum Cmd {
	Run(RunCmd),
	Version,
	Account(AccountCmd),
	ImportPresaleWallet(ImportWallet),
	Blockchain(BlockchainCmd),
	SignerToken(WsConfiguration, UiConfiguration, LogConfig),
	SignerSign {
		id: Option<usize>,
		pwfile: Option<PathBuf>,
		port: u16,
		authfile: PathBuf,
	},
	SignerList {
		port: u16,
		authfile: PathBuf
	},
	SignerReject {
		id: Option<usize>,
		port: u16,
		authfile: PathBuf
	},
	Snapshot(SnapshotCommand),
	Hash(Option<String>),
}

pub struct Execute {
	pub logger: LogConfig,
	pub cmd: Cmd,
}

#[derive(Debug, PartialEq)]
pub struct Configuration {
	pub args: Args,
	pub spec_name_override: Option<String>,
}

impl Configuration {
	pub fn parse<S: AsRef<str>>(command: &[S], spec_name_override: Option<String>) -> Result<Self, ArgsError> {
		let args = Args::parse(command)?;

		let config = Configuration {
			args: args,
			spec_name_override: spec_name_override,
		};

		Ok(config)
	}

	pub fn into_command(self) -> Result<Execute, String> {
		let dirs = self.directories();
		let pruning = self.args.flag_pruning.parse()?;
		let pruning_history = self.args.flag_pruning_history;
		let vm_type = self.vm_type()?;
		let spec = self.chain().parse()?;
		let mode = match self.args.flag_mode.as_ref() {
			"last" => None,
			mode => Some(to_mode(&mode, self.args.flag_mode_timeout, self.args.flag_mode_alarm)?),
		};
		let update_policy = self.update_policy()?;
		let logger_config = self.logger_config();
		let ws_conf = self.ws_config()?;
		let http_conf = self.http_config()?;
		let ipc_conf = self.ipc_config()?;
		let net_conf = self.net_config()?;
		let ui_conf = self.ui_config();
		let network_id = self.network_id();
		let cache_config = self.cache_config();
		let tracing = self.args.flag_tracing.parse()?;
		let fat_db = self.args.flag_fat_db.parse()?;
		let compaction = self.args.flag_db_compaction.parse()?;
		let wal = !self.args.flag_fast_and_loose;
		match self.args.flag_warp {
			// Logging is not initialized yet, so we print directly to stderr
			Some(true) if fat_db == Switch::On => writeln!(&mut stderr(), "Warning: Warp Sync is disabled because Fat DB is turned on").expect("Error writing to stderr"),
			Some(true) if tracing == Switch::On => writeln!(&mut stderr(), "Warning: Warp Sync is disabled because tracing is turned on").expect("Error writing to stderr"),
			Some(true) if pruning == Pruning::Specific(Algorithm::Archive) => writeln!(&mut stderr(), "Warning: Warp Sync is disabled because pruning mode is set to archive").expect("Error writing to stderr"),
			_ => {},
		};
		let public_node = self.args.flag_public_node;
		let warp_sync = !self.args.flag_no_warp && fat_db != Switch::On && tracing != Switch::On && pruning != Pruning::Specific(Algorithm::Archive);
		let geth_compatibility = self.args.flag_geth;
		let mut dapps_conf = self.dapps_config();
		let ipfs_conf = self.ipfs_config();
		let secretstore_conf = self.secretstore_config()?;
		let format = self.format()?;

		if self.args.flag_jsonrpc_server_threads.is_some() && dapps_conf.enabled {
			dapps_conf.enabled = false;
			writeln!(&mut stderr(), "Warning: Disabling Dapps server because fast RPC server was enabled.").expect("Error writing to stderr.")
		}

		let cmd = if self.args.flag_version {
			Cmd::Version
		} else if self.args.cmd_signer {
			let authfile = ::signer::codes_path(&ws_conf.signer_path);

			if self.args.cmd_new_token {
				Cmd::SignerToken(ws_conf, ui_conf, logger_config.clone())
			} else if self.args.cmd_sign {
				let pwfile = self.args.flag_password.get(0).map(|pwfile| {
					PathBuf::from(pwfile)
				});
				Cmd::SignerSign {
					id: self.args.arg_id,
					pwfile: pwfile,
					port: ws_conf.port,
					authfile: authfile,
				}
			} else if self.args.cmd_reject  {
				Cmd::SignerReject {
					id: self.args.arg_id,
					port: ws_conf.port,
					authfile: authfile,
				}
			} else if self.args.cmd_list  {
				Cmd::SignerList {
					port: ws_conf.port,
					authfile: authfile,
				}
			} else {
				unreachable!();
			}
		} else if self.args.cmd_tools && self.args.cmd_hash {
			Cmd::Hash(self.args.arg_file)
		} else if self.args.cmd_db && self.args.cmd_kill {
			Cmd::Blockchain(BlockchainCmd::Kill(KillBlockchain {
				spec: spec,
				dirs: dirs,
				pruning: pruning,
			}))
		} else if self.args.cmd_account {
			let account_cmd = if self.args.cmd_new {
				let new_acc = NewAccount {
					iterations: self.args.flag_keys_iterations,
					path: dirs.keys,
					spec: spec,
					password_file: self.args.flag_password.first().cloned(),
				};
				AccountCmd::New(new_acc)
			} else if self.args.cmd_list {
				let list_acc = ListAccounts {
					path: dirs.keys,
					spec: spec,
				};
				AccountCmd::List(list_acc)
			} else if self.args.cmd_import {
				let import_acc = ImportAccounts {
					from: self.args.arg_path.clone(),
					to: dirs.keys,
					spec: spec,
				};
				AccountCmd::Import(import_acc)
			} else {
				unreachable!();
			};
			Cmd::Account(account_cmd)
		} else if self.args.flag_import_geth_keys {
        	let account_cmd = AccountCmd::ImportFromGeth(
				ImportFromGethAccounts {
					spec: spec,
					to: dirs.keys,
					testnet: self.args.flag_testnet
				}
			);
			Cmd::Account(account_cmd)
		} else if self.args.cmd_wallet {
			let presale_cmd = ImportWallet {
				iterations: self.args.flag_keys_iterations,
				path: dirs.keys,
				spec: spec,
				wallet_path: self.args.arg_path.first().unwrap().clone(),
				password_file: self.args.flag_password.first().cloned(),
			};
			Cmd::ImportPresaleWallet(presale_cmd)
		} else if self.args.cmd_import {
			let import_cmd = ImportBlockchain {
				spec: spec,
				cache_config: cache_config,
				dirs: dirs,
				file_path: self.args.arg_file.clone(),
				format: format,
				pruning: pruning,
				pruning_history: pruning_history,
				pruning_memory: self.args.flag_pruning_memory,
				compaction: compaction,
				wal: wal,
				tracing: tracing,
				fat_db: fat_db,
				vm_type: vm_type,
				check_seal: !self.args.flag_no_seal_check,
				with_color: logger_config.color,
				verifier_settings: self.verifier_settings(),
				light: self.args.flag_light,
			};
			Cmd::Blockchain(BlockchainCmd::Import(import_cmd))
		} else if self.args.cmd_export {
			if self.args.cmd_blocks {
				let export_cmd = ExportBlockchain {
					spec: spec,
					cache_config: cache_config,
					dirs: dirs,
					file_path: self.args.arg_file.clone(),
					format: format,
					pruning: pruning,
					pruning_history: pruning_history,
					pruning_memory: self.args.flag_pruning_memory,
					compaction: compaction,
					wal: wal,
					tracing: tracing,
					fat_db: fat_db,
					from_block: to_block_id(&self.args.flag_from)?,
					to_block: to_block_id(&self.args.flag_to)?,
					check_seal: !self.args.flag_no_seal_check,
				};
				Cmd::Blockchain(BlockchainCmd::Export(export_cmd))
			} else if self.args.cmd_state {
				let export_cmd = ExportState {
					spec: spec,
					cache_config: cache_config,
					dirs: dirs,
					file_path: self.args.arg_file.clone(),
					format: format,
					pruning: pruning,
					pruning_history: pruning_history,
					pruning_memory: self.args.flag_pruning_memory,
					compaction: compaction,
					wal: wal,
					tracing: tracing,
					fat_db: fat_db,
					at: to_block_id(&self.args.flag_at)?,
					storage: !self.args.flag_no_storage,
					code: !self.args.flag_no_code,
					min_balance: self.args.flag_min_balance.and_then(|s| to_u256(&s).ok()),
					max_balance: self.args.flag_max_balance.and_then(|s| to_u256(&s).ok()),
				};
				Cmd::Blockchain(BlockchainCmd::ExportState(export_cmd))
			} else {
				unreachable!();
			}
		} else if self.args.cmd_snapshot {
			let snapshot_cmd = SnapshotCommand {
				cache_config: cache_config,
				dirs: dirs,
				spec: spec,
				pruning: pruning,
				pruning_history: pruning_history,
				pruning_memory: self.args.flag_pruning_memory,
				tracing: tracing,
				fat_db: fat_db,
				compaction: compaction,
				file_path: self.args.arg_file.clone(),
				wal: wal,
				kind: snapshot::Kind::Take,
				block_at: to_block_id(&self.args.flag_at)?,
			};
			Cmd::Snapshot(snapshot_cmd)
		} else if self.args.cmd_restore {
			let restore_cmd = SnapshotCommand {
				cache_config: cache_config,
				dirs: dirs,
				spec: spec,
				pruning: pruning,
				pruning_history: pruning_history,
				pruning_memory: self.args.flag_pruning_memory,
				tracing: tracing,
				fat_db: fat_db,
				compaction: compaction,
				file_path: self.args.arg_file.clone(),
				wal: wal,
				kind: snapshot::Kind::Restore,
				block_at: to_block_id("latest")?, // unimportant.
			};
			Cmd::Snapshot(restore_cmd)
		} else {
			let daemon = if self.args.cmd_daemon {
				Some(self.args.arg_pid_file.clone())
			} else {
				None
			};

			let verifier_settings = self.verifier_settings();
			let whisper_config = self.whisper_config();

			let run_cmd = RunCmd {
				cache_config: cache_config,
				dirs: dirs,
				spec: spec,
				pruning: pruning,
				pruning_history: pruning_history,
				pruning_memory: self.args.flag_pruning_memory,
				daemon: daemon,
				logger_config: logger_config.clone(),
				miner_options: self.miner_options(self.args.flag_reseal_min_period)?,
				ws_conf: ws_conf,
				http_conf: http_conf,
				ipc_conf: ipc_conf,
				net_conf: net_conf,
				network_id: network_id,
				acc_conf: self.accounts_config()?,
				gas_pricer_conf: self.gas_pricer_config()?,
				miner_extras: self.miner_extras()?,
				stratum: self.stratum_options()?,
				update_policy: update_policy,
				mode: mode,
				tracing: tracing,
				fat_db: fat_db,
				compaction: compaction,
				wal: wal,
				vm_type: vm_type,
				warp_sync: warp_sync,
				public_node: public_node,
				geth_compatibility: geth_compatibility,
				net_settings: self.network_settings()?,
				dapps_conf: dapps_conf,
				ipfs_conf: ipfs_conf,
				ui_conf: ui_conf,
				secretstore_conf: secretstore_conf,
				dapp: self.dapp_to_open()?,
				ui: self.args.cmd_ui,
				name: self.args.flag_identity,
				custom_bootnodes: self.args.flag_bootnodes.is_some(),
				no_periodic_snapshot: self.args.flag_no_periodic_snapshot,
				check_seal: !self.args.flag_no_seal_check,
				download_old_blocks: !self.args.flag_no_ancient_blocks,
				verifier_settings: verifier_settings,
				serve_light: !self.args.flag_no_serve_light,
				light: self.args.flag_light,
				no_persistent_txqueue: self.args.flag_no_persistent_txqueue,
				whisper: whisper_config,
			};
			Cmd::Run(run_cmd)
		};

		Ok(Execute {
			logger: logger_config,
			cmd: cmd,
		})
	}

	fn vm_type(&self) -> Result<VMType, String> {
		if self.args.flag_jitvm {
			VMType::jit().ok_or("Parity is built without the JIT EVM.".into())
		} else {
			Ok(VMType::Interpreter)
		}
	}

	fn miner_extras(&self) -> Result<MinerExtras, String> {
		let extras = MinerExtras {
			author: self.author()?,
			extra_data: self.extra_data()?,
			gas_floor_target: to_u256(&self.args.flag_gas_floor_target)?,
			gas_ceil_target: to_u256(&self.args.flag_gas_cap)?,
			engine_signer: self.engine_signer()?,
		};

		Ok(extras)
	}

	fn author(&self) -> Result<Address, String> {
		to_address(self.args.flag_etherbase.clone().or(self.args.flag_author.clone()))
	}

	fn engine_signer(&self) -> Result<Address, String> {
		to_address(self.args.flag_engine_signer.clone())
	}

	fn format(&self) -> Result<Option<DataFormat>, String> {
		match self.args.flag_format {
			Some(ref f) => Ok(Some(f.parse()?)),
			None => Ok(None),
		}
	}

	fn cache_config(&self) -> CacheConfig {
		match self.args.flag_cache_size.or(self.args.flag_cache) {
			Some(size) => CacheConfig::new_with_total_cache_size(size),
			None => CacheConfig::new(
				self.args.flag_cache_size_db,
				self.args.flag_cache_size_blocks,
				self.args.flag_cache_size_queue,
				self.args.flag_cache_size_state,
			),
		}
	}

	fn logger_config(&self) -> LogConfig {
		LogConfig {
			mode: self.args.flag_logging.clone(),
			color: !self.args.flag_no_color && !cfg!(windows),
			file: self.args.flag_log_file.clone(),
		}
	}

	fn chain(&self) -> String {
		if let Some(ref s) = self.spec_name_override {
			s.clone()
		}
		else if self.args.flag_testnet {
			"testnet".to_owned()
		} else {
			self.args.flag_chain.clone()
		}
	}

	fn max_peers(&self) -> u32 {
		let peers = self.args.flag_max_peers as u32;
		max(self.min_peers(), peers)
	}

	fn ip_filter(&self) -> Result<IpFilter, String> {
		match IpFilter::parse(self.args.flag_allow_ips.as_str()) {
			Ok(allow_ip) => Ok(allow_ip),
			Err(_) => Err("Invalid IP filter value".to_owned()),
		}
	}

	fn min_peers(&self) -> u32 {
		self.args.flag_peers.unwrap_or(self.args.flag_min_peers) as u32
	}

	fn max_pending_peers(&self) -> u32 {
		self.args.flag_max_pending_peers as u32
	}

	fn snapshot_peers(&self) -> u32 {
		self.args.flag_snapshot_peers as u32
	}

	fn work_notify(&self) -> Vec<String> {
		self.args.flag_notify_work.as_ref().map_or_else(Vec::new, |s| s.split(',').map(|s| s.to_owned()).collect())
	}

	fn accounts_config(&self) -> Result<AccountsConfig, String> {
		let cfg = AccountsConfig {
			iterations: self.args.flag_keys_iterations,
			testnet: self.args.flag_testnet,
			password_files: self.args.flag_password.clone(),
			unlocked_accounts: to_addresses(&self.args.flag_unlock)?,
			enable_hardware_wallets: !self.args.flag_no_hardware_wallets,
			enable_fast_unlock: self.args.flag_fast_unlock,
		};

		Ok(cfg)
	}

	fn stratum_options(&self) -> Result<Option<StratumOptions>, String> {
		if self.args.flag_stratum {
			Ok(Some(StratumOptions {
				io_path: self.directories().db,
				listen_addr: self.stratum_interface(),
				port: self.args.flag_ports_shift + self.args.flag_stratum_port,
				secret: self.args.flag_stratum_secret.as_ref().map(|s| s.parse::<H256>().unwrap_or_else(|_| s.sha3())),
			}))
		} else { Ok(None) }
	}

	fn miner_options(&self, reseal_min_period: u64) -> Result<MinerOptions, String> {
		if self.args.flag_force_sealing && reseal_min_period == 0 {
			return Err("Force sealing can't be used with reseal_min_period = 0".into());
		}

		let reseal = self.args.flag_reseal_on_txs.parse::<ResealPolicy>()?;

		let options = MinerOptions {
			new_work_notify: self.work_notify(),
			force_sealing: self.args.flag_force_sealing,
			reseal_on_external_tx: reseal.external,
			reseal_on_own_tx: reseal.own,
			reseal_on_uncle: self.args.flag_reseal_on_uncle,
			tx_gas_limit: match self.args.flag_tx_gas_limit {
				Some(ref d) => to_u256(d)?,
				None => U256::max_value(),
			},
			tx_queue_size: self.args.flag_tx_queue_size,
			tx_queue_memory_limit: if self.args.flag_tx_queue_mem_limit > 0 {
				Some(self.args.flag_tx_queue_mem_limit as usize * 1024 * 1024)
			} else { None },
			tx_queue_gas_limit: to_gas_limit(&self.args.flag_tx_queue_gas)?,
			tx_queue_strategy: to_queue_strategy(&self.args.flag_tx_queue_strategy)?,
			pending_set: to_pending_set(&self.args.flag_relay_set)?,
			reseal_min_period: Duration::from_millis(reseal_min_period),
			reseal_max_period: Duration::from_millis(self.args.flag_reseal_max_period),
			work_queue_size: self.args.flag_work_queue_size,
			enable_resubmission: !self.args.flag_remove_solved,
			tx_queue_banning: match self.args.flag_tx_time_limit {
				Some(limit) => Banning::Enabled {
					min_offends: self.args.flag_tx_queue_ban_count,
					offend_threshold: Duration::from_millis(limit),
					ban_duration: Duration::from_secs(self.args.flag_tx_queue_ban_time as u64),
				},
				None => Banning::Disabled,
			},
			refuse_service_transactions: self.args.flag_refuse_service_transactions,
		};

		Ok(options)
	}

<<<<<<< HEAD
	fn ui_port(&self) -> u16 {
		self.args.flag_ports_shift + self.args.flag_ui_port
=======
	fn ntp_servers(&self) -> Vec<String> {
		self.args.flag_ntp_servers.split(",").map(str::to_owned).collect()
>>>>>>> b2193268
	}

	fn ui_config(&self) -> UiConfiguration {
		UiConfiguration {
			enabled: self.ui_enabled(),
			ntp_servers: self.ntp_servers(),
			interface: self.ui_interface(),
			port: self.ui_port(),
			hosts: self.ui_hosts(),
		}
	}

	fn dapps_config(&self) -> DappsConfiguration {
		let dev_ui = if self.args.flag_ui_no_validation { vec![("localhost".to_owned(), 3000)] } else { vec![] };
		let ui_port = self.ui_port();

		DappsConfiguration {
			enabled: self.dapps_enabled(),
			ntp_servers: self.ntp_servers(),
			dapps_path: PathBuf::from(self.directories().dapps),
			extra_dapps: if self.args.cmd_dapp {
				self.args.arg_path.iter().map(|path| PathBuf::from(path)).collect()
			} else {
				vec![]
			},
			extra_embed_on: {
				let mut extra_embed = dev_ui.clone();
				match self.ui_hosts() {
					// In case host validation is disabled allow all frame ancestors
					None => extra_embed.push(("*".to_owned(), ui_port)),
					Some(hosts) => extra_embed.extend(hosts.into_iter().filter_map(|host| {
						let mut it = host.split(":");
						let host = it.next();
						let port = it.next().and_then(|v| u16::from_str(v).ok());

						match (host, port) {
							(Some(host), Some(port)) => Some((host.into(), port)),
							(Some(host), None) => Some((host.into(), ui_port)),
							_ => None,
						}
					})),
				}
				extra_embed
			},
			extra_script_src: dev_ui,
		}
	}

	fn secretstore_config(&self) -> Result<SecretStoreConfiguration, String> {
		Ok(SecretStoreConfiguration {
			enabled: self.secretstore_enabled(),
			self_secret: self.secretstore_self_secret()?,
			nodes: self.secretstore_nodes()?,
			interface: self.secretstore_interface(),
			port: self.args.flag_ports_shift + self.args.flag_secretstore_port,
			http_interface: self.secretstore_http_interface(),
			http_port: self.args.flag_ports_shift + self.args.flag_secretstore_http_port,
			data_path: self.directories().secretstore,
		})
	}

	fn ipfs_config(&self) -> IpfsConfiguration {
		IpfsConfiguration {
			enabled: self.args.flag_ipfs_api,
			port: self.args.flag_ports_shift + self.args.flag_ipfs_api_port,
			interface: self.ipfs_interface(),
			cors: self.ipfs_cors(),
			hosts: self.ipfs_hosts(),
		}
	}

	fn dapp_to_open(&self) -> Result<Option<String>, String> {
		if !self.args.cmd_dapp {
			return Ok(None);
		}
		let path = self.args.arg_path.get(0).map(String::as_str).unwrap_or(".");
		let path = Path::new(path).canonicalize()
			.map_err(|e| format!("Invalid path: {}. Error: {:?}", path, e))?;
		let name = path.file_name()
			.and_then(|name| name.to_str())
			.ok_or_else(|| "Root path is not supported.".to_owned())?;
		Ok(Some(name.into()))
	}

	fn gas_pricer_config(&self) -> Result<GasPricerConfig, String> {
		fn wei_per_gas(usd_per_tx: f32, usd_per_eth: f32) -> U256 {
			let wei_per_usd: f32 = 1.0e18 / usd_per_eth;
			let gas_per_tx: f32 = 21000.0;
			let wei_per_gas: f32 = wei_per_usd * usd_per_tx / gas_per_tx;
			U256::from_dec_str(&format!("{:.0}", wei_per_gas)).unwrap()
		}

		if let Some(dec) = self.args.flag_gasprice.as_ref() {
			return Ok(GasPricerConfig::Fixed(to_u256(dec)?));
		} else if let Some(dec) = self.args.flag_min_gas_price {
			return Ok(GasPricerConfig::Fixed(U256::from(dec)));
		}

		let usd_per_tx = to_price(&self.args.flag_usd_per_tx)?;
		if "auto" == self.args.flag_usd_per_eth.as_str() {
			// Just a very rough estimate to avoid accepting
			// ZGP transactions before the price is fetched
			// if user does not want it.
			let last_known_usd_per_eth = 10.0;
			return Ok(GasPricerConfig::Calibrated {
				initial_minimum: wei_per_gas(usd_per_tx, last_known_usd_per_eth),
				usd_per_tx: usd_per_tx,
				recalibration_period: to_duration(self.args.flag_price_update_period.as_str())?,
			});
		}

		let usd_per_eth = to_price(&self.args.flag_usd_per_eth)?;
		let wei_per_gas = wei_per_gas(usd_per_tx, usd_per_eth);

		info!(
			"Using a fixed conversion rate of Ξ1 = {} ({} wei/gas)",
			Colour::White.bold().paint(format!("US${:.2}", usd_per_eth)),
			Colour::Yellow.bold().paint(format!("{}", wei_per_gas))
		);

		Ok(GasPricerConfig::Fixed(wei_per_gas))
	}

	fn extra_data(&self) -> Result<Bytes, String> {
		match self.args.flag_extradata.as_ref().or(self.args.flag_extra_data.as_ref()) {
			Some(x) if x.len() <= 32 => Ok(x.as_bytes().to_owned()),
			None => Ok(version_data()),
			Some(_) => Err("Extra data must be at most 32 characters".into()),
		}
	}

	fn init_reserved_nodes(&self) -> Result<Vec<String>, String> {
		use std::fs::File;

		match self.args.flag_reserved_peers {
			Some(ref path) => {
				let mut buffer = String::new();
				let mut node_file = File::open(path).map_err(|e| format!("Error opening reserved nodes file: {}", e))?;
				node_file.read_to_string(&mut buffer).map_err(|_| "Error reading reserved node file")?;
				let lines = buffer.lines().map(|s| s.trim().to_owned()).filter(|s| !s.is_empty() && !s.starts_with("#")).collect::<Vec<_>>();
				if let Some(invalid) = lines.iter().find(|s| !is_valid_node_url(s)) {
					return Err(format!("Invalid node address format given for a boot node: {}", invalid));
				}
				Ok(lines)
			},
			None => Ok(Vec::new())
		}
	}

	fn net_addresses(&self) -> Result<(SocketAddr, Option<SocketAddr>), String> {
		let port = self.args.flag_ports_shift + self.args.flag_port;
		let listen_address = SocketAddr::new("0.0.0.0".parse().unwrap(), port);
		let public_address = if self.args.flag_nat.starts_with("extip:") {
			let host = &self.args.flag_nat[6..];
			let host = host.parse().map_err(|_| format!("Invalid host given with `--nat extip:{}`", host))?;
			Some(SocketAddr::new(host, port))
		} else {
			None
		};
		Ok((listen_address, public_address))
	}

	fn net_config(&self) -> Result<NetworkConfiguration, String> {
		let mut ret = NetworkConfiguration::new();
		ret.nat_enabled = self.args.flag_nat == "any" || self.args.flag_nat == "upnp";
		ret.boot_nodes = to_bootnodes(&self.args.flag_bootnodes)?;
		let (listen, public) = self.net_addresses()?;
		ret.listen_address = Some(format!("{}", listen));
		ret.public_address = public.map(|p| format!("{}", p));
		ret.use_secret = match self.args.flag_node_key.as_ref()
			.map(|s| s.parse::<Secret>().or_else(|_| Secret::from_unsafe_slice(&s.sha3())).map_err(|e| format!("Invalid key: {:?}", e))
			) {
			None => None,
			Some(Ok(key)) => Some(key),
			Some(Err(err)) => return Err(err),
		};
		ret.discovery_enabled = !self.args.flag_no_discovery && !self.args.flag_nodiscover;
		ret.max_peers = self.max_peers();
		ret.min_peers = self.min_peers();
		ret.snapshot_peers = self.snapshot_peers();
		ret.ip_filter = self.ip_filter()?;
		ret.max_pending_peers = self.max_pending_peers();
		let mut net_path = PathBuf::from(self.directories().base);
		net_path.push("network");
		ret.config_path = Some(net_path.to_str().unwrap().to_owned());
		ret.reserved_nodes = self.init_reserved_nodes()?;
		ret.allow_non_reserved = !self.args.flag_reserved_only;
		Ok(ret)
	}

	fn network_id(&self) -> Option<u64> {
		self.args.flag_network_id.or(self.args.flag_networkid)
	}

	fn rpc_apis(&self) -> String {
		let mut apis: Vec<&str> = self.args.flag_rpcapi
			.as_ref()
			.unwrap_or(&self.args.flag_jsonrpc_apis)
			.split(",")
			.collect();

		if self.args.flag_geth {
			apis.insert(0, "personal");
		}

		apis.join(",")
	}

	fn cors(cors: Option<&String>) -> Option<Vec<String>> {
		cors.map(|ref c| c.split(',').map(Into::into).collect())
	}

	fn rpc_cors(&self) -> Option<Vec<String>> {
		let cors = self.args.flag_jsonrpc_cors.as_ref().or(self.args.flag_rpccorsdomain.as_ref());
		Self::cors(cors)
	}

	fn ipfs_cors(&self) -> Option<Vec<String>> {
		Self::cors(self.args.flag_ipfs_api_cors.as_ref())
	}

	fn hosts(&self, hosts: &str, interface: &str) -> Option<Vec<String>> {
		if self.args.flag_unsafe_expose {
			return None;
		}

		if interface == "0.0.0.0" && hosts == "none" {
			return None;
		}

		Self::parse_hosts(hosts)
	}

	fn parse_hosts(hosts: &str) -> Option<Vec<String>> {
		match hosts {
			"none" => return Some(Vec::new()),
			"*" | "all" | "any" => return None,
			_ => {}
		}
		let hosts = hosts.split(',').map(Into::into).collect();
		Some(hosts)
	}

	fn ui_hosts(&self) -> Option<Vec<String>> {
		self.hosts(&self.args.flag_ui_hosts, &self.ui_interface())
	}

	fn rpc_hosts(&self) -> Option<Vec<String>> {
		self.hosts(&self.args.flag_jsonrpc_hosts, &self.rpc_interface())
	}

	fn ws_hosts(&self) -> Option<Vec<String>> {
		self.hosts(&self.args.flag_ws_hosts, &self.ws_interface())
	}

	fn ws_origins(&self) -> Option<Vec<String>> {
		if self.args.flag_unsafe_expose || self.args.flag_ui_no_validation {
			return None;
		}

		Self::parse_hosts(&self.args.flag_ws_origins)
	}

	fn ipfs_hosts(&self) -> Option<Vec<String>> {
		self.hosts(&self.args.flag_ipfs_api_hosts, &self.ipfs_interface())
	}

	fn ipc_config(&self) -> Result<IpcConfiguration, String> {
		let conf = IpcConfiguration {
			enabled: !(self.args.flag_ipcdisable || self.args.flag_ipc_off || self.args.flag_no_ipc),
			socket_addr: self.ipc_path(),
			apis: {
				let mut apis = self.args.flag_ipcapi.clone().unwrap_or(self.args.flag_ipc_apis.clone());
				if self.args.flag_geth {
					if !apis.is_empty() {
 						apis.push_str(",");
 					}
					apis.push_str("personal");
				}
				apis.parse()?
			},
		};

		Ok(conf)
	}

	fn http_config(&self) -> Result<HttpConfiguration, String> {
		let conf = HttpConfiguration {
			enabled: self.rpc_enabled(),
			interface: self.rpc_interface(),
			port: self.args.flag_ports_shift + self.args.flag_rpcport.unwrap_or(self.args.flag_jsonrpc_port),
			apis: match self.args.flag_public_node {
				false => self.rpc_apis().parse()?,
				true => self.rpc_apis().parse::<ApiSet>()?.retain(ApiSet::PublicContext),
			},
			hosts: self.rpc_hosts(),
			cors: self.rpc_cors(),
			server_threads: match self.args.flag_jsonrpc_server_threads {
				Some(threads) if threads > 0 => Some(threads),
				None => None,
				_ => return Err("--jsonrpc-server-threads number needs to be positive.".into()),
			},
			processing_threads: self.args.flag_jsonrpc_threads,
		};

		Ok(conf)
	}

	fn ws_config(&self) -> Result<WsConfiguration, String> {
		let ui = self.ui_config();

		let conf = WsConfiguration {
			enabled: self.ws_enabled(),
			interface: self.ws_interface(),
			port: self.args.flag_ports_shift + self.args.flag_ws_port,
			apis: self.args.flag_ws_apis.parse()?,
			hosts: self.ws_hosts(),
			origins: self.ws_origins(),
			signer_path: self.directories().signer.into(),
			support_token_api: !self.args.flag_public_node,
			ui_address: ui.address(),
		};

		Ok(conf)
	}

	fn network_settings(&self) -> Result<NetworkSettings, String> {
		let http_conf = self.http_config()?;
		let net_addresses = self.net_addresses()?;
		Ok(NetworkSettings {
			name: self.args.flag_identity.clone(),
			chain: self.chain(),
			network_port: net_addresses.0.port(),
			rpc_enabled: http_conf.enabled,
			rpc_interface: http_conf.interface,
			rpc_port: http_conf.port,
		})
	}

	fn update_policy(&self) -> Result<UpdatePolicy, String> {
		Ok(UpdatePolicy {
			enable_downloading: !self.args.flag_no_download,
			require_consensus: !self.args.flag_no_consensus,
			filter: match self.args.flag_auto_update.as_ref() {
				"none" => UpdateFilter::None,
				"critical" => UpdateFilter::Critical,
				"all" => UpdateFilter::All,
				_ => return Err("Invalid value for `--auto-update`. See `--help` for more information.".into()),
			},
			track: match self.args.flag_release_track.as_ref() {
				"stable" => ReleaseTrack::Stable,
				"beta" => ReleaseTrack::Beta,
				"nightly" => ReleaseTrack::Nightly,
				"testing" => ReleaseTrack::Testing,
				"current" => ReleaseTrack::Unknown,
				_ => return Err("Invalid value for `--releases-track`. See `--help` for more information.".into()),
			},
			path: default_hypervisor_path(),
		})
	}

	fn directories(&self) -> Directories {
		use path;

		let local_path = default_local_path();
		let base_path = self.args.flag_base_path.as_ref().or_else(|| self.args.flag_datadir.as_ref()).map_or_else(|| default_data_path(), |s| s.clone());
		let data_path = replace_home("", &base_path);
		let is_using_base_path = self.args.flag_base_path.is_some();
		// If base_path is set and db_path is not we default to base path subdir instead of LOCAL.
		let base_db_path = if is_using_base_path && self.args.flag_db_path.is_none() {
			"$BASE/chains"
		} else {
			self.args.flag_db_path.as_ref().map_or(dir::CHAINS_PATH, |s| &s)
		};
		let cache_path = if is_using_base_path { "$BASE/cache" } else { dir::CACHE_PATH };

		let db_path = replace_home_and_local(&data_path, &local_path, &base_db_path);
		let cache_path = replace_home_and_local(&data_path, &local_path, cache_path);
		let keys_path = replace_home(&data_path, &self.args.flag_keys_path);
		let dapps_path = replace_home(&data_path, &self.args.flag_dapps_path);
		let secretstore_path = replace_home(&data_path, &self.args.flag_secretstore_path);
		let ui_path = replace_home(&data_path, &self.args.flag_ui_path);

		if self.args.flag_geth && !cfg!(windows) {
			let geth_root  = if self.chain() == "testnet".to_owned() { path::ethereum::test() } else {  path::ethereum::default() };
			::std::fs::create_dir_all(geth_root.as_path()).unwrap_or_else(
				|e| warn!("Failed to create '{}' for geth mode: {}", &geth_root.to_str().unwrap(), e));
		}

		if cfg!(feature = "ipc") && !cfg!(feature = "windows") {
			let mut path_buf = PathBuf::from(data_path.clone());
			path_buf.push("ipc");
			let ipc_path = path_buf.to_str().unwrap();
			::std::fs::create_dir_all(ipc_path).unwrap_or_else(
				|e| warn!("Failed to directory '{}' for ipc sockets: {}", ipc_path, e)
			);
		}

		Directories {
			keys: keys_path,
			base: data_path,
			cache: cache_path,
			db: db_path,
			dapps: dapps_path,
			signer: ui_path,
			secretstore: secretstore_path,
		}
	}

	fn ipc_path(&self) -> String {
		if self.args.flag_geth {
			geth_ipc_path(self.args.flag_testnet)
		} else {
			parity_ipc_path(
				&self.directories().base,
				&self.args.flag_ipcpath.clone().unwrap_or(self.args.flag_ipc_path.clone()),
				self.args.flag_ports_shift,
			)
		}
	}

	fn interface(&self, interface: &str) -> String {
		if self.args.flag_unsafe_expose {
			return "0.0.0.0".into();
		}

		match interface {
			"all" => "0.0.0.0",
			"local" => "127.0.0.1",
			x => x,
		}.into()
	}

	fn ui_interface(&self) -> String {
		self.interface(&self.args.flag_ui_interface)
	}

	fn rpc_interface(&self) -> String {
		let rpc_interface = self.args.flag_rpcaddr.clone().unwrap_or(self.args.flag_jsonrpc_interface.clone());
		self.interface(&rpc_interface)
	}

	fn ws_interface(&self) -> String {
		self.interface(&self.args.flag_ws_interface)
	}

	fn ipfs_interface(&self) -> String {
		self.interface(&self.args.flag_ipfs_api_interface)
	}

	fn secretstore_interface(&self) -> String {
		self.interface(&self.args.flag_secretstore_interface)
	}

	fn secretstore_http_interface(&self) -> String {
		self.interface(&self.args.flag_secretstore_http_interface)
	}

	fn secretstore_self_secret(&self) -> Result<Option<NodeSecretKey>, String> {
		match self.args.flag_secretstore_secret {
			Some(ref s) if s.len() == 64 => Ok(Some(NodeSecretKey::Plain(s.parse()
				.map_err(|e| format!("Invalid secret store secret: {}. Error: {:?}", s, e))?))),
			Some(ref s) if s.len() == 40 => Ok(Some(NodeSecretKey::KeyStore(s.parse()
				.map_err(|e| format!("Invalid secret store secret address: {}. Error: {:?}", s, e))?))),
			Some(_) => Err(format!("Invalid secret store secret. Must be either existing account address, or hex-encoded private key")),
			None => Ok(None),
		}
	}

	fn secretstore_nodes(&self) -> Result<BTreeMap<Public, (String, u16)>, String> {
		let mut nodes = BTreeMap::new();
		for node in self.args.flag_secretstore_nodes.split(',').filter(|n| n != &"") {
			let public_and_addr: Vec<_> = node.split('@').collect();
			if public_and_addr.len() != 2 {
				return Err(format!("Invalid secret store node: {}", node));
			}

			let ip_and_port: Vec<_> = public_and_addr[1].split(':').collect();
			if ip_and_port.len() != 2 {
				return Err(format!("Invalid secret store node: {}", node));
			}

			let public = public_and_addr[0].parse()
				.map_err(|e| format!("Invalid public key in secret store node: {}. Error: {:?}", public_and_addr[0], e))?;
			let port = ip_and_port[1].parse()
				.map_err(|e| format!("Invalid port in secret store node: {}. Error: {:?}", ip_and_port[1], e))?;

			nodes.insert(public, (ip_and_port[0].into(), port));
		}

		Ok(nodes)
	}

	fn stratum_interface(&self) -> String {
		self.interface(&self.args.flag_stratum_interface)
	}

	fn rpc_enabled(&self) -> bool {
		!self.args.flag_jsonrpc_off && !self.args.flag_no_jsonrpc
	}

	fn ws_enabled(&self) -> bool {
		!self.args.flag_no_ws
	}

	fn dapps_enabled(&self) -> bool {
		!self.args.flag_dapps_off && !self.args.flag_no_dapps && self.rpc_enabled() && cfg!(feature = "dapps")
	}

	fn secretstore_enabled(&self) -> bool {
		!self.args.flag_no_secretstore && cfg!(feature = "secretstore")
	}

	fn ui_enabled(&self) -> bool {
		if self.args.flag_force_ui {
			return true;
		}

		let ui_disabled = self.args.flag_unlock.is_some() ||
			self.args.flag_geth ||
			self.args.flag_no_ui;

		!ui_disabled && cfg!(feature = "ui-enabled")
	}

	fn verifier_settings(&self) -> VerifierSettings {
		let mut settings = VerifierSettings::default();
		settings.scale_verifiers = self.args.flag_scale_verifiers;
		if let Some(num_verifiers) = self.args.flag_num_verifiers {
			settings.num_verifiers = num_verifiers;
		}

		settings
	}

	fn whisper_config(&self) -> ::whisper::Config {
		::whisper::Config {
			enabled: self.args.flag_whisper,
			target_message_pool_size: self.args.flag_whisper_pool_size * 1024 * 1024,
		}
	}
}

#[cfg(test)]
mod tests {
	use std::io::Write;
	use std::fs::{File, create_dir};
	use std::str::FromStr;

	use devtools::{RandomTempPath};
	use ethcore::client::{VMType, BlockId};
	use ethcore::miner::{MinerOptions, PrioritizationStrategy};
	use parity_rpc::NetworkSettings;
	use updater::{UpdatePolicy, UpdateFilter, ReleaseTrack};

	use account::{AccountCmd, NewAccount, ImportAccounts, ListAccounts};
	use blockchain::{BlockchainCmd, ImportBlockchain, ExportBlockchain, DataFormat, ExportState};
	use cli::Args;
	use dir::{Directories, default_hypervisor_path};
	use helpers::{default_network_config};
	use params::SpecType;
	use presale::ImportWallet;
	use rpc::{WsConfiguration, UiConfiguration};
	use run::RunCmd;

	use network::{AllowIP, IpFilter};

	extern crate ipnetwork;
	use self::ipnetwork::IpNetwork;

	use super::*;

	#[derive(Debug, PartialEq)]
	struct TestPasswordReader(&'static str);

	fn parse(args: &[&str]) -> Configuration {
		Configuration {
			args: Args::parse_without_config(args).unwrap(),
			spec_name_override: None,
		}
	}

	#[test]
	fn test_command_version() {
		let args = vec!["parity", "--version"];
		let conf = parse(&args);
		assert_eq!(conf.into_command().unwrap().cmd, Cmd::Version);
	}

	#[test]
	fn test_command_account_new() {
		let args = vec!["parity", "account", "new"];
		let conf = parse(&args);
		assert_eq!(conf.into_command().unwrap().cmd, Cmd::Account(AccountCmd::New(NewAccount {
			iterations: 10240,
			path: Directories::default().keys,
			password_file: None,
			spec: SpecType::default(),
		})));
	}

	#[test]
	fn test_command_account_list() {
		let args = vec!["parity", "account", "list"];
		let conf = parse(&args);
		assert_eq!(conf.into_command().unwrap().cmd, Cmd::Account(
			AccountCmd::List(ListAccounts {
				path: Directories::default().keys,
				spec: SpecType::default(),
			})
		));
	}

	#[test]
	fn test_command_account_import() {
		let args = vec!["parity", "account", "import", "my_dir", "another_dir"];
		let conf = parse(&args);
		assert_eq!(conf.into_command().unwrap().cmd, Cmd::Account(AccountCmd::Import(ImportAccounts {
			from: vec!["my_dir".into(), "another_dir".into()],
			to: Directories::default().keys,
			spec: SpecType::default(),
		})));
	}

	#[test]
	fn test_command_wallet_import() {
		let args = vec!["parity", "wallet", "import", "my_wallet.json", "--password", "pwd"];
		let conf = parse(&args);
		assert_eq!(conf.into_command().unwrap().cmd, Cmd::ImportPresaleWallet(ImportWallet {
			iterations: 10240,
			path: Directories::default().keys,
			wallet_path: "my_wallet.json".into(),
			password_file: Some("pwd".into()),
			spec: SpecType::default(),
		}));
	}

	#[test]
	fn test_command_blockchain_import() {
		let args = vec!["parity", "import", "blockchain.json"];
		let conf = parse(&args);
		assert_eq!(conf.into_command().unwrap().cmd, Cmd::Blockchain(BlockchainCmd::Import(ImportBlockchain {
			spec: Default::default(),
			cache_config: Default::default(),
			dirs: Default::default(),
			file_path: Some("blockchain.json".into()),
			format: Default::default(),
			pruning: Default::default(),
			pruning_history: 64,
			pruning_memory: 32,
			compaction: Default::default(),
			wal: true,
			tracing: Default::default(),
			fat_db: Default::default(),
			vm_type: VMType::Interpreter,
			check_seal: true,
			with_color: !cfg!(windows),
			verifier_settings: Default::default(),
			light: false,
		})));
	}

	#[test]
	fn test_command_blockchain_export() {
		let args = vec!["parity", "export", "blocks", "blockchain.json"];
		let conf = parse(&args);
		assert_eq!(conf.into_command().unwrap().cmd, Cmd::Blockchain(BlockchainCmd::Export(ExportBlockchain {
			spec: Default::default(),
			cache_config: Default::default(),
			dirs: Default::default(),
			file_path: Some("blockchain.json".into()),
			pruning: Default::default(),
			pruning_history: 64,
			pruning_memory: 32,
			format: Default::default(),
			compaction: Default::default(),
			wal: true,
			tracing: Default::default(),
			fat_db: Default::default(),
			from_block: BlockId::Number(1),
			to_block: BlockId::Latest,
			check_seal: true,
		})));
	}

	#[test]
	fn test_command_state_export() {
		let args = vec!["parity", "export", "state", "state.json"];
		let conf = parse(&args);
		assert_eq!(conf.into_command().unwrap().cmd, Cmd::Blockchain(BlockchainCmd::ExportState(ExportState {
			spec: Default::default(),
			cache_config: Default::default(),
			dirs: Default::default(),
			file_path: Some("state.json".into()),
			pruning: Default::default(),
			pruning_history: 64,
			pruning_memory: 32,
			format: Default::default(),
			compaction: Default::default(),
			wal: true,
			tracing: Default::default(),
			fat_db: Default::default(),
			at: BlockId::Latest,
			storage: true,
			code: true,
			min_balance: None,
			max_balance: None,
		})));
	}

	#[test]
	fn test_command_blockchain_export_with_custom_format() {
		let args = vec!["parity", "export", "blocks", "--format", "hex", "blockchain.json"];
		let conf = parse(&args);
		assert_eq!(conf.into_command().unwrap().cmd, Cmd::Blockchain(BlockchainCmd::Export(ExportBlockchain {
			spec: Default::default(),
			cache_config: Default::default(),
			dirs: Default::default(),
			file_path: Some("blockchain.json".into()),
			pruning: Default::default(),
			pruning_history: 64,
			pruning_memory: 32,
			format: Some(DataFormat::Hex),
			compaction: Default::default(),
			wal: true,
			tracing: Default::default(),
			fat_db: Default::default(),
			from_block: BlockId::Number(1),
			to_block: BlockId::Latest,
			check_seal: true,
		})));
	}

	#[test]
	fn test_command_signer_new_token() {
		let args = vec!["parity", "signer", "new-token"];
		let conf = parse(&args);
		let expected = Directories::default().signer;
		assert_eq!(conf.into_command().unwrap().cmd, Cmd::SignerToken(WsConfiguration {
			enabled: true,
			interface: "127.0.0.1".into(),
			port: 8546,
			apis: ApiSet::UnsafeContext,
			origins: Some(vec!["chrome-extension://*".into()]),
			hosts: Some(vec![]),
			signer_path: expected.into(),
			ui_address: Some(("127.0.0.1".to_owned(), 8180)),
			support_token_api: true
		}, UiConfiguration {
			enabled: true,
			ntp_servers: vec![
				"0.parity.pool.ntp.org:123".into(),
				"1.parity.pool.ntp.org:123".into(),
				"2.parity.pool.ntp.org:123".into(),
				"3.parity.pool.ntp.org:123".into(),
			],
			interface: "127.0.0.1".into(),
			port: 8180,
			hosts: Some(vec![]),
		}, LogConfig {
            color: true,
            mode: None,
            file: None,
        } ));
	}

	#[test]
	fn test_run_cmd() {
		let args = vec!["parity"];
		let conf = parse(&args);
		let mut expected = RunCmd {
			cache_config: Default::default(),
			dirs: Default::default(),
			spec: Default::default(),
			pruning: Default::default(),
			pruning_history: 64,
			pruning_memory: 32,
			daemon: None,
			logger_config: Default::default(),
			miner_options: Default::default(),
			ws_conf: Default::default(),
			http_conf: Default::default(),
			ipc_conf: Default::default(),
			net_conf: default_network_config(),
			network_id: None,
			public_node: false,
			warp_sync: true,
			acc_conf: Default::default(),
			gas_pricer_conf: Default::default(),
			miner_extras: Default::default(),
			update_policy: UpdatePolicy { enable_downloading: true, require_consensus: true, filter: UpdateFilter::Critical, track: ReleaseTrack::Unknown, path: default_hypervisor_path() },
			mode: Default::default(),
			tracing: Default::default(),
			compaction: Default::default(),
			wal: true,
			vm_type: Default::default(),
			geth_compatibility: false,
			net_settings: Default::default(),
			dapps_conf: Default::default(),
			ipfs_conf: Default::default(),
			ui_conf: Default::default(),
			secretstore_conf: Default::default(),
			ui: false,
			dapp: None,
			name: "".into(),
			custom_bootnodes: false,
			fat_db: Default::default(),
			no_periodic_snapshot: false,
			stratum: None,
			check_seal: true,
			download_old_blocks: true,
			verifier_settings: Default::default(),
			serve_light: true,
			light: false,
			no_persistent_txqueue: false,
			whisper: Default::default(),
		};
		expected.secretstore_conf.enabled = cfg!(feature = "secretstore");
		assert_eq!(conf.into_command().unwrap().cmd, Cmd::Run(expected));
	}

	#[test]
	fn should_parse_mining_options() {
		// given
		let mut mining_options = MinerOptions::default();

		// when
		let conf0 = parse(&["parity"]);
		let conf1 = parse(&["parity", "--tx-queue-strategy", "gas_factor"]);
		let conf2 = parse(&["parity", "--tx-queue-strategy", "gas_price"]);
		let conf3 = parse(&["parity", "--tx-queue-strategy", "gas"]);

		// then
		let min_period = conf0.args.flag_reseal_min_period;
		assert_eq!(conf0.miner_options(min_period).unwrap(), mining_options);
		mining_options.tx_queue_strategy = PrioritizationStrategy::GasFactorAndGasPrice;
		assert_eq!(conf1.miner_options(min_period).unwrap(), mining_options);
		mining_options.tx_queue_strategy = PrioritizationStrategy::GasPriceOnly;
		assert_eq!(conf2.miner_options(min_period).unwrap(), mining_options);
		mining_options.tx_queue_strategy = PrioritizationStrategy::GasAndGasPrice;
		assert_eq!(conf3.miner_options(min_period).unwrap(), mining_options);
	}

	#[test]
	fn should_fail_on_force_reseal_and_reseal_min_period() {
		let conf = parse(&["parity", "--chain", "dev", "--force-sealing"]);

		assert!(conf.miner_options(0).is_err());
	}

	#[test]
	fn should_parse_updater_options() {
		// when
		let conf0 = parse(&["parity", "--release-track=testing"]);
		let conf1 = parse(&["parity", "--auto-update", "all", "--no-consensus"]);
		let conf2 = parse(&["parity", "--no-download", "--auto-update=all", "--release-track=beta"]);
		let conf3 = parse(&["parity", "--auto-update=xxx"]);

		// then
		assert_eq!(conf0.update_policy().unwrap(), UpdatePolicy{enable_downloading: true, require_consensus: true, filter: UpdateFilter::Critical, track: ReleaseTrack::Testing, path: default_hypervisor_path()});
		assert_eq!(conf1.update_policy().unwrap(), UpdatePolicy{enable_downloading: true, require_consensus: false, filter: UpdateFilter::All, track: ReleaseTrack::Unknown, path: default_hypervisor_path()});
		assert_eq!(conf2.update_policy().unwrap(), UpdatePolicy{enable_downloading: false, require_consensus: true, filter: UpdateFilter::All, track: ReleaseTrack::Beta, path: default_hypervisor_path()});
		assert!(conf3.update_policy().is_err());
	}

	#[test]
	fn should_parse_network_settings() {
		// given

		// when
		let conf = parse(&["parity", "--testnet", "--identity", "testname"]);

		// then
		assert_eq!(conf.network_settings(), Ok(NetworkSettings {
			name: "testname".to_owned(),
			chain: "testnet".to_owned(),
			network_port: 30303,
			rpc_enabled: true,
			rpc_interface: "127.0.0.1".to_owned(),
			rpc_port: 8545,
		}));
	}

	#[test]
	fn should_parse_rpc_settings_with_geth_compatiblity() {
		// given
		fn assert(conf: Configuration) {
			let net = conf.network_settings().unwrap();
			assert_eq!(net.rpc_enabled, true);
			assert_eq!(net.rpc_interface, "0.0.0.0".to_owned());
			assert_eq!(net.rpc_port, 8000);
			assert_eq!(conf.rpc_cors(), Some(vec!["*".to_owned()]));
			assert_eq!(conf.rpc_apis(), "web3,eth".to_owned());
		}

		// when
		let conf1 = parse(&["parity", "-j",
						 "--jsonrpc-port", "8000",
						 "--jsonrpc-interface", "all",
						 "--jsonrpc-cors", "*",
						 "--jsonrpc-apis", "web3,eth"
						 ]);
		let conf2 = parse(&["parity", "--rpc",
						  "--rpcport", "8000",
						  "--rpcaddr", "all",
						  "--rpccorsdomain", "*",
						  "--rpcapi", "web3,eth"
						  ]);

		// then
		assert(conf1);
		assert(conf2);
	}

	#[test]
	fn should_parse_rpc_hosts() {
		// given

		// when
		let conf0 = parse(&["parity"]);
		let conf1 = parse(&["parity", "--jsonrpc-hosts", "none"]);
		let conf2 = parse(&["parity", "--jsonrpc-hosts", "all"]);
		let conf3 = parse(&["parity", "--jsonrpc-hosts", "parity.io,something.io"]);

		// then
		assert_eq!(conf0.rpc_hosts(), Some(Vec::new()));
		assert_eq!(conf1.rpc_hosts(), Some(Vec::new()));
		assert_eq!(conf2.rpc_hosts(), None);
		assert_eq!(conf3.rpc_hosts(), Some(vec!["parity.io".into(), "something.io".into()]));
	}

	#[test]
	fn should_parse_ipfs_hosts() {
		// given

		// when
		let conf0 = parse(&["parity"]);
		let conf1 = parse(&["parity", "--ipfs-api-hosts", "none"]);
		let conf2 = parse(&["parity", "--ipfs-api-hosts", "all"]);
		let conf3 = parse(&["parity", "--ipfs-api-hosts", "parity.io,something.io"]);

		// then
		assert_eq!(conf0.ipfs_hosts(), Some(Vec::new()));
		assert_eq!(conf1.ipfs_hosts(), Some(Vec::new()));
		assert_eq!(conf2.ipfs_hosts(), None);
		assert_eq!(conf3.ipfs_hosts(), Some(vec!["parity.io".into(), "something.io".into()]));
	}

	#[test]
	fn should_parse_ipfs_cors() {
		// given

		// when
		let conf0 = parse(&["parity"]);
		let conf1 = parse(&["parity", "--ipfs-api-cors", "*"]);
		let conf2 = parse(&["parity", "--ipfs-api-cors", "http://parity.io,http://something.io"]);

		// then
		assert_eq!(conf0.ipfs_cors(), None);
		assert_eq!(conf1.ipfs_cors(), Some(vec!["*".into()]));
		assert_eq!(conf2.ipfs_cors(), Some(vec!["http://parity.io".into(),"http://something.io".into()]));
	}

	#[test]
	fn should_disable_signer_in_geth_compat() {
		// given

		// when
		let conf0 = parse(&["parity", "--geth"]);
		let conf1 = parse(&["parity", "--geth", "--force-ui"]);

		// then
		assert_eq!(conf0.ui_enabled(), false);
		assert_eq!(conf1.ui_enabled(), true);
	}

	#[test]
	fn should_disable_signer_when_account_is_unlocked() {
		// given

		// when
		let conf0 = parse(&["parity", "--unlock", "0x0"]);

		// then
		assert_eq!(conf0.ui_enabled(), false);
	}

	#[test]
	fn should_parse_ui_configuration() {
		// given

		// when
		let conf0 = parse(&["parity", "--ui-path", "signer"]);
		let conf1 = parse(&["parity", "--ui-path", "signer", "--ui-no-validation"]);
		let conf2 = parse(&["parity", "--ui-path", "signer", "--ui-port", "3123"]);
		let conf3 = parse(&["parity", "--ui-path", "signer", "--ui-interface", "test"]);

		// then
		let ntp_servers = vec![
			"0.parity.pool.ntp.org:123".into(),
			"1.parity.pool.ntp.org:123".into(),
			"2.parity.pool.ntp.org:123".into(),
			"3.parity.pool.ntp.org:123".into(),
		];
		assert_eq!(conf0.directories().signer, "signer".to_owned());
		assert_eq!(conf0.ui_config(), UiConfiguration {
			enabled: true,
			ntp_servers: ntp_servers.clone(),
			interface: "127.0.0.1".into(),
			port: 8180,
			hosts: Some(vec![]),
		});
		assert!(conf0.ws_config().unwrap().hosts.is_some());
		assert_eq!(conf1.directories().signer, "signer".to_owned());
		assert_eq!(conf1.ui_config(), UiConfiguration {
			enabled: true,
			ntp_servers: ntp_servers.clone(),
			interface: "127.0.0.1".into(),
			port: 8180,
			hosts: Some(vec![]),
		});
		assert_eq!(conf1.dapps_config().extra_embed_on, vec![("localhost".to_owned(), 3000)]);
		assert_eq!(conf1.ws_config().unwrap().origins, None);
		assert_eq!(conf2.directories().signer, "signer".to_owned());
		assert_eq!(conf2.ui_config(), UiConfiguration {
			enabled: true,
			ntp_servers: ntp_servers.clone(),
			interface: "127.0.0.1".into(),
			port: 3123,
			hosts: Some(vec![]),
		});
		assert!(conf2.ws_config().unwrap().hosts.is_some());
		assert_eq!(conf3.directories().signer, "signer".to_owned());
		assert_eq!(conf3.ui_config(), UiConfiguration {
			enabled: true,
			ntp_servers: ntp_servers.clone(),
			interface: "test".into(),
			port: 8180,
			hosts: Some(vec![]),
		});
		assert!(conf3.ws_config().unwrap().hosts.is_some());
	}

	#[test]
	fn should_parse_dapp_opening() {
		// given
		let temp = RandomTempPath::new();
		let name = temp.file_name().unwrap().to_str().unwrap();
		create_dir(temp.as_str().to_owned()).unwrap();

		// when
		let conf0 = parse(&["parity", "dapp", temp.to_str().unwrap()]);

		// then
		assert_eq!(conf0.dapp_to_open(), Ok(Some(name.into())));
		let extra_dapps = conf0.dapps_config().extra_dapps;
		assert_eq!(extra_dapps, vec![temp.to_owned()]);
	}

	#[test]
	fn should_not_bail_on_empty_line_in_reserved_peers() {
		let temp = RandomTempPath::new();
		create_dir(temp.as_str().to_owned()).unwrap();
		let filename = temp.as_str().to_owned() + "/peers";
		File::create(filename.clone()).unwrap().write_all(b"  \n\t\n").unwrap();
		let args = vec!["parity", "--reserved-peers", &filename];
		let conf = Configuration::parse(&args, None).unwrap();
		assert!(conf.init_reserved_nodes().is_ok());
	}

	#[test]
	fn should_ignore_comments_in_reserved_peers() {
		let temp = RandomTempPath::new();
		create_dir(temp.as_str().to_owned()).unwrap();
		let filename = temp.as_str().to_owned() + "/peers_comments";
		File::create(filename.clone()).unwrap().write_all(b"# Sample comment\nenode://6f8a80d14311c39f35f516fa664deaaaa13e85b2f7493f37f6144d86991ec012937307647bd3b9a82abe2974e1407241d54947bbb39763a4cac9f77166ad92a0@172.0.0.1:30303\n").unwrap();
		let args = vec!["parity", "--reserved-peers", &filename];
		let conf = Configuration::parse(&args, None).unwrap();
		let reserved_nodes = conf.init_reserved_nodes();
		assert!(reserved_nodes.is_ok());
		assert_eq!(reserved_nodes.unwrap().len(), 1);
	}

	#[test]
	fn test_dev_preset() {
		let args = vec!["parity", "--config", "dev"];
		let conf = Configuration::parse(&args, None).unwrap();
		match conf.into_command().unwrap().cmd {
			Cmd::Run(c) => {
				assert_eq!(c.net_settings.chain, "dev");
				assert_eq!(c.gas_pricer_conf, GasPricerConfig::Fixed(0.into()));
				assert_eq!(c.miner_options.reseal_min_period, Duration::from_millis(0));
			},
			_ => panic!("Should be Cmd::Run"),
		}
	}

	#[test]
	fn test_mining_preset() {
		let args = vec!["parity", "--config", "mining"];
		let conf = Configuration::parse(&args, None).unwrap();
		match conf.into_command().unwrap().cmd {
			Cmd::Run(c) => {
				assert_eq!(c.net_conf.min_peers, 50);
				assert_eq!(c.net_conf.max_peers, 100);
				assert_eq!(c.ipc_conf.enabled, false);
				assert_eq!(c.dapps_conf.enabled, false);
				assert_eq!(c.miner_options.force_sealing, true);
				assert_eq!(c.miner_options.reseal_on_external_tx, true);
				assert_eq!(c.miner_options.reseal_on_own_tx, true);
				assert_eq!(c.miner_options.reseal_min_period, Duration::from_millis(4000));
				assert_eq!(c.miner_options.tx_queue_size, 2048);
				assert_eq!(c.cache_config, CacheConfig::new_with_total_cache_size(256));
				assert_eq!(c.logger_config.mode.unwrap(), "miner=trace,own_tx=trace");
			},
			_ => panic!("Should be Cmd::Run"),
		}
	}

	#[test]
	fn test_non_standard_ports_preset() {
		let args = vec!["parity", "--config", "non-standard-ports"];
		let conf = Configuration::parse(&args, None).unwrap();
		match conf.into_command().unwrap().cmd {
			Cmd::Run(c) => {
				assert_eq!(c.net_settings.network_port, 30305);
				assert_eq!(c.net_settings.rpc_port, 8645);
			},
			_ => panic!("Should be Cmd::Run"),
		}
	}

	#[test]
	fn test_insecure_preset() {
		let args = vec!["parity", "--config", "insecure"];
		let conf = Configuration::parse(&args, None).unwrap();
		match conf.into_command().unwrap().cmd {
			Cmd::Run(c) => {
				assert_eq!(c.update_policy.require_consensus, false);
				assert_eq!(c.net_settings.rpc_interface, "0.0.0.0");
				match c.http_conf.apis {
					ApiSet::List(set) => assert_eq!(set, ApiSet::All.list_apis()),
					_ => panic!("Incorrect rpc apis"),
				}
				// "web3,eth,net,personal,parity,parity_set,traces,rpc,parity_accounts");
				assert_eq!(c.http_conf.hosts, None);
				assert_eq!(c.ipfs_conf.hosts, None);
			},
			_ => panic!("Should be Cmd::Run"),
		}
	}

	#[test]
	fn test_dev_insecure_preset() {
		let args = vec!["parity", "--config", "dev-insecure"];
		let conf = Configuration::parse(&args, None).unwrap();
		match conf.into_command().unwrap().cmd {
			Cmd::Run(c) => {
				assert_eq!(c.net_settings.chain, "dev");
				assert_eq!(c.gas_pricer_conf, GasPricerConfig::Fixed(0.into()));
				assert_eq!(c.miner_options.reseal_min_period, Duration::from_millis(0));
				assert_eq!(c.update_policy.require_consensus, false);
				assert_eq!(c.net_settings.rpc_interface, "0.0.0.0");
				match c.http_conf.apis {
					ApiSet::List(set) => assert_eq!(set, ApiSet::All.list_apis()),
					_ => panic!("Incorrect rpc apis"),
				}
				// "web3,eth,net,personal,parity,parity_set,traces,rpc,parity_accounts");
				assert_eq!(c.http_conf.hosts, None);
				assert_eq!(c.ipfs_conf.hosts, None);
			},
			_ => panic!("Should be Cmd::Run"),
		}
	}

	#[test]
	fn test_override_preset() {
		let args = vec!["parity", "--config", "mining", "--min-peers=99"];
		let conf = Configuration::parse(&args, None).unwrap();
		match conf.into_command().unwrap().cmd {
			Cmd::Run(c) => {
				assert_eq!(c.net_conf.min_peers, 99);
			},
			_ => panic!("Should be Cmd::Run"),
		}
	}

	#[test]
	fn should_apply_ports_shift() {
		// given

		// when
		let conf0 = parse(&["parity", "--ports-shift", "1", "--stratum"]);
		let conf1 = parse(&["parity", "--ports-shift", "1", "--jsonrpc-port", "8544"]);

		// then
		assert_eq!(conf0.net_addresses().unwrap().0.port(), 30304);
		assert_eq!(conf0.network_settings().unwrap().network_port, 30304);
		assert_eq!(conf0.network_settings().unwrap().rpc_port, 8546);
		assert_eq!(conf0.http_config().unwrap().port, 8546);
		assert_eq!(conf0.ws_config().unwrap().port, 8547);
		assert_eq!(conf0.ui_config().port, 8181);
		assert_eq!(conf0.secretstore_config().unwrap().port, 8084);
		assert_eq!(conf0.secretstore_config().unwrap().http_port, 8083);
		assert_eq!(conf0.ipfs_config().port, 5002);
		assert_eq!(conf0.stratum_options().unwrap().unwrap().port, 8009);


		assert_eq!(conf1.net_addresses().unwrap().0.port(), 30304);
		assert_eq!(conf1.network_settings().unwrap().network_port, 30304);
		assert_eq!(conf1.network_settings().unwrap().rpc_port, 8545);
		assert_eq!(conf1.http_config().unwrap().port, 8545);
		assert_eq!(conf1.ws_config().unwrap().port, 8547);
		assert_eq!(conf1.ui_config().port, 8181);
		assert_eq!(conf1.secretstore_config().unwrap().port, 8084);
		assert_eq!(conf1.secretstore_config().unwrap().http_port, 8083);
		assert_eq!(conf1.ipfs_config().port, 5002);
	}

	#[test]
	fn should_expose_all_servers() {
		// given

		// when
		let conf0 = parse(&["parity", "--unsafe-expose"]);

		// then
		assert_eq!(&conf0.network_settings().unwrap().rpc_interface, "0.0.0.0");
		assert_eq!(&conf0.http_config().unwrap().interface, "0.0.0.0");
		assert_eq!(conf0.http_config().unwrap().hosts, None);
		assert_eq!(&conf0.ws_config().unwrap().interface, "0.0.0.0");
		assert_eq!(conf0.ws_config().unwrap().hosts, None);
		assert_eq!(conf0.ws_config().unwrap().origins, None);
		assert_eq!(&conf0.ui_config().interface, "0.0.0.0");
		assert_eq!(conf0.ui_config().hosts, None);
		assert_eq!(&conf0.secretstore_config().unwrap().interface, "0.0.0.0");
		assert_eq!(&conf0.secretstore_config().unwrap().http_interface, "0.0.0.0");
		assert_eq!(&conf0.ipfs_config().interface, "0.0.0.0");
		assert_eq!(conf0.ipfs_config().hosts, None);
	}

	#[test]
	fn allow_ips() {
		let all = parse(&["parity", "--allow-ips", "all"]);
		let private = parse(&["parity", "--allow-ips", "private"]);
		let block_custom = parse(&["parity", "--allow-ips", "-10.0.0.0/8"]);
		let combo = parse(&["parity", "--allow-ips", "public 10.0.0.0/8 -1.0.0.0/8"]);
		let ipv6_custom_public = parse(&["parity", "--allow-ips", "public fc00::/7"]);
		let ipv6_custom_private = parse(&["parity", "--allow-ips", "private -fc00::/7"]);

		assert_eq!(all.ip_filter().unwrap(), IpFilter {
			predefined: AllowIP::All,
			custom_allow: vec![],
			custom_block: vec![],
		});

		assert_eq!(private.ip_filter().unwrap(), IpFilter {
			predefined: AllowIP::Private,
			custom_allow: vec![],
			custom_block: vec![],
		});

		assert_eq!(block_custom.ip_filter().unwrap(), IpFilter {
			predefined: AllowIP::All,
			custom_allow: vec![],
			custom_block: vec![IpNetwork::from_str("10.0.0.0/8").unwrap()],
		});

		assert_eq!(combo.ip_filter().unwrap(), IpFilter {
			predefined: AllowIP::Public,
			custom_allow: vec![IpNetwork::from_str("10.0.0.0/8").unwrap()],
			custom_block: vec![IpNetwork::from_str("1.0.0.0/8").unwrap()],
		});

		assert_eq!(ipv6_custom_public.ip_filter().unwrap(), IpFilter {
			predefined: AllowIP::Public,
			custom_allow: vec![IpNetwork::from_str("fc00::/7").unwrap()],
			custom_block: vec![],
		});

		assert_eq!(ipv6_custom_private.ip_filter().unwrap(), IpFilter {
			predefined: AllowIP::Private,
			custom_allow: vec![],
			custom_block: vec![IpNetwork::from_str("fc00::/7").unwrap()],
		});
	}

	#[test]
	fn should_use_correct_cache_path_if_base_is_set() {
		let std = parse(&["parity"]);
		let base = parse(&["parity", "--base-path", "/test"]);

		let base_path = ::dir::default_data_path();
		let local_path = ::dir::default_local_path();
		assert_eq!(std.directories().cache, ::helpers::replace_home_and_local(&base_path, &local_path, ::dir::CACHE_PATH));
		assert_eq!(base.directories().cache, "/test/cache");
	}
}<|MERGE_RESOLUTION|>--- conflicted
+++ resolved
@@ -552,13 +552,12 @@
 		Ok(options)
 	}
 
-<<<<<<< HEAD
 	fn ui_port(&self) -> u16 {
 		self.args.flag_ports_shift + self.args.flag_ui_port
-=======
+	}
+
 	fn ntp_servers(&self) -> Vec<String> {
 		self.args.flag_ntp_servers.split(",").map(str::to_owned).collect()
->>>>>>> b2193268
 	}
 
 	fn ui_config(&self) -> UiConfiguration {
