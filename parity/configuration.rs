// Copyright 2015, 2016 Ethcore (UK) Ltd.
// This file is part of Parity.

// Parity is free software: you can redistribute it and/or modify
// it under the terms of the GNU General Public License as published by
// the Free Software Foundation, either version 3 of the License, or
// (at your option) any later version.

// Parity is distributed in the hope that it will be useful,
// but WITHOUT ANY WARRANTY; without even the implied warranty of
// MERCHANTABILITY or FITNESS FOR A PARTICULAR PURPOSE.  See the
// GNU General Public License for more details.

// You should have received a copy of the GNU General Public License
// along with Parity.  If not, see <http://www.gnu.org/licenses/>.

use std::{env, fs};
use std::fs::File;
use std::time::Duration;
use std::io::{BufRead, BufReader, Read, Write};
use std::net::SocketAddr;
use std::path::PathBuf;
use cli::{USAGE, Args};
use docopt::{Docopt, Error as DocoptError};
use util::{Hashable, NetworkConfiguration, U256, Uint, is_valid_node_url, Bytes, version_data, Secret, Address};
use util::network_settings::NetworkSettings;
use util::log::Colour;
use ethcore::client::VMType;
use ethcore::miner::MinerOptions;

use rpc::{IpcConfiguration, HttpConfiguration};
use cache::CacheConfig;
use helpers::{to_duration, to_mode, to_block_id, to_u256, to_pending_set, to_price, flush_stdout, replace_home,
geth_ipc_path, parity_ipc_path, to_bootnodes, to_addresses, to_address};
use params::{ResealPolicy, AccountsConfig, GasPricerConfig, MinerExtras};
use setup_log::LoggerConfig;
use dir::Directories;
use dapps::Configuration as DappsConfiguration;
use signer::Configuration as SignerConfiguration;
use run::RunCmd;
use blockchain::{BlockchainCmd, ImportBlockchain, ExportBlockchain};
use presale::ImportWallet;
use account::{AccountCmd, NewAccount, ImportAccounts};
use Cmd;

/// Should be used to read password.
pub trait PasswordReader {
	/// Prompts user for password.
	fn prompt(&self) -> Result<String, String>;

	/// Loads user password from file.
	fn file(&self, file: &str) -> Result<String, String>;
}

/// Reads password from standard IO.
#[derive(Debug, PartialEq)]
pub struct IOPasswordReader;

impl PasswordReader for IOPasswordReader {
	fn prompt(&self) -> Result<String, String> {
		use rpassword::read_password;

		println!("Please note that password is NOT RECOVERABLE.");
		print!("Type password: ");
		flush_stdout();

		let password = read_password().unwrap();

		print!("Repeat password: ");
		flush_stdout();

		let password_repeat = read_password().unwrap();

		if password != password_repeat {
			return Err("Passwords do not match!".into());
		}

		Ok(password)
	}

	fn file(&self, file: &str) -> Result<String, String> {
		unimplemented!();
	}
}

#[derive(Debug, PartialEq)]
pub struct Configuration {
	pub args: Args,
}

impl Configuration {
	pub fn parse<S, I>(command: I) -> Result<Self, DocoptError> where I: IntoIterator<Item=S>, S: AsRef<str> {
		let args = try!(Docopt::new(USAGE).and_then(|d| d.argv(command).decode()));

		let config = Configuration {
			args: args,
		};

		Ok(config)
	}

	pub fn into_command(self, password: &PasswordReader) -> Result<Cmd, String> {
		let dirs = self.directories();
		let pruning = try!(self.args.flag_pruning.parse());
		let vm_type = try!(self.vm_type());
		let mode = try!(to_mode(&self.args.flag_mode, self.args.flag_mode_timeout, self.args.flag_mode_alarm));
		let miner_options = try!(self.miner_options());
		let logger_config = self.logger_config();
		let http_conf = try!(self.http_config());
		let ipc_conf = try!(self.ipc_config());
		let net_conf = try!(self.net_config());
		let network_id = try!(self.network_id());
		let cache_config = self.cache_config();
		let spec = try!(self.chain().parse());
		let tracing = try!(self.args.flag_tracing.parse());
		let compaction = try!(self.args.flag_db_compaction.parse());
		let enable_network = true;
		let geth_compatibility = self.args.flag_geth;
		let signer_port = self.signer_port();
		let dapps_conf = self.dapps_config();
		let signer_conf = self.signer_config();

		let cmd = if self.args.flag_version {
			Cmd::Version
		} else if self.args.cmd_signer {
			Cmd::SignerToken(dirs.signer)
		} else if self.args.cmd_account {
			let account_cmd = if self.args.cmd_new {
				let new_acc = NewAccount {
					iterations: self.args.flag_keys_iterations,
					path: dirs.keys,
					password: try!(password.prompt()),
				};
				AccountCmd::New(new_acc)
			} else if self.args.cmd_list {
				AccountCmd::List(dirs.keys)
			} else if self.args.cmd_import {
				let import_acc = ImportAccounts {
					from: self.args.arg_path.clone(),
					to: dirs.keys,
				};
				AccountCmd::Import(import_acc)
			} else {
				unreachable!();
			};
			Cmd::Account(account_cmd)
		} else if self.args.cmd_wallet {
			let presale_cmd = ImportWallet {
				iterations: self.args.flag_keys_iterations,
				path: dirs.keys,
				wallet_path: self.args.arg_path.first().unwrap().clone(),
				password: try!(password.file(&self.args.flag_password.first().unwrap())),
			};
			Cmd::ImportPresaleWallet(presale_cmd)
		} else if self.args.cmd_import {
			let import_cmd = ImportBlockchain {
				spec: spec,
				logger_config: logger_config,
				cache_config: cache_config,
				dirs: dirs,
				file_path: self.args.arg_file.clone(),
				format: None,
				pruning: pruning,
				compaction: compaction,
				mode: mode,
				tracing: tracing,
				vm_type: vm_type,
			};
			Cmd::Blockchain(BlockchainCmd::Import(import_cmd))
		} else if self.args.cmd_export {
			let export_cmd = ExportBlockchain {
				spec: spec,
				logger_config: logger_config,
				cache_config: cache_config,
				dirs: dirs,
				file_path: self.args.arg_file.clone(),
				format: None,
				pruning: pruning,
				compaction: compaction,
				mode: mode,
				tracing: tracing,
				from_block: try!(to_block_id(&self.args.flag_from)),
				to_block: try!(to_block_id(&self.args.flag_to)),
			};
			Cmd::Blockchain(BlockchainCmd::Export(export_cmd))
		} else {
			let daemon = if self.args.cmd_daemon {
				Some(self.args.arg_pid_file.clone())
			} else {
				None
			};

			let run_cmd = RunCmd {
				cache_config: cache_config,
				dirs: dirs,
				spec: spec,
				pruning: pruning,
				daemon: daemon,
				logger_config: logger_config,
				miner_options: miner_options,
				http_conf: http_conf,
				ipc_conf: ipc_conf,
				net_conf: net_conf,
				network_id: network_id,
				acc_conf: try!(self.accounts_config()),
				gas_pricer: try!(self.gas_pricer_config()),
				miner_extras: try!(self.miner_extras()),
				mode: mode,
				tracing: tracing,
				compaction: compaction,
				vm_type: vm_type,
				enable_network: enable_network,
				geth_compatibility: geth_compatibility,
				signer_port: signer_port,
				net_settings: self.network_settings(),
				dapps_conf: dapps_conf,
				signer_conf: signer_conf,
				ui: self.args.cmd_ui,
			};
			Cmd::Run(run_cmd)
		};

		Ok(cmd)
	}


	fn vm_type(&self) -> Result<VMType, String> {
		if self.args.flag_jitvm {
			VMType::jit().ok_or("Parity is built without the JIT EVM.".into())
		} else {
			Ok(VMType::Interpreter)
		}
	}

	fn miner_extras(&self) -> Result<MinerExtras, String> {
		let extras = MinerExtras {
			author: try!(self.author()),
			extra_data: try!(self.extra_data()),
			gas_floor_target: try!(to_u256(&self.args.flag_gas_floor_target)),
			gas_ceil_target: try!(to_u256(&self.args.flag_gas_cap)),
			transactions_limit: self.args.flag_tx_queue_size,
		};

		Ok(extras)
	}

	fn author(&self) -> Result<Address, String> {
		to_address(self.args.flag_etherbase.clone().or(self.args.flag_author.clone()))
	}

	fn cache_config(&self) -> CacheConfig {
		match self.args.flag_cache_size {
			Some(size) => CacheConfig::new_with_total_cache_size(size),
			None => CacheConfig {
				rocksdb: self.args.flag_cache_size_db,
				blockchain: self.args.flag_cache_size_blocks,
				queue: self.args.flag_cache_size_queue,
			}
		}
	}

	fn logger_config(&self) -> LoggerConfig {
		LoggerConfig {
			mode: self.args.flag_logging.clone(),
			color: !self.args.flag_no_color && !cfg!(windows),
			file: self.args.flag_log_file.clone(),
		}
	}

	fn chain(&self) -> String {
		if self.args.flag_testnet {
			"morden".to_owned()
		} else {
			self.args.flag_chain.clone()
		}
	}

	fn max_peers(&self) -> u32 {
		self.args.flag_maxpeers.unwrap_or(self.args.flag_peers) as u32
	}

	fn work_notify(&self) -> Vec<String> {
		self.args.flag_notify_work.as_ref().map_or_else(Vec::new, |s| s.split(',').map(|s| s.to_owned()).collect())
	}

	fn accounts_config(&self) -> Result<AccountsConfig, String> {
		let cfg = AccountsConfig {
			iterations: self.args.flag_keys_iterations,
			import_keys: !self.args.flag_no_import_keys,
			testnet: self.args.flag_testnet,
			password_files: self.args.flag_password.clone(),
			unlocked_accounts: try!(to_addresses(&self.args.flag_unlock)),
		};

		Ok(cfg)
	}

	pub fn miner_options(&self) -> Result<MinerOptions, String> {
		let reseal = try!(self.args.flag_reseal_on_txs.parse::<ResealPolicy>());

		let options = MinerOptions {
			new_work_notify: self.work_notify(),
			force_sealing: self.args.flag_force_sealing,
			reseal_on_external_tx: reseal.external,
			reseal_on_own_tx: reseal.own,
			tx_gas_limit: match self.args.flag_tx_gas_limit {
				Some(ref d) => try!(to_u256(d)),
				None => U256::max_value(),
			},
			tx_queue_size: self.args.flag_tx_queue_size,
			pending_set: try!(to_pending_set(&self.args.flag_relay_set)),
			reseal_min_period: Duration::from_millis(self.args.flag_reseal_min_period),
			work_queue_size: self.args.flag_work_queue_size,
			enable_resubmission: !self.args.flag_remove_solved,
		};

		Ok(options)
	}

	fn signer_config(&self) -> SignerConfiguration {
		SignerConfiguration {
			enabled: self.signer_enabled(),
			port: self.args.flag_signer_port,
			signer_path: self.directories().signer,
		}
	}

	fn dapps_config(&self) -> DappsConfiguration {
		DappsConfiguration {
			enabled: self.dapps_enabled(),
			interface: self.dapps_interface(),
			port: self.args.flag_dapps_port,
			user: self.args.flag_dapps_user.clone(),
			pass: self.args.flag_dapps_pass.clone(),
			dapps_path: self.directories().dapps,
		}
	}

	fn gas_pricer_config(&self) -> Result<GasPricerConfig, String> {
		if let Some(d) = self.args.flag_gasprice.as_ref() {
			return Ok(GasPricerConfig::Fixed(try!(to_u256(d))));
		}

		let usd_per_tx = try!(to_price(&self.args.flag_usd_per_tx));
		if "auto" == self.args.flag_usd_per_eth.as_str() {
			return Ok(GasPricerConfig::Calibrated {
				usd_per_tx: usd_per_tx,
				recalibration_period: try!(to_duration(self.args.flag_price_update_period.as_str())),
			});
		}

		let usd_per_eth = try!(to_price(&self.args.flag_usd_per_eth));
		let wei_per_usd: f32 = 1.0e18 / usd_per_eth;
		let gas_per_tx: f32 = 21000.0;
		let wei_per_gas: f32 = wei_per_usd * usd_per_tx / gas_per_tx;

		info!(
			"Using a fixed conversion rate of Ξ1 = {} ({} wei/gas)",
			Colour::White.bold().paint(format!("US${}", usd_per_eth)),
			Colour::Yellow.bold().paint(format!("{}", wei_per_gas))
		);

		Ok(GasPricerConfig::Fixed(U256::from_dec_str(&format!("{:.0}", wei_per_gas)).unwrap()))
	}

	fn extra_data(&self) -> Result<Bytes, String> {
		match self.args.flag_extradata.as_ref().or(self.args.flag_extra_data.as_ref()) {
			Some(ref x) if x.len() <= 32 => Ok(x.as_bytes().to_owned()),
			None => Ok(version_data()),
			Some(_) => Err("Extra data must be at most 32 characters".into()),
		}
	}

	fn init_reserved_nodes(&self) -> Result<Vec<String>, String> {
		use std::fs::File;

		match self.args.flag_reserved_peers {
			Some(ref path) => {
				let mut buffer = String::new();
				let mut node_file = try!(File::open(path).map_err(|e| format!("Error opening reserved nodes file: {}", e)));
				try!(node_file.read_to_string(&mut buffer).map_err(|_| "Error reading reserved node file"));
				if let Some(invalid) = buffer.lines().find(|s| !is_valid_node_url(s)) {
					Err(format!("Invalid node address format given for a boot node: {}", invalid))
				} else {
					Ok(buffer.lines().map(|s| s.to_owned()).collect())
				}
			},
			None => Ok(Vec::new())
		}
	}

	fn net_addresses(&self) -> Result<(Option<SocketAddr>, Option<SocketAddr>), String> {
		let port = self.args.flag_port;
		let listen_address = Some(SocketAddr::new("0.0.0.0".parse().unwrap(), port));
		let public_address = if self.args.flag_nat.starts_with("extip:") {
			let host = &self.args.flag_nat[6..];
			let host = try!(host.parse().map_err(|_| format!("Invalid host given with `--nat extip:{}`", host)));
			Some(SocketAddr::new(host, port))
		} else {
			None
		};
		Ok((listen_address, public_address))
	}

	fn net_config(&self) -> Result<NetworkConfiguration, String> {
		let mut ret = NetworkConfiguration::new();
		ret.nat_enabled = self.args.flag_nat == "any" || self.args.flag_nat == "upnp";
		ret.boot_nodes = try!(to_bootnodes(&self.args.flag_bootnodes));
		let (listen, public) = try!(self.net_addresses());
		ret.listen_address = listen;
		ret.public_address = public;
		ret.use_secret = self.args.flag_node_key.as_ref().map(|s| s.parse::<Secret>().unwrap_or_else(|_| s.sha3()));
		ret.discovery_enabled = !self.args.flag_no_discovery && !self.args.flag_nodiscover;
		ret.ideal_peers = self.max_peers();
		let mut net_path = PathBuf::from(self.directories().db);
		net_path.push("network");
		ret.config_path = Some(net_path.to_str().unwrap().to_owned());
		ret.reserved_nodes = try!(self.init_reserved_nodes());

		if self.args.flag_reserved_only {
			ret.non_reserved_mode = ::util::network::NonReservedPeerMode::Deny;
		}

		Ok(ret)
	}

	fn network_id(&self) -> Result<Option<U256>, String> {
		let net_id = self.args.flag_network_id.as_ref().or(self.args.flag_networkid.as_ref());
		match net_id {
			Some(id) => Ok(Some(try!(to_u256(id)))),
			None => Ok(None),
		}
	}

	fn rpc_apis(&self) -> String {
		self.args.flag_rpcapi.clone().unwrap_or(self.args.flag_jsonrpc_apis.clone())
	}

<<<<<<< HEAD
	fn rpc_cors(&self) -> Vec<String> {
=======
	pub fn rpc_cors(&self) -> Option<Vec<String>> {
>>>>>>> 46b58017
		let cors = self.args.flag_jsonrpc_cors.clone().or(self.args.flag_rpccorsdomain.clone());
		cors.map(|c| c.split(',').map(|s| s.to_owned()).collect())
	}

	pub fn rpc_hosts(&self) -> Option<Vec<String>> {
		match self.args.flag_jsonrpc_hosts.as_ref() {
			"none" => return Some(Vec::new()),
			"all" => return None,
			_ => {}
		}
		let hosts = self.args.flag_jsonrpc_hosts.split(',').map(|h| h.into()).collect();
		Some(hosts)
	}

	fn ipc_config(&self) -> Result<IpcConfiguration, String> {
		let conf = IpcConfiguration {
			enabled: !(self.args.flag_ipcdisable || self.args.flag_ipc_off || self.args.flag_no_ipc),
			socket_addr: self.ipc_path(),
			apis: try!(self.args.flag_ipcapi.clone().unwrap_or(self.args.flag_ipc_apis.clone()).parse()),
		};

		Ok(conf)
	}

	fn http_config(&self) -> Result<HttpConfiguration, String> {
		let conf = HttpConfiguration {
			enabled: !self.args.flag_jsonrpc_off && !self.args.flag_no_jsonrpc,
			interface: self.rpc_interface(),
			port: self.args.flag_rpcport.unwrap_or(self.args.flag_jsonrpc_port),
			apis: try!(self.rpc_apis().parse()),
			cors: self.rpc_cors(),
		};

		Ok(conf)
	}

	fn network_settings(&self) -> NetworkSettings {
		NetworkSettings {
			name: self.args.flag_identity.clone(),
			chain: self.chain(),
			max_peers: self.max_peers(),
			network_port: self.args.flag_port,
			rpc_enabled: !self.args.flag_jsonrpc_off && !self.args.flag_no_jsonrpc,
			rpc_interface: self.args.flag_rpcaddr.clone().unwrap_or(self.args.flag_jsonrpc_interface.clone()),
			rpc_port: self.args.flag_rpcport.unwrap_or(self.args.flag_jsonrpc_port),
		}
	}

	fn directories(&self) -> Directories {
		let db_path = replace_home(self.args.flag_datadir.as_ref().unwrap_or(&self.args.flag_db_path));

		let keys_path = replace_home(
			if self.args.flag_testnet {
				"$HOME/.parity/testnet_keys"
			} else {
				&self.args.flag_keys_path
			}
		);

		let dapps_path = replace_home(&self.args.flag_dapps_path);
		let signer_path = replace_home(&self.args.flag_signer_path);

		Directories {
			keys: keys_path,
			db: db_path,
			dapps: dapps_path,
			signer: signer_path,
		}
	}

	fn ipc_path(&self) -> String {
		if self.args.flag_geth {
			geth_ipc_path(self.args.flag_testnet)
		} else {
			parity_ipc_path(&self.args.flag_ipcpath.clone().unwrap_or(self.args.flag_ipc_path.clone()))
		}
	}

	fn signer_port(&self) -> Option<u16> {
		if !self.signer_enabled() {
			None
		} else {
			Some(self.args.flag_signer_port)
		}
	}

	fn rpc_interface(&self) -> String {
		match self.network_settings().rpc_interface.as_str() {
			"all" => "0.0.0.0",
			"local" => "127.0.0.1",
			x => x,
		}.into()
	}

	fn dapps_interface(&self) -> String {
		match self.args.flag_dapps_interface.as_str() {
			"local" => "127.0.0.1",
			x => x,
		}.into()
	}

	fn dapps_enabled(&self) -> bool {
		!self.args.flag_dapps_off && !self.args.flag_no_dapps && cfg!(feature = "dapps")
	}

	fn signer_enabled(&self) -> bool {
		(self.args.flag_unlock.is_none() && !self.args.flag_no_signer) ||
		self.args.flag_force_signer
	}
}

#[cfg(test)]
mod tests {
	use super::*;
	use cli::USAGE;
	use docopt::Docopt;
	use util::network_settings::NetworkSettings;
	use ethcore::client::{VMType, BlockID};
	use helpers::{replace_home, default_network_config};
	use setup_log::LoggerConfig;
	use run::RunCmd;
	use blockchain::{BlockchainCmd, ImportBlockchain, ExportBlockchain};
	use presale::ImportWallet;
	use account::{AccountCmd, NewAccount, ImportAccounts};
	use Cmd;

	#[derive(Debug, PartialEq)]
	struct TestPasswordReader(&'static str);

	impl PasswordReader for TestPasswordReader {
		fn prompt(&self) -> Result<String, String> {
			Ok(self.0.to_owned())
		}

		fn file(&self, _file: &str) -> Result<String, String> {
			Ok(self.0.to_owned())
		}
	}

	fn parse(args: &[&str]) -> Configuration {
		Configuration {
			args: Docopt::new(USAGE).unwrap().argv(args).decode().unwrap(),
		}
	}


	#[test]
	fn test_command_version() {
		let args = vec!["parity", "--version"];
		let conf = Configuration::parse(args).unwrap();
		let password = TestPasswordReader("test");
		assert_eq!(conf.into_command(&password).unwrap(), Cmd::Version);
	}

	#[test]
	fn test_command_account_new() {
		let args = vec!["parity", "account", "new"];
		let conf = Configuration::parse(args).unwrap();
		let password = TestPasswordReader("test");
		assert_eq!(conf.into_command(&password).unwrap(), Cmd::Account(AccountCmd::New(NewAccount {
			iterations: 10240,
			path: replace_home("$HOME/.parity/keys"),
			password: "test".into(),
		})));
	}

	#[test]
	fn test_command_account_list() {
		let args = vec!["parity", "account", "list"];
		let conf = Configuration::parse(args).unwrap();
		let password = TestPasswordReader("test");
		assert_eq!(conf.into_command(&password).unwrap(), Cmd::Account(
			AccountCmd::List(replace_home("$HOME/.parity/keys")))
		);
	}

	#[test]
	fn test_command_account_import() {
		let args = vec!["parity", "account", "import", "my_dir", "another_dir"];
		let conf = Configuration::parse(args).unwrap();
		let password = TestPasswordReader("test");
		assert_eq!(conf.into_command(&password).unwrap(), Cmd::Account(AccountCmd::Import(ImportAccounts {
			from: vec!["my_dir".into(), "another_dir".into()],
			to: replace_home("$HOME/.parity/keys"),
		})));
	}

	#[test]
	fn test_command_wallet_import() {
		let args = vec!["parity", "wallet", "import", "my_wallet.json", "--password", "pwd"];
		let conf = Configuration::parse(args).unwrap();
		let password = TestPasswordReader("content_of_pwd");
		assert_eq!(conf.into_command(&password).unwrap(), Cmd::ImportPresaleWallet(ImportWallet {
			iterations: 10240,
			path: replace_home("$HOME/.parity/keys"),
			wallet_path: "my_wallet.json".into(),
			password: "content_of_pwd".into(),
		}));
	}

	#[test]
	fn test_command_blockchain_import() {
		let args = vec!["parity", "import", "blockchain.json"];
		let conf = Configuration::parse(args).unwrap();
		let password = TestPasswordReader("test");
		assert_eq!(conf.into_command(&password).unwrap(), Cmd::Blockchain(BlockchainCmd::Import(ImportBlockchain {
			spec: Default::default(),
			logger_config: Default::default(),
			cache_config: Default::default(),
			dirs: Default::default(),
			file_path: Some("blockchain.json".into()),
			format: None,
			pruning: Default::default(),
			compaction: Default::default(),
			mode: Default::default(),
			tracing: Default::default(),
			vm_type: VMType::Interpreter,
		})));
	}

	#[test]
	fn test_command_blockchain_export() {
		let args = vec!["parity", "export", "blockchain.json"];
		let conf = Configuration::parse(args).unwrap();
		let password = TestPasswordReader("test");
		assert_eq!(conf.into_command(&password).unwrap(), Cmd::Blockchain(BlockchainCmd::Export(ExportBlockchain {
			spec: Default::default(),
			logger_config: Default::default(),
			cache_config: Default::default(),
			dirs: Default::default(),
			file_path: Some("blockchain.json".into()),
			pruning: Default::default(),
			format: Default::default(),
			compaction: Default::default(),
			mode: Default::default(),
			tracing: Default::default(),
			from_block: BlockID::Number(1),
			to_block: BlockID::Latest,
		})));
	}

	#[test]
	fn test_command_signer_new_token() {
		let args = vec!["parity", "signer", "new-token"];
		let conf = Configuration::parse(args).unwrap();
		let password = TestPasswordReader("test");
		let expected = replace_home("$HOME/.parity/signer");
		assert_eq!(conf.into_command(&password).unwrap(), Cmd::SignerToken(expected));
	}

	#[test]
	fn test_run_cmd() {
		let args = vec!["parity"];
		let conf = Configuration::parse(args).unwrap();
		let password = TestPasswordReader("test");
		assert_eq!(conf.into_command(&password).unwrap(), Cmd::Run(RunCmd {
			cache_config: Default::default(),
			dirs: Default::default(),
			spec: Default::default(),
			pruning: Default::default(),
			daemon: None,
			logger_config: Default::default(),
			miner_options: Default::default(),
			http_conf: Default::default(),
			ipc_conf: Default::default(),
			net_conf: default_network_config(),
			network_id: None,
			acc_conf: Default::default(),
			gas_pricer: Default::default(),
			miner_extras: Default::default(),
			mode: Default::default(),
			tracing: Default::default(),
			compaction: Default::default(),
			vm_type: Default::default(),
			enable_network: true,
			geth_compatibility: false,
			signer_port: Some(8180),
			net_settings: Default::default(),
			dapps_conf: Default::default(),
			signer_conf: Default::default(),
			ui: false,
		}));
	}

	#[test]
	fn should_parse_network_settings() {
		// given

		// when
		let conf = parse(&["parity", "--testnet", "--identity", "testname"]);

		// then
		assert_eq!(conf.network_settings(), NetworkSettings {
			name: "testname".to_owned(),
			chain: "morden".to_owned(),
			max_peers: 25,
			network_port: 30303,
			rpc_enabled: true,
			rpc_interface: "local".to_owned(),
			rpc_port: 8545,
		});
	}
<<<<<<< HEAD
=======

	#[test]
	fn should_parse_rpc_settings_with_geth_compatiblity() {
		// given
		fn assert(conf: Configuration) {
			let net = conf.network_settings();
			assert_eq!(net.rpc_enabled, true);
			assert_eq!(net.rpc_interface, "all".to_owned());
			assert_eq!(net.rpc_port, 8000);
			assert_eq!(conf.rpc_cors(), Some(vec!["*".to_owned()]));
			assert_eq!(conf.rpc_apis(), "web3,eth".to_owned());
		}

		// when
		let conf1 = parse(&["parity", "-j",
						 "--jsonrpc-port", "8000",
						 "--jsonrpc-interface", "all",
						 "--jsonrpc-cors", "*",
						 "--jsonrpc-apis", "web3,eth"
						 ]);
		let conf2 = parse(&["parity", "--rpc",
						  "--rpcport", "8000",
						  "--rpcaddr", "all",
						  "--rpccorsdomain", "*",
						  "--rpcapi", "web3,eth"
						  ]);

		// then
		assert(conf1);
		assert(conf2);
	}

	#[test]
	fn should_parse_rpc_hosts() {
		// given

		// when
		let conf0 = parse(&["parity"]);
		let conf1 = parse(&["parity", "--jsonrpc-hosts", "none"]);
		let conf2 = parse(&["parity", "--jsonrpc-hosts", "all"]);
		let conf3 = parse(&["parity", "--jsonrpc-hosts", "ethcore.io,something.io"]);

		// then
		assert_eq!(conf0.rpc_hosts(), Some(Vec::new()));
		assert_eq!(conf1.rpc_hosts(), Some(Vec::new()));
		assert_eq!(conf2.rpc_hosts(), None);
		assert_eq!(conf3.rpc_hosts(), Some(vec!["ethcore.io".into(), "something.io".into()]));
	}
>>>>>>> 46b58017
}
<|MERGE_RESOLUTION|>--- conflicted
+++ resolved
@@ -436,16 +436,12 @@
 		self.args.flag_rpcapi.clone().unwrap_or(self.args.flag_jsonrpc_apis.clone())
 	}
 
-<<<<<<< HEAD
-	fn rpc_cors(&self) -> Vec<String> {
-=======
-	pub fn rpc_cors(&self) -> Option<Vec<String>> {
->>>>>>> 46b58017
+	fn rpc_cors(&self) -> Option<Vec<String>> {
 		let cors = self.args.flag_jsonrpc_cors.clone().or(self.args.flag_rpccorsdomain.clone());
 		cors.map(|c| c.split(',').map(|s| s.to_owned()).collect())
 	}
 
-	pub fn rpc_hosts(&self) -> Option<Vec<String>> {
+	fn rpc_hosts(&self) -> Option<Vec<String>> {
 		match self.args.flag_jsonrpc_hosts.as_ref() {
 			"none" => return Some(Vec::new()),
 			"all" => return None,
@@ -471,6 +467,7 @@
 			interface: self.rpc_interface(),
 			port: self.args.flag_rpcport.unwrap_or(self.args.flag_jsonrpc_port),
 			apis: try!(self.rpc_apis().parse()),
+			hosts: self.rpc_hosts(),
 			cors: self.rpc_cors(),
 		};
 
@@ -743,55 +740,4 @@
 			rpc_port: 8545,
 		});
 	}
-<<<<<<< HEAD
-=======
-
-	#[test]
-	fn should_parse_rpc_settings_with_geth_compatiblity() {
-		// given
-		fn assert(conf: Configuration) {
-			let net = conf.network_settings();
-			assert_eq!(net.rpc_enabled, true);
-			assert_eq!(net.rpc_interface, "all".to_owned());
-			assert_eq!(net.rpc_port, 8000);
-			assert_eq!(conf.rpc_cors(), Some(vec!["*".to_owned()]));
-			assert_eq!(conf.rpc_apis(), "web3,eth".to_owned());
-		}
-
-		// when
-		let conf1 = parse(&["parity", "-j",
-						 "--jsonrpc-port", "8000",
-						 "--jsonrpc-interface", "all",
-						 "--jsonrpc-cors", "*",
-						 "--jsonrpc-apis", "web3,eth"
-						 ]);
-		let conf2 = parse(&["parity", "--rpc",
-						  "--rpcport", "8000",
-						  "--rpcaddr", "all",
-						  "--rpccorsdomain", "*",
-						  "--rpcapi", "web3,eth"
-						  ]);
-
-		// then
-		assert(conf1);
-		assert(conf2);
-	}
-
-	#[test]
-	fn should_parse_rpc_hosts() {
-		// given
-
-		// when
-		let conf0 = parse(&["parity"]);
-		let conf1 = parse(&["parity", "--jsonrpc-hosts", "none"]);
-		let conf2 = parse(&["parity", "--jsonrpc-hosts", "all"]);
-		let conf3 = parse(&["parity", "--jsonrpc-hosts", "ethcore.io,something.io"]);
-
-		// then
-		assert_eq!(conf0.rpc_hosts(), Some(Vec::new()));
-		assert_eq!(conf1.rpc_hosts(), Some(Vec::new()));
-		assert_eq!(conf2.rpc_hosts(), None);
-		assert_eq!(conf3.rpc_hosts(), Some(vec!["ethcore.io".into(), "something.io".into()]));
-	}
->>>>>>> 46b58017
 }
