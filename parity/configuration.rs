--- conflicted
+++ resolved
@@ -22,15 +22,9 @@
 use cli::{Args, ArgsError};
 use util::{Hashable, U256, Uint, Bytes, version_data, Secret, Address};
 use util::log::Colour;
-<<<<<<< HEAD
-use ethsync::{NetworkConfiguration, is_valid_node_url};
-use ethcore::client::{VMType, Mode};
-use ethcore::miner::{MinerOptions, StratumOptions};
-=======
 use ethsync::{NetworkConfiguration, is_valid_node_url, AllowIP};
 use ethcore::client::VMType;
-use ethcore::miner::{MinerOptions, Banning};
->>>>>>> 4c41195d
+use ethcore::miner::{MinerOptions, Banning, StratumOptions};
 
 use rpc::{IpcConfiguration, HttpConfiguration};
 use ethcore_rpc::NetworkSettings;
@@ -900,11 +894,8 @@
 			custom_bootnodes: false,
 			fat_db: Default::default(),
 			no_periodic_snapshot: false,
-<<<<<<< HEAD
 			stratum: None,
-=======
 			check_seal: true,
->>>>>>> 4c41195d
 		}));
 	}
 
