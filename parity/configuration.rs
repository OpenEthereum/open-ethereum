--- conflicted
+++ resolved
@@ -939,12 +939,9 @@
 				_ => return Err("Invalid value for `--releases-track`. See `--help` for more information.".into()),
 			},
 			path: default_hypervisor_path(),
-<<<<<<< HEAD
+			max_size: 128 * 1024 * 1024,
 			max_delay: self.args.arg_auto_update_delay as u64,
 			frequency: self.args.arg_auto_update_check_frequency as u64,
-=======
-			max_size: 128 * 1024 * 1024,
->>>>>>> 236692cf
 		})
 	}
 
@@ -1396,12 +1393,9 @@
 				filter: UpdateFilter::Critical,
 				track: ReleaseTrack::Unknown,
 				path: default_hypervisor_path(),
-<<<<<<< HEAD
+				max_size: 128 * 1024 * 1024,
 				max_delay: 100,
 				frequency: 20,
-=======
-				max_size: 128 * 1024 * 1024,
->>>>>>> 236692cf
 			},
 			mode: Default::default(),
 			tracing: Default::default(),
@@ -1471,11 +1465,6 @@
 		let conf3 = parse(&["parity", "--auto-update=xxx"]);
 
 		// then
-<<<<<<< HEAD
-		assert_eq!(conf0.update_policy().unwrap(), UpdatePolicy{enable_downloading: true, require_consensus: true, filter: UpdateFilter::Critical, track: ReleaseTrack::Testing, path: default_hypervisor_path(), max_delay: 100, frequency: 20 });
-		assert_eq!(conf1.update_policy().unwrap(), UpdatePolicy{enable_downloading: true, require_consensus: false, filter: UpdateFilter::All, track: ReleaseTrack::Unknown, path: default_hypervisor_path(), max_delay: 300, frequency: 20 });
-		assert_eq!(conf2.update_policy().unwrap(), UpdatePolicy{enable_downloading: false, require_consensus: true, filter: UpdateFilter::All, track: ReleaseTrack::Beta, path: default_hypervisor_path(), max_delay: 300, frequency: 100 });
-=======
 		assert_eq!(conf0.update_policy().unwrap(), UpdatePolicy {
 			enable_downloading: true,
 			require_consensus: true,
@@ -1483,6 +1472,8 @@
 			track: ReleaseTrack::Testing,
 			path: default_hypervisor_path(),
 			max_size: 128 * 1024 * 1024,
+			max_delay: 100,
+			frequency: 20,
 		});
 		assert_eq!(conf1.update_policy().unwrap(), UpdatePolicy {
 			enable_downloading: true,
@@ -1491,6 +1482,8 @@
 			track: ReleaseTrack::Unknown,
 			path: default_hypervisor_path(),
 			max_size: 128 * 1024 * 1024,
+			max_delay: 300,
+			frequency: 20,
 		});
 		assert_eq!(conf2.update_policy().unwrap(), UpdatePolicy {
 			enable_downloading: false,
@@ -1499,8 +1492,9 @@
 			track: ReleaseTrack::Beta,
 			path: default_hypervisor_path(),
 			max_size: 128 * 1024 * 1024,
+			max_delay: 300,
+			frequency: 100,
 		});
->>>>>>> 236692cf
 		assert!(conf3.update_policy().is_err());
 	}
 
