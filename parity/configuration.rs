// Copyright 2015-2017 Parity Technologies (UK) Ltd.
// This file is part of Parity.

// Parity is free software: you can redistribute it and/or modify
// it under the terms of the GNU General Public License as published by
// the Free Software Foundation, either version 3 of the License, or
// (at your option) any later version.

// Parity is distributed in the hope that it will be useful,
// but WITHOUT ANY WARRANTY; without even the implied warranty of
// MERCHANTABILITY or FITNESS FOR A PARTICULAR PURPOSE.  See the
// GNU General Public License for more details.

// You should have received a copy of the GNU General Public License
// along with Parity.  If not, see <http://www.gnu.org/licenses/>.

use std::time::Duration;
use std::io::Read;
use std::net::SocketAddr;
use std::path::{Path, PathBuf};
use std::cmp::max;
use cli::{Args, ArgsError};
use util::{Hashable, H256, U256, Uint, Bytes, version_data, Address};
use util::log::Colour;
use ethsync::{NetworkConfiguration, is_valid_node_url, AllowIP};
use ethcore::ethstore::ethkey::Secret;
use ethcore::client::{VMType};
use ethcore::miner::{MinerOptions, Banning, StratumOptions};
use ethcore::verification::queue::VerifierSettings;

use rpc::{IpcConfiguration, HttpConfiguration};
use ethcore_rpc::NetworkSettings;
use cache::CacheConfig;
use helpers::{to_duration, to_mode, to_block_id, to_u256, to_pending_set, to_price, replace_home, replace_home_for_db,
geth_ipc_path, parity_ipc_path, to_bootnodes, to_addresses, to_address, to_gas_limit, to_queue_strategy};
use params::{ResealPolicy, AccountsConfig, GasPricerConfig, MinerExtras};
use ethcore_logger::Config as LogConfig;
use dir::{self, Directories, default_hypervisor_path, default_local_path, default_data_path};
use dapps::Configuration as DappsConfiguration;
use ipfs::Configuration as IpfsConfiguration;
use signer::{Configuration as SignerConfiguration};
use secretstore::Configuration as SecretStoreConfiguration;
use updater::{UpdatePolicy, UpdateFilter, ReleaseTrack};
use run::RunCmd;
use blockchain::{BlockchainCmd, ImportBlockchain, ExportBlockchain, KillBlockchain, ExportState, DataFormat};
use presale::ImportWallet;
use account::{AccountCmd, NewAccount, ListAccounts, ImportAccounts, ImportFromGethAccounts};
use snapshot::{self, SnapshotCommand};

const AUTHCODE_FILENAME: &'static str = "authcodes";

#[derive(Debug, PartialEq)]
pub enum Cmd {
	Run(RunCmd),
	Version,
	Account(AccountCmd),
	ImportPresaleWallet(ImportWallet),
	Blockchain(BlockchainCmd),
	SignerToken(SignerConfiguration),
	SignerSign {
		id: Option<usize>,
		pwfile: Option<PathBuf>,
		port: u16,
		authfile: PathBuf,
	},
	SignerList {
		port: u16,
		authfile: PathBuf
	},
	SignerReject {
		id: Option<usize>,
		port: u16,
		authfile: PathBuf
	},
	Snapshot(SnapshotCommand),
	Hash(Option<String>),
}

pub struct Execute {
	pub logger: LogConfig,
	pub cmd: Cmd,
}

#[derive(Debug, PartialEq)]
pub struct Configuration {
	pub args: Args,
}

impl Configuration {
	pub fn parse<S: AsRef<str>>(command: &[S]) -> Result<Self, ArgsError> {
		let args = Args::parse(command)?;

		let config = Configuration {
			args: args,
		};

		Ok(config)
	}

	pub fn into_command(self) -> Result<Execute, String> {
		let dirs = self.directories();
		let pruning = self.args.flag_pruning.parse()?;
		let pruning_history = self.args.flag_pruning_history;
		let vm_type = self.vm_type()?;
		let mode = match self.args.flag_mode.as_ref() { "last" => None, mode => Some(to_mode(&mode, self.args.flag_mode_timeout, self.args.flag_mode_alarm)?), };
		let update_policy = self.update_policy()?;
		let miner_options = self.miner_options()?;
		let logger_config = self.logger_config();
		let http_conf = self.http_config()?;
		let ipc_conf = self.ipc_config()?;
		let net_conf = self.net_config()?;
		let network_id = self.network_id();
		let cache_config = self.cache_config();
		let spec = self.chain().parse()?;
		let tracing = self.args.flag_tracing.parse()?;
		let fat_db = self.args.flag_fat_db.parse()?;
		let compaction = self.args.flag_db_compaction.parse()?;
		let wal = !self.args.flag_fast_and_loose;
		let warp_sync = self.args.flag_warp;
		let geth_compatibility = self.args.flag_geth;
		let ui_address = self.ui_port().map(|port| (self.ui_interface(), port));
		let dapps_conf = self.dapps_config();
		let ipfs_conf = self.ipfs_config();
		let signer_conf = self.signer_config();
		let secretstore_conf = self.secretstore_config();
		let format = self.format()?;

		let cmd = if self.args.flag_version {
			Cmd::Version
		} else if self.args.cmd_signer {
			let mut authfile = PathBuf::from(signer_conf.signer_path.clone());
			authfile.push(AUTHCODE_FILENAME);

			if self.args.cmd_new_token {
				Cmd::SignerToken(signer_conf)
			} else if self.args.cmd_sign {
				let pwfile = self.args.flag_password.get(0).map(|pwfile| {
					PathBuf::from(pwfile)
				});
				Cmd::SignerSign {
					id: self.args.arg_id,
					pwfile: pwfile,
					port: signer_conf.port,
					authfile: authfile,
				}
			} else if self.args.cmd_reject  {
				Cmd::SignerReject {
					id: self.args.arg_id,
					port: signer_conf.port,
					authfile: authfile,
				}
			} else if self.args.cmd_list  {
				Cmd::SignerList {
					port: signer_conf.port,
					authfile: authfile,
				}
			} else {
				unreachable!();
			}
		} else if self.args.cmd_tools && self.args.cmd_hash {
			Cmd::Hash(self.args.arg_file)
		} else if self.args.cmd_db && self.args.cmd_kill {
			Cmd::Blockchain(BlockchainCmd::Kill(KillBlockchain {
				spec: spec,
				dirs: dirs,
				pruning: pruning,
			}))
		} else if self.args.cmd_account {
			let account_cmd = if self.args.cmd_new {
				let new_acc = NewAccount {
					iterations: self.args.flag_keys_iterations,
					path: dirs.keys,
					spec: spec,
					password_file: self.args.flag_password.first().cloned(),
				};
				AccountCmd::New(new_acc)
			} else if self.args.cmd_list {
				let list_acc = ListAccounts {
					path: dirs.keys,
					spec: spec,
				};
				AccountCmd::List(list_acc)
			} else if self.args.cmd_import {
				let import_acc = ImportAccounts {
					from: self.args.arg_path.clone(),
					to: dirs.keys,
					spec: spec,
				};
				AccountCmd::Import(import_acc)
			} else {
				unreachable!();
			};
			Cmd::Account(account_cmd)
		} else if self.args.flag_import_geth_keys {
        	let account_cmd = AccountCmd::ImportFromGeth(
				ImportFromGethAccounts {
					spec: spec,
					to: dirs.keys,
					testnet: self.args.flag_testnet
				}
			);
			Cmd::Account(account_cmd)
		} else if self.args.cmd_wallet {
			let presale_cmd = ImportWallet {
				iterations: self.args.flag_keys_iterations,
				path: dirs.keys,
				spec: spec,
				wallet_path: self.args.arg_path.first().unwrap().clone(),
				password_file: self.args.flag_password.first().cloned(),
			};
			Cmd::ImportPresaleWallet(presale_cmd)
		} else if self.args.cmd_import {
			let import_cmd = ImportBlockchain {
				spec: spec,
				cache_config: cache_config,
				dirs: dirs,
				file_path: self.args.arg_file.clone(),
				format: format,
				pruning: pruning,
				pruning_history: pruning_history,
				pruning_memory: self.args.flag_pruning_memory,
				compaction: compaction,
				wal: wal,
				tracing: tracing,
				fat_db: fat_db,
				vm_type: vm_type,
				check_seal: !self.args.flag_no_seal_check,
				with_color: logger_config.color,
				verifier_settings: self.verifier_settings(),
			};
			Cmd::Blockchain(BlockchainCmd::Import(import_cmd))
		} else if self.args.cmd_export {
			if self.args.cmd_blocks {
				let export_cmd = ExportBlockchain {
					spec: spec,
					cache_config: cache_config,
					dirs: dirs,
					file_path: self.args.arg_file.clone(),
					format: format,
					pruning: pruning,
					pruning_history: pruning_history,
					pruning_memory: self.args.flag_pruning_memory,
					compaction: compaction,
					wal: wal,
					tracing: tracing,
					fat_db: fat_db,
					from_block: to_block_id(&self.args.flag_from)?,
					to_block: to_block_id(&self.args.flag_to)?,
					check_seal: !self.args.flag_no_seal_check,
				};
				Cmd::Blockchain(BlockchainCmd::Export(export_cmd))
			} else if self.args.cmd_state {
				let export_cmd = ExportState {
					spec: spec,
					cache_config: cache_config,
					dirs: dirs,
					file_path: self.args.arg_file.clone(),
					format: format,
					pruning: pruning,
					pruning_history: pruning_history,
					pruning_memory: self.args.flag_pruning_memory,
					compaction: compaction,
					wal: wal,
					tracing: tracing,
					fat_db: fat_db,
					at: to_block_id(&self.args.flag_at)?,
					storage: !self.args.flag_no_storage,
					code: !self.args.flag_no_code,
					min_balance: self.args.flag_min_balance.and_then(|s| to_u256(&s).ok()),
					max_balance: self.args.flag_max_balance.and_then(|s| to_u256(&s).ok()),
				};
				Cmd::Blockchain(BlockchainCmd::ExportState(export_cmd))
			} else {
				unreachable!();
			}
		} else if self.args.cmd_snapshot {
			let snapshot_cmd = SnapshotCommand {
				cache_config: cache_config,
				dirs: dirs,
				spec: spec,
				pruning: pruning,
				pruning_history: pruning_history,
				pruning_memory: self.args.flag_pruning_memory,
				tracing: tracing,
				fat_db: fat_db,
				compaction: compaction,
				file_path: self.args.arg_file.clone(),
				wal: wal,
				kind: snapshot::Kind::Take,
				block_at: to_block_id(&self.args.flag_at)?,
			};
			Cmd::Snapshot(snapshot_cmd)
		} else if self.args.cmd_restore {
			let restore_cmd = SnapshotCommand {
				cache_config: cache_config,
				dirs: dirs,
				spec: spec,
				pruning: pruning,
				pruning_history: pruning_history,
				pruning_memory: self.args.flag_pruning_memory,
				tracing: tracing,
				fat_db: fat_db,
				compaction: compaction,
				file_path: self.args.arg_file.clone(),
				wal: wal,
				kind: snapshot::Kind::Restore,
				block_at: to_block_id("latest")?, // unimportant.
			};
			Cmd::Snapshot(restore_cmd)
		} else {
			let daemon = if self.args.cmd_daemon {
				Some(self.args.arg_pid_file.clone())
			} else {
				None
			};

			let verifier_settings = self.verifier_settings();

			let run_cmd = RunCmd {
				cache_config: cache_config,
				dirs: dirs,
				spec: spec,
				pruning: pruning,
				pruning_history: pruning_history,
				pruning_memory: self.args.flag_pruning_memory,
				daemon: daemon,
				logger_config: logger_config.clone(),
				miner_options: miner_options,
				http_conf: http_conf,
				ipc_conf: ipc_conf,
				net_conf: net_conf,
				network_id: network_id,
				acc_conf: self.accounts_config()?,
				gas_pricer: self.gas_pricer_config()?,
				miner_extras: self.miner_extras()?,
				stratum: self.stratum_options()?,
				update_policy: update_policy,
				mode: mode,
				tracing: tracing,
				fat_db: fat_db,
				compaction: compaction,
				wal: wal,
				vm_type: vm_type,
				warp_sync: warp_sync,
				geth_compatibility: geth_compatibility,
				ui_address: ui_address,
				net_settings: self.network_settings(),
				dapps_conf: dapps_conf,
				ipfs_conf: ipfs_conf,
				signer_conf: signer_conf,
				secretstore_conf: secretstore_conf,
				dapp: self.dapp_to_open()?,
				ui: self.args.cmd_ui,
				name: self.args.flag_identity,
				custom_bootnodes: self.args.flag_bootnodes.is_some(),
				no_periodic_snapshot: self.args.flag_no_periodic_snapshot,
				check_seal: !self.args.flag_no_seal_check,
				download_old_blocks: !self.args.flag_no_ancient_blocks,
				verifier_settings: verifier_settings,
			};
			Cmd::Run(run_cmd)
		};

		Ok(Execute {
			logger: logger_config,
			cmd: cmd,
		})
	}

	fn vm_type(&self) -> Result<VMType, String> {
		if self.args.flag_jitvm {
			VMType::jit().ok_or("Parity is built without the JIT EVM.".into())
		} else {
			Ok(VMType::Interpreter)
		}
	}

	fn miner_extras(&self) -> Result<MinerExtras, String> {
		let extras = MinerExtras {
			author: self.author()?,
			extra_data: self.extra_data()?,
			gas_floor_target: to_u256(&self.args.flag_gas_floor_target)?,
			gas_ceil_target: to_u256(&self.args.flag_gas_cap)?,
			transactions_limit: self.args.flag_tx_queue_size,
			engine_signer: self.engine_signer()?,
		};

		Ok(extras)
	}

	fn author(&self) -> Result<Address, String> {
		to_address(self.args.flag_etherbase.clone().or(self.args.flag_author.clone()))
	}

	fn engine_signer(&self) -> Result<Address, String> {
		to_address(self.args.flag_engine_signer.clone())
	}

	fn format(&self) -> Result<Option<DataFormat>, String> {
		match self.args.flag_format {
			Some(ref f) => Ok(Some(f.parse()?)),
			None => Ok(None),
		}
	}

	fn cache_config(&self) -> CacheConfig {
		match self.args.flag_cache_size.or(self.args.flag_cache) {
			Some(size) => CacheConfig::new_with_total_cache_size(size),
			None => CacheConfig::new(
				self.args.flag_cache_size_db,
				self.args.flag_cache_size_blocks,
				self.args.flag_cache_size_queue,
				self.args.flag_cache_size_state,
			),
		}
	}

	fn logger_config(&self) -> LogConfig {
		LogConfig {
			mode: self.args.flag_logging.clone(),
			color: !self.args.flag_no_color && !cfg!(windows),
			file: self.args.flag_log_file.clone(),
		}
	}

	fn chain(&self) -> String {
		if self.args.flag_testnet {
			"ropsten".to_owned()
		} else {
			self.args.flag_chain.clone()
		}
	}

	fn max_peers(&self) -> u32 {
		let peers = self.args.flag_max_peers as u32;
		max(self.min_peers(), peers)
	}

	fn allow_ips(&self) -> Result<AllowIP, String> {
		match self.args.flag_allow_ips.as_str() {
			"all" => Ok(AllowIP::All),
			"public" => Ok(AllowIP::Public),
			"private" => Ok(AllowIP::Private),
			_ => Err("Invalid IP filter value".to_owned()),
		}
	}

	fn min_peers(&self) -> u32 {
		self.args.flag_peers.unwrap_or(self.args.flag_min_peers) as u32
	}

	fn max_pending_peers(&self) -> u32 {
		self.args.flag_max_pending_peers as u32
	}

	fn snapshot_peers(&self) -> u32 {
		self.args.flag_snapshot_peers as u32
	}

	fn work_notify(&self) -> Vec<String> {
		self.args.flag_notify_work.as_ref().map_or_else(Vec::new, |s| s.split(',').map(|s| s.to_owned()).collect())
	}

	fn accounts_config(&self) -> Result<AccountsConfig, String> {
		let cfg = AccountsConfig {
			iterations: self.args.flag_keys_iterations,
			testnet: self.args.flag_testnet,
			password_files: self.args.flag_password.clone(),
			unlocked_accounts: to_addresses(&self.args.flag_unlock)?,
			enable_hardware_wallets: !self.args.flag_no_hardware_wallets,
		};

		Ok(cfg)
	}

	fn stratum_options(&self) -> Result<Option<StratumOptions>, String> {
		if self.args.flag_stratum {
			Ok(Some(StratumOptions {
				io_path: self.directories().db,
				listen_addr: self.stratum_interface(),
				port: self.args.flag_stratum_port,
				secret: self.args.flag_stratum_secret.as_ref().map(|s| s.parse::<H256>().unwrap_or_else(|_| s.sha3())),
			}))
		} else { Ok(None) }
	}

	fn miner_options(&self) -> Result<MinerOptions, String> {
		let reseal = self.args.flag_reseal_on_txs.parse::<ResealPolicy>()?;

		let options = MinerOptions {
			new_work_notify: self.work_notify(),
			force_sealing: self.args.flag_force_sealing,
			reseal_on_external_tx: reseal.external,
			reseal_on_own_tx: reseal.own,
			tx_gas_limit: match self.args.flag_tx_gas_limit {
				Some(ref d) => to_u256(d)?,
				None => U256::max_value(),
			},
			tx_queue_size: self.args.flag_tx_queue_size,
			tx_queue_gas_limit: to_gas_limit(&self.args.flag_tx_queue_gas)?,
			tx_queue_strategy: to_queue_strategy(&self.args.flag_tx_queue_strategy)?,
			pending_set: to_pending_set(&self.args.flag_relay_set)?,
			reseal_min_period: Duration::from_millis(self.args.flag_reseal_min_period),
			work_queue_size: self.args.flag_work_queue_size,
			enable_resubmission: !self.args.flag_remove_solved,
			tx_queue_banning: match self.args.flag_tx_time_limit {
				Some(limit) => Banning::Enabled {
					min_offends: self.args.flag_tx_queue_ban_count,
					offend_threshold: Duration::from_millis(limit),
					ban_duration: Duration::from_secs(self.args.flag_tx_queue_ban_time as u64),
				},
				None => Banning::Disabled,
			},
			refuse_service_transactions: self.args.flag_refuse_service_transactions,
		};

		Ok(options)
	}

	fn signer_config(&self) -> SignerConfiguration {
		SignerConfiguration {
			enabled: self.ui_enabled(),
			port: self.args.flag_ui_port,
			interface: self.ui_interface(),
			signer_path: self.directories().signer,
			skip_origin_validation: self.args.flag_ui_no_validation,
		}
	}

	fn dapps_config(&self) -> DappsConfiguration {
		DappsConfiguration {
			enabled: self.dapps_enabled(),
			interface: self.dapps_interface(),
			port: self.args.flag_dapps_port,
			hosts: self.dapps_hosts(),
			user: self.args.flag_dapps_user.clone(),
			pass: self.args.flag_dapps_pass.clone(),
			dapps_path: PathBuf::from(self.directories().dapps),
			extra_dapps: if self.args.cmd_dapp {
				self.args.arg_path.iter().map(|path| PathBuf::from(path)).collect()
			} else {
				vec![]
			},
			all_apis: self.args.flag_dapps_apis_all,
		}
	}

	fn secretstore_config(&self) -> SecretStoreConfiguration {
		SecretStoreConfiguration {
			enabled: self.secretstore_enabled(),
			interface: self.secretstore_interface(),
			port: self.args.flag_secretstore_port,
			data_path: self.directories().secretstore,
		}
	}

	fn ipfs_config(&self) -> IpfsConfiguration {
		IpfsConfiguration {
			enabled: self.args.flag_ipfs_api,
			port: self.args.flag_ipfs_api_port,
			interface: self.ipfs_interface(),
			cors: self.ipfs_cors(),
			hosts: self.ipfs_hosts(),
		}
	}

	fn dapp_to_open(&self) -> Result<Option<String>, String> {
		if !self.args.cmd_dapp {
			return Ok(None);
		}
		let path = self.args.arg_path.get(0).map(String::as_str).unwrap_or(".");
		let path = Path::new(path).canonicalize()
			.map_err(|e| format!("Invalid path: {}. Error: {:?}", path, e))?;
		let name = path.file_name()
			.and_then(|name| name.to_str())
			.ok_or_else(|| "Root path is not supported.".to_owned())?;
		Ok(Some(name.into()))
	}

	fn gas_pricer_config(&self) -> Result<GasPricerConfig, String> {
		fn wei_per_gas(usd_per_tx: f32, usd_per_eth: f32) -> U256 {
			let wei_per_usd: f32 = 1.0e18 / usd_per_eth;
			let gas_per_tx: f32 = 21000.0;
			let wei_per_gas: f32 = wei_per_usd * usd_per_tx / gas_per_tx;
			U256::from_dec_str(&format!("{:.0}", wei_per_gas)).unwrap()
		}

		if let Some(d) = self.args.flag_gasprice.as_ref() {
			return Ok(GasPricerConfig::Fixed(to_u256(d)?));
		}

		let usd_per_tx = to_price(&self.args.flag_usd_per_tx)?;
		if "auto" == self.args.flag_usd_per_eth.as_str() {
			// Just a very rough estimate to avoid accepting
			// ZGP transactions before the price is fetched
			// if user does not want it.
			let last_known_usd_per_eth = 10.0;
			return Ok(GasPricerConfig::Calibrated {
				initial_minimum: wei_per_gas(usd_per_tx, last_known_usd_per_eth),
				usd_per_tx: usd_per_tx,
				recalibration_period: to_duration(self.args.flag_price_update_period.as_str())?,
			});
		}

		let usd_per_eth = to_price(&self.args.flag_usd_per_eth)?;
		let wei_per_gas = wei_per_gas(usd_per_tx, usd_per_eth);

		info!(
			"Using a fixed conversion rate of Ξ1 = {} ({} wei/gas)",
			Colour::White.bold().paint(format!("US${}", usd_per_eth)),
			Colour::Yellow.bold().paint(format!("{}", wei_per_gas))
		);

		Ok(GasPricerConfig::Fixed(wei_per_gas))
	}

	fn extra_data(&self) -> Result<Bytes, String> {
		match self.args.flag_extradata.as_ref().or(self.args.flag_extra_data.as_ref()) {
			Some(x) if x.len() <= 32 => Ok(x.as_bytes().to_owned()),
			None => Ok(version_data()),
			Some(_) => Err("Extra data must be at most 32 characters".into()),
		}
	}

	fn init_reserved_nodes(&self) -> Result<Vec<String>, String> {
		use std::fs::File;

		match self.args.flag_reserved_peers {
			Some(ref path) => {
				let mut buffer = String::new();
				let mut node_file = File::open(path).map_err(|e| format!("Error opening reserved nodes file: {}", e))?;
				node_file.read_to_string(&mut buffer).map_err(|_| "Error reading reserved node file")?;
				let lines = buffer.lines().map(|s| s.trim().to_owned()).filter(|s| !s.is_empty()).collect::<Vec<_>>();
				if let Some(invalid) = lines.iter().find(|s| !is_valid_node_url(s)) {
					return Err(format!("Invalid node address format given for a boot node: {}", invalid));
				}
				Ok(lines)
			},
			None => Ok(Vec::new())
		}
	}

	fn net_addresses(&self) -> Result<(Option<SocketAddr>, Option<SocketAddr>), String> {
		let port = self.args.flag_port;
		let listen_address = Some(SocketAddr::new("0.0.0.0".parse().unwrap(), port));
		let public_address = if self.args.flag_nat.starts_with("extip:") {
			let host = &self.args.flag_nat[6..];
			let host = host.parse().map_err(|_| format!("Invalid host given with `--nat extip:{}`", host))?;
			Some(SocketAddr::new(host, port))
		} else {
			None
		};
		Ok((listen_address, public_address))
	}

	fn net_config(&self) -> Result<NetworkConfiguration, String> {
		let mut ret = NetworkConfiguration::new();
		ret.nat_enabled = self.args.flag_nat == "any" || self.args.flag_nat == "upnp";
		ret.boot_nodes = to_bootnodes(&self.args.flag_bootnodes)?;
		let (listen, public) = self.net_addresses()?;
		ret.listen_address = listen.map(|l| format!("{}", l));
		ret.public_address = public.map(|p| format!("{}", p));
		ret.use_secret = match self.args.flag_node_key.as_ref()
			.map(|s| s.parse::<Secret>().or_else(|_| Secret::from_slice(&s.sha3())).map_err(|e| format!("Invalid key: {:?}", e))
			) {
			None => None,
			Some(Ok(key)) => Some(key),
			Some(Err(err)) => return Err(err),
		};
		ret.discovery_enabled = !self.args.flag_no_discovery && !self.args.flag_nodiscover;
		ret.max_peers = self.max_peers();
		ret.min_peers = self.min_peers();
		ret.snapshot_peers = self.snapshot_peers();
		ret.allow_ips = self.allow_ips()?;
		ret.max_pending_peers = self.max_pending_peers();
		let mut net_path = PathBuf::from(self.directories().base);
		net_path.push("network");
		ret.config_path = Some(net_path.to_str().unwrap().to_owned());
		ret.reserved_nodes = self.init_reserved_nodes()?;
		ret.allow_non_reserved = !self.args.flag_reserved_only;
		Ok(ret)
	}

	fn network_id(&self) -> Option<u64> {
		self.args.flag_network_id.or(self.args.flag_networkid)
	}

	fn rpc_apis(&self) -> String {
		let mut apis = self.args.flag_rpcapi.clone().unwrap_or(self.args.flag_jsonrpc_apis.clone());
		if self.args.flag_geth {
			if !apis.is_empty() {
				apis.push_str(",");
			}
			apis.push_str("personal");
		}
		apis
	}

	fn cors(cors: Option<&String>) -> Option<Vec<String>> {
		cors.map(|ref c| c.split(',').map(Into::into).collect())
	}

	fn rpc_cors(&self) -> Option<Vec<String>> {
		let cors = self.args.flag_jsonrpc_cors.as_ref().or(self.args.flag_rpccorsdomain.as_ref());
		Self::cors(cors)
	}

	fn ipfs_cors(&self) -> Option<Vec<String>> {
		Self::cors(self.args.flag_ipfs_api_cors.as_ref())
	}

	fn hosts(hosts: &str) -> Option<Vec<String>> {
		match hosts {
			"none" => return Some(Vec::new()),
			"all" => return None,
			_ => {}
		}
		let hosts = hosts.split(',').map(Into::into).collect();
		Some(hosts)
	}

	fn rpc_hosts(&self) -> Option<Vec<String>> {
		Self::hosts(&self.args.flag_jsonrpc_hosts)
	}

	fn dapps_hosts(&self) -> Option<Vec<String>> {
		Self::hosts(&self.args.flag_dapps_hosts)
	}

	fn ipfs_hosts(&self) -> Option<Vec<String>> {
		Self::hosts(&self.args.flag_ipfs_api_hosts)
	}

	fn ipc_config(&self) -> Result<IpcConfiguration, String> {
		let conf = IpcConfiguration {
			enabled: !(self.args.flag_ipcdisable || self.args.flag_ipc_off || self.args.flag_no_ipc),
			socket_addr: self.ipc_path(),
			apis: {
				let mut apis = self.args.flag_ipcapi.clone().unwrap_or(self.args.flag_ipc_apis.clone());
				if self.args.flag_geth {
					if !apis.is_empty() {
 						apis.push_str(",");
 					}
					apis.push_str("personal");
				}
				apis.parse()?
			},
		};

		Ok(conf)
	}

	fn http_config(&self) -> Result<HttpConfiguration, String> {
		let conf = HttpConfiguration {
			enabled: !self.args.flag_jsonrpc_off && !self.args.flag_no_jsonrpc,
			interface: self.rpc_interface(),
			port: self.args.flag_rpcport.unwrap_or(self.args.flag_jsonrpc_port),
			apis: self.rpc_apis().parse()?,
			hosts: self.rpc_hosts(),
			cors: self.rpc_cors(),
		};

		Ok(conf)
	}

	fn network_settings(&self) -> NetworkSettings {
		NetworkSettings {
			name: self.args.flag_identity.clone(),
			chain: self.chain(),
			network_port: self.args.flag_port,
			rpc_enabled: !self.args.flag_jsonrpc_off && !self.args.flag_no_jsonrpc,
			rpc_interface: self.args.flag_rpcaddr.clone().unwrap_or(self.args.flag_jsonrpc_interface.clone()),
			rpc_port: self.args.flag_rpcport.unwrap_or(self.args.flag_jsonrpc_port),
		}
	}

	fn update_policy(&self) -> Result<UpdatePolicy, String> {
		Ok(UpdatePolicy {
			enable_downloading: !self.args.flag_no_download,
			require_consensus: !self.args.flag_no_consensus,
			filter: match self.args.flag_auto_update.as_ref() {
				"none" => UpdateFilter::None,
				"critical" => UpdateFilter::Critical,
				"all" => UpdateFilter::All,
				_ => return Err("Invalid value for `--auto-update`. See `--help` for more information.".into()),
			},
			track: match self.args.flag_release_track.as_ref() {
				"stable" => ReleaseTrack::Stable,
				"beta" => ReleaseTrack::Beta,
				"nightly" => ReleaseTrack::Nightly,
				"testing" => ReleaseTrack::Testing,
				"current" => ReleaseTrack::Unknown,
				_ => return Err("Invalid value for `--releases-track`. See `--help` for more information.".into()),
			},
			path: default_hypervisor_path(),
		})
	}

	fn directories(&self) -> Directories {
		use util::path;

		let local_path = default_local_path();
		let base_path = self.args.flag_base_path.as_ref().map_or_else(|| default_data_path(), |s| s.clone());
		let data_path = replace_home("", self.args.flag_datadir.as_ref().unwrap_or(&base_path));
		let base_db_path = if self.args.flag_base_path.is_some() && self.args.flag_db_path.is_none() {
			// If base_path is set and db_path is not we default to base path subdir instead of LOCAL.
			"$BASE/chains"
		} else {
			self.args.flag_db_path.as_ref().map_or(dir::CHAINS_PATH, |s| &s)
		};

		let db_path = replace_home_for_db(&data_path, &local_path, &base_db_path);
		let keys_path = replace_home(&data_path, &self.args.flag_keys_path);
		let dapps_path = replace_home(&data_path, &self.args.flag_dapps_path);
		let secretstore_path = replace_home(&data_path, &self.args.flag_secretstore_path);
		let ui_path = replace_home(&data_path, &self.args.flag_ui_path);

		if self.args.flag_geth  && !cfg!(windows) {
			let geth_root  = if self.args.flag_testnet { path::ethereum::test() } else {  path::ethereum::default() };
			::std::fs::create_dir_all(geth_root.as_path()).unwrap_or_else(
				|e| warn!("Failed to create '{}' for geth mode: {}", &geth_root.to_str().unwrap(), e));
		}

		if cfg!(feature = "ipc") && !cfg!(feature = "windows") {
			let mut path_buf = PathBuf::from(data_path.clone());
			path_buf.push("ipc");
			let ipc_path = path_buf.to_str().unwrap();
			::std::fs::create_dir_all(ipc_path).unwrap_or_else(
				|e| warn!("Failed to directory '{}' for ipc sockets: {}", ipc_path, e)
			);
		}

		Directories {
			keys: keys_path,
			base: data_path,
			db: db_path,
			dapps: dapps_path,
			signer: ui_path,
			secretstore: secretstore_path,
		}
	}

	fn ipc_path(&self) -> String {
		if self.args.flag_geth {
			geth_ipc_path(self.args.flag_testnet)
		} else {
			parity_ipc_path(&self.directories().base, &self.args.flag_ipcpath.clone().unwrap_or(self.args.flag_ipc_path.clone()))
		}
	}

	fn ui_port(&self) -> Option<u16> {
		if !self.ui_enabled() {
			None
		} else {
			Some(self.args.flag_ui_port)
		}
	}

	fn ui_interface(&self) -> String {
		match self.args.flag_ui_interface.as_str() {
			"local" => "127.0.0.1",
			x => x,
		}.into()
	}

	fn interface(interface: &str) -> String {
		match interface {
			"all" => "0.0.0.0",
			"local" => "127.0.0.1",
			x => x,
		}.into()
	}

	fn rpc_interface(&self) -> String {
		Self::interface(&self.network_settings().rpc_interface)
	}

	fn dapps_interface(&self) -> String {
		match self.args.flag_dapps_interface.as_str() {
			"local" => "127.0.0.1",
			x => x,
		}.into()
	}

<<<<<<< HEAD
	fn ipfs_interface(&self) -> String {
		Self::interface(&self.args.flag_ipfs_api_interface)
=======
	fn secretstore_interface(&self) -> String {
		match self.args.flag_secretstore_interface.as_str() {
			"local" => "127.0.0.1",
			x => x,
		}.into()
>>>>>>> 3182540d
	}

	fn stratum_interface(&self) -> String {
		Self::interface(&self.args.flag_stratum_interface)
	}

	fn dapps_enabled(&self) -> bool {
		!self.args.flag_dapps_off && !self.args.flag_no_dapps && cfg!(feature = "dapps")
	}

	fn secretstore_enabled(&self) -> bool {
		!self.args.flag_no_secretstore && cfg!(feature = "secretstore")
	}

	fn ui_enabled(&self) -> bool {
		if self.args.flag_force_ui {
			return true;
		}

		let ui_disabled = self.args.flag_unlock.is_some() ||
			self.args.flag_geth ||
			self.args.flag_no_ui;

		!ui_disabled
	}

	fn verifier_settings(&self) -> VerifierSettings {
		let mut settings = VerifierSettings::default();
		settings.scale_verifiers = self.args.flag_scale_verifiers;
		if let Some(num_verifiers) = self.args.flag_num_verifiers {
			settings.num_verifiers = num_verifiers;
		}

		settings
	}
}

#[cfg(test)]
mod tests {
	use super::*;
	use cli::Args;
	use ethcore_rpc::NetworkSettings;
	use ethcore::client::{VMType, BlockId};
	use ethcore::miner::{MinerOptions, PrioritizationStrategy};
	use helpers::{default_network_config};
	use run::RunCmd;
	use dir::{Directories, default_hypervisor_path};
	use signer::{Configuration as SignerConfiguration};
	use blockchain::{BlockchainCmd, ImportBlockchain, ExportBlockchain, DataFormat, ExportState};
	use presale::ImportWallet;
	use params::SpecType;
	use account::{AccountCmd, NewAccount, ImportAccounts, ListAccounts};
	use devtools::{RandomTempPath};
	use updater::{UpdatePolicy, UpdateFilter, ReleaseTrack};
	use std::io::Write;
	use std::fs::{File, create_dir};

	#[derive(Debug, PartialEq)]
	struct TestPasswordReader(&'static str);

	fn parse(args: &[&str]) -> Configuration {
		Configuration {
			args: Args::parse_without_config(args).unwrap(),
		}
	}

	#[test]
	fn test_command_version() {
		let args = vec!["parity", "--version"];
		let conf = parse(&args);
		assert_eq!(conf.into_command().unwrap().cmd, Cmd::Version);
	}

	#[test]
	fn test_command_account_new() {
		let args = vec!["parity", "account", "new"];
		let conf = parse(&args);
		assert_eq!(conf.into_command().unwrap().cmd, Cmd::Account(AccountCmd::New(NewAccount {
			iterations: 10240,
			path: Directories::default().keys,
			password_file: None,
			spec: SpecType::default(),
		})));
	}

	#[test]
	fn test_command_account_list() {
		let args = vec!["parity", "account", "list"];
		let conf = parse(&args);
		assert_eq!(conf.into_command().unwrap().cmd, Cmd::Account(
			AccountCmd::List(ListAccounts {
				path: Directories::default().keys,
				spec: SpecType::default(),
			})
		));
	}

	#[test]
	fn test_command_account_import() {
		let args = vec!["parity", "account", "import", "my_dir", "another_dir"];
		let conf = parse(&args);
		assert_eq!(conf.into_command().unwrap().cmd, Cmd::Account(AccountCmd::Import(ImportAccounts {
			from: vec!["my_dir".into(), "another_dir".into()],
			to: Directories::default().keys,
			spec: SpecType::default(),
		})));
	}

	#[test]
	fn test_command_wallet_import() {
		let args = vec!["parity", "wallet", "import", "my_wallet.json", "--password", "pwd"];
		let conf = parse(&args);
		assert_eq!(conf.into_command().unwrap().cmd, Cmd::ImportPresaleWallet(ImportWallet {
			iterations: 10240,
			path: Directories::default().keys,
			wallet_path: "my_wallet.json".into(),
			password_file: Some("pwd".into()),
			spec: SpecType::default(),
		}));
	}

	#[test]
	fn test_command_blockchain_import() {
		let args = vec!["parity", "import", "blockchain.json"];
		let conf = parse(&args);
		assert_eq!(conf.into_command().unwrap().cmd, Cmd::Blockchain(BlockchainCmd::Import(ImportBlockchain {
			spec: Default::default(),
			cache_config: Default::default(),
			dirs: Default::default(),
			file_path: Some("blockchain.json".into()),
			format: Default::default(),
			pruning: Default::default(),
			pruning_history: 64,
			pruning_memory: 75,
			compaction: Default::default(),
			wal: true,
			tracing: Default::default(),
			fat_db: Default::default(),
			vm_type: VMType::Interpreter,
			check_seal: true,
			with_color: !cfg!(windows),
			verifier_settings: Default::default(),
		})));
	}

	#[test]
	fn test_command_blockchain_export() {
		let args = vec!["parity", "export", "blocks", "blockchain.json"];
		let conf = parse(&args);
		assert_eq!(conf.into_command().unwrap().cmd, Cmd::Blockchain(BlockchainCmd::Export(ExportBlockchain {
			spec: Default::default(),
			cache_config: Default::default(),
			dirs: Default::default(),
			file_path: Some("blockchain.json".into()),
			pruning: Default::default(),
			pruning_history: 64,
			pruning_memory: 75,
			format: Default::default(),
			compaction: Default::default(),
			wal: true,
			tracing: Default::default(),
			fat_db: Default::default(),
			from_block: BlockId::Number(1),
			to_block: BlockId::Latest,
			check_seal: true,
		})));
	}

	#[test]
	fn test_command_state_export() {
		let args = vec!["parity", "export", "state", "state.json"];
		let conf = parse(&args);
		assert_eq!(conf.into_command().unwrap().cmd, Cmd::Blockchain(BlockchainCmd::ExportState(ExportState {
			spec: Default::default(),
			cache_config: Default::default(),
			dirs: Default::default(),
			file_path: Some("state.json".into()),
			pruning: Default::default(),
			pruning_history: 64,
			pruning_memory: 75,
			format: Default::default(),
			compaction: Default::default(),
			wal: true,
			tracing: Default::default(),
			fat_db: Default::default(),
			at: BlockId::Latest,
			storage: true,
			code: true,
			min_balance: None,
			max_balance: None,
		})));
	}

	#[test]
	fn test_command_blockchain_export_with_custom_format() {
		let args = vec!["parity", "export", "blocks", "--format", "hex", "blockchain.json"];
		let conf = parse(&args);
		assert_eq!(conf.into_command().unwrap().cmd, Cmd::Blockchain(BlockchainCmd::Export(ExportBlockchain {
			spec: Default::default(),
			cache_config: Default::default(),
			dirs: Default::default(),
			file_path: Some("blockchain.json".into()),
			pruning: Default::default(),
			pruning_history: 64,
			pruning_memory: 75,
			format: Some(DataFormat::Hex),
			compaction: Default::default(),
			wal: true,
			tracing: Default::default(),
			fat_db: Default::default(),
			from_block: BlockId::Number(1),
			to_block: BlockId::Latest,
			check_seal: true,
		})));
	}

	#[test]
	fn test_command_signer_new_token() {
		let args = vec!["parity", "signer", "new-token"];
		let conf = parse(&args);
		let expected = Directories::default().signer;
		assert_eq!(conf.into_command().unwrap().cmd, Cmd::SignerToken(SignerConfiguration {
			enabled: true,
			signer_path: expected,
			interface: "127.0.0.1".into(),
			port: 8180,
			skip_origin_validation: false,
		}));
	}

	#[test]
	fn test_run_cmd() {
		let args = vec!["parity"];
		let conf = parse(&args);
		let mut expected = RunCmd {
			cache_config: Default::default(),
			dirs: Default::default(),
			spec: Default::default(),
			pruning: Default::default(),
			pruning_history: 64,
			pruning_memory: 75,
			daemon: None,
			logger_config: Default::default(),
			miner_options: Default::default(),
			http_conf: Default::default(),
			ipc_conf: Default::default(),
			net_conf: default_network_config(),
			network_id: None,
			warp_sync: false,
			acc_conf: Default::default(),
			gas_pricer: Default::default(),
			miner_extras: Default::default(),
			update_policy: UpdatePolicy { enable_downloading: true, require_consensus: true, filter: UpdateFilter::Critical, track: ReleaseTrack::Unknown, path: default_hypervisor_path() },
			mode: Default::default(),
			tracing: Default::default(),
			compaction: Default::default(),
			wal: true,
			vm_type: Default::default(),
			geth_compatibility: false,
			ui_address: Some(("127.0.0.1".into(), 8180)),
			net_settings: Default::default(),
			dapps_conf: Default::default(),
			ipfs_conf: Default::default(),
			signer_conf: Default::default(),
			secretstore_conf: Default::default(),
			ui: false,
			dapp: None,
			name: "".into(),
			custom_bootnodes: false,
			fat_db: Default::default(),
			no_periodic_snapshot: false,
			stratum: None,
			check_seal: true,
			download_old_blocks: true,
			verifier_settings: Default::default(),
		};
		expected.secretstore_conf.enabled = cfg!(feature = "secretstore");
		assert_eq!(conf.into_command().unwrap().cmd, Cmd::Run(expected));
	}

	#[test]
	fn should_parse_mining_options() {
		// given
		let mut mining_options = MinerOptions::default();

		// when
		let conf0 = parse(&["parity"]);
		let conf1 = parse(&["parity", "--tx-queue-strategy", "gas_factor"]);
		let conf2 = parse(&["parity", "--tx-queue-strategy", "gas_price"]);
		let conf3 = parse(&["parity", "--tx-queue-strategy", "gas"]);

		// then
		assert_eq!(conf0.miner_options().unwrap(), mining_options);
		mining_options.tx_queue_strategy = PrioritizationStrategy::GasFactorAndGasPrice;
		assert_eq!(conf1.miner_options().unwrap(), mining_options);
		mining_options.tx_queue_strategy = PrioritizationStrategy::GasPriceOnly;
		assert_eq!(conf2.miner_options().unwrap(), mining_options);
		mining_options.tx_queue_strategy = PrioritizationStrategy::GasAndGasPrice;
		assert_eq!(conf3.miner_options().unwrap(), mining_options);
	}

	#[test]
	fn should_parse_updater_options() {
		// when
		let conf0 = parse(&["parity", "--release-track=testing"]);
		let conf1 = parse(&["parity", "--auto-update", "all", "--no-consensus"]);
		let conf2 = parse(&["parity", "--no-download", "--auto-update=all", "--release-track=beta"]);
		let conf3 = parse(&["parity", "--auto-update=xxx"]);

		// then
		assert_eq!(conf0.update_policy().unwrap(), UpdatePolicy{enable_downloading: true, require_consensus: true, filter: UpdateFilter::Critical, track: ReleaseTrack::Testing, path: default_hypervisor_path()});
		assert_eq!(conf1.update_policy().unwrap(), UpdatePolicy{enable_downloading: true, require_consensus: false, filter: UpdateFilter::All, track: ReleaseTrack::Unknown, path: default_hypervisor_path()});
		assert_eq!(conf2.update_policy().unwrap(), UpdatePolicy{enable_downloading: false, require_consensus: true, filter: UpdateFilter::All, track: ReleaseTrack::Beta, path: default_hypervisor_path()});
		assert!(conf3.update_policy().is_err());
	}

	#[test]
	fn should_parse_network_settings() {
		// given

		// when
		let conf = parse(&["parity", "--testnet", "--identity", "testname"]);

		// then
		assert_eq!(conf.network_settings(), NetworkSettings {
			name: "testname".to_owned(),
			chain: "ropsten".to_owned(),
			network_port: 30303,
			rpc_enabled: true,
			rpc_interface: "local".to_owned(),
			rpc_port: 8545,
		});
	}

	#[test]
	fn should_parse_rpc_settings_with_geth_compatiblity() {
		// given
		fn assert(conf: Configuration) {
			let net = conf.network_settings();
			assert_eq!(net.rpc_enabled, true);
			assert_eq!(net.rpc_interface, "all".to_owned());
			assert_eq!(net.rpc_port, 8000);
			assert_eq!(conf.rpc_cors(), Some(vec!["*".to_owned()]));
			assert_eq!(conf.rpc_apis(), "web3,eth".to_owned());
		}

		// when
		let conf1 = parse(&["parity", "-j",
						 "--jsonrpc-port", "8000",
						 "--jsonrpc-interface", "all",
						 "--jsonrpc-cors", "*",
						 "--jsonrpc-apis", "web3,eth"
						 ]);
		let conf2 = parse(&["parity", "--rpc",
						  "--rpcport", "8000",
						  "--rpcaddr", "all",
						  "--rpccorsdomain", "*",
						  "--rpcapi", "web3,eth"
						  ]);

		// then
		assert(conf1);
		assert(conf2);
	}

	#[test]
	fn should_parse_rpc_hosts() {
		// given

		// when
		let conf0 = parse(&["parity"]);
		let conf1 = parse(&["parity", "--jsonrpc-hosts", "none"]);
		let conf2 = parse(&["parity", "--jsonrpc-hosts", "all"]);
		let conf3 = parse(&["parity", "--jsonrpc-hosts", "ethcore.io,something.io"]);

		// then
		assert_eq!(conf0.rpc_hosts(), Some(Vec::new()));
		assert_eq!(conf1.rpc_hosts(), Some(Vec::new()));
		assert_eq!(conf2.rpc_hosts(), None);
		assert_eq!(conf3.rpc_hosts(), Some(vec!["ethcore.io".into(), "something.io".into()]));
	}

	#[test]
	fn should_parse_dapps_hosts() {
		// given

		// when
		let conf0 = parse(&["parity"]);
		let conf1 = parse(&["parity", "--dapps-hosts", "none"]);
		let conf2 = parse(&["parity", "--dapps-hosts", "all"]);
		let conf3 = parse(&["parity", "--dapps-hosts", "ethcore.io,something.io"]);

		// then
		assert_eq!(conf0.dapps_hosts(), Some(Vec::new()));
		assert_eq!(conf1.dapps_hosts(), Some(Vec::new()));
		assert_eq!(conf2.dapps_hosts(), None);
		assert_eq!(conf3.dapps_hosts(), Some(vec!["ethcore.io".into(), "something.io".into()]));
	}

	#[test]
	fn should_parse_ipfs_hosts() {
		// given

		// when
		let conf0 = parse(&["parity"]);
		let conf1 = parse(&["parity", "--ipfs-api-hosts", "none"]);
		let conf2 = parse(&["parity", "--ipfs-api-hosts", "all"]);
		let conf3 = parse(&["parity", "--ipfs-api-hosts", "ethcore.io,something.io"]);

		// then
		assert_eq!(conf0.ipfs_hosts(), Some(Vec::new()));
		assert_eq!(conf1.ipfs_hosts(), Some(Vec::new()));
		assert_eq!(conf2.ipfs_hosts(), None);
		assert_eq!(conf3.ipfs_hosts(), Some(vec!["ethcore.io".into(), "something.io".into()]));
	}

	#[test]
	fn should_parse_ipfs_cors() {
		// given

		// when
		let conf0 = parse(&["parity"]);
		let conf1 = parse(&["parity", "--ipfs-api-cors", "*"]);
		let conf2 = parse(&["parity", "--ipfs-api-cors", "http://ethcore.io,http://something.io"]);

		// then
		assert_eq!(conf0.ipfs_cors(), None);
		assert_eq!(conf1.ipfs_cors(), Some(vec!["*".into()]));
		assert_eq!(conf2.ipfs_cors(), Some(vec!["http://ethcore.io".into(),"http://something.io".into()]));
	}

	#[test]
	fn should_disable_signer_in_geth_compat() {
		// given

		// when
		let conf0 = parse(&["parity", "--geth"]);
		let conf1 = parse(&["parity", "--geth", "--force-ui"]);

		// then
		assert_eq!(conf0.ui_enabled(), false);
		assert_eq!(conf1.ui_enabled(), true);
	}

	#[test]
	fn should_disable_signer_when_account_is_unlocked() {
		// given

		// when
		let conf0 = parse(&["parity", "--unlock", "0x0"]);

		// then
		assert_eq!(conf0.ui_enabled(), false);
	}

	#[test]
	fn should_parse_signer_configration() {
		// given

		// when
		let conf0 = parse(&["parity", "--ui-path", "signer"]);
		let conf1 = parse(&["parity", "--ui-path", "signer", "--ui-no-validation"]);
		let conf2 = parse(&["parity", "--ui-path", "signer", "--ui-port", "3123"]);
		let conf3 = parse(&["parity", "--ui-path", "signer", "--ui-interface", "test"]);

		// then
		assert_eq!(conf0.signer_config(), SignerConfiguration {
			enabled: true,
			port: 8180,
			interface: "127.0.0.1".into(),
			signer_path: "signer".into(),
			skip_origin_validation: false,
		});
		assert_eq!(conf1.signer_config(), SignerConfiguration {
			enabled: true,
			port: 8180,
			interface: "127.0.0.1".into(),
			signer_path: "signer".into(),
			skip_origin_validation: true,
		});
		assert_eq!(conf2.signer_config(), SignerConfiguration {
			enabled: true,
			port: 3123,
			interface: "127.0.0.1".into(),
			signer_path: "signer".into(),
			skip_origin_validation: false,
		});
		assert_eq!(conf3.signer_config(), SignerConfiguration {
			enabled: true,
			port: 8180,
			interface: "test".into(),
			signer_path: "signer".into(),
			skip_origin_validation: false,
		});
	}

	#[test]
	fn should_parse_dapp_opening() {
		// given
		let temp = RandomTempPath::new();
		let name = temp.file_name().unwrap().to_str().unwrap();
		create_dir(temp.as_str().to_owned()).unwrap();

		// when
		let conf0 = parse(&["parity", "dapp", temp.to_str().unwrap()]);

		// then
		assert_eq!(conf0.dapp_to_open(), Ok(Some(name.into())));
		let extra_dapps = conf0.dapps_config().extra_dapps;
		assert_eq!(extra_dapps, vec![temp.to_owned()]);
	}

	#[test]
	fn should_not_bail_on_empty_line_in_reserved_peers() {
		let temp = RandomTempPath::new();
		create_dir(temp.as_str().to_owned()).unwrap();
		let filename = temp.as_str().to_owned() + "/peers";
		File::create(filename.clone()).unwrap().write_all(b"  \n\t\n").unwrap();
		let args = vec!["parity", "--reserved-peers", &filename];
		let conf = Configuration::parse(&args).unwrap();
		assert!(conf.init_reserved_nodes().is_ok());
	}
}<|MERGE_RESOLUTION|>--- conflicted
+++ resolved
@@ -882,16 +882,15 @@
 		}.into()
 	}
 
-<<<<<<< HEAD
 	fn ipfs_interface(&self) -> String {
 		Self::interface(&self.args.flag_ipfs_api_interface)
-=======
+	}
+
 	fn secretstore_interface(&self) -> String {
 		match self.args.flag_secretstore_interface.as_str() {
 			"local" => "127.0.0.1",
 			x => x,
 		}.into()
->>>>>>> 3182540d
 	}
 
 	fn stratum_interface(&self) -> String {
