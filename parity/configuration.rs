--- conflicted
+++ resolved
@@ -349,12 +349,8 @@
 				pruning_memory: self.args.arg_pruning_memory,
 				daemon: daemon,
 				logger_config: logger_config.clone(),
-<<<<<<< HEAD
 				miner_options: self.miner_options(self.args.arg_reseal_min_period)?,
-=======
-				miner_options: self.miner_options(self.args.flag_reseal_min_period)?,
 				ntp_servers: self.ntp_servers(),
->>>>>>> b731ccea
 				ws_conf: ws_conf,
 				http_conf: http_conf,
 				ipc_conf: ipc_conf,
@@ -515,13 +511,8 @@
 			Ok(Some(StratumOptions {
 				io_path: self.directories().db,
 				listen_addr: self.stratum_interface(),
-<<<<<<< HEAD
 				port: self.args.arg_ports_shift + self.args.arg_stratum_port,
-				secret: self.args.arg_stratum_secret.as_ref().map(|s| s.parse::<H256>().unwrap_or_else(|_| s.sha3())),
-=======
-				port: self.args.flag_ports_shift + self.args.flag_stratum_port,
-				secret: self.args.flag_stratum_secret.as_ref().map(|s| s.parse::<H256>().unwrap_or_else(|_| keccak(s))),
->>>>>>> b731ccea
+				secret: self.args.arg_stratum_secret.as_ref().map(|s| s.parse::<H256>().unwrap_or_else(|_| keccak(s))),
 			}))
 		} else { Ok(None) }
 	}
@@ -743,13 +734,8 @@
 		let (listen, public) = self.net_addresses()?;
 		ret.listen_address = Some(format!("{}", listen));
 		ret.public_address = public.map(|p| format!("{}", p));
-<<<<<<< HEAD
 		ret.use_secret = match self.args.arg_node_key.as_ref()
-			.map(|s| s.parse::<Secret>().or_else(|_| Secret::from_unsafe_slice(&s.sha3())).map_err(|e| format!("Invalid key: {:?}", e))
-=======
-		ret.use_secret = match self.args.flag_node_key.as_ref()
 			.map(|s| s.parse::<Secret>().or_else(|_| Secret::from_unsafe_slice(&keccak(s))).map_err(|e| format!("Invalid key: {:?}", e))
->>>>>>> b731ccea
 			) {
 			None => None,
 			Some(Ok(key)) => Some(key),
