--- conflicted
+++ resolved
@@ -103,11 +103,7 @@
 	/// # Example
 	///
 	/// ```
-<<<<<<< HEAD
-	/// let _cfg = parity_ethereum::Configuration::parse_cli(&["--light", "--chain", "koven"]).unwrap();
-=======
-	/// let _cfg = parity::Configuration::parse_cli(&["--light", "--chain", "kovan"]).unwrap();
->>>>>>> 6816f8b4
+	/// let _cfg = parity_ethereum::Configuration::parse_cli(&["--light", "--chain", "kovan"]).unwrap();
 	/// ```
 	pub fn parse_cli<S: AsRef<str>>(command: &[S]) -> Result<Self, ArgsError> {
 		let config = Configuration {
