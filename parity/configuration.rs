--- conflicted
+++ resolved
@@ -367,12 +367,7 @@
 				warp_sync: warp_sync,
 				public_node: public_node,
 				geth_compatibility: geth_compatibility,
-<<<<<<< HEAD
-				net_settings: self.network_settings(),
-=======
-				ui_address: ui_address,
 				net_settings: self.network_settings()?,
->>>>>>> 386cdb83
 				dapps_conf: dapps_conf,
 				ipfs_conf: ipfs_conf,
 				ui_conf: ui_conf,
@@ -555,16 +550,9 @@
 	fn ui_config(&self) -> UiConfiguration {
 		UiConfiguration {
 			enabled: self.ui_enabled(),
-<<<<<<< HEAD
 			interface: self.ui_interface(),
-			port: self.args.flag_ui_port,
+			port: self.args.flag_ports_shift + self.args.flag_ui_port,
 			hosts: self.ui_hosts(),
-=======
-			port: self.args.flag_ports_shift + self.args.flag_ui_port,
-			interface: self.ui_interface(),
-			signer_path: self.directories().signer,
-			skip_origin_validation: self.args.flag_unsafe_expose || self.args.flag_ui_no_validation,
->>>>>>> 386cdb83
 		}
 	}
 
@@ -946,27 +934,11 @@
 		}
 	}
 
-<<<<<<< HEAD
-	fn interface(interface: &str) -> String {
-=======
-	fn ui_port(&self) -> Option<u16> {
-		if !self.ui_enabled() {
-			None
-		} else {
-			Some(self.args.flag_ui_port)
-		}
-	}
-
-	fn ui_interface(&self) -> String {
-		self.interface(&self.args.flag_ui_interface)
-	}
-
 	fn interface(&self, interface: &str) -> String {
 		if self.args.flag_unsafe_expose {
 			return "0.0.0.0".into();
 		}
 
->>>>>>> 386cdb83
 		match interface {
 			"all" => "0.0.0.0",
 			"local" => "127.0.0.1",
@@ -974,8 +946,9 @@
 		}.into()
 	}
 
+
 	fn ui_interface(&self) -> String {
-		Self::interface(&self.args.flag_ui_interface)
+		self.interface(&self.args.flag_ui_interface)
 	}
 
 	fn rpc_interface(&self) -> String {
@@ -1587,7 +1560,7 @@
 		assert_eq!(conf0.network_settings().unwrap().rpc_port, 8546);
 		assert_eq!(conf0.http_config().unwrap().port, 8546);
 		assert_eq!(conf0.ws_config().unwrap().port, 8547);
-		assert_eq!(conf0.signer_config().port, 8181);
+		assert_eq!(conf0.ui_config().port, 8181);
 		assert_eq!(conf0.secretstore_config().unwrap().port, 8084);
 		assert_eq!(conf0.secretstore_config().unwrap().http_port, 8083);
 		assert_eq!(conf0.ipfs_config().port, 5002);
@@ -1599,7 +1572,7 @@
 		assert_eq!(conf1.network_settings().unwrap().rpc_port, 8545);
 		assert_eq!(conf1.http_config().unwrap().port, 8545);
 		assert_eq!(conf1.ws_config().unwrap().port, 8547);
-		assert_eq!(conf1.signer_config().port, 8181);
+		assert_eq!(conf1.ui_config().port, 8181);
 		assert_eq!(conf1.secretstore_config().unwrap().port, 8084);
 		assert_eq!(conf1.secretstore_config().unwrap().http_port, 8083);
 		assert_eq!(conf1.ipfs_config().port, 5002);
@@ -1618,8 +1591,8 @@
 		assert_eq!(conf0.http_config().unwrap().hosts, None);
 		assert_eq!(&conf0.ws_config().unwrap().interface, "0.0.0.0");
 		assert_eq!(conf0.ws_config().unwrap().hosts, None);
-		assert_eq!(&conf0.signer_config().interface, "0.0.0.0");
-		assert_eq!(conf0.signer_config().skip_origin_validation, true);
+		assert_eq!(&conf0.ui_config().interface, "0.0.0.0");
+		assert_eq!(conf0.ui_config().hosts, None);
 		assert_eq!(&conf0.secretstore_config().unwrap().interface, "0.0.0.0");
 		assert_eq!(&conf0.secretstore_config().unwrap().http_interface, "0.0.0.0");
 		assert_eq!(&conf0.ipfs_config().interface, "0.0.0.0");
