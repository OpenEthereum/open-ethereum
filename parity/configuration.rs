// Copyright 2015, 2016 Ethcore (UK) Ltd.
// This file is part of Parity.

// Parity is free software: you can redistribute it and/or modify
// it under the terms of the GNU General Public License as published by
// the Free Software Foundation, either version 3 of the License, or
// (at your option) any later version.

// Parity is distributed in the hope that it will be useful,
// but WITHOUT ANY WARRANTY; without even the implied warranty of
// MERCHANTABILITY or FITNESS FOR A PARTICULAR PURPOSE.  See the
// GNU General Public License for more details.

// You should have received a copy of the GNU General Public License
// along with Parity.  If not, see <http://www.gnu.org/licenses/>.

use std::time::Duration;
use std::io::Read;
use std::net::SocketAddr;
use std::path::PathBuf;
use cli::{USAGE, Args};
use docopt::{Docopt, Error as DocoptError};
use util::{Hashable, NetworkConfiguration, U256, Uint, is_valid_node_url, Bytes, version_data, Secret, Address};
use util::network_settings::NetworkSettings;
use util::log::Colour;
use ethcore::client::{VMType, Mode};
use ethcore::miner::MinerOptions;

use rpc::{IpcConfiguration, HttpConfiguration};
use cache::CacheConfig;
use helpers::{to_duration, to_mode, to_block_id, to_u256, to_pending_set, to_price, replace_home,
geth_ipc_path, parity_ipc_path, to_bootnodes, to_addresses, to_address};
use params::{ResealPolicy, AccountsConfig, GasPricerConfig, MinerExtras};
use ethcore_logger::Config as LogConfig;
use dir::Directories;
use dapps::Configuration as DappsConfiguration;
use signer::Configuration as SignerConfiguration;
use run::RunCmd;
use blockchain::{BlockchainCmd, ImportBlockchain, ExportBlockchain};
use presale::ImportWallet;
use account::{AccountCmd, NewAccount, ImportAccounts};

#[derive(Debug, PartialEq)]
pub enum Cmd {
	Run(RunCmd),
	Version,
	Account(AccountCmd),
	ImportPresaleWallet(ImportWallet),
	Blockchain(BlockchainCmd),
	SignerToken(String),
}

#[derive(Debug, PartialEq)]
pub struct Configuration {
	pub args: Args,
}

impl Configuration {
	pub fn parse<S, I>(command: I) -> Result<Self, DocoptError> where I: IntoIterator<Item=S>, S: AsRef<str> {
		let args = try!(Docopt::new(USAGE).and_then(|d| d.argv(command).decode()));

		let config = Configuration {
			args: args,
		};

		Ok(config)
	}

	pub fn into_command(self) -> Result<Cmd, String> {
		let dirs = self.directories();
		let pruning = try!(self.args.flag_pruning.parse());
		let vm_type = try!(self.vm_type());
		let mode = try!(to_mode(&self.args.flag_mode, self.args.flag_mode_timeout, self.args.flag_mode_alarm));
		let miner_options = try!(self.miner_options());
		let logger_config = self.logger_config();
		let http_conf = try!(self.http_config());
		let ipc_conf = try!(self.ipc_config());
		let net_conf = try!(self.net_config());
		let network_id = try!(self.network_id());
		let cache_config = self.cache_config();
		let spec = try!(self.chain().parse());
		let tracing = try!(self.args.flag_tracing.parse());
		let compaction = try!(self.args.flag_db_compaction.parse());
		let enable_network = self.enable_network(&mode);
		let geth_compatibility = self.args.flag_geth;
		let signer_port = self.signer_port();
		let dapps_conf = self.dapps_config();
		let signer_conf = self.signer_config();

		let cmd = if self.args.flag_version {
			Cmd::Version
		} else if self.args.cmd_signer {
			Cmd::SignerToken(dirs.signer)
		} else if self.args.cmd_account {
			let account_cmd = if self.args.cmd_new {
				let new_acc = NewAccount {
					iterations: self.args.flag_keys_iterations,
					path: dirs.keys,
					password_file: self.args.flag_password.first().cloned(),
				};
				AccountCmd::New(new_acc)
			} else if self.args.cmd_list {
				AccountCmd::List(dirs.keys)
			} else if self.args.cmd_import {
				let import_acc = ImportAccounts {
					from: self.args.arg_path.clone(),
					to: dirs.keys,
				};
				AccountCmd::Import(import_acc)
			} else {
				unreachable!();
			};
			Cmd::Account(account_cmd)
		} else if self.args.cmd_wallet {
			let presale_cmd = ImportWallet {
				iterations: self.args.flag_keys_iterations,
				path: dirs.keys,
				wallet_path: self.args.arg_path.first().unwrap().clone(),
				password_file: self.args.flag_password.first().cloned(),
			};
			Cmd::ImportPresaleWallet(presale_cmd)
		} else if self.args.cmd_import {
			let import_cmd = ImportBlockchain {
				spec: spec,
				logger_config: logger_config,
				cache_config: cache_config,
				dirs: dirs,
				file_path: self.args.arg_file.clone(),
				format: None,
				pruning: pruning,
				compaction: compaction,
				mode: mode,
				tracing: tracing,
				vm_type: vm_type,
			};
			Cmd::Blockchain(BlockchainCmd::Import(import_cmd))
		} else if self.args.cmd_export {
			let export_cmd = ExportBlockchain {
				spec: spec,
				logger_config: logger_config,
				cache_config: cache_config,
				dirs: dirs,
				file_path: self.args.arg_file.clone(),
				format: None,
				pruning: pruning,
				compaction: compaction,
				mode: mode,
				tracing: tracing,
				from_block: try!(to_block_id(&self.args.flag_from)),
				to_block: try!(to_block_id(&self.args.flag_to)),
			};
			Cmd::Blockchain(BlockchainCmd::Export(export_cmd))
		} else {
			let daemon = if self.args.cmd_daemon {
				Some(self.args.arg_pid_file.clone())
			} else {
				None
			};

			let run_cmd = RunCmd {
				cache_config: cache_config,
				dirs: dirs,
				spec: spec,
				pruning: pruning,
				daemon: daemon,
				logger_config: logger_config,
				miner_options: miner_options,
				http_conf: http_conf,
				ipc_conf: ipc_conf,
				net_conf: net_conf,
				network_id: network_id,
				acc_conf: try!(self.accounts_config()),
				gas_pricer: try!(self.gas_pricer_config()),
				miner_extras: try!(self.miner_extras()),
				mode: mode,
				tracing: tracing,
				compaction: compaction,
				vm_type: vm_type,
				enable_network: enable_network,
				geth_compatibility: geth_compatibility,
				signer_port: signer_port,
				net_settings: self.network_settings(),
				dapps_conf: dapps_conf,
				signer_conf: signer_conf,
				ui: self.args.cmd_ui,
				name: self.args.flag_identity,
				custom_bootnodes: self.args.flag_bootnodes.is_some(),
			};
			Cmd::Run(run_cmd)
		};

		Ok(cmd)
	}

	fn enable_network(&self, mode: &Mode) -> bool {
		match *mode {
			Mode::Dark(_) => false,
			_ => !self.args.flag_no_network,
		}
	}

	fn vm_type(&self) -> Result<VMType, String> {
		if self.args.flag_jitvm {
			VMType::jit().ok_or("Parity is built without the JIT EVM.".into())
		} else {
			Ok(VMType::Interpreter)
		}
	}

	fn miner_extras(&self) -> Result<MinerExtras, String> {
		let extras = MinerExtras {
			author: try!(self.author()),
			extra_data: try!(self.extra_data()),
			gas_floor_target: try!(to_u256(&self.args.flag_gas_floor_target)),
			gas_ceil_target: try!(to_u256(&self.args.flag_gas_cap)),
			transactions_limit: self.args.flag_tx_queue_size,
		};

		Ok(extras)
	}

	fn author(&self) -> Result<Address, String> {
		to_address(self.args.flag_etherbase.clone().or(self.args.flag_author.clone()))
	}

	fn cache_config(&self) -> CacheConfig {
		match self.args.flag_cache_size.or(self.args.flag_cache) {
			Some(size) => CacheConfig::new_with_total_cache_size(size),
			None => CacheConfig::new(self.args.flag_cache_size_db, self.args.flag_cache_size_blocks, self.args.flag_cache_size_queue),
		}
	}

	fn logger_config(&self) -> LogConfig {
		LogConfig {
			mode: self.args.flag_logging.clone(),
			color: !self.args.flag_no_color && !cfg!(windows),
			file: self.args.flag_log_file.clone(),
		}
	}

	fn chain(&self) -> String {
		if self.args.flag_testnet {
			"morden".to_owned()
		} else {
			self.args.flag_chain.clone()
		}
	}

	fn max_peers(&self) -> u32 {
		self.args.flag_maxpeers.unwrap_or(self.args.flag_peers) as u32
	}

	fn work_notify(&self) -> Vec<String> {
		self.args.flag_notify_work.as_ref().map_or_else(Vec::new, |s| s.split(',').map(|s| s.to_owned()).collect())
	}

	fn accounts_config(&self) -> Result<AccountsConfig, String> {
		let cfg = AccountsConfig {
			iterations: self.args.flag_keys_iterations,
			import_keys: !self.args.flag_no_import_keys,
			testnet: self.args.flag_testnet,
			password_files: self.args.flag_password.clone(),
			unlocked_accounts: try!(to_addresses(&self.args.flag_unlock)),
		};

		Ok(cfg)
	}

	fn miner_options(&self) -> Result<MinerOptions, String> {
		let reseal = try!(self.args.flag_reseal_on_txs.parse::<ResealPolicy>());

		let options = MinerOptions {
			new_work_notify: self.work_notify(),
			force_sealing: self.args.flag_force_sealing,
			reseal_on_external_tx: reseal.external,
			reseal_on_own_tx: reseal.own,
			tx_gas_limit: match self.args.flag_tx_gas_limit {
				Some(ref d) => try!(to_u256(d)),
				None => U256::max_value(),
			},
			tx_queue_size: self.args.flag_tx_queue_size,
			pending_set: try!(to_pending_set(&self.args.flag_relay_set)),
			reseal_min_period: Duration::from_millis(self.args.flag_reseal_min_period),
			work_queue_size: self.args.flag_work_queue_size,
			enable_resubmission: !self.args.flag_remove_solved,
		};

		Ok(options)
	}

	fn signer_config(&self) -> SignerConfiguration {
		SignerConfiguration {
			enabled: self.signer_enabled(),
			port: self.args.flag_signer_port,
			signer_path: self.directories().signer,
		}
	}

	fn dapps_config(&self) -> DappsConfiguration {
		DappsConfiguration {
			enabled: self.dapps_enabled(),
			interface: self.dapps_interface(),
			port: self.args.flag_dapps_port,
			user: self.args.flag_dapps_user.clone(),
			pass: self.args.flag_dapps_pass.clone(),
			dapps_path: self.directories().dapps,
		}
	}

<<<<<<< HEAD
	fn gas_pricer_config(&self) -> Result<GasPricerConfig, String> {
		if let Some(d) = self.args.flag_gasprice.as_ref() {
			return Ok(GasPricerConfig::Fixed(try!(to_u256(d))));
=======
	pub fn spec(&self) -> Spec {
		match self.chain().as_str() {
			"frontier" | "homestead" | "mainnet" => ethereum::new_frontier(),
			"frontier-dogmatic" | "homestead-dogmatic" | "classic" => ethereum::new_classic(),
			"morden" | "testnet" => ethereum::new_morden(),
			"olympic" => ethereum::new_olympic(),
			f => Spec::load(contents(f).unwrap_or_else(|_| {
				die!("{}: Couldn't read chain specification file. Sure it exists?", f)
			}).as_ref()),
>>>>>>> 435ba186
		}

		let usd_per_tx = try!(to_price(&self.args.flag_usd_per_tx));
		if "auto" == self.args.flag_usd_per_eth.as_str() {
			return Ok(GasPricerConfig::Calibrated {
				usd_per_tx: usd_per_tx,
				recalibration_period: try!(to_duration(self.args.flag_price_update_period.as_str())),
			});
		}

		let usd_per_eth = try!(to_price(&self.args.flag_usd_per_eth));
		let wei_per_usd: f32 = 1.0e18 / usd_per_eth;
		let gas_per_tx: f32 = 21000.0;
		let wei_per_gas: f32 = wei_per_usd * usd_per_tx / gas_per_tx;

		info!(
			"Using a fixed conversion rate of Ξ1 = {} ({} wei/gas)",
			Colour::White.bold().paint(format!("US${}", usd_per_eth)),
			Colour::Yellow.bold().paint(format!("{}", wei_per_gas))
		);

		Ok(GasPricerConfig::Fixed(U256::from_dec_str(&format!("{:.0}", wei_per_gas)).unwrap()))
	}

	fn extra_data(&self) -> Result<Bytes, String> {
		match self.args.flag_extradata.as_ref().or(self.args.flag_extra_data.as_ref()) {
			Some(ref x) if x.len() <= 32 => Ok(x.as_bytes().to_owned()),
			None => Ok(version_data()),
			Some(_) => Err("Extra data must be at most 32 characters".into()),
		}
	}

	fn init_reserved_nodes(&self) -> Result<Vec<String>, String> {
		use std::fs::File;

		match self.args.flag_reserved_peers {
			Some(ref path) => {
				let mut buffer = String::new();
				let mut node_file = try!(File::open(path).map_err(|e| format!("Error opening reserved nodes file: {}", e)));
				try!(node_file.read_to_string(&mut buffer).map_err(|_| "Error reading reserved node file"));
				if let Some(invalid) = buffer.lines().find(|s| !is_valid_node_url(s)) {
					Err(format!("Invalid node address format given for a boot node: {}", invalid))
				} else {
					Ok(buffer.lines().map(|s| s.to_owned()).collect())
				}
			},
			None => Ok(Vec::new())
		}
	}

	fn net_addresses(&self) -> Result<(Option<SocketAddr>, Option<SocketAddr>), String> {
		let port = self.args.flag_port;
		let listen_address = Some(SocketAddr::new("0.0.0.0".parse().unwrap(), port));
		let public_address = if self.args.flag_nat.starts_with("extip:") {
			let host = &self.args.flag_nat[6..];
			let host = try!(host.parse().map_err(|_| format!("Invalid host given with `--nat extip:{}`", host)));
			Some(SocketAddr::new(host, port))
		} else {
			None
		};
		Ok((listen_address, public_address))
	}

	fn net_config(&self) -> Result<NetworkConfiguration, String> {
		let mut ret = NetworkConfiguration::new();
		ret.nat_enabled = self.args.flag_nat == "any" || self.args.flag_nat == "upnp";
		ret.boot_nodes = try!(to_bootnodes(&self.args.flag_bootnodes));
		let (listen, public) = try!(self.net_addresses());
		ret.listen_address = listen;
		ret.public_address = public;
		ret.use_secret = self.args.flag_node_key.as_ref().map(|s| s.parse::<Secret>().unwrap_or_else(|_| s.sha3()));
		ret.discovery_enabled = !self.args.flag_no_discovery && !self.args.flag_nodiscover;
		ret.ideal_peers = self.max_peers();
		let mut net_path = PathBuf::from(self.directories().db);
		net_path.push("network");
		ret.config_path = Some(net_path.to_str().unwrap().to_owned());
		ret.reserved_nodes = try!(self.init_reserved_nodes());

		if self.args.flag_reserved_only {
			ret.non_reserved_mode = ::util::network::NonReservedPeerMode::Deny;
		}
<<<<<<< HEAD
=======
		ret
	}

	fn find_best_db(&self, spec: &Spec) -> Option<journaldb::Algorithm> {
		let mut ret = None;
		let mut latest_era = None;
		let jdb_types = [journaldb::Algorithm::Archive, journaldb::Algorithm::EarlyMerge, journaldb::Algorithm::OverlayRecent, journaldb::Algorithm::RefCounted];
		for i in jdb_types.into_iter() {
			let db = journaldb::new(&append_path(&get_db_path(Path::new(&self.path()), *i, spec.genesis_header().hash(), spec.fork_name.as_ref()), "state"), *i, kvdb::DatabaseConfig::default());
			trace!(target: "parity", "Looking for best DB: {} at {:?}", i, db.latest_era());
			match (latest_era, db.latest_era()) {
				(Some(best), Some(this)) if best >= this => {}
				(_, None) => {}
				(_, Some(this)) => {
					latest_era = Some(this);
					ret = Some(*i);
				}
			}
		}
		ret
	}
>>>>>>> 435ba186

		Ok(ret)
	}

	fn network_id(&self) -> Result<Option<U256>, String> {
		let net_id = self.args.flag_network_id.as_ref().or(self.args.flag_networkid.as_ref());
		match net_id {
			Some(id) => Ok(Some(try!(to_u256(id)))),
			None => Ok(None),
		}
	}

	fn rpc_apis(&self) -> String {
		self.args.flag_rpcapi.clone().unwrap_or(self.args.flag_jsonrpc_apis.clone())
	}

	fn rpc_cors(&self) -> Option<Vec<String>> {
		let cors = self.args.flag_jsonrpc_cors.clone().or(self.args.flag_rpccorsdomain.clone());
		cors.map(|c| c.split(',').map(|s| s.to_owned()).collect())
	}

	fn rpc_hosts(&self) -> Option<Vec<String>> {
		match self.args.flag_jsonrpc_hosts.as_ref() {
			"none" => return Some(Vec::new()),
			"all" => return None,
			_ => {}
		}
		let hosts = self.args.flag_jsonrpc_hosts.split(',').map(|h| h.into()).collect();
		Some(hosts)
	}

	fn ipc_config(&self) -> Result<IpcConfiguration, String> {
		let conf = IpcConfiguration {
			enabled: !(self.args.flag_ipcdisable || self.args.flag_ipc_off || self.args.flag_no_ipc),
			socket_addr: self.ipc_path(),
			apis: try!(self.args.flag_ipcapi.clone().unwrap_or(self.args.flag_ipc_apis.clone()).parse()),
		};

		Ok(conf)
	}

	fn http_config(&self) -> Result<HttpConfiguration, String> {
		let conf = HttpConfiguration {
			enabled: !self.args.flag_jsonrpc_off && !self.args.flag_no_jsonrpc,
			interface: self.rpc_interface(),
			port: self.args.flag_rpcport.unwrap_or(self.args.flag_jsonrpc_port),
			apis: try!(self.rpc_apis().parse()),
			hosts: self.rpc_hosts(),
			cors: self.rpc_cors(),
		};

		Ok(conf)
	}

	fn network_settings(&self) -> NetworkSettings {
		NetworkSettings {
			name: self.args.flag_identity.clone(),
			chain: self.chain(),
			max_peers: self.max_peers(),
			network_port: self.args.flag_port,
			rpc_enabled: !self.args.flag_jsonrpc_off && !self.args.flag_no_jsonrpc,
			rpc_interface: self.args.flag_rpcaddr.clone().unwrap_or(self.args.flag_jsonrpc_interface.clone()),
			rpc_port: self.args.flag_rpcport.unwrap_or(self.args.flag_jsonrpc_port),
		}
	}

	fn directories(&self) -> Directories {
		let db_path = replace_home(self.args.flag_datadir.as_ref().unwrap_or(&self.args.flag_db_path));

		let keys_path = replace_home(
			if self.args.flag_testnet {
				"$HOME/.parity/testnet_keys"
			} else {
				&self.args.flag_keys_path
			}
		);

		let dapps_path = replace_home(&self.args.flag_dapps_path);
		let signer_path = replace_home(&self.args.flag_signer_path);

		Directories {
			keys: keys_path,
			db: db_path,
			dapps: dapps_path,
			signer: signer_path,
		}
	}

	fn ipc_path(&self) -> String {
		if self.args.flag_geth {
			geth_ipc_path(self.args.flag_testnet)
		} else {
			parity_ipc_path(&self.args.flag_ipcpath.clone().unwrap_or(self.args.flag_ipc_path.clone()))
		}
	}

	fn signer_port(&self) -> Option<u16> {
		if !self.signer_enabled() {
			None
		} else {
			Some(self.args.flag_signer_port)
		}
	}

	fn rpc_interface(&self) -> String {
		match self.network_settings().rpc_interface.as_str() {
			"all" => "0.0.0.0",
			"local" => "127.0.0.1",
			x => x,
		}.into()
	}

	fn dapps_interface(&self) -> String {
		match self.args.flag_dapps_interface.as_str() {
			"local" => "127.0.0.1",
			x => x,
		}.into()
	}

	fn dapps_enabled(&self) -> bool {
		!self.args.flag_dapps_off && !self.args.flag_no_dapps && cfg!(feature = "dapps")
	}

	fn signer_enabled(&self) -> bool {
		if self.args.flag_force_signer {
			return true;
		}

		let signer_disabled = self.args.flag_unlock.is_some() ||
			self.args.flag_geth ||
			self.args.flag_no_signer;

		return !signer_disabled;
	}
}

#[cfg(test)]
mod tests {
	use super::*;
	use cli::USAGE;
	use docopt::Docopt;
	use util::network_settings::NetworkSettings;
	use ethcore::client::{VMType, BlockID};
	use helpers::{replace_home, default_network_config};
	use run::RunCmd;
	use blockchain::{BlockchainCmd, ImportBlockchain, ExportBlockchain};
	use presale::ImportWallet;
	use account::{AccountCmd, NewAccount, ImportAccounts};

	#[derive(Debug, PartialEq)]
	struct TestPasswordReader(&'static str);

	fn parse(args: &[&str]) -> Configuration {
		Configuration {
			args: Docopt::new(USAGE).unwrap().argv(args).decode().unwrap(),
		}
	}

	#[test]
	fn test_command_version() {
		let args = vec!["parity", "--version"];
		let conf = Configuration::parse(args).unwrap();
		assert_eq!(conf.into_command().unwrap(), Cmd::Version);
	}

	#[test]
	fn test_command_account_new() {
		let args = vec!["parity", "account", "new"];
		let conf = Configuration::parse(args).unwrap();
		assert_eq!(conf.into_command().unwrap(), Cmd::Account(AccountCmd::New(NewAccount {
			iterations: 10240,
			path: replace_home("$HOME/.parity/keys"),
			password_file: None,
		})));
	}

	#[test]
	fn test_command_account_list() {
		let args = vec!["parity", "account", "list"];
		let conf = Configuration::parse(args).unwrap();
		assert_eq!(conf.into_command().unwrap(), Cmd::Account(
			AccountCmd::List(replace_home("$HOME/.parity/keys")))
		);
	}

	#[test]
	fn test_command_account_import() {
		let args = vec!["parity", "account", "import", "my_dir", "another_dir"];
		let conf = Configuration::parse(args).unwrap();
		assert_eq!(conf.into_command().unwrap(), Cmd::Account(AccountCmd::Import(ImportAccounts {
			from: vec!["my_dir".into(), "another_dir".into()],
			to: replace_home("$HOME/.parity/keys"),
		})));
	}

	#[test]
	fn test_command_wallet_import() {
		let args = vec!["parity", "wallet", "import", "my_wallet.json", "--password", "pwd"];
		let conf = Configuration::parse(args).unwrap();
		assert_eq!(conf.into_command().unwrap(), Cmd::ImportPresaleWallet(ImportWallet {
			iterations: 10240,
			path: replace_home("$HOME/.parity/keys"),
			wallet_path: "my_wallet.json".into(),
			password_file: Some("pwd".into()),
		}));
	}

	#[test]
	fn test_command_blockchain_import() {
		let args = vec!["parity", "import", "blockchain.json"];
		let conf = Configuration::parse(args).unwrap();
		assert_eq!(conf.into_command().unwrap(), Cmd::Blockchain(BlockchainCmd::Import(ImportBlockchain {
			spec: Default::default(),
			logger_config: Default::default(),
			cache_config: Default::default(),
			dirs: Default::default(),
			file_path: Some("blockchain.json".into()),
			format: None,
			pruning: Default::default(),
			compaction: Default::default(),
			mode: Default::default(),
			tracing: Default::default(),
			vm_type: VMType::Interpreter,
		})));
	}

	#[test]
	fn test_command_blockchain_export() {
		let args = vec!["parity", "export", "blockchain.json"];
		let conf = Configuration::parse(args).unwrap();
		assert_eq!(conf.into_command().unwrap(), Cmd::Blockchain(BlockchainCmd::Export(ExportBlockchain {
			spec: Default::default(),
			logger_config: Default::default(),
			cache_config: Default::default(),
			dirs: Default::default(),
			file_path: Some("blockchain.json".into()),
			pruning: Default::default(),
			format: Default::default(),
			compaction: Default::default(),
			mode: Default::default(),
			tracing: Default::default(),
			from_block: BlockID::Number(1),
			to_block: BlockID::Latest,
		})));
	}

	#[test]
	fn test_command_signer_new_token() {
		let args = vec!["parity", "signer", "new-token"];
		let conf = Configuration::parse(args).unwrap();
		let expected = replace_home("$HOME/.parity/signer");
		assert_eq!(conf.into_command().unwrap(), Cmd::SignerToken(expected));
	}

	#[test]
	fn test_run_cmd() {
		let args = vec!["parity"];
		let conf = Configuration::parse(args).unwrap();
		assert_eq!(conf.into_command().unwrap(), Cmd::Run(RunCmd {
			cache_config: Default::default(),
			dirs: Default::default(),
			spec: Default::default(),
			pruning: Default::default(),
			daemon: None,
			logger_config: Default::default(),
			miner_options: Default::default(),
			http_conf: Default::default(),
			ipc_conf: Default::default(),
			net_conf: default_network_config(),
			network_id: None,
			acc_conf: Default::default(),
			gas_pricer: Default::default(),
			miner_extras: Default::default(),
			mode: Default::default(),
			tracing: Default::default(),
			compaction: Default::default(),
			vm_type: Default::default(),
			enable_network: true,
			geth_compatibility: false,
			signer_port: Some(8180),
			net_settings: Default::default(),
			dapps_conf: Default::default(),
			signer_conf: Default::default(),
			ui: false,
			name: "".into(),
			custom_bootnodes: false,
		}));
	}

	#[test]
	fn should_parse_network_settings() {
		// given

		// when
		let conf = parse(&["parity", "--testnet", "--identity", "testname"]);

		// then
		assert_eq!(conf.network_settings(), NetworkSettings {
			name: "testname".to_owned(),
			chain: "morden".to_owned(),
			max_peers: 25,
			network_port: 30303,
			rpc_enabled: true,
			rpc_interface: "local".to_owned(),
			rpc_port: 8545,
		});
	}

	#[test]
	fn should_parse_rpc_settings_with_geth_compatiblity() {
		// given
		fn assert(conf: Configuration) {
			let net = conf.network_settings();
			assert_eq!(net.rpc_enabled, true);
			assert_eq!(net.rpc_interface, "all".to_owned());
			assert_eq!(net.rpc_port, 8000);
			assert_eq!(conf.rpc_cors(), Some(vec!["*".to_owned()]));
			assert_eq!(conf.rpc_apis(), "web3,eth".to_owned());
		}

		// when
		let conf1 = parse(&["parity", "-j",
						 "--jsonrpc-port", "8000",
						 "--jsonrpc-interface", "all",
						 "--jsonrpc-cors", "*",
						 "--jsonrpc-apis", "web3,eth"
						 ]);
		let conf2 = parse(&["parity", "--rpc",
						  "--rpcport", "8000",
						  "--rpcaddr", "all",
						  "--rpccorsdomain", "*",
						  "--rpcapi", "web3,eth"
						  ]);

		// then
		assert(conf1);
		assert(conf2);
	}

	#[test]
	fn should_parse_rpc_hosts() {
		// given

		// when
		let conf0 = parse(&["parity"]);
		let conf1 = parse(&["parity", "--jsonrpc-hosts", "none"]);
		let conf2 = parse(&["parity", "--jsonrpc-hosts", "all"]);
		let conf3 = parse(&["parity", "--jsonrpc-hosts", "ethcore.io,something.io"]);

		// then
		assert_eq!(conf0.rpc_hosts(), Some(Vec::new()));
		assert_eq!(conf1.rpc_hosts(), Some(Vec::new()));
		assert_eq!(conf2.rpc_hosts(), None);
		assert_eq!(conf3.rpc_hosts(), Some(vec!["ethcore.io".into(), "something.io".into()]));
	}

	#[test]
	fn should_disable_signer_in_geth_compat() {
		// given

		// when
		let conf0 = parse(&["parity", "--geth"]);
		let conf1 = parse(&["parity", "--geth", "--force-signer"]);

		// then
		assert_eq!(conf0.signer_enabled(), false);
		assert_eq!(conf1.signer_enabled(), true);
	}

	#[test]
	fn should_disable_signer_when_account_is_unlocked() {
		// given

		// when
		let conf0 = parse(&["parity", "--unlock", "0x0"]);

		// then
		assert_eq!(conf0.signer_enabled(), false);
	}
}
<|MERGE_RESOLUTION|>--- conflicted
+++ resolved
@@ -307,21 +307,9 @@
 		}
 	}
 
-<<<<<<< HEAD
 	fn gas_pricer_config(&self) -> Result<GasPricerConfig, String> {
 		if let Some(d) = self.args.flag_gasprice.as_ref() {
 			return Ok(GasPricerConfig::Fixed(try!(to_u256(d))));
-=======
-	pub fn spec(&self) -> Spec {
-		match self.chain().as_str() {
-			"frontier" | "homestead" | "mainnet" => ethereum::new_frontier(),
-			"frontier-dogmatic" | "homestead-dogmatic" | "classic" => ethereum::new_classic(),
-			"morden" | "testnet" => ethereum::new_morden(),
-			"olympic" => ethereum::new_olympic(),
-			f => Spec::load(contents(f).unwrap_or_else(|_| {
-				die!("{}: Couldn't read chain specification file. Sure it exists?", f)
-			}).as_ref()),
->>>>>>> 435ba186
 		}
 
 		let usd_per_tx = try!(to_price(&self.args.flag_usd_per_tx));
@@ -403,31 +391,6 @@
 		if self.args.flag_reserved_only {
 			ret.non_reserved_mode = ::util::network::NonReservedPeerMode::Deny;
 		}
-<<<<<<< HEAD
-=======
-		ret
-	}
-
-	fn find_best_db(&self, spec: &Spec) -> Option<journaldb::Algorithm> {
-		let mut ret = None;
-		let mut latest_era = None;
-		let jdb_types = [journaldb::Algorithm::Archive, journaldb::Algorithm::EarlyMerge, journaldb::Algorithm::OverlayRecent, journaldb::Algorithm::RefCounted];
-		for i in jdb_types.into_iter() {
-			let db = journaldb::new(&append_path(&get_db_path(Path::new(&self.path()), *i, spec.genesis_header().hash(), spec.fork_name.as_ref()), "state"), *i, kvdb::DatabaseConfig::default());
-			trace!(target: "parity", "Looking for best DB: {} at {:?}", i, db.latest_era());
-			match (latest_era, db.latest_era()) {
-				(Some(best), Some(this)) if best >= this => {}
-				(_, None) => {}
-				(_, Some(this)) => {
-					latest_era = Some(this);
-					ret = Some(*i);
-				}
-			}
-		}
-		ret
-	}
->>>>>>> 435ba186
-
 		Ok(ret)
 	}
 
