// Copyright 2015, 2016 Ethcore (UK) Ltd.
// This file is part of Parity.

// Parity is free software: you can redistribute it and/or modify
// it under the terms of the GNU General Public License as published by
// the Free Software Foundation, either version 3 of the License, or
// (at your option) any later version.

// Parity is distributed in the hope that it will be useful,
// but WITHOUT ANY WARRANTY; without even the implied warranty of
// MERCHANTABILITY or FITNESS FOR A PARTICULAR PURPOSE.  See the
// GNU General Public License for more details.

// You should have received a copy of the GNU General Public License
// along with Parity.  If not, see <http://www.gnu.org/licenses/>.

use std::{env, fs};
use std::fs::File;
use std::time::Duration;
use std::io::{BufRead, BufReader, Read, Write};
use std::net::SocketAddr;
use std::path::PathBuf;
use cli::{USAGE, Args};
use docopt::{Docopt, Error as DocoptError};
use util::{Hashable, journaldb, Applyable, NetworkConfiguration, kvdb, U256, Uint, is_valid_node_url, Bytes, version_data, Secret, path};
use util::network_settings::NetworkSettings;
use util::log::Colour;
use ethcore::account_provider::AccountProvider;
use ethcore::client::{append_path, ClientConfig, VMType};
use ethcore::miner::{MinerOptions, GasPricer, GasPriceCalibratorOptions};
use ethcore::spec::Spec;
use ethsync::SyncConfig;
use rpc::{IpcConfiguration, HttpConfiguration};
use commands::{Cmd, AccountCmd, ImportWallet, NewAccount, ImportAccounts, BlockchainCmd, ImportBlockchain, ExportBlockchain};
use cache::CacheConfig;
use helpers::{to_duration, to_mode, to_block_id, to_u256, to_pending_set, to_price, flush_stdout, replace_home,
geth_ipc_path, parity_ipc_path};
use params::{SpecType, ResealPolicy};
use setup_log::LoggerConfig;
use dir::Directories;
use RunCmd;

/// Should be used to read password.
pub trait PasswordReader {
	/// Prompts user for password.
	fn prompt(&self) -> Result<String, String>;

	/// Loads user password from file.
	fn file(&self, file: &str) -> Result<String, String>;
}

/// Reads password from standard IO.
#[derive(Debug, PartialEq)]
pub struct IOPasswordReader;

impl PasswordReader for IOPasswordReader {
	fn prompt(&self) -> Result<String, String> {
		use rpassword::read_password;

		println!("Please note that password is NOT RECOVERABLE.");
		print!("Type password: ");
		flush_stdout();

		let password = read_password().unwrap();

		print!("Repeat password: ");
		flush_stdout();

		let password_repeat = read_password().unwrap();

		if password != password_repeat {
			return Err("Passwords do not match!".into());
		}

		Ok(password)
	}

	fn file(&self, file: &str) -> Result<String, String> {
		unimplemented!();
	}
}

<<<<<<< HEAD
#[derive(Debug, PartialEq)]
pub struct Configuration {
	pub args: Args,
}

=======
>>>>>>> 3d00a912
impl Configuration {
	pub fn parse<S, I>(command: I) -> Result<Self, DocoptError> where I: IntoIterator<Item=S>, S: AsRef<str> {
		let args = try!(Docopt::new(USAGE).and_then(|d| d.argv(command).decode()));

		let config = Configuration {
			args: args,
		};

		Ok(config)
	}

	pub fn into_command(self, password: &PasswordReader) -> Result<Cmd, String> {
		let dirs = self.directories();
		let logger_config = LoggerConfig {
			mode: None,
			color: false,
			file: None,
		};
		let pruning = try!(self.args.flag_pruning.parse());
		let vm_type = try!(self.vm_type());
		let mode = try!(to_mode(&self.args.flag_mode, self.args.flag_mode_timeout, self.args.flag_mode_alarm));
		let miner_options = try!(self.miner_options());

		let http_conf = try!(self.http_config());
		let ipc_conf = try!(self.ipc_config());

		let cmd = if self.args.flag_version {
			Cmd::Version
		} else if self.args.cmd_signer {
			Cmd::SignerToken(dirs.signer)
		} else if self.args.cmd_account {
			let account_cmd = if self.args.cmd_new {
				let new_acc = NewAccount {
					iterations: self.args.flag_keys_iterations,
					path: dirs.keys,
					password: try!(password.prompt()),
				};
				AccountCmd::New(new_acc)
			} else if self.args.cmd_list {
				AccountCmd::List(dirs.keys)
			} else if self.args.cmd_import {
				let import_acc = ImportAccounts {
					from: self.args.arg_path.clone(),
					to: dirs.keys,
				};
				AccountCmd::Import(import_acc)
			} else {
				unreachable!();
			};
			Cmd::Account(account_cmd)
		} else if self.args.cmd_wallet {
			let presale_cmd = ImportWallet {
				iterations: self.args.flag_keys_iterations,
				path: dirs.keys,
				wallet_path: self.args.arg_path.first().unwrap().clone(),
				password: try!(password.file(self.args.flag_password.first().unwrap())),
			};
			Cmd::ImportPresaleWallet(presale_cmd)
		} else if self.args.cmd_import {
			let import_cmd = ImportBlockchain {
				spec: try!(self.chain().parse()),
				logger_config: logger_config,
				cache_config: self.cache_config(),
				db_path: dirs.db.clone(),
				file_path: self.args.arg_file.clone(),
				format: None,
				pruning: pruning,
				compaction: try!(self.args.flag_db_compaction.parse()),
				mode: mode,
				tracing: try!(self.args.flag_tracing.parse()),
				vm_type: vm_type,
			};
			Cmd::Blockchain(BlockchainCmd::Import(import_cmd))
		} else if self.args.cmd_export {
			let export_cmd = ExportBlockchain {
				spec: try!(self.chain().parse()),
				logger_config: logger_config,
				cache_config: self.cache_config(),
				db_path: dirs.db.clone(),
				file_path: self.args.arg_file.clone(),
				format: None,
				pruning: pruning,
				compaction: try!(self.args.flag_db_compaction.parse()),
				mode: mode,
				tracing: try!(self.args.flag_tracing.parse()),
				from_block: try!(to_block_id(&self.args.flag_from)),
				to_block: try!(to_block_id(&self.args.flag_to)),
			};
			Cmd::Blockchain(BlockchainCmd::Export(export_cmd))
		} else {
			let daemon = if self.args.cmd_daemon {
				Some(self.args.arg_pid_file.clone())
			} else {
				None
			};

			let run_cmd = RunCmd {
				directories: dirs,
				spec: try!(self.chain().parse()),
				policy: try!(self.args.flag_fork.parse()),
				pruning: pruning,
				daemon: daemon,
				logger_config: logger_config,
				miner_options: miner_options,
				http_conf: http_conf,
				ipc_conf: ipc_conf,
			};
			Cmd::Run(run_cmd)
		};

		Ok(cmd)
	}


	fn vm_type(&self) -> Result<VMType, String> {
		if self.args.flag_jitvm {
			VMType::jit().ok_or("Parity is built without the JIT EVM.".into())
		} else {
			Ok(VMType::Interpreter)
		}
	}

	fn cache_config(&self) -> CacheConfig {
		match self.args.flag_cache_size {
			Some(size) => CacheConfig::new_with_total_cache_size(size),
			None => CacheConfig {
				rocksdb: self.args.flag_cache_size_db,
				blockchain: self.args.flag_cache_size_blocks,
				queue: self.args.flag_cache_size_queue,
			}
		}
	}

	fn chain(&self) -> String {
		if self.args.flag_testnet {
			"morden".to_owned()
		} else {
			self.args.flag_chain.clone()
		}
	}

	fn max_peers(&self) -> u32 {
		self.args.flag_maxpeers.unwrap_or(self.args.flag_peers) as u32
	}

	fn work_notify(&self) -> Vec<String> {
		self.args.flag_notify_work.as_ref().map_or_else(Vec::new, |s| s.split(',').map(|s| s.to_owned()).collect())
	}

	pub fn miner_options(&self) -> Result<MinerOptions, String> {
		let reseal = try!(self.args.flag_reseal_on_txs.parse::<ResealPolicy>());

		let options = MinerOptions {
			new_work_notify: self.work_notify(),
			force_sealing: self.args.flag_force_sealing,
			reseal_on_external_tx: reseal.external,
			reseal_on_own_tx: reseal.own,
			tx_gas_limit: match self.args.flag_tx_gas_limit {
				Some(ref d) => try!(to_u256(d)),
				None => U256::max_value(),
			},
			tx_queue_size: self.args.flag_tx_queue_size,
			pending_set: try!(to_pending_set(&self.args.flag_relay_set)),
			reseal_min_period: Duration::from_millis(self.args.flag_reseal_min_period),
			work_queue_size: self.args.flag_work_queue_size,
			enable_resubmission: !self.args.flag_remove_solved,
<<<<<<< HEAD
		};
=======
		}
	}

	pub fn author(&self) -> Option<Address> {
		self.args.flag_etherbase.as_ref()
			.or(self.args.flag_author.as_ref())
			.map(|d| Address::from_str(clean_0x(d)).unwrap_or_else(|_| {
				die!("{}: Invalid address for --author. Must be 40 hex characters, with or without the 0x at the beginning.", d)
			}))
	}

	pub fn gas_floor_target(&self) -> U256 {
		let d = &self.args.flag_gas_floor_target;
		U256::from_dec_str(d).unwrap_or_else(|_| {
			die!("{}: Invalid target gas floor given. Must be a decimal unsigned 256-bit number.", d)
		})
	}
>>>>>>> 3d00a912

		Ok(options)
	}

	pub fn gas_pricer(&self) -> Result<GasPricer, String> {
		match self.args.flag_gasprice.as_ref() {
			Some(d) => Ok(GasPricer::Fixed(try!(to_u256(d)))),
			_ => {
				let usd_per_tx = try!(to_price(&self.args.flag_usd_per_tx));
				match self.args.flag_usd_per_eth.as_str() {
					"auto" => {
						Ok(GasPricer::new_calibrated(GasPriceCalibratorOptions {
							usd_per_tx: usd_per_tx,
							recalibration_period: try!(to_duration(self.args.flag_price_update_period.as_str())),
						}))
					},
					x => {
						let usd_per_eth = try!(to_price(x));
						let wei_per_usd: f32 = 1.0e18 / usd_per_eth;
						let gas_per_tx: f32 = 21000.0;
						let wei_per_gas: f32 = wei_per_usd * usd_per_tx / gas_per_tx;
<<<<<<< HEAD
						info!("Using a fixed conversion rate of Ξ1 = {} ({} wei/gas)", format!("US${}", usd_per_eth).apply(Colour::White.bold()), format!("{}", wei_per_gas).apply(Colour::Yellow.bold()));
						Ok(GasPricer::Fixed(U256::from_dec_str(&format!("{:.0}", wei_per_gas)).unwrap()))
=======
						info!("Using a fixed conversion rate of Ξ1 = {} ({} wei/gas)", White.bold().paint(format!("US${}", usd_per_eth)), Yellow.bold().paint(format!("{}", wei_per_gas)));
						GasPricer::Fixed(U256::from_dec_str(&format!("{:.0}", wei_per_gas)).unwrap())
>>>>>>> 3d00a912
					}
				}
			}
		}
	}

	pub fn extra_data(&self) -> Result<Bytes, String> {
		match self.args.flag_extradata.as_ref().or(self.args.flag_extra_data.as_ref()) {
			Some(ref x) if x.len() <= 32 => Ok(x.as_bytes().to_owned()),
			None => Ok(version_data()),
			Some(ref x) => Err("Extra data must be at most 32 characters".into()),
		}
	}

	pub fn spec(&self) -> Spec {
<<<<<<< HEAD
		unimplemented!();
		//match self.chain().as_str() {
			//"frontier" | "homestead" | "mainnet" => ethereum::new_frontier(),
			//"morden" | "testnet" => ethereum::new_morden(),
			//"olympic" => ethereum::new_olympic(),
			//f => Spec::load(contents(f).unwrap_or_else(|_| {
				//die!("{}: Couldn't read chain specification file. Sure it exists?", f)
			//}).as_ref()),
		//}
	}

	pub fn init_nodes(&self, spec: &Spec) -> Result<Vec<String>, String> {
=======
		match self.chain().as_str() {
			"frontier" | "homestead" | "mainnet" => ethereum::new_frontier(),
			"homestead-dogmatic" => ethereum::new_frontier_dogmatic(),
			"morden" | "testnet" => ethereum::new_morden(),
			"olympic" => ethereum::new_olympic(),
			f => Spec::load(contents(f).unwrap_or_else(|_| {
				die!("{}: Couldn't read chain specification file. Sure it exists?", f)
			}).as_ref()),
		}
	}

	pub fn normalize_enode(e: &str) -> Option<String> {
		if is_valid_node_url(e) {
			Some(e.to_owned())
		} else {
			None
		}
	}

	pub fn init_nodes(&self, spec: &Spec) -> Vec<String> {
>>>>>>> 3d00a912
		match self.args.flag_bootnodes {
			Some(ref x) if !x.is_empty() => x.split(',').map(|s| {
				if is_valid_node_url(s) {
					Ok(s.to_owned())
				} else {
					Err(format!("Invalid node address format given for a boot node: {}", s))
				}
			}).collect(),
			Some(_) => Ok(Vec::new()),
			None => Ok(spec.nodes().to_owned()),
		}
	}

	pub fn init_reserved_nodes(&self) -> Result<Vec<String>, String> {
		use std::fs::File;

		match self.args.flag_reserved_peers {
			Some(ref path) => {
				let mut buffer = String::new();
				let mut node_file = try!(File::open(path).map_err(|e| format!("Error opening reserved nodes file: {}", e)));
				try!(node_file.read_to_string(&mut buffer).map_err(|_| "Error reading reserved node file"));
				if let Some(invalid) = buffer.lines().find(|s| !is_valid_node_url(s)) {
					Err(format!("Invalid node address format given for a boot node: {}", invalid))
				} else {
					Ok(buffer.lines().map(|s| s.to_owned()).collect())
				}
			},
			None => Ok(Vec::new())
		}
	}

	pub fn net_addresses(&self) -> Result<(Option<SocketAddr>, Option<SocketAddr>), String> {
		let port = self.args.flag_port;
		let listen_address = Some(SocketAddr::new("0.0.0.0".parse().unwrap(), port));
		let public_address = if self.args.flag_nat.starts_with("extip:") {
			let host = &self.args.flag_nat[6..];
			let host = try!(host.parse().map_err(|_| format!("Invalid host given with `--nat extip:{}`", host)));
			Some(SocketAddr::new(host, port))
		} else {
			None
		};
		Ok((listen_address, public_address))
	}

	pub fn net_settings(&self, spec: &Spec) -> Result<NetworkConfiguration, String> {
		let mut ret = NetworkConfiguration::new();
		ret.nat_enabled = self.args.flag_nat == "any" || self.args.flag_nat == "upnp";
		ret.boot_nodes = try!(self.init_nodes(spec));
		let (listen, public) = try!(self.net_addresses());
		ret.listen_address = listen;
		ret.public_address = public;
		ret.use_secret = self.args.flag_node_key.as_ref().map(|s| s.parse::<Secret>().unwrap_or_else(|_| s.sha3()));
		ret.discovery_enabled = !self.args.flag_no_discovery && !self.args.flag_nodiscover;
		ret.ideal_peers = self.max_peers();
		let mut net_path = PathBuf::from(self.directories().db);
		net_path.push("network");
		ret.config_path = Some(net_path.to_str().unwrap().to_owned());
		ret.reserved_nodes = try!(self.init_reserved_nodes());

		if self.args.flag_reserved_only {
			ret.non_reserved_mode = ::util::network::NonReservedPeerMode::Deny;
		}

		Ok(ret)
	}

	pub fn client_config(&self, spec: &Spec) -> ClientConfig {
		/*
		trace!(target: "parity", "Using pruning strategy of {}", client_config.pruning);
		client_config.name = self.args.flag_identity.clone();
		client_config.queue.max_mem_use = self.args.flag_queue_max_size;
		client_config
		*/
		unimplemented!();
	}

	pub fn sync_config(&self, spec: &Spec) -> Result<SyncConfig, String> {
		let mut sync_config = SyncConfig::default();
		let net_id = self.args.flag_network_id.as_ref().or(self.args.flag_networkid.as_ref());
		sync_config.network_id = match net_id {
			Some(id) => try!(to_u256(id)),
			None => spec.network_id()
		};

		Ok(sync_config)
	}

	pub fn account_service(&self) -> AccountProvider {
		/*
		use ethcore::ethstore::{import_accounts, EthStore};
		use ethcore::ethstore::dir::{GethDirectory, DirectoryType, DiskDirectory};

		// Secret Store
		let passwords = self.args.flag_password.iter().flat_map(|filename| {
			BufReader::new(&File::open(filename).unwrap_or_else(|_| die!("{} Unable to read password file. Ensure it exists and permissions are correct.", filename)))
				.lines()
				.map(|l| l.unwrap())
				.collect::<Vec<_>>()
				.into_iter()
		}).collect::<Vec<_>>();

		if !self.args.flag_no_import_keys {
			let dir_type = if self.args.flag_testnet {
				DirectoryType::Testnet
			} else {
				DirectoryType::Main
			};

			let from = GethDirectory::open(dir_type);
			let to = DiskDirectory::create(self.keys_path()).unwrap();
			// ignore error, cause geth may not exist
			let _ = import_accounts(&from, &to);
		}

		let dir = Box::new(DiskDirectory::create(self.keys_path()).unwrap());
		let iterations = self.keys_iterations();
		let account_service = AccountProvider::new(Box::new(EthStore::open_with_iterations(dir, iterations).unwrap()));

		if let Some(ref unlocks) = self.args.flag_unlock {
			for d in unlocks.split(',') {
				let a = Address::from_str(clean_0x(d)).unwrap_or_else(|_| {
					die!("{}: Invalid address for --unlock. Must be 40 hex characters, without the 0x at the beginning.", d)
				});
				if passwords.iter().find(|p| account_service.unlock_account_permanently(a, (*p).clone()).is_ok()).is_none() {
					die!("No password given to unlock account {}. Pass the password using `--password`.", a);
				}
			}
		}
		account_service
		*/
		unimplemented!();
	}

	pub fn rpc_apis(&self) -> String {
		self.args.flag_rpcapi.clone().unwrap_or(self.args.flag_jsonrpc_apis.clone())
	}

	pub fn rpc_cors(&self) -> Vec<String> {
		let cors = self.args.flag_jsonrpc_cors.clone().or(self.args.flag_rpccorsdomain.clone());
		cors.map_or_else(Vec::new, |c| c.split(',').map(|s| s.to_owned()).collect())
	}

	fn ipc_config(&self) -> Result<IpcConfiguration, String> {
		let conf = IpcConfiguration {
			enabled: !(self.args.flag_ipcdisable || self.args.flag_ipc_off || self.args.flag_no_ipc),
			socket_addr: self.ipc_path(),
			apis: try!(self.args.flag_ipcapi.clone().unwrap_or(self.args.flag_ipc_apis.clone()).parse()),
		};

		Ok(conf)
	}

	fn http_config(&self) -> Result<HttpConfiguration, String> {
		let conf = HttpConfiguration {
			enabled: !self.args.flag_jsonrpc_off && !self.args.flag_no_jsonrpc,
			interface: self.rpc_interface(),
			port: self.args.flag_rpcport.unwrap_or(self.args.flag_jsonrpc_port),
			apis: try!(self.rpc_apis().parse()),
			cors: self.rpc_cors(),
		};

		Ok(conf)
	}

	pub fn network_settings(&self) -> NetworkSettings {
		NetworkSettings {
			name: self.args.flag_identity.clone(),
			chain: self.chain(),
			max_peers: self.max_peers(),
			network_port: self.args.flag_port,
			rpc_enabled: !self.args.flag_jsonrpc_off && !self.args.flag_no_jsonrpc,
			rpc_interface: self.args.flag_rpcaddr.clone().unwrap_or(self.args.flag_jsonrpc_interface.clone()),
			rpc_port: self.args.flag_rpcport.unwrap_or(self.args.flag_jsonrpc_port),
		}
	}

	pub fn directories(&self) -> Directories {
		let db_path = replace_home(self.args.flag_datadir.as_ref().unwrap_or(&self.args.flag_db_path));

		let keys_path = replace_home(
			if self.args.flag_testnet {
				"$HOME/.parity/testnet_keys"
			} else {
				&self.args.flag_keys_path
			}
		);

		let dapps_path = replace_home(&self.args.flag_dapps_path);
		let signer_path = replace_home(&self.args.flag_signer_path);

		Directories {
			keys: keys_path,
			db: db_path,
			dapps: dapps_path,
			signer: signer_path,
		}
	}

	fn ipc_path(&self) -> String {
		if self.args.flag_geth {
			geth_ipc_path(self.args.flag_testnet)
		} else {
			parity_ipc_path(&self.args.flag_ipcpath.clone().unwrap_or(self.args.flag_ipc_path.clone()))
		}
	}

	pub fn have_color(&self) -> bool {
		!self.args.flag_no_color && !cfg!(windows)
	}

	pub fn signer_port(&self) -> Option<u16> {
		if !self.signer_enabled() {
			None
		} else {
			Some(self.args.flag_signer_port)
		}
	}

	pub fn rpc_interface(&self) -> String {
		match self.network_settings().rpc_interface.as_str() {
			"all" => "0.0.0.0",
			"local" => "127.0.0.1",
			x => x,
		}.into()
	}

	pub fn dapps_interface(&self) -> String {
		match self.args.flag_dapps_interface.as_str() {
			"all" => "0.0.0.0",
			"local" => "127.0.0.1",
			x => x,
		}.into()
	}

	pub fn dapps_enabled(&self) -> bool {
		!self.args.flag_dapps_off && !self.args.flag_no_dapps && cfg!(feature = "dapps")
	}

	pub fn signer_enabled(&self) -> bool {
		(self.args.flag_unlock.is_none() && !self.args.flag_no_signer) ||
		self.args.flag_force_signer
	}
}

#[cfg(test)]
mod tests {
	use super::*;
	use cli::USAGE;
	use docopt::Docopt;
	use util::network_settings::NetworkSettings;
	use ethcore::client::{DatabaseCompactionProfile, Mode, Switch, VMType, BlockID};
	use commands::{Cmd, AccountCmd, NewAccount, ImportAccounts, ImportWallet, BlockchainCmd, ImportBlockchain, ExportBlockchain};
	use cache::CacheConfig;
	use params::{SpecType, Pruning, Policy};
	use helpers::replace_home;
	use setup_log::LoggerConfig;
	use dir::Directories;
	use RunCmd;

	#[derive(Debug, PartialEq)]
	struct TestPasswordReader(&'static str);

	impl PasswordReader for TestPasswordReader {
		fn prompt(&self) -> Result<String, String> {
			Ok(self.0.to_owned())
		}

		fn file(&self, _file: &str) -> Result<String, String> {
			Ok(self.0.to_owned())
		}
	}

	fn parse(args: &[&str]) -> Configuration {
		Configuration {
			args: Docopt::new(USAGE).unwrap().argv(args).decode().unwrap(),
		}
	}


	#[test]
	fn test_command_version() {
		let args = vec!["parity", "--version"];
		let conf = Configuration::parse(args).unwrap();
		let password = TestPasswordReader("test");
		assert_eq!(conf.into_command(&password).unwrap(), Cmd::Version);
	}

	#[test]
	fn test_command_account_new() {
		let args = vec!["parity", "account", "new"];
		let mut conf = Configuration::parse(args).unwrap();
		let password = TestPasswordReader("test");
		assert_eq!(conf.into_command(&password).unwrap(), Cmd::Account(AccountCmd::New(NewAccount {
			iterations: 10240,
			path: replace_home("$HOME/.parity/keys"),
			password: "test".into(),
		})));
	}

	#[test]
	fn test_command_account_list() {
		let args = vec!["parity", "account", "list"];
		let conf = Configuration::parse(args).unwrap();
		let password = TestPasswordReader("test");
		assert_eq!(conf.into_command(&password).unwrap(), Cmd::Account(
			AccountCmd::List(replace_home("$HOME/.parity/keys")))
		);
	}

	#[test]
	fn test_command_account_import() {
		let args = vec!["parity", "account", "import", "my_dir", "another_dir"];
		let conf = Configuration::parse(args).unwrap();
		let password = TestPasswordReader("test");
		assert_eq!(conf.into_command(&password).unwrap(), Cmd::Account(AccountCmd::Import(ImportAccounts {
			from: vec!["my_dir".into(), "another_dir".into()],
			to: replace_home("$HOME/.parity/keys"),
		})));
	}

	#[test]
	fn test_command_wallet_import() {
		let args = vec!["parity", "wallet", "import", "my_wallet.json", "--password", "pwd"];
		let mut conf = Configuration::parse(args).unwrap();
		let password = TestPasswordReader("content_of_pwd");
		assert_eq!(conf.into_command(&password).unwrap(), Cmd::ImportPresaleWallet(ImportWallet {
			iterations: 10240,
			path: replace_home("$HOME/.parity/keys"),
			wallet_path: "my_wallet.json".into(),
			password: "content_of_pwd".into(),
		}));
	}

	#[test]
	fn test_command_blockchain_import() {
		let args = vec!["parity", "import", "blockchain.json"];
		let conf = Configuration::parse(args).unwrap();
		let password = TestPasswordReader("test");
		assert_eq!(conf.into_command(&password).unwrap(), Cmd::Blockchain(BlockchainCmd::Import(ImportBlockchain {
			spec: SpecType::Mainnet,
			logger_config: LoggerConfig {
				mode: None,
				color: false,
				file: None,
			},
			cache_config: Default::default(),
			db_path: replace_home("$HOME/.parity"),
			file_path: Some("blockchain.json".into()),
			format: None,
			pruning: Default::default(),
			compaction: Default::default(),
			mode: Default::default(),
			tracing: Default::default(),
			vm_type: VMType::Interpreter,
		})));
	}

	#[test]
	fn test_command_blockchain_export() {
		let args = vec!["parity", "export", "blockchain.json"];
		let conf = Configuration::parse(args).unwrap();
		let password = TestPasswordReader("test");
		assert_eq!(conf.into_command(&password).unwrap(), Cmd::Blockchain(BlockchainCmd::Export(ExportBlockchain {
			spec: SpecType::Mainnet,
			logger_config: LoggerConfig {
				mode: None,
				color: false,
				file: None,
			},
			cache_config: Default::default(),
			db_path: replace_home("$HOME/.parity"),
			file_path: Some("blockchain.json".into()),
			pruning: Default::default(),
			format: Default::default(),
			compaction: Default::default(),
			mode: Default::default(),
			tracing: Default::default(),
			from_block: BlockID::Number(1),
			to_block: BlockID::Latest,
		})));
	}

	#[test]
	fn test_command_signer_new_token() {
		let args = vec!["parity", "signer", "new-token"];
		let conf = Configuration::parse(args).unwrap();
		let password = TestPasswordReader("test");
		let expected = replace_home("$HOME/.parity/signer");
		assert_eq!(conf.into_command(&password).unwrap(), Cmd::SignerToken(expected));
	}

	#[test]
	fn test_run_cmd() {
		let args = vec!["parity"];
		let conf = Configuration::parse(args).unwrap();
		let password = TestPasswordReader("test");
		assert_eq!(conf.into_command(&password).unwrap(), Cmd::Run(RunCmd {
			directories: Default::default(),
			spec: Default::default(),
			policy: Default::default(),
			pruning: Default::default(),
			daemon: None,
			logger_config: LoggerConfig {
				mode: None,
				color: false,
				file: None,
			},
			miner_options: Default::default(),
			http_conf: Default::default(),
			ipc_conf: Default::default(),
		}));
	}

	#[test]
	fn should_parse_network_settings() {
		// given

		// when
		let conf = parse(&["parity", "--testnet", "--identity", "testname"]);

		// then
		assert_eq!(conf.network_settings(), NetworkSettings {
			name: "testname".to_owned(),
			chain: "morden".to_owned(),
			max_peers: 25,
			network_port: 30303,
			rpc_enabled: true,
			rpc_interface: "local".to_owned(),
			rpc_port: 8545,
		});
	}

	#[test]
	fn should_parse_rpc_settings_with_geth_compatiblity() {
		// given
		fn assert(conf: Configuration) {
			let net = conf.network_settings();
			assert_eq!(net.rpc_enabled, true);
			assert_eq!(net.rpc_interface, "all".to_owned());
			assert_eq!(net.rpc_port, 8000);
			assert_eq!(conf.rpc_cors(), vec!["*".to_owned()]);
			assert_eq!(conf.rpc_apis(), "web3,eth".to_owned());
		}

		// when
		let conf1 = parse(&["parity", "-j",
						 "--jsonrpc-port", "8000",
						 "--jsonrpc-interface", "all",
						 "--jsonrpc-cors", "*",
						 "--jsonrpc-apis", "web3,eth"
						 ]);
		let conf2 = parse(&["parity", "--rpc",
						  "--rpcport", "8000",
						  "--rpcaddr", "all",
						  "--rpccorsdomain", "*",
						  "--rpcapi", "web3,eth"
						  ]);

		// then
		assert(conf1);
		assert(conf2);
	}
}
<|MERGE_RESOLUTION|>--- conflicted
+++ resolved
@@ -22,7 +22,7 @@
 use std::path::PathBuf;
 use cli::{USAGE, Args};
 use docopt::{Docopt, Error as DocoptError};
-use util::{Hashable, journaldb, Applyable, NetworkConfiguration, kvdb, U256, Uint, is_valid_node_url, Bytes, version_data, Secret, path};
+use util::{Hashable, journaldb, NetworkConfiguration, kvdb, U256, Uint, is_valid_node_url, Bytes, version_data, Secret, path};
 use util::network_settings::NetworkSettings;
 use util::log::Colour;
 use ethcore::account_provider::AccountProvider;
@@ -80,14 +80,11 @@
 	}
 }
 
-<<<<<<< HEAD
 #[derive(Debug, PartialEq)]
 pub struct Configuration {
 	pub args: Args,
 }
 
-=======
->>>>>>> 3d00a912
 impl Configuration {
 	pub fn parse<S, I>(command: I) -> Result<Self, DocoptError> where I: IntoIterator<Item=S>, S: AsRef<str> {
 		let args = try!(Docopt::new(USAGE).and_then(|d| d.argv(command).decode()));
@@ -187,7 +184,6 @@
 			let run_cmd = RunCmd {
 				directories: dirs,
 				spec: try!(self.chain().parse()),
-				policy: try!(self.args.flag_fork.parse()),
 				pruning: pruning,
 				daemon: daemon,
 				logger_config: logger_config,
@@ -254,27 +250,7 @@
 			reseal_min_period: Duration::from_millis(self.args.flag_reseal_min_period),
 			work_queue_size: self.args.flag_work_queue_size,
 			enable_resubmission: !self.args.flag_remove_solved,
-<<<<<<< HEAD
 		};
-=======
-		}
-	}
-
-	pub fn author(&self) -> Option<Address> {
-		self.args.flag_etherbase.as_ref()
-			.or(self.args.flag_author.as_ref())
-			.map(|d| Address::from_str(clean_0x(d)).unwrap_or_else(|_| {
-				die!("{}: Invalid address for --author. Must be 40 hex characters, with or without the 0x at the beginning.", d)
-			}))
-	}
-
-	pub fn gas_floor_target(&self) -> U256 {
-		let d = &self.args.flag_gas_floor_target;
-		U256::from_dec_str(d).unwrap_or_else(|_| {
-			die!("{}: Invalid target gas floor given. Must be a decimal unsigned 256-bit number.", d)
-		})
-	}
->>>>>>> 3d00a912
 
 		Ok(options)
 	}
@@ -296,13 +272,8 @@
 						let wei_per_usd: f32 = 1.0e18 / usd_per_eth;
 						let gas_per_tx: f32 = 21000.0;
 						let wei_per_gas: f32 = wei_per_usd * usd_per_tx / gas_per_tx;
-<<<<<<< HEAD
-						info!("Using a fixed conversion rate of Ξ1 = {} ({} wei/gas)", format!("US${}", usd_per_eth).apply(Colour::White.bold()), format!("{}", wei_per_gas).apply(Colour::Yellow.bold()));
+						info!("Using a fixed conversion rate of Ξ1 = {} ({} wei/gas)", Colour::White.bold().paint(format!("US${}", usd_per_eth)), Colour::Yellow.bold().paint(format!("{}", wei_per_gas)));
 						Ok(GasPricer::Fixed(U256::from_dec_str(&format!("{:.0}", wei_per_gas)).unwrap()))
-=======
-						info!("Using a fixed conversion rate of Ξ1 = {} ({} wei/gas)", White.bold().paint(format!("US${}", usd_per_eth)), Yellow.bold().paint(format!("{}", wei_per_gas)));
-						GasPricer::Fixed(U256::from_dec_str(&format!("{:.0}", wei_per_gas)).unwrap())
->>>>>>> 3d00a912
 					}
 				}
 			}
@@ -318,7 +289,6 @@
 	}
 
 	pub fn spec(&self) -> Spec {
-<<<<<<< HEAD
 		unimplemented!();
 		//match self.chain().as_str() {
 			//"frontier" | "homestead" | "mainnet" => ethereum::new_frontier(),
@@ -331,28 +301,6 @@
 	}
 
 	pub fn init_nodes(&self, spec: &Spec) -> Result<Vec<String>, String> {
-=======
-		match self.chain().as_str() {
-			"frontier" | "homestead" | "mainnet" => ethereum::new_frontier(),
-			"homestead-dogmatic" => ethereum::new_frontier_dogmatic(),
-			"morden" | "testnet" => ethereum::new_morden(),
-			"olympic" => ethereum::new_olympic(),
-			f => Spec::load(contents(f).unwrap_or_else(|_| {
-				die!("{}: Couldn't read chain specification file. Sure it exists?", f)
-			}).as_ref()),
-		}
-	}
-
-	pub fn normalize_enode(e: &str) -> Option<String> {
-		if is_valid_node_url(e) {
-			Some(e.to_owned())
-		} else {
-			None
-		}
-	}
-
-	pub fn init_nodes(&self, spec: &Spec) -> Vec<String> {
->>>>>>> 3d00a912
 		match self.args.flag_bootnodes {
 			Some(ref x) if !x.is_empty() => x.split(',').map(|s| {
 				if is_valid_node_url(s) {
@@ -606,7 +554,7 @@
 	use ethcore::client::{DatabaseCompactionProfile, Mode, Switch, VMType, BlockID};
 	use commands::{Cmd, AccountCmd, NewAccount, ImportAccounts, ImportWallet, BlockchainCmd, ImportBlockchain, ExportBlockchain};
 	use cache::CacheConfig;
-	use params::{SpecType, Pruning, Policy};
+	use params::{SpecType, Pruning};
 	use helpers::replace_home;
 	use setup_log::LoggerConfig;
 	use dir::Directories;
@@ -752,7 +700,6 @@
 		assert_eq!(conf.into_command(&password).unwrap(), Cmd::Run(RunCmd {
 			directories: Default::default(),
 			spec: Default::default(),
-			policy: Default::default(),
 			pruning: Default::default(),
 			daemon: None,
 			logger_config: LoggerConfig {
