--- conflicted
+++ resolved
@@ -145,12 +145,9 @@
 		let ipfs_conf = self.ipfs_config();
 		let secretstore_conf = self.secretstore_config()?;
 		let format = self.format()?;
-<<<<<<< HEAD
 		let storage_writer_config = self.storage_writer_config()?;
-=======
 		let keys_iterations = NonZeroU32::new(self.args.arg_keys_iterations)
 			.ok_or_else(|| "--keys-iterations must be non-zero")?;
->>>>>>> 3502b362
 
 		let cmd = if self.args.flag_version {
 			Cmd::Version
