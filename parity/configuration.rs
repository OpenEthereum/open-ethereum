--- conflicted
+++ resolved
@@ -1128,31 +1128,10 @@
 		into_secretstore_service_contract_address(self.args.arg_secretstore_doc_sretr_contract.as_ref())
 	}
 
-<<<<<<< HEAD
 	fn secretstore_key_server_set_contract_address(&self) -> Result<Option<SecretStoreContractAddress>, String> {
 		into_secretstore_service_contract_address(self.args.arg_secretstore_server_set_contract.as_ref())
 	}
 
-	fn ui_enabled(&self) -> UiEnabled {
-		if self.args.flag_force_ui {
-			return UiEnabled {
-				enabled: true,
-				info_page_only: false,
-			};
-		}
-
-		let ui_disabled = self.args.arg_unlock.is_some() ||
-			self.args.flag_geth ||
-			self.args.flag_no_ui;
-
-		return UiEnabled {
-			enabled: (self.args.cmd_ui || !ui_disabled) && cfg!(feature = "ui-enabled"),
-			info_page_only: !self.args.cmd_ui,
-		}
-	}
-
-=======
->>>>>>> b37b3cd1
 	fn verifier_settings(&self) -> VerifierSettings {
 		let mut settings = VerifierSettings::default();
 		settings.scale_verifiers = self.args.flag_scale_verifiers;
@@ -1171,25 +1150,11 @@
 	}
 }
 
-<<<<<<< HEAD
-#[derive(Debug, PartialEq, Eq, Clone, Copy)]
-struct UiEnabled {
-	pub enabled: bool,
-	pub info_page_only: bool,
-}
-
 fn into_secretstore_service_contract_address(s: Option<&String>) -> Result<Option<SecretStoreContractAddress>, String> {
 	match s.map(String::as_str) {
 		None | Some("none") => Ok(None),
 		Some("registry") => Ok(Some(SecretStoreContractAddress::Registry)),
 		Some(a) => Ok(Some(SecretStoreContractAddress::Address(a.parse().map_err(|e| format!("{}", e))?))),
-=======
-fn into_secretstore_service_contract_address(s: &str) -> Result<Option<SecretStoreContractAddress>, String> {
-	match s {
-		"none" => Ok(None),
-		"registry" => Ok(Some(SecretStoreContractAddress::Registry)),
-		a => Ok(Some(SecretStoreContractAddress::Address(a.parse().map_err(|e| format!("{}", e))?))),
->>>>>>> b37b3cd1
 	}
 }
 
