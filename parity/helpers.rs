// Copyright 2015-2018 Parity Technologies (UK) Ltd.
// This file is part of Parity.

// Parity is free software: you can redistribute it and/or modify
// it under the terms of the GNU General Public License as published by
// the Free Software Foundation, either version 3 of the License, or
// (at your option) any later version.

// Parity is distributed in the hope that it will be useful,
// but WITHOUT ANY WARRANTY; without even the implied warranty of
// MERCHANTABILITY or FITNESS FOR A PARTICULAR PURPOSE.  See the
// GNU General Public License for more details.

// You should have received a copy of the GNU General Public License
// along with Parity.  If not, see <http://www.gnu.org/licenses/>.

use std::io;
use std::io::{Write, BufReader, BufRead};
use std::time::Duration;
use std::fs::File;
use ethereum_types::{U256, clean_0x, Address};
use journaldb::Algorithm;
use ethcore::client::{Mode, BlockId, VMType, DatabaseCompactionProfile, ClientConfig, VerifierType};
use ethcore::miner::{PendingSet, Penalization};
use miner::pool::PrioritizationStrategy;
use cache::CacheConfig;
use dir::DatabaseDirectories;
use dir::helpers::replace_home;
use upgrade::{upgrade, upgrade_data_paths};
use sync::{validate_node_url, self};
use db::migrate;
use path;
use ethkey::Password;

pub fn to_duration(s: &str) -> Result<Duration, String> {
	to_seconds(s).map(Duration::from_secs)
}

fn to_seconds(s: &str) -> Result<u64, String> {
	let bad = |_| {
		format!("{}: Invalid duration given. See parity --help for more information.", s)
	};

	match s {
		"twice-daily" => Ok(12 * 60 * 60),
		"half-hourly" => Ok(30 * 60),
		"1second" | "1 second" | "second" => Ok(1),
		"1minute" | "1 minute" | "minute" => Ok(60),
		"hourly" | "1hour" | "1 hour" | "hour" => Ok(60 * 60),
		"daily" | "1day" | "1 day" | "day" => Ok(24 * 60 * 60),
		x if x.ends_with("seconds") => x[0..x.len() - 7].trim().parse().map_err(bad),
		x if x.ends_with("minutes") => x[0..x.len() - 7].trim().parse::<u64>().map_err(bad).map(|x| x * 60),
		x if x.ends_with("hours") => x[0..x.len() - 5].trim().parse::<u64>().map_err(bad).map(|x| x * 60 * 60),
		x if x.ends_with("days") => x[0..x.len() - 4].trim().parse::<u64>().map_err(bad).map(|x| x * 24 * 60 * 60),
		x => x.trim().parse().map_err(bad),
	}
}

pub fn to_mode(s: &str, timeout: u64, alarm: u64) -> Result<Mode, String> {
	match s {
		"active" => Ok(Mode::Active),
		"passive" => Ok(Mode::Passive(Duration::from_secs(timeout), Duration::from_secs(alarm))),
		"dark" => Ok(Mode::Dark(Duration::from_secs(timeout))),
		"offline" => Ok(Mode::Off),
		_ => Err(format!("{}: Invalid value for --mode. Must be one of active, passive, dark or offline.", s)),
	}
}

pub fn to_block_id(s: &str) -> Result<BlockId, String> {
	if s == "latest" {
		Ok(BlockId::Latest)
	} else if let Ok(num) = s.parse() {
		Ok(BlockId::Number(num))
	} else if let Ok(hash) = s.parse() {
		Ok(BlockId::Hash(hash))
	} else {
		Err("Invalid block.".into())
	}
}

pub fn to_u256(s: &str) -> Result<U256, String> {
	if let Ok(decimal) = U256::from_dec_str(s) {
		Ok(decimal)
	} else if let Ok(hex) = clean_0x(s).parse() {
		Ok(hex)
	} else {
		Err(format!("Invalid numeric value: {}", s))
	}
}

pub fn to_pending_set(s: &str) -> Result<PendingSet, String> {
	match s {
		"cheap" => Ok(PendingSet::AlwaysQueue),
		"strict" => Ok(PendingSet::AlwaysSealing),
		"lenient" => Ok(PendingSet::SealingOrElseQueue),
		other => Err(format!("Invalid pending set value: {:?}", other)),
	}
}

pub fn to_queue_strategy(s: &str) -> Result<PrioritizationStrategy, String> {
	match s {
		"gas_price" => Ok(PrioritizationStrategy::GasPriceOnly),
<<<<<<< HEAD
                "consecutive" => Ok(PrioritizationStrategy::Consecutive),
=======
		"consecutive" => Ok(PrioritizationStrategy::Consecutive),
>>>>>>> e121056a
		other => Err(format!("Invalid queue strategy: {}", other)),
	}
}

pub fn to_queue_penalization(time: Option<u64>) -> Result<Penalization, String> {
	Ok(match time {
		Some(threshold_ms) => Penalization::Enabled {
			offend_threshold: Duration::from_millis(threshold_ms),
		},
		None => Penalization::Disabled,
	})
}

pub fn to_address(s: Option<String>) -> Result<Address, String> {
	match s {
		Some(ref a) => clean_0x(a).parse().map_err(|_| format!("Invalid address: {:?}", a)),
		None => Ok(Address::default())
	}
}

pub fn to_addresses(s: &Option<String>) -> Result<Vec<Address>, String> {
	match *s {
		Some(ref adds) if !adds.is_empty() => adds.split(',')
			.map(|a| clean_0x(a).parse().map_err(|_| format!("Invalid address: {:?}", a)))
			.collect(),
		_ => Ok(Vec::new()),
	}
}

/// Tries to parse string as a price.
pub fn to_price(s: &str) -> Result<f32, String> {
	s.parse::<f32>().map_err(|_| format!("Invalid transaciton price 's' given. Must be a decimal number."))
}

/// Flush output buffer.
pub fn flush_stdout() {
	io::stdout().flush().expect("stdout is flushable; qed");
}

/// Returns default geth ipc path.
pub fn geth_ipc_path(testnet: bool) -> String {
	// Windows path should not be hardcoded here.
	// Instead it should be a part of path::ethereum
	if cfg!(windows) {
		return r"\\.\pipe\geth.ipc".to_owned();
	}

	if testnet {
		path::ethereum::with_testnet("geth.ipc").to_str().unwrap().to_owned()
	} else {
		path::ethereum::with_default("geth.ipc").to_str().unwrap().to_owned()
	}
}

/// Formats and returns parity ipc path.
pub fn parity_ipc_path(base: &str, path: &str, shift: u16) -> String {
	let mut path = path.to_owned();
	if shift != 0 {
		path = path.replace("jsonrpc.ipc", &format!("jsonrpc-{}.ipc", shift));
	}
	replace_home(base, &path)
}

/// Validates and formats bootnodes option.
pub fn to_bootnodes(bootnodes: &Option<String>) -> Result<Vec<String>, String> {
	match *bootnodes {
		Some(ref x) if !x.is_empty() => x.split(',').map(|s| {
			match validate_node_url(s).map(Into::into) {
				None => Ok(s.to_owned()),
				Some(sync::ErrorKind::AddressResolve(_)) => Err(format!("Failed to resolve hostname of a boot node: {}", s)),
				Some(_) => Err(format!("Invalid node address format given for a boot node: {}", s)),
			}
		}).collect(),
		Some(_) => Ok(vec![]),
		None => Ok(vec![])
	}
}

#[cfg(test)]
pub fn default_network_config() -> ::sync::NetworkConfiguration {
	use sync::{NetworkConfiguration};
	use super::network::IpFilter;
	NetworkConfiguration {
		config_path: Some(replace_home(&::dir::default_data_path(), "$BASE/network")),
		net_config_path: None,
		listen_address: Some("0.0.0.0:30303".into()),
		public_address: None,
		udp_port: None,
		nat_enabled: true,
		discovery_enabled: true,
		boot_nodes: Vec::new(),
		use_secret: None,
		max_peers: 50,
		min_peers: 25,
		snapshot_peers: 0,
		max_pending_peers: 64,
		ip_filter: IpFilter::default(),
		reserved_nodes: Vec::new(),
		allow_non_reserved: true,
		client_version: ::parity_version::version(),
	}
}

pub fn to_client_config(
	cache_config: &CacheConfig,
	spec_name: String,
	mode: Mode,
	tracing: bool,
	fat_db: bool,
	compaction: DatabaseCompactionProfile,
	vm_type: VMType,
	name: String,
	pruning: Algorithm,
	pruning_history: u64,
	pruning_memory: usize,
	check_seal: bool,
	max_round_blocks_to_import: usize,
) -> ClientConfig {
	let mut client_config = ClientConfig::default();

	let mb = 1024 * 1024;
	// in bytes
	client_config.blockchain.max_cache_size = cache_config.blockchain() as usize * mb;
	// in bytes
	client_config.blockchain.pref_cache_size = cache_config.blockchain() as usize * 3 / 4 * mb;
	// db cache size, in megabytes
	client_config.db_cache_size = Some(cache_config.db_cache_size() as usize);
	// db queue cache size, in bytes
	client_config.queue.max_mem_use = cache_config.queue() as usize * mb;
	// in bytes
	client_config.tracing.max_cache_size = cache_config.traces() as usize * mb;
	// in bytes
	client_config.tracing.pref_cache_size = cache_config.traces() as usize * 3 / 4 * mb;
	// in bytes
	client_config.state_cache_size = cache_config.state() as usize * mb;
	// in bytes
	client_config.jump_table_size = cache_config.jump_tables() as usize * mb;
	// in bytes
	client_config.history_mem = pruning_memory * mb;

	client_config.mode = mode;
	client_config.tracing.enabled = tracing;
	client_config.fat_db = fat_db;
	client_config.pruning = pruning;
	client_config.history = pruning_history;
	client_config.db_compaction = compaction;
	client_config.vm_type = vm_type;
	client_config.name = name;
	client_config.verifier_type = if check_seal { VerifierType::Canon } else { VerifierType::CanonNoSeal };
	client_config.spec_name = spec_name;
	client_config.max_round_blocks_to_import = max_round_blocks_to_import;
	client_config
}

pub fn execute_upgrades(
	base_path: &str,
	dirs: &DatabaseDirectories,
	pruning: Algorithm,
	compaction_profile: &DatabaseCompactionProfile
) -> Result<(), String> {

	upgrade_data_paths(base_path, dirs, pruning);

	match upgrade(&dirs.path) {
		Ok(upgrades_applied) if upgrades_applied > 0 => {
			debug!("Executed {} upgrade scripts - ok", upgrades_applied);
		},
		Err(e) => {
			return Err(format!("Error upgrading parity data: {:?}", e));
		},
		_ => {},
	}

	let client_path = dirs.db_path(pruning);
	migrate(&client_path, compaction_profile).map_err(|e| format!("{}", e))
}

/// Prompts user asking for password.
pub fn password_prompt() -> Result<Password, String> {
	use rpassword::read_password;
	const STDIN_ERROR: &'static str = "Unable to ask for password on non-interactive terminal.";

	println!("Please note that password is NOT RECOVERABLE.");
	print!("Type password: ");
	flush_stdout();

	let password = read_password().map_err(|_| STDIN_ERROR.to_owned())?.into();

	print!("Repeat password: ");
	flush_stdout();

	let password_repeat = read_password().map_err(|_| STDIN_ERROR.to_owned())?.into();

	if password != password_repeat {
		return Err("Passwords do not match!".into());
	}

	Ok(password)
}

/// Read a password from password file.
pub fn password_from_file(path: String) -> Result<Password, String> {
	let passwords = passwords_from_files(&[path])?;
	// use only first password from the file
	passwords.get(0).map(Password::clone)
		.ok_or_else(|| "Password file seems to be empty.".to_owned())
}

/// Reads passwords from files. Treats each line as a separate password.
pub fn passwords_from_files(files: &[String]) -> Result<Vec<Password>, String> {
	let passwords = files.iter().map(|filename| {
		let file = File::open(filename).map_err(|_| format!("{} Unable to read password file. Ensure it exists and permissions are correct.", filename))?;
		let reader = BufReader::new(&file);
		let lines = reader.lines()
			.filter_map(|l| l.ok())
			.map(|pwd| pwd.trim().to_owned().into())
			.collect::<Vec<Password>>();
		Ok(lines)
	}).collect::<Result<Vec<Vec<Password>>, String>>();
	Ok(passwords?.into_iter().flat_map(|x| x).collect())
}

#[cfg(test)]
mod tests {
	use std::time::Duration;
	use std::fs::File;
	use std::io::Write;
	use tempdir::TempDir;
	use ethereum_types::U256;
	use ethcore::client::{Mode, BlockId};
	use ethcore::miner::PendingSet;
	use ethkey::Password;
	use super::{to_duration, to_mode, to_block_id, to_u256, to_pending_set, to_address, to_addresses, to_price, geth_ipc_path, to_bootnodes, password_from_file};

	#[test]
	fn test_to_duration() {
		assert_eq!(to_duration("twice-daily").unwrap(), Duration::from_secs(12 * 60 * 60));
		assert_eq!(to_duration("half-hourly").unwrap(), Duration::from_secs(30 * 60));
		assert_eq!(to_duration("1second").unwrap(), Duration::from_secs(1));
		assert_eq!(to_duration("2seconds").unwrap(), Duration::from_secs(2));
		assert_eq!(to_duration("15seconds").unwrap(), Duration::from_secs(15));
		assert_eq!(to_duration("1minute").unwrap(), Duration::from_secs(1 * 60));
		assert_eq!(to_duration("2minutes").unwrap(), Duration::from_secs(2 * 60));
		assert_eq!(to_duration("15minutes").unwrap(), Duration::from_secs(15 * 60));
		assert_eq!(to_duration("hourly").unwrap(), Duration::from_secs(60 * 60));
		assert_eq!(to_duration("daily").unwrap(), Duration::from_secs(24 * 60 * 60));
		assert_eq!(to_duration("1hour").unwrap(), Duration::from_secs(1 * 60 * 60));
		assert_eq!(to_duration("2hours").unwrap(), Duration::from_secs(2 * 60 * 60));
		assert_eq!(to_duration("15hours").unwrap(), Duration::from_secs(15 * 60 * 60));
		assert_eq!(to_duration("1day").unwrap(), Duration::from_secs(1 * 24 * 60 * 60));
		assert_eq!(to_duration("2days").unwrap(), Duration::from_secs(2 * 24 *60 * 60));
		assert_eq!(to_duration("15days").unwrap(), Duration::from_secs(15 * 24 * 60 * 60));
		assert_eq!(to_duration("15 days").unwrap(), Duration::from_secs(15 * 24 * 60 * 60));
		assert_eq!(to_duration("2  seconds").unwrap(), Duration::from_secs(2));
	}

	#[test]
	fn test_to_mode() {
		assert_eq!(to_mode("active", 0, 0).unwrap(), Mode::Active);
		assert_eq!(to_mode("passive", 10, 20).unwrap(), Mode::Passive(Duration::from_secs(10), Duration::from_secs(20)));
		assert_eq!(to_mode("dark", 20, 30).unwrap(), Mode::Dark(Duration::from_secs(20)));
		assert!(to_mode("other", 20, 30).is_err());
	}

	#[test]
	fn test_to_block_id() {
		assert_eq!(to_block_id("latest").unwrap(), BlockId::Latest);
		assert_eq!(to_block_id("0").unwrap(), BlockId::Number(0));
		assert_eq!(to_block_id("2").unwrap(), BlockId::Number(2));
		assert_eq!(to_block_id("15").unwrap(), BlockId::Number(15));
		assert_eq!(
			to_block_id("9fc84d84f6a785dc1bd5abacfcf9cbdd3b6afb80c0f799bfb2fd42c44a0c224e").unwrap(),
			BlockId::Hash("9fc84d84f6a785dc1bd5abacfcf9cbdd3b6afb80c0f799bfb2fd42c44a0c224e".parse().unwrap())
		);
	}

	#[test]
	fn test_to_u256() {
		assert_eq!(to_u256("0").unwrap(), U256::from(0));
		assert_eq!(to_u256("11").unwrap(), U256::from(11));
		assert_eq!(to_u256("0x11").unwrap(), U256::from(17));
		assert!(to_u256("u").is_err())
	}

	#[test]
	fn test_pending_set() {
		assert_eq!(to_pending_set("cheap").unwrap(), PendingSet::AlwaysQueue);
		assert_eq!(to_pending_set("strict").unwrap(), PendingSet::AlwaysSealing);
		assert_eq!(to_pending_set("lenient").unwrap(), PendingSet::SealingOrElseQueue);
		assert!(to_pending_set("othe").is_err());
	}

	#[test]
	fn test_to_address() {
		assert_eq!(
			to_address(Some("0xD9A111feda3f362f55Ef1744347CDC8Dd9964a41".into())).unwrap(),
			"D9A111feda3f362f55Ef1744347CDC8Dd9964a41".parse().unwrap()
		);
		assert_eq!(
			to_address(Some("D9A111feda3f362f55Ef1744347CDC8Dd9964a41".into())).unwrap(),
			"D9A111feda3f362f55Ef1744347CDC8Dd9964a41".parse().unwrap()
		);
		assert_eq!(to_address(None).unwrap(), Default::default());
	}

	#[test]
	fn test_to_addresses() {
		let addresses = to_addresses(&Some("0xD9A111feda3f362f55Ef1744347CDC8Dd9964a41,D9A111feda3f362f55Ef1744347CDC8Dd9964a42".into())).unwrap();
		assert_eq!(
			addresses,
			vec![
				"D9A111feda3f362f55Ef1744347CDC8Dd9964a41".parse().unwrap(),
				"D9A111feda3f362f55Ef1744347CDC8Dd9964a42".parse().unwrap(),
			]
		);
	}

	#[test]
	fn test_password() {
		let tempdir = TempDir::new("").unwrap();
		let path = tempdir.path().join("file");
		let mut file = File::create(&path).unwrap();
		file.write_all(b"a bc ").unwrap();
		assert_eq!(password_from_file(path.to_str().unwrap().into()).unwrap().as_bytes(), b"a bc");
	}

	#[test]
	fn test_password_multiline() {
		let tempdir = TempDir::new("").unwrap();
		let path = tempdir.path().join("file");
		let mut file = File::create(path.as_path()).unwrap();
		file.write_all(br#"    password with trailing whitespace
those passwords should be
ignored
but the first password is trimmed

"#).unwrap();
		assert_eq!(password_from_file(path.to_str().unwrap().into()).unwrap(), Password::from("password with trailing whitespace"));
	}

	#[test]
	fn test_to_price() {
		assert_eq!(to_price("1").unwrap(), 1.0);
		assert_eq!(to_price("2.3").unwrap(), 2.3);
		assert_eq!(to_price("2.33").unwrap(), 2.33);
	}

	#[test]
	#[cfg(windows)]
	fn test_geth_ipc_path() {
		assert_eq!(geth_ipc_path(true), r"\\.\pipe\geth.ipc".to_owned());
		assert_eq!(geth_ipc_path(false), r"\\.\pipe\geth.ipc".to_owned());
	}

	#[test]
	#[cfg(not(windows))]
	fn test_geth_ipc_path() {
		use path;
		assert_eq!(geth_ipc_path(true), path::ethereum::with_testnet("geth.ipc").to_str().unwrap().to_owned());
		assert_eq!(geth_ipc_path(false), path::ethereum::with_default("geth.ipc").to_str().unwrap().to_owned());
	}

	#[test]
	fn test_to_bootnodes() {
		let one_bootnode = "enode://e731347db0521f3476e6bbbb83375dcd7133a1601425ebd15fd10f3835fd4c304fba6282087ca5a0deeafadf0aa0d4fd56c3323331901c1f38bd181c283e3e35@128.199.55.137:30303";
		let two_bootnodes = "enode://e731347db0521f3476e6bbbb83375dcd7133a1601425ebd15fd10f3835fd4c304fba6282087ca5a0deeafadf0aa0d4fd56c3323331901c1f38bd181c283e3e35@128.199.55.137:30303,enode://e731347db0521f3476e6bbbb83375dcd7133a1601425ebd15fd10f3835fd4c304fba6282087ca5a0deeafadf0aa0d4fd56c3323331901c1f38bd181c283e3e35@128.199.55.137:30303";

		assert_eq!(to_bootnodes(&Some("".into())), Ok(vec![]));
		assert_eq!(to_bootnodes(&None), Ok(vec![]));
		assert_eq!(to_bootnodes(&Some(one_bootnode.into())), Ok(vec![one_bootnode.into()]));
		assert_eq!(to_bootnodes(&Some(two_bootnodes.into())), Ok(vec![one_bootnode.into(), one_bootnode.into()]));
	}
}<|MERGE_RESOLUTION|>--- conflicted
+++ resolved
@@ -100,11 +100,7 @@
 pub fn to_queue_strategy(s: &str) -> Result<PrioritizationStrategy, String> {
 	match s {
 		"gas_price" => Ok(PrioritizationStrategy::GasPriceOnly),
-<<<<<<< HEAD
-                "consecutive" => Ok(PrioritizationStrategy::Consecutive),
-=======
 		"consecutive" => Ok(PrioritizationStrategy::Consecutive),
->>>>>>> e121056a
 		other => Err(format!("Invalid queue strategy: {}", other)),
 	}
 }
