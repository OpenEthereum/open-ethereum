--- conflicted
+++ resolved
@@ -802,15 +802,7 @@
 			"--log-file=[FILENAME]",
 			"Specify a filename into which logging should be appended.",
 
-<<<<<<< HEAD
-		["Footprint options"]
-=======
 		["Footprint Options"]
-			FLAG flag_fast_and_loose: (bool) = false, or |c: &Config| c.footprint.as_ref()?.fast_and_loose.clone(),
-			"--fast-and-loose",
-			"Disables DB WAL, which gives a significant speed up but means an unclean exit is unrecoverable.",
-
->>>>>>> a1a002f4
 			FLAG flag_scale_verifiers: (bool) = false, or |c: &Config| c.footprint.as_ref()?.scale_verifiers.clone(),
 			"--scale-verifiers",
 			"Automatically scale amount of verifier threads based on workload. Not guaranteed to be faster.",
