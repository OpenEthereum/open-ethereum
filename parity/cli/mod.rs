--- conflicted
+++ resolved
@@ -1228,11 +1228,8 @@
 	processing_threads: Option<usize>,
 	max_payload: Option<usize>,
 	keep_alive: Option<bool>,
-<<<<<<< HEAD
 	experimental_rpcs: Option<bool>,
-=======
 	poll_lifetime: Option<u32>,
->>>>>>> 97c25985
 }
 
 #[derive(Default, Debug, PartialEq, Deserialize)]
@@ -1974,11 +1971,8 @@
 				processing_threads: None,
 				max_payload: None,
 				keep_alive: None,
-<<<<<<< HEAD
 				experimental_rpcs: None,
-=======
 				poll_lifetime: None,
->>>>>>> 97c25985
 			}),
 			ipc: Some(Ipc {
 				disable: None,
