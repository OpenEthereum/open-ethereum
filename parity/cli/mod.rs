--- conflicted
+++ resolved
@@ -1559,12 +1559,8 @@
 			arg_tx_time_limit: Some(100u64),
 			arg_relay_set: "cheap".into(),
 			arg_min_gas_price: Some(0u64),
-<<<<<<< HEAD
 			arg_usd_per_tx: "0.0001".into(),
-=======
 			arg_gas_price_percentile: 50usize,
-			arg_usd_per_tx: "0.0025".into(),
->>>>>>> bc8216a8
 			arg_usd_per_eth: "auto".into(),
 			arg_price_update_period: "hourly".into(),
 			arg_gas_floor_target: "4700000".into(),
