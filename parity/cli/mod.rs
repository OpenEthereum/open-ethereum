// Copyright 2015, 2016 Ethcore (UK) Ltd.
// This file is part of Parity.

// Parity is free software: you can redistribute it and/or modify
// it under the terms of the GNU General Public License as published by
// the Free Software Foundation, either version 3 of the License, or
// (at your option) any later version.

// Parity is distributed in the hope that it will be useful,
// but WITHOUT ANY WARRANTY; without even the implied warranty of
// MERCHANTABILITY or FITNESS FOR A PARTICULAR PURPOSE.  See the
// GNU General Public License for more details.

// You should have received a copy of the GNU General Public License
// along with Parity.  If not, see <http://www.gnu.org/licenses/>.

#[macro_use]
mod usage;

usage! {
	{
		// Commands
		cmd_daemon: bool,
		cmd_wallet: bool,
		cmd_account: bool,
		cmd_new: bool,
		cmd_list: bool,
		cmd_export: bool,
		cmd_import: bool,
		cmd_signer: bool,
		cmd_new_token: bool,
		cmd_snapshot: bool,
		cmd_restore: bool,
		cmd_ui: bool,
		cmd_tools: bool,
		cmd_hash: bool,

		// Arguments
		arg_pid_file: String,
		arg_file: Option<String>,
		arg_path: Vec<String>,

		// Flags
		// -- Legacy Options
		flag_geth: bool,
		flag_testnet: bool,
		flag_import_geth_keys: bool,
		flag_datadir: Option<String>,
		flag_networkid: Option<String>,
		flag_peers: Option<u16>,
		flag_nodekey: Option<String>,
		flag_nodiscover: bool,
		flag_jsonrpc: bool,
		flag_jsonrpc_off: bool,
		flag_webapp: bool,
		flag_dapps_off: bool,
		flag_rpc: bool,
		flag_rpcaddr: Option<String>,
		flag_rpcport: Option<u16>,
		flag_rpcapi: Option<String>,
		flag_rpccorsdomain: Option<String>,
		flag_ipcdisable: bool,
		flag_ipc_off: bool,
		flag_ipcapi: Option<String>,
		flag_ipcpath: Option<String>,
		flag_gasprice: Option<String>,
		flag_etherbase: Option<String>,
		flag_extradata: Option<String>,
		flag_cache: Option<u32>,

		// -- Miscellaneous Options
		flag_version: bool,
		flag_no_config: bool,
	}
	{
		// -- Operating Options
		flag_mode: String = "active", or |c: &Config| otry!(c.parity).mode.clone(),
		flag_mode_timeout: u64 = 300u64, or |c: &Config| otry!(c.parity).mode_timeout.clone(),
		flag_mode_alarm: u64 = 3600u64, or |c: &Config| otry!(c.parity).mode_alarm.clone(),
		flag_chain: String = "homestead", or |c: &Config| otry!(c.parity).chain.clone(),
		flag_db_path: String = "$HOME/.parity", or |c: &Config| otry!(c.parity).db_path.clone(),
		flag_keys_path: String = "$HOME/.parity/keys", or |c: &Config| otry!(c.parity).keys_path.clone(),
		flag_identity: String = "", or |c: &Config| otry!(c.parity).identity.clone(),

		// -- Account Options
		flag_unlock: Option<String> = None,
			or |c: &Config| otry!(c.account).unlock.clone().map(|vec| Some(vec.join(","))),
		flag_password: Vec<String> = Vec::new(),
			or |c: &Config| otry!(c.account).password.clone(),
		flag_keys_iterations: u32 = 10240u32,
			or |c: &Config| otry!(c.account).keys_iterations.clone(),

		flag_force_signer: bool = false,
			or |c: &Config| otry!(c.signer).force.clone(),
		flag_no_signer: bool = false,
			or |c: &Config| otry!(c.signer).disable.clone(),
		flag_signer_port: u16 = 8180u16,
			or |c: &Config| otry!(c.signer).port.clone(),
		flag_signer_interface: String = "local",
			or |c: &Config| otry!(c.signer).interface.clone(),
		flag_signer_path: String = "$HOME/.parity/signer",
			or |c: &Config| otry!(c.signer).path.clone(),
		// NOTE [todr] For security reasons don't put this to config files
		flag_signer_no_validation: bool = false, or |_| None,

		// -- Networking Options
		flag_no_network: bool = false,
			or |c: &Config| otry!(c.network).disable.clone(),
		flag_port: u16 = 30303u16,
			or |c: &Config| otry!(c.network).port.clone(),
		flag_min_peers: u16 = 25u16,
			or |c: &Config| otry!(c.network).min_peers.clone(),
		flag_max_peers: u16 = 50u16,
			or |c: &Config| otry!(c.network).max_peers.clone(),
		flag_nat: String = "any",
			or |c: &Config| otry!(c.network).nat.clone(),
		flag_network_id: Option<String> = None,
			or |c: &Config| otry!(c.network).id.clone().map(Some),
		flag_bootnodes: Option<String> = None,
			or |c: &Config| otry!(c.network).bootnodes.clone().map(|vec| Some(vec.join(","))),
		flag_no_discovery: bool = false,
			or |c: &Config| otry!(c.network).discovery.map(|d| !d).clone(),
		flag_node_key: Option<String> = None,
			or |c: &Config| otry!(c.network).node_key.clone().map(Some),
		flag_reserved_peers: Option<String> = None,
			or |c: &Config| otry!(c.network).reserved_peers.clone().map(Some),
		flag_reserved_only: bool = false,
			or |c: &Config| otry!(c.network).reserved_only.clone(),

		// -- API and Console Options
		// RPC
		flag_no_jsonrpc: bool = false,
			or |c: &Config| otry!(c.rpc).disable.clone(),
		flag_jsonrpc_port: u16 = 8545u16,
			or |c: &Config| otry!(c.rpc).port.clone(),
		flag_jsonrpc_interface: String  = "local",
			or |c: &Config| otry!(c.rpc).interface.clone(),
		flag_jsonrpc_cors: Option<String> = None,
			or |c: &Config| otry!(c.rpc).cors.clone().map(Some),
		flag_jsonrpc_apis: String = "web3,eth,net,ethcore,personal,traces,rpc",
			or |c: &Config| otry!(c.rpc).apis.clone().map(|vec| vec.join(",")),
		flag_jsonrpc_hosts: String = "none",
			or |c: &Config| otry!(c.rpc).hosts.clone().map(|vec| vec.join(",")),

		// IPC
		flag_no_ipc: bool = false,
			or |c: &Config| otry!(c.ipc).disable.clone(),
		flag_ipc_path: String = "$HOME/.parity/jsonrpc.ipc",
			or |c: &Config| otry!(c.ipc).path.clone(),
		flag_ipc_apis: String = "web3,eth,net,ethcore,personal,traces,rpc",
			or |c: &Config| otry!(c.ipc).apis.clone().map(|vec| vec.join(",")),

		// DAPPS
		flag_no_dapps: bool = false,
			or |c: &Config| otry!(c.dapps).disable.clone(),
		flag_dapps_port: u16 = 8080u16,
			or |c: &Config| otry!(c.dapps).port.clone(),
		flag_dapps_interface: String = "local",
			or |c: &Config| otry!(c.dapps).interface.clone(),
		flag_dapps_hosts: String = "none",
			or |c: &Config| otry!(c.dapps).hosts.clone().map(|vec| vec.join(",")),
		flag_dapps_path: String = "$HOME/.parity/dapps",
			or |c: &Config| otry!(c.dapps).path.clone(),
		flag_dapps_user: Option<String> = None,
			or |c: &Config| otry!(c.dapps).user.clone().map(Some),
		flag_dapps_pass: Option<String> = None,
			or |c: &Config| otry!(c.dapps).pass.clone().map(Some),

		// -- Sealing/Mining Options
		flag_author: Option<String> = None,
			or |c: &Config| otry!(c.mining).author.clone().map(Some),
		flag_force_sealing: bool = false,
			or |c: &Config| otry!(c.mining).force_sealing.clone(),
		flag_reseal_on_txs: String = "own",
			or |c: &Config| otry!(c.mining).reseal_on_txs.clone(),
		flag_reseal_min_period: u64 = 2000u64,
			or |c: &Config| otry!(c.mining).reseal_min_period.clone(),
		flag_work_queue_size: usize = 20usize,
			or |c: &Config| otry!(c.mining).work_queue_size.clone(),
		flag_tx_gas_limit: Option<String> = None,
			or |c: &Config| otry!(c.mining).tx_gas_limit.clone().map(Some),
		flag_relay_set: String = "cheap",
			or |c: &Config| otry!(c.mining).relay_set.clone(),
		flag_usd_per_tx: String = "0",
			or |c: &Config| otry!(c.mining).usd_per_tx.clone(),
		flag_usd_per_eth: String = "auto",
			or |c: &Config| otry!(c.mining).usd_per_eth.clone(),
		flag_price_update_period: String = "hourly",
			or |c: &Config| otry!(c.mining).price_update_period.clone(),
		flag_gas_floor_target: String = "4700000",
			or |c: &Config| otry!(c.mining).gas_floor_target.clone(),
		flag_gas_cap: String = "6283184",
			or |c: &Config| otry!(c.mining).gas_cap.clone(),
		flag_extra_data: Option<String> = None,
			or |c: &Config| otry!(c.mining).extra_data.clone().map(Some),
		flag_tx_queue_size: usize = 1024usize,
			or |c: &Config| otry!(c.mining).tx_queue_size.clone(),
		flag_remove_solved: bool = false,
			or |c: &Config| otry!(c.mining).remove_solved.clone(),
		flag_notify_work: Option<String> = None,
			or |c: &Config| otry!(c.mining).notify_work.clone().map(|vec| Some(vec.join(","))),

		flag_stratum: bool = false,
			or |c: &Config| Some(c.stratum.is_some()),
		flag_stratum_interface: String = "local",
			or |c: &Config| otry!(c.stratum).interface.clone(),
		flag_stratum_port: u16 = 8008u16,
			or |c: &Config| otry!(c.stratum).port.clone(),
		flag_stratum_secret: Option<String> = None,
<<<<<<< HEAD
			or |c: &Config| otry!(c.stratum).secret.clone().map(|secret| Some(secret)),
=======
			or |c: &Config| otry!(c.stratum).secret.clone().map(Some),
>>>>>>> 16c0159f

		// -- Footprint Options
		flag_tracing: String = "auto",
			or |c: &Config| otry!(c.footprint).tracing.clone(),
		flag_pruning: String = "auto",
			or |c: &Config| otry!(c.footprint).pruning.clone(),
		flag_cache_size_db: u32 = 64u32,
			or |c: &Config| otry!(c.footprint).cache_size_db.clone(),
		flag_cache_size_blocks: u32 = 8u32,
			or |c: &Config| otry!(c.footprint).cache_size_blocks.clone(),
		flag_cache_size_queue: u32 = 50u32,
			or |c: &Config| otry!(c.footprint).cache_size_queue.clone(),
		flag_cache_size: Option<u32> = None,
			or |c: &Config| otry!(c.footprint).cache_size.clone().map(Some),
		flag_fast_and_loose: bool = false,
			or |c: &Config| otry!(c.footprint).fast_and_loose.clone(),
		flag_db_compaction: String = "ssd",
			or |c: &Config| otry!(c.footprint).db_compaction.clone(),
		flag_fat_db: bool = false,
			or |c: &Config| otry!(c.footprint).fat_db.clone(),

		// -- Import/Export Options
		flag_from: String = "1", or |_| None,
		flag_to: String = "latest", or |_| None,
		flag_format: Option<String> = None, or |_| None,

		// -- Snapshot Optons
		flag_at: String = "latest", or |_| None,
		flag_no_periodic_snapshot: bool = false,
			or |c: &Config| otry!(c.snapshots).disable_periodic.clone(),

		// -- Virtual Machine Options
		flag_jitvm: bool = false,
			or |c: &Config| otry!(c.vm).jit.clone(),

		// -- Miscellaneous Options
		flag_config: String = "$HOME/.parity/config.toml", or |_| None,
		flag_logging: Option<String> = None,
			or |c: &Config| otry!(c.misc).logging.clone().map(Some),
		flag_log_file: Option<String> = None,
			or |c: &Config| otry!(c.misc).log_file.clone().map(Some),
		flag_no_color: bool = false,
			or |c: &Config| otry!(c.misc).color.map(|c| !c).clone(),
	}
}


#[derive(Default, Debug, PartialEq, RustcDecodable)]
struct Config {
	parity: Option<Operating>,
	account: Option<Account>,
	signer: Option<Signer>,
	network: Option<Network>,
	rpc: Option<Rpc>,
	ipc: Option<Ipc>,
	dapps: Option<Dapps>,
	mining: Option<Mining>,
	footprint: Option<Footprint>,
	snapshots: Option<Snapshots>,
	vm: Option<VM>,
	misc: Option<Misc>,
	stratum: Option<Stratum>,
}

#[derive(Default, Debug, PartialEq, RustcDecodable)]
struct Operating {
	mode: Option<String>,
	mode_timeout: Option<u64>,
	mode_alarm: Option<u64>,
	chain: Option<String>,
	db_path: Option<String>,
	keys_path: Option<String>,
	identity: Option<String>,
}

#[derive(Default, Debug, PartialEq, RustcDecodable)]
struct Account {
	unlock: Option<Vec<String>>,
	password: Option<Vec<String>>,
	keys_iterations: Option<u32>,
}

#[derive(Default, Debug, PartialEq, RustcDecodable)]
struct Signer {
	force: Option<bool>,
	disable: Option<bool>,
	port: Option<u16>,
	interface: Option<String>,
	path: Option<String>,
}

#[derive(Default, Debug, PartialEq, RustcDecodable)]
struct Network {
	disable: Option<bool>,
	port: Option<u16>,
	min_peers: Option<u16>,
	max_peers: Option<u16>,
	nat: Option<String>,
	id: Option<String>,
	bootnodes: Option<Vec<String>>,
	discovery: Option<bool>,
	node_key: Option<String>,
	reserved_peers: Option<String>,
	reserved_only: Option<bool>,
}

#[derive(Default, Debug, PartialEq, RustcDecodable)]
struct Rpc {
	disable: Option<bool>,
	port: Option<u16>,
	interface: Option<String>,
	cors: Option<String>,
	apis: Option<Vec<String>>,
	hosts: Option<Vec<String>>,
}

#[derive(Default, Debug, PartialEq, RustcDecodable)]
struct Ipc {
	disable: Option<bool>,
	path: Option<String>,
	apis: Option<Vec<String>>,
}

#[derive(Default, Debug, PartialEq, RustcDecodable)]
struct Dapps {
	disable: Option<bool>,
	port: Option<u16>,
	interface: Option<String>,
	hosts: Option<Vec<String>>,
	path: Option<String>,
	user: Option<String>,
	pass: Option<String>,
}

#[derive(Default, Debug, PartialEq, RustcDecodable)]
struct Mining {
	author: Option<String>,
	force_sealing: Option<bool>,
	reseal_on_txs: Option<String>,
	reseal_min_period: Option<u64>,
	work_queue_size: Option<usize>,
	tx_gas_limit: Option<String>,
	relay_set: Option<String>,
	usd_per_tx: Option<String>,
	usd_per_eth: Option<String>,
	price_update_period: Option<String>,
	gas_floor_target: Option<String>,
	gas_cap: Option<String>,
	extra_data: Option<String>,
	tx_queue_size: Option<usize>,
	remove_solved: Option<bool>,
	notify_work: Option<Vec<String>>,
}

#[derive(Default, Debug, PartialEq, RustcDecodable)]
struct Stratum {
	interface: Option<String>,
	port: Option<u16>,
	secret: Option<String>,
}

#[derive(Default, Debug, PartialEq, RustcDecodable)]
struct Footprint {
	tracing: Option<String>,
	pruning: Option<String>,
	fast_and_loose: Option<bool>,
	cache_size: Option<u32>,
	cache_size_db: Option<u32>,
	cache_size_blocks: Option<u32>,
	cache_size_queue: Option<u32>,
	db_compaction: Option<String>,
	fat_db: Option<bool>,
}

#[derive(Default, Debug, PartialEq, RustcDecodable)]
struct Snapshots {
	disable_periodic: Option<bool>,
}

#[derive(Default, Debug, PartialEq, RustcDecodable)]
struct VM {
	jit: Option<bool>,
}

#[derive(Default, Debug, PartialEq, RustcDecodable)]
struct Misc {
	logging: Option<String>,
	log_file: Option<String>,
	color: Option<bool>,
}

#[cfg(test)]
mod tests {
	use super::{
		Args, ArgsError,
		Config, Operating, Account, Signer, Network, Rpc, Ipc, Dapps, Mining, Footprint, Snapshots, VM, Misc
	};
	use toml;

	#[test]
	fn should_parse_args_and_include_config() {
		// given
		let mut config = Config::default();
		let mut operating = Operating::default();
		operating.chain = Some("morden".into());
		config.parity = Some(operating);

		// when
		let args = Args::parse_with_config(&["parity"], config).unwrap();

		// then
		assert_eq!(args.flag_chain, "morden".to_owned());
	}

	#[test]
	fn should_not_use_config_if_cli_is_provided() {
		// given
		let mut config = Config::default();
		let mut operating = Operating::default();
		operating.chain = Some("morden".into());
		config.parity = Some(operating);

		// when
		let args = Args::parse_with_config(&["parity", "--chain", "xyz"], config).unwrap();

		// then
		assert_eq!(args.flag_chain, "xyz".to_owned());
	}

	#[test]
	fn should_parse_full_config() {
		// given
		let config = toml::decode_str(include_str!("./config.full.toml")).unwrap();

		// when
		let args = Args::parse_with_config(&["parity", "--chain", "xyz"], config).unwrap();

		// then
		assert_eq!(args, Args {
			// Commands
			cmd_daemon: false,
			cmd_wallet: false,
			cmd_account: false,
			cmd_new: false,
			cmd_list: false,
			cmd_export: false,
			cmd_import: false,
			cmd_signer: false,
			cmd_new_token: false,
			cmd_snapshot: false,
			cmd_restore: false,
			cmd_ui: false,
			cmd_tools: false,
			cmd_hash: false,

			// Arguments
			arg_pid_file: "".into(),
			arg_file: None,
			arg_path: vec![],

			// -- Operating Options
			flag_mode: "active".into(),
			flag_mode_timeout: 300u64,
			flag_mode_alarm: 3600u64,
			flag_chain: "xyz".into(),
			flag_db_path: "$HOME/.parity".into(),
			flag_keys_path: "$HOME/.parity/keys".into(),
			flag_identity: "".into(),

			// -- Account Options
			flag_unlock: Some("0xdeadbeefcafe0000000000000000000000000000".into()),
			flag_password: vec!["~/.safe/password.file".into()],
			flag_keys_iterations: 10240u32,

			flag_force_signer: false,
			flag_no_signer: false,
			flag_signer_port: 8180u16,
			flag_signer_interface: "127.0.0.1".into(),
			flag_signer_path: "$HOME/.parity/signer".into(),
			flag_signer_no_validation: false,

			// -- Networking Options
			flag_no_network: false,
			flag_port: 30303u16,
			flag_min_peers: 25u16,
			flag_max_peers: 50u16,
			flag_nat: "any".into(),
			flag_network_id: Some("0x1".into()),
			flag_bootnodes: Some("".into()),
			flag_no_discovery: false,
			flag_node_key: None,
			flag_reserved_peers: Some("./path_to_file".into()),
			flag_reserved_only: false,

			// -- API and Console Options
			// RPC
			flag_no_jsonrpc: false,
			flag_jsonrpc_port: 8545u16,
			flag_jsonrpc_interface: "local".into(),
			flag_jsonrpc_cors: Some("null".into()),
			flag_jsonrpc_apis: "web3,eth,net,personal,ethcore,traces,rpc".into(),
			flag_jsonrpc_hosts: "none".into(),

			// IPC
			flag_no_ipc: false,
			flag_ipc_path: "$HOME/.parity/jsonrpc.ipc".into(),
			flag_ipc_apis: "web3,eth,net,personal,ethcore,traces,rpc".into(),

			// DAPPS
			flag_no_dapps: false,
			flag_dapps_port: 8080u16,
			flag_dapps_interface: "local".into(),
			flag_dapps_hosts: "none".into(),
			flag_dapps_path: "$HOME/.parity/dapps".into(),
			flag_dapps_user: Some("test_user".into()),
			flag_dapps_pass: Some("test_pass".into()),

			// -- Sealing/Mining Options
			flag_author: Some("0xdeadbeefcafe0000000000000000000000000001".into()),
			flag_force_sealing: true,
			flag_reseal_on_txs: "all".into(),
			flag_reseal_min_period: 4000u64,
			flag_work_queue_size: 20usize,
			flag_tx_gas_limit: Some("6283184".into()),
			flag_relay_set: "cheap".into(),
			flag_usd_per_tx: "0".into(),
			flag_usd_per_eth: "auto".into(),
			flag_price_update_period: "hourly".into(),
			flag_gas_floor_target: "4700000".into(),
			flag_gas_cap: "6283184".into(),
			flag_extra_data: Some("Parity".into()),
			flag_tx_queue_size: 1024usize,
			flag_remove_solved: false,
			flag_notify_work: Some("http://localhost:3001".into()),

			flag_stratum: false,
			flag_stratum_inteface: "local",
			flag_stratum_port: 8008u16,
			flag_stratum_secret: None,

			// -- Footprint Options
			flag_tracing: "auto".into(),
			flag_pruning: "auto".into(),
			flag_cache_size_db: 64u32,
			flag_cache_size_blocks: 8u32,
			flag_cache_size_queue: 50u32,
			flag_cache_size: Some(128),
			flag_fast_and_loose: false,
			flag_db_compaction: "ssd".into(),
			flag_fat_db: false,

			// -- Import/Export Options
			flag_from: "1".into(),
			flag_to: "latest".into(),
			flag_format: None,

			// -- Snapshot Optons
			flag_at: "latest".into(),
			flag_no_periodic_snapshot: false,

			// -- Virtual Machine Options
			flag_jitvm: false,

			// -- Legacy Options
			flag_geth: false,
			flag_testnet: false,
			flag_import_geth_keys: false,
			flag_datadir: None,
			flag_networkid: None,
			flag_peers: None,
			flag_nodekey: None,
			flag_nodiscover: false,
			flag_jsonrpc: false,
			flag_jsonrpc_off: false,
			flag_webapp: false,
			flag_dapps_off: false,
			flag_rpc: false,
			flag_rpcaddr: None,
			flag_rpcport: None,
			flag_rpcapi: None,
			flag_rpccorsdomain: None,
			flag_ipcdisable: false,
			flag_ipc_off: false,
			flag_ipcapi: None,
			flag_ipcpath: None,
			flag_gasprice: None,
			flag_etherbase: None,
			flag_extradata: None,
			flag_cache: None,

			// -- Miscellaneous Options
			flag_version: false,
			flag_config: "$HOME/.parity/config.toml".into(),
			flag_logging: Some("own_tx=trace".into()),
			flag_log_file: Some("/var/log/parity.log".into()),
			flag_no_color: false,
			flag_no_config: false,
		});
	}

	#[test]
	fn should_parse_config_and_return_errors() {
		let config1 = Args::parse_config(include_str!("./config.invalid1.toml"));
		let config2 = Args::parse_config(include_str!("./config.invalid2.toml"));

		match (config1, config2) {
			(Err(ArgsError::Parsing(_)), Err(ArgsError::Decode(_))) => {},
			(a, b) => {
				assert!(false, "Got invalid error types: {:?}, {:?}", a, b);
			}
		}
	}

	#[test]
	fn should_deserialize_toml_file() {
		let config: Config = toml::decode_str(include_str!("./config.toml")).unwrap();

		assert_eq!(config, Config {
			parity: Some(Operating {
				mode: Some("dark".into()),
				mode_timeout: Some(15u64),
				mode_alarm: Some(10u64),
				chain: Some("./chain.json".into()),
				db_path: None,
				keys_path: None,
				identity: None,
			}),
			account: Some(Account {
				unlock: Some(vec!["0x1".into(), "0x2".into(), "0x3".into()]),
				password: Some(vec!["passwdfile path".into()]),
				keys_iterations: None,
			}),
			signer: Some(Signer {
				force: None,
				disable: Some(true),
				port: None,
				interface: None,
				path: None,
			}),
			network: Some(Network {
				disable: Some(false),
				port: None,
				min_peers: Some(10),
				max_peers: Some(20),
				nat: Some("any".into()),
				id: None,
				bootnodes: None,
				discovery: Some(true),
				node_key: None,
				reserved_peers: Some("./path/to/reserved_peers".into()),
				reserved_only: Some(true),
			}),
			rpc: Some(Rpc {
				disable: Some(true),
				port: Some(8180),
				interface: None,
				cors: None,
				apis: None,
				hosts: None,
			}),
			ipc: Some(Ipc {
				disable: None,
				path: None,
				apis: Some(vec!["rpc".into(), "eth".into()]),
			}),
			dapps: Some(Dapps {
				disable: None,
				port: Some(8080),
				path: None,
				interface: None,
				hosts: None,
				user: Some("username".into()),
				pass: Some("password".into())
			}),
			mining: Some(Mining {
				author: Some("0xdeadbeefcafe0000000000000000000000000001".into()),
				force_sealing: Some(true),
				reseal_on_txs: Some("all".into()),
				reseal_min_period: Some(4000),
				work_queue_size: None,
				relay_set: None,
				usd_per_tx: None,
				usd_per_eth: None,
				price_update_period: Some("hourly".into()),
				gas_floor_target: None,
				gas_cap: None,
				tx_queue_size: Some(2048),
				tx_gas_limit: None,
				extra_data: None,
				remove_solved: None,
				notify_work: None,
			}),
			footprint: Some(Footprint {
				tracing: Some("on".into()),
				pruning: Some("fast".into()),
				fast_and_loose: None,
				cache_size: None,
				cache_size_db: Some(128),
				cache_size_blocks: Some(16),
				cache_size_queue: Some(100),
				db_compaction: Some("ssd".into()),
				fat_db: Some(true),
			}),
			snapshots: Some(Snapshots {
				disable_periodic: Some(true),
			}),
			vm: Some(VM {
				jit: Some(false),
			}),
			misc: Some(Misc {
				logging: Some("own_tx=trace".into()),
				log_file: Some("/var/log/parity.log".into()),
				color: Some(true),
			})
		});
	}
}<|MERGE_RESOLUTION|>--- conflicted
+++ resolved
@@ -207,11 +207,7 @@
 		flag_stratum_port: u16 = 8008u16,
 			or |c: &Config| otry!(c.stratum).port.clone(),
 		flag_stratum_secret: Option<String> = None,
-<<<<<<< HEAD
-			or |c: &Config| otry!(c.stratum).secret.clone().map(|secret| Some(secret)),
-=======
 			or |c: &Config| otry!(c.stratum).secret.clone().map(Some),
->>>>>>> 16c0159f
 
 		// -- Footprint Options
 		flag_tracing: String = "auto",
