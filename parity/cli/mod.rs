// Copyright 2015-2017 Parity Technologies (UK) Ltd.
// This file is part of Parity.

// Parity is free software: you can redistribute it and/or modify
// it under the terms of the GNU General Public License as published by
// the Free Software Foundation, either version 3 of the License, or
// (at your option) any later version.

// Parity is distributed in the hope that it will be useful,
// but WITHOUT ANY WARRANTY; without even the implied warranty of
// MERCHANTABILITY or FITNESS FOR A PARTICULAR PURPOSE.  See the
// GNU General Public License for more details.

// You should have received a copy of the GNU General Public License
// along with Parity.  If not, see <http://www.gnu.org/licenses/>.

#[macro_use]
mod usage;
use dir;

usage! {
	{
		// Commands
		cmd_daemon: bool,
		cmd_wallet: bool,
		cmd_account: bool,
		cmd_new: bool,
		cmd_list: bool,
		cmd_export: bool,
		cmd_blocks: bool,
		cmd_state: bool,
		cmd_import: bool,
		cmd_signer: bool,
		cmd_new_token: bool,
		cmd_sign: bool,
		cmd_reject: bool,
		cmd_snapshot: bool,
		cmd_restore: bool,
		cmd_ui: bool,
		cmd_dapp: bool,
		cmd_tools: bool,
		cmd_hash: bool,
		cmd_kill: bool,
		cmd_db: bool,

		// Arguments
		arg_pid_file: String,
		arg_file: Option<String>,
		arg_path: Vec<String>,
		arg_id: Option<usize>,

		// Flags
		// -- Legacy Options
		flag_geth: bool,
		flag_testnet: bool,
		flag_import_geth_keys: bool,
		flag_datadir: Option<String>,
		flag_networkid: Option<u64>,
		flag_peers: Option<u16>,
		flag_nodekey: Option<String>,
		flag_nodiscover: bool,
		flag_jsonrpc: bool,
		flag_jsonrpc_off: bool,
		flag_webapp: bool,
		flag_dapps_off: bool,
		flag_rpc: bool,
		flag_rpcaddr: Option<String>,
		flag_rpcport: Option<u16>,
		flag_rpcapi: Option<String>,
		flag_rpccorsdomain: Option<String>,
		flag_ipcdisable: bool,
		flag_ipc_off: bool,
		flag_ipcapi: Option<String>,
		flag_ipcpath: Option<String>,
		flag_gasprice: Option<String>,
		flag_etherbase: Option<String>,
		flag_extradata: Option<String>,
		flag_cache: Option<u32>,

		// -- Miscellaneous Options
		flag_version: bool,
		flag_no_config: bool,
	}
	{
		// -- Operating Options
		flag_mode: String = "last", or |c: &Config| otry!(c.parity).mode.clone(),
		flag_mode_timeout: u64 = 300u64, or |c: &Config| otry!(c.parity).mode_timeout.clone(),
		flag_mode_alarm: u64 = 3600u64, or |c: &Config| otry!(c.parity).mode_alarm.clone(),
		flag_auto_update: String = "critical", or |c: &Config| otry!(c.parity).auto_update.clone(),
		flag_release_track: String = "current", or |c: &Config| otry!(c.parity).release_track.clone(),
		flag_no_download: bool = false, or |c: &Config| otry!(c.parity).no_download.clone(),
		flag_no_consensus: bool = false, or |c: &Config| otry!(c.parity).no_consensus.clone(),
		flag_chain: String = "homestead", or |c: &Config| otry!(c.parity).chain.clone(),
		flag_keys_path: String = "$BASE/keys", or |c: &Config| otry!(c.parity).keys_path.clone(),
		flag_identity: String = "", or |c: &Config| otry!(c.parity).identity.clone(),

		// -- Account Options
		flag_unlock: Option<String> = None,
			or |c: &Config| otry!(c.account).unlock.clone().map(|vec| Some(vec.join(","))),
		flag_password: Vec<String> = Vec::new(),
			or |c: &Config| otry!(c.account).password.clone(),
		flag_keys_iterations: u32 = 10240u32,
			or |c: &Config| otry!(c.account).keys_iterations.clone(),
		flag_no_hardware_wallets: bool = false,
			or |c: &Config| otry!(c.account).disable_hardware.clone(),


		flag_force_ui: bool = false,
			or |c: &Config| otry!(c.ui).force.clone(),
		flag_no_ui: bool = false,
			or |c: &Config| otry!(c.ui).disable.clone(),
		flag_ui_port: u16 = 8180u16,
			or |c: &Config| otry!(c.ui).port.clone(),
		flag_ui_interface: String = "local",
			or |c: &Config| otry!(c.ui).interface.clone(),
		flag_ui_path: String = "$BASE/signer",
			or |c: &Config| otry!(c.ui).path.clone(),
		// NOTE [todr] For security reasons don't put this to config files
		flag_ui_no_validation: bool = false, or |_| None,

		// -- Networking Options
		flag_warp: bool = false,
			or |c: &Config| otry!(c.network).warp.clone(),
		flag_port: u16 = 30303u16,
			or |c: &Config| otry!(c.network).port.clone(),
		flag_min_peers: u16 = 25u16,
			or |c: &Config| otry!(c.network).min_peers.clone(),
		flag_max_peers: u16 = 50u16,
			or |c: &Config| otry!(c.network).max_peers.clone(),
		flag_max_pending_peers: u16 = 64u16,
			or |c: &Config| otry!(c.network).max_pending_peers.clone(),
		flag_snapshot_peers: u16 = 0u16,
			or |c: &Config| otry!(c.network).snapshot_peers.clone(),
		flag_nat: String = "any",
			or |c: &Config| otry!(c.network).nat.clone(),
		flag_allow_ips: String = "all",
			or |c: &Config| otry!(c.network).allow_ips.clone(),
		flag_network_id: Option<u64> = None,
			or |c: &Config| otry!(c.network).id.clone().map(Some),
		flag_bootnodes: Option<String> = None,
			or |c: &Config| otry!(c.network).bootnodes.clone().map(|vec| Some(vec.join(","))),
		flag_no_discovery: bool = false,
			or |c: &Config| otry!(c.network).discovery.map(|d| !d).clone(),
		flag_node_key: Option<String> = None,
			or |c: &Config| otry!(c.network).node_key.clone().map(Some),
		flag_reserved_peers: Option<String> = None,
			or |c: &Config| otry!(c.network).reserved_peers.clone().map(Some),
		flag_reserved_only: bool = false,
			or |c: &Config| otry!(c.network).reserved_only.clone(),
		flag_no_ancient_blocks: bool = false, or |_| None,

		// -- API and Console Options
		// RPC
		flag_no_jsonrpc: bool = false,
			or |c: &Config| otry!(c.rpc).disable.clone(),
		flag_jsonrpc_port: u16 = 8545u16,
			or |c: &Config| otry!(c.rpc).port.clone(),
		flag_jsonrpc_interface: String  = "local",
			or |c: &Config| otry!(c.rpc).interface.clone(),
		flag_jsonrpc_cors: Option<String> = None,
			or |c: &Config| otry!(c.rpc).cors.clone().map(Some),
		flag_jsonrpc_apis: String = "web3,eth,net,parity,traces,rpc",
			or |c: &Config| otry!(c.rpc).apis.clone().map(|vec| vec.join(",")),
		flag_jsonrpc_hosts: String = "none",
			or |c: &Config| otry!(c.rpc).hosts.clone().map(|vec| vec.join(",")),

		// IPC
		flag_no_ipc: bool = false,
			or |c: &Config| otry!(c.ipc).disable.clone(),
		flag_ipc_path: String = "$BASE/jsonrpc.ipc",
			or |c: &Config| otry!(c.ipc).path.clone(),
		flag_ipc_apis: String = "web3,eth,net,parity,parity_accounts,traces,rpc",
			or |c: &Config| otry!(c.ipc).apis.clone().map(|vec| vec.join(",")),

		// DAPPS
		flag_no_dapps: bool = false,
			or |c: &Config| otry!(c.dapps).disable.clone(),
		flag_dapps_port: u16 = 8080u16,
			or |c: &Config| otry!(c.dapps).port.clone(),
		flag_dapps_interface: String = "local",
			or |c: &Config| otry!(c.dapps).interface.clone(),
		flag_dapps_hosts: String = "none",
			or |c: &Config| otry!(c.dapps).hosts.clone().map(|vec| vec.join(",")),
		flag_dapps_path: String = "$BASE/dapps",
			or |c: &Config| otry!(c.dapps).path.clone(),
		flag_dapps_user: Option<String> = None,
			or |c: &Config| otry!(c.dapps).user.clone().map(Some),
		flag_dapps_pass: Option<String> = None,
			or |c: &Config| otry!(c.dapps).pass.clone().map(Some),
		flag_dapps_apis_all: bool = false, or |_| None,

<<<<<<< HEAD
		// Secret Store
		flag_no_secretstore: bool = false,
			or |c: &Config| otry!(c.secretstore).disable.clone(),
		flag_secretstore_port: u16 = 8082u16,
			or |c: &Config| otry!(c.secretstore).port.clone(),
		flag_secretstore_interface: String = "local",
			or |c: &Config| otry!(c.secretstore).interface.clone(),
		flag_secretstore_path: String = "$BASE/secretstore",
			or |c: &Config| otry!(c.secretstore).path.clone(),
=======
		// IPFS
		flag_ipfs_api: bool = false,
			or |c: &Config| otry!(c.ipfs).enable.clone(),
		flag_ipfs_api_port: u16 = 5001u16,
			or |c: &Config| otry!(c.ipfs).port.clone(),
>>>>>>> e86837b8

		// -- Sealing/Mining Options
		flag_author: Option<String> = None,
			or |c: &Config| otry!(c.mining).author.clone().map(Some),
		flag_engine_signer: Option<String> = None,
			or |c: &Config| otry!(c.mining).engine_signer.clone().map(Some),
		flag_force_sealing: bool = false,
			or |c: &Config| otry!(c.mining).force_sealing.clone(),
		flag_reseal_on_txs: String = "own",
			or |c: &Config| otry!(c.mining).reseal_on_txs.clone(),
		flag_reseal_min_period: u64 = 2000u64,
			or |c: &Config| otry!(c.mining).reseal_min_period.clone(),
		flag_work_queue_size: usize = 20usize,
			or |c: &Config| otry!(c.mining).work_queue_size.clone(),
		flag_tx_gas_limit: Option<String> = None,
			or |c: &Config| otry!(c.mining).tx_gas_limit.clone().map(Some),
		flag_tx_time_limit: Option<u64> = None,
			or |c: &Config| otry!(c.mining).tx_time_limit.clone().map(Some),
		flag_relay_set: String = "cheap",
			or |c: &Config| otry!(c.mining).relay_set.clone(),
		flag_usd_per_tx: String = "0.0025",
			or |c: &Config| otry!(c.mining).usd_per_tx.clone(),
		flag_usd_per_eth: String = "auto",
			or |c: &Config| otry!(c.mining).usd_per_eth.clone(),
		flag_price_update_period: String = "hourly",
			or |c: &Config| otry!(c.mining).price_update_period.clone(),
		flag_gas_floor_target: String = "4700000",
			or |c: &Config| otry!(c.mining).gas_floor_target.clone(),
		flag_gas_cap: String = "6283184",
			or |c: &Config| otry!(c.mining).gas_cap.clone(),
		flag_extra_data: Option<String> = None,
			or |c: &Config| otry!(c.mining).extra_data.clone().map(Some),
		flag_tx_queue_size: usize = 1024usize,
			or |c: &Config| otry!(c.mining).tx_queue_size.clone(),
		flag_tx_queue_gas: String = "auto",
			or |c: &Config| otry!(c.mining).tx_queue_gas.clone(),
		flag_tx_queue_strategy: String = "gas_price",
			or |c: &Config| otry!(c.mining).tx_queue_strategy.clone(),
		flag_tx_queue_ban_count: u16 = 1u16,
			or |c: &Config| otry!(c.mining).tx_queue_ban_count.clone(),
		flag_tx_queue_ban_time: u16 = 180u16,
			or |c: &Config| otry!(c.mining).tx_queue_ban_time.clone(),
		flag_remove_solved: bool = false,
			or |c: &Config| otry!(c.mining).remove_solved.clone(),
		flag_notify_work: Option<String> = None,
			or |c: &Config| otry!(c.mining).notify_work.clone().map(|vec| Some(vec.join(","))),
		flag_refuse_service_transactions: bool = false,
			or |c: &Config| otry!(c.mining).refuse_service_transactions.clone(),

		flag_stratum: bool = false,
			or |c: &Config| Some(c.stratum.is_some()),
		flag_stratum_interface: String = "local",
			or |c: &Config| otry!(c.stratum).interface.clone(),
		flag_stratum_port: u16 = 8008u16,
			or |c: &Config| otry!(c.stratum).port.clone(),
		flag_stratum_secret: Option<String> = None,
			or |c: &Config| otry!(c.stratum).secret.clone().map(Some),

		// -- Footprint Options
		flag_tracing: String = "auto",
			or |c: &Config| otry!(c.footprint).tracing.clone(),
		flag_pruning: String = "auto",
			or |c: &Config| otry!(c.footprint).pruning.clone(),
		flag_pruning_history: u64 = 64u64,
			or |c: &Config| otry!(c.footprint).pruning_history.clone(),
		flag_pruning_memory: usize = 75usize,
			or |c: &Config| otry!(c.footprint).pruning_memory.clone(),
		flag_cache_size_db: u32 = 64u32,
			or |c: &Config| otry!(c.footprint).cache_size_db.clone(),
		flag_cache_size_blocks: u32 = 8u32,
			or |c: &Config| otry!(c.footprint).cache_size_blocks.clone(),
		flag_cache_size_queue: u32 = 50u32,
			or |c: &Config| otry!(c.footprint).cache_size_queue.clone(),
		flag_cache_size_state: u32 = 25u32,
			or |c: &Config| otry!(c.footprint).cache_size_state.clone(),
		flag_cache_size: Option<u32> = None,
			or |c: &Config| otry!(c.footprint).cache_size.clone().map(Some),
		flag_fast_and_loose: bool = false,
			or |c: &Config| otry!(c.footprint).fast_and_loose.clone(),
		flag_db_compaction: String = "auto",
			or |c: &Config| otry!(c.footprint).db_compaction.clone(),
		flag_fat_db: String = "auto",
			or |c: &Config| otry!(c.footprint).fat_db.clone(),
		flag_scale_verifiers: bool = false,
			or |c: &Config| otry!(c.footprint).scale_verifiers.clone(),
		flag_num_verifiers: Option<usize> = None,
			or |c: &Config| otry!(c.footprint).num_verifiers.clone().map(Some),

		// -- Import/Export Options
		flag_from: String = "1", or |_| None,
		flag_to: String = "latest", or |_| None,
		flag_format: Option<String> = None, or |_| None,
		flag_no_seal_check: bool = false, or |_| None,
		flag_no_storage: bool = false, or |_| None,
		flag_no_code: bool = false, or |_| None,
		flag_min_balance: Option<String> = None, or |_| None,
		flag_max_balance: Option<String> = None, or |_| None,

		// -- Snapshot Optons
		flag_at: String = "latest", or |_| None,
		flag_no_periodic_snapshot: bool = false,
			or |c: &Config| otry!(c.snapshots).disable_periodic.clone(),

		// -- Virtual Machine Options
		flag_jitvm: bool = false,
			or |c: &Config| otry!(c.vm).jit.clone(),

		// -- Miscellaneous Options
		flag_config: String = "$BASE/config.toml", or |_| None,
		flag_logging: Option<String> = None,
			or |c: &Config| otry!(c.misc).logging.clone().map(Some),
		flag_log_file: Option<String> = None,
			or |c: &Config| otry!(c.misc).log_file.clone().map(Some),
		flag_no_color: bool = false,
			or |c: &Config| otry!(c.misc).color.map(|c| !c).clone(),
	}
	{
		// Values with optional default value.
		flag_base_path: Option<String>, display dir::default_data_path(), or |c: &Config| otry!(c.parity).base_path.clone().map(Some),
		flag_db_path: Option<String>, display dir::CHAINS_PATH, or |c: &Config| otry!(c.parity).db_path.clone().map(Some),
	}
}


#[derive(Default, Debug, PartialEq, RustcDecodable)]
struct Config {
	parity: Option<Operating>,
	account: Option<Account>,
	ui: Option<Ui>,
	network: Option<Network>,
	rpc: Option<Rpc>,
	ipc: Option<Ipc>,
	dapps: Option<Dapps>,
<<<<<<< HEAD
	secretstore: Option<SecretStore>,
=======
	ipfs: Option<Ipfs>,
>>>>>>> e86837b8
	mining: Option<Mining>,
	footprint: Option<Footprint>,
	snapshots: Option<Snapshots>,
	vm: Option<VM>,
	misc: Option<Misc>,
	stratum: Option<Stratum>,
}

#[derive(Default, Debug, PartialEq, RustcDecodable)]
struct Operating {
	mode: Option<String>,
	mode_timeout: Option<u64>,
	mode_alarm: Option<u64>,
	auto_update: Option<String>,
	release_track: Option<String>,
	no_download: Option<bool>,
	no_consensus: Option<bool>,
	chain: Option<String>,
	base_path: Option<String>,
	db_path: Option<String>,
	keys_path: Option<String>,
	identity: Option<String>,
}

#[derive(Default, Debug, PartialEq, RustcDecodable)]
struct Account {
	unlock: Option<Vec<String>>,
	password: Option<Vec<String>>,
	keys_iterations: Option<u32>,
	disable_hardware: Option<bool>,
}

#[derive(Default, Debug, PartialEq, RustcDecodable)]
struct Ui {
	force: Option<bool>,
	disable: Option<bool>,
	port: Option<u16>,
	interface: Option<String>,
	path: Option<String>,
}

#[derive(Default, Debug, PartialEq, RustcDecodable)]
struct Network {
	disable: Option<bool>,
	warp: Option<bool>,
	port: Option<u16>,
	min_peers: Option<u16>,
	max_peers: Option<u16>,
	snapshot_peers: Option<u16>,
	max_pending_peers: Option<u16>,
	nat: Option<String>,
	allow_ips: Option<String>,
	id: Option<u64>,
	bootnodes: Option<Vec<String>>,
	discovery: Option<bool>,
	node_key: Option<String>,
	reserved_peers: Option<String>,
	reserved_only: Option<bool>,
}

#[derive(Default, Debug, PartialEq, RustcDecodable)]
struct Rpc {
	disable: Option<bool>,
	port: Option<u16>,
	interface: Option<String>,
	cors: Option<String>,
	apis: Option<Vec<String>>,
	hosts: Option<Vec<String>>,
}

#[derive(Default, Debug, PartialEq, RustcDecodable)]
struct Ipc {
	disable: Option<bool>,
	path: Option<String>,
	apis: Option<Vec<String>>,
}

#[derive(Default, Debug, PartialEq, RustcDecodable)]
struct Dapps {
	disable: Option<bool>,
	port: Option<u16>,
	interface: Option<String>,
	hosts: Option<Vec<String>>,
	path: Option<String>,
	user: Option<String>,
	pass: Option<String>,
}

#[derive(Default, Debug, PartialEq, RustcDecodable)]
<<<<<<< HEAD
struct SecretStore {
	disable: Option<bool>,
	port: Option<u16>,
	interface: Option<String>,
	path: Option<String>,
=======
struct Ipfs {
	enable: Option<bool>,
	port: Option<u16>,
>>>>>>> e86837b8
}

#[derive(Default, Debug, PartialEq, RustcDecodable)]
struct Mining {
	author: Option<String>,
	engine_signer: Option<String>,
	force_sealing: Option<bool>,
	reseal_on_txs: Option<String>,
	reseal_min_period: Option<u64>,
	work_queue_size: Option<usize>,
	tx_gas_limit: Option<String>,
	tx_time_limit: Option<u64>,
	relay_set: Option<String>,
	usd_per_tx: Option<String>,
	usd_per_eth: Option<String>,
	price_update_period: Option<String>,
	gas_floor_target: Option<String>,
	gas_cap: Option<String>,
	extra_data: Option<String>,
	tx_queue_size: Option<usize>,
	tx_queue_gas: Option<String>,
	tx_queue_strategy: Option<String>,
	tx_queue_ban_count: Option<u16>,
	tx_queue_ban_time: Option<u16>,
	remove_solved: Option<bool>,
	notify_work: Option<Vec<String>>,
	refuse_service_transactions: Option<bool>,
}

#[derive(Default, Debug, PartialEq, RustcDecodable)]
struct Stratum {
	interface: Option<String>,
	port: Option<u16>,
	secret: Option<String>,
}

#[derive(Default, Debug, PartialEq, RustcDecodable)]
struct Footprint {
	tracing: Option<String>,
	pruning: Option<String>,
	pruning_history: Option<u64>,
	pruning_memory: Option<usize>,
	fast_and_loose: Option<bool>,
	cache_size: Option<u32>,
	cache_size_db: Option<u32>,
	cache_size_blocks: Option<u32>,
	cache_size_queue: Option<u32>,
	cache_size_state: Option<u32>,
	db_compaction: Option<String>,
	fat_db: Option<String>,
	scale_verifiers: Option<bool>,
	num_verifiers: Option<usize>,
}

#[derive(Default, Debug, PartialEq, RustcDecodable)]
struct Snapshots {
	disable_periodic: Option<bool>,
}

#[derive(Default, Debug, PartialEq, RustcDecodable)]
struct VM {
	jit: Option<bool>,
}

#[derive(Default, Debug, PartialEq, RustcDecodable)]
struct Misc {
	logging: Option<String>,
	log_file: Option<String>,
	color: Option<bool>,
}

#[cfg(test)]
mod tests {
	use super::{
		Args, ArgsError,
<<<<<<< HEAD
		Config, Operating, Account, Ui, Network, Rpc, Ipc, Dapps, Mining, Footprint,
		Snapshots, VM, Misc, SecretStore,
=======
		Config, Operating, Account, Ui, Network, Rpc, Ipc, Dapps, Ipfs, Mining, Footprint, Snapshots, VM, Misc
>>>>>>> e86837b8
	};
	use toml;

	#[test]
	fn should_parse_args_and_include_config() {
		// given
		let mut config = Config::default();
		let mut operating = Operating::default();
		operating.chain = Some("morden".into());
		config.parity = Some(operating);

		// when
		let args = Args::parse_with_config(&["parity"], config).unwrap();

		// then
		assert_eq!(args.flag_chain, "morden".to_owned());
	}

	#[test]
	fn should_not_use_config_if_cli_is_provided() {
		// given
		let mut config = Config::default();
		let mut operating = Operating::default();
		operating.chain = Some("morden".into());
		config.parity = Some(operating);

		// when
		let args = Args::parse_with_config(&["parity", "--chain", "xyz"], config).unwrap();

		// then
		assert_eq!(args.flag_chain, "xyz".to_owned());
	}

	#[test]
	fn should_use_config_if_cli_is_missing() {
		let mut config = Config::default();
		let mut footprint = Footprint::default();
		footprint.pruning_history = Some(128);
		config.footprint = Some(footprint);

		// when
		let args = Args::parse_with_config(&["parity"], config).unwrap();

		// then
		assert_eq!(args.flag_pruning_history, 128);
	}

	#[test]
	fn should_parse_full_config() {
		// given
		let config = toml::decode_str(include_str!("./config.full.toml")).unwrap();

		// when
		let args = Args::parse_with_config(&["parity", "--chain", "xyz"], config).unwrap();

		// then
		assert_eq!(args, Args {
			// Commands
			cmd_daemon: false,
			cmd_wallet: false,
			cmd_account: false,
			cmd_new: false,
			cmd_list: false,
			cmd_export: false,
			cmd_state: false,
			cmd_blocks: false,
			cmd_import: false,
			cmd_signer: false,
			cmd_sign: false,
			cmd_reject: false,
			cmd_new_token: false,
			cmd_snapshot: false,
			cmd_restore: false,
			cmd_ui: false,
			cmd_dapp: false,
			cmd_tools: false,
			cmd_hash: false,
			cmd_db: false,
			cmd_kill: false,

			// Arguments
			arg_pid_file: "".into(),
			arg_file: None,
			arg_id: None,
			arg_path: vec![],

			// -- Operating Options
			flag_mode: "last".into(),
			flag_mode_timeout: 300u64,
			flag_mode_alarm: 3600u64,
			flag_auto_update: "none".into(),
			flag_release_track: "current".into(),
			flag_no_download: false,
			flag_no_consensus: false,
			flag_chain: "xyz".into(),
			flag_base_path: Some("$HOME/.parity".into()),
			flag_db_path: Some("$HOME/.parity/chains".into()),
			flag_keys_path: "$HOME/.parity/keys".into(),
			flag_identity: "".into(),

			// -- Account Options
			flag_unlock: Some("0xdeadbeefcafe0000000000000000000000000000".into()),
			flag_password: vec!["~/.safe/password.file".into()],
			flag_keys_iterations: 10240u32,
			flag_no_hardware_wallets: false,

			flag_force_ui: false,
			flag_no_ui: false,
			flag_ui_port: 8180u16,
			flag_ui_interface: "127.0.0.1".into(),
			flag_ui_path: "$HOME/.parity/signer".into(),
			flag_ui_no_validation: false,

			// -- Networking Options
			flag_warp: true,
			flag_port: 30303u16,
			flag_min_peers: 25u16,
			flag_max_peers: 50u16,
			flag_max_pending_peers: 64u16,
			flag_snapshot_peers: 0u16,
			flag_allow_ips: "all".into(),
			flag_nat: "any".into(),
			flag_network_id: Some(1),
			flag_bootnodes: Some("".into()),
			flag_no_discovery: false,
			flag_node_key: None,
			flag_reserved_peers: Some("./path_to_file".into()),
			flag_reserved_only: false,
			flag_no_ancient_blocks: false,

			// -- API and Console Options
			// RPC
			flag_no_jsonrpc: false,
			flag_jsonrpc_port: 8545u16,
			flag_jsonrpc_interface: "local".into(),
			flag_jsonrpc_cors: Some("null".into()),
			flag_jsonrpc_apis: "web3,eth,net,parity,traces,rpc".into(),
			flag_jsonrpc_hosts: "none".into(),

			// IPC
			flag_no_ipc: false,
			flag_ipc_path: "$HOME/.parity/jsonrpc.ipc".into(),
			flag_ipc_apis: "web3,eth,net,parity,parity_accounts,personal,traces,rpc".into(),

			// DAPPS
			flag_no_dapps: false,
			flag_dapps_port: 8080u16,
			flag_dapps_interface: "local".into(),
			flag_dapps_hosts: "none".into(),
			flag_dapps_path: "$HOME/.parity/dapps".into(),
			flag_dapps_user: Some("test_user".into()),
			flag_dapps_pass: Some("test_pass".into()),
			flag_dapps_apis_all: false,

<<<<<<< HEAD
			flag_no_secretstore: false,
			flag_secretstore_port: 8082u16,
			flag_secretstore_interface: "local".into(),
			flag_secretstore_path: "$HOME/.parity/secretstore".into(),
=======
			// IPFS
			flag_ipfs_api: false,
			flag_ipfs_api_port: 5001u16,
>>>>>>> e86837b8

			// -- Sealing/Mining Options
			flag_author: Some("0xdeadbeefcafe0000000000000000000000000001".into()),
			flag_engine_signer: Some("0xdeadbeefcafe0000000000000000000000000001".into()),
			flag_force_sealing: true,
			flag_reseal_on_txs: "all".into(),
			flag_reseal_min_period: 4000u64,
			flag_work_queue_size: 20usize,
			flag_tx_gas_limit: Some("6283184".into()),
			flag_tx_time_limit: Some(100u64),
			flag_relay_set: "cheap".into(),
			flag_usd_per_tx: "0.0025".into(),
			flag_usd_per_eth: "auto".into(),
			flag_price_update_period: "hourly".into(),
			flag_gas_floor_target: "4700000".into(),
			flag_gas_cap: "6283184".into(),
			flag_extra_data: Some("Parity".into()),
			flag_tx_queue_size: 1024usize,
			flag_tx_queue_gas: "auto".into(),
			flag_tx_queue_strategy: "gas_factor".into(),
			flag_tx_queue_ban_count: 1u16,
			flag_tx_queue_ban_time: 180u16,
			flag_remove_solved: false,
			flag_notify_work: Some("http://localhost:3001".into()),
			flag_refuse_service_transactions: false,

			flag_stratum: false,
			flag_stratum_interface: "local".to_owned(),
			flag_stratum_port: 8008u16,
			flag_stratum_secret: None,

			// -- Footprint Options
			flag_tracing: "auto".into(),
			flag_pruning: "auto".into(),
			flag_pruning_history: 64u64,
			flag_pruning_memory: 500usize,
			flag_cache_size_db: 64u32,
			flag_cache_size_blocks: 8u32,
			flag_cache_size_queue: 50u32,
			flag_cache_size_state: 25u32,
			flag_cache_size: Some(128),
			flag_fast_and_loose: false,
			flag_db_compaction: "ssd".into(),
			flag_fat_db: "auto".into(),
			flag_scale_verifiers: true,
			flag_num_verifiers: Some(6),

			// -- Import/Export Options
			flag_from: "1".into(),
			flag_to: "latest".into(),
			flag_format: None,
			flag_no_seal_check: false,
			flag_no_code: false,
			flag_no_storage: false,
			flag_min_balance: None,
			flag_max_balance: None,

			// -- Snapshot Optons
			flag_at: "latest".into(),
			flag_no_periodic_snapshot: false,

			// -- Virtual Machine Options
			flag_jitvm: false,

			// -- Legacy Options
			flag_geth: false,
			flag_testnet: false,
			flag_import_geth_keys: false,
			flag_datadir: None,
			flag_networkid: None,
			flag_peers: None,
			flag_nodekey: None,
			flag_nodiscover: false,
			flag_jsonrpc: false,
			flag_jsonrpc_off: false,
			flag_webapp: false,
			flag_dapps_off: false,
			flag_rpc: false,
			flag_rpcaddr: None,
			flag_rpcport: None,
			flag_rpcapi: None,
			flag_rpccorsdomain: None,
			flag_ipcdisable: false,
			flag_ipc_off: false,
			flag_ipcapi: None,
			flag_ipcpath: None,
			flag_gasprice: None,
			flag_etherbase: None,
			flag_extradata: None,
			flag_cache: None,

			// -- Miscellaneous Options
			flag_version: false,
			flag_config: "$BASE/config.toml".into(),
			flag_logging: Some("own_tx=trace".into()),
			flag_log_file: Some("/var/log/parity.log".into()),
			flag_no_color: false,
			flag_no_config: false,
		});
	}

	#[test]
	fn should_parse_config_and_return_errors() {
		let config1 = Args::parse_config(include_str!("./config.invalid1.toml"));
		let config2 = Args::parse_config(include_str!("./config.invalid2.toml"));
		let config3 = Args::parse_config(include_str!("./config.invalid3.toml"));

		match (config1, config2, config3) {
			(Err(ArgsError::Parsing(_)), Err(ArgsError::Decode(_)), Err(ArgsError::UnknownFields(_))) => {},
			(a, b, c) => {
				assert!(false, "Got invalid error types: {:?}, {:?}, {:?}", a, b, c);
			}
		}
	}

	#[test]
	fn should_deserialize_toml_file() {
		let config: Config = toml::decode_str(include_str!("./config.toml")).unwrap();

		assert_eq!(config, Config {
			parity: Some(Operating {
				mode: Some("dark".into()),
				mode_timeout: Some(15u64),
				mode_alarm: Some(10u64),
				auto_update: None,
				release_track: None,
				no_download: None,
				no_consensus: None,
				chain: Some("./chain.json".into()),
				base_path: None,
				db_path: None,
				keys_path: None,
				identity: None,
			}),
			account: Some(Account {
				unlock: Some(vec!["0x1".into(), "0x2".into(), "0x3".into()]),
				password: Some(vec!["passwdfile path".into()]),
				keys_iterations: None,
				disable_hardware: None,
			}),
			ui: Some(Ui {
				force: None,
				disable: Some(true),
				port: None,
				interface: None,
				path: None,
			}),
			network: Some(Network {
				disable: Some(false),
				warp: Some(false),
				port: None,
				min_peers: Some(10),
				max_peers: Some(20),
				max_pending_peers: Some(30),
				snapshot_peers: Some(40),
				allow_ips: Some("public".into()),
				nat: Some("any".into()),
				id: None,
				bootnodes: None,
				discovery: Some(true),
				node_key: None,
				reserved_peers: Some("./path/to/reserved_peers".into()),
				reserved_only: Some(true),
			}),
			rpc: Some(Rpc {
				disable: Some(true),
				port: Some(8180),
				interface: None,
				cors: None,
				apis: None,
				hosts: None,
			}),
			ipc: Some(Ipc {
				disable: None,
				path: None,
				apis: Some(vec!["rpc".into(), "eth".into()]),
			}),
			dapps: Some(Dapps {
				disable: None,
				port: Some(8080),
				path: None,
				interface: None,
				hosts: None,
				user: Some("username".into()),
				pass: Some("password".into())
			}),
<<<<<<< HEAD
			secretstore: Some(SecretStore {
				disable: None,
				port: Some(8082),
				interface: None,
				path: None,
=======
			ipfs: Some(Ipfs {
				enable: Some(false),
				port: Some(5001)
>>>>>>> e86837b8
			}),
			mining: Some(Mining {
				author: Some("0xdeadbeefcafe0000000000000000000000000001".into()),
				engine_signer: Some("0xdeadbeefcafe0000000000000000000000000001".into()),
				force_sealing: Some(true),
				reseal_on_txs: Some("all".into()),
				reseal_min_period: Some(4000),
				work_queue_size: None,
				relay_set: None,
				usd_per_tx: None,
				usd_per_eth: None,
				price_update_period: Some("hourly".into()),
				gas_floor_target: None,
				gas_cap: None,
				tx_queue_size: Some(1024),
				tx_queue_gas: Some("auto".into()),
				tx_queue_strategy: None,
				tx_queue_ban_count: None,
				tx_queue_ban_time: None,
				tx_gas_limit: None,
				tx_time_limit: None,
				extra_data: None,
				remove_solved: None,
				notify_work: None,
				refuse_service_transactions: None,
			}),
			footprint: Some(Footprint {
				tracing: Some("on".into()),
				pruning: Some("fast".into()),
				pruning_history: Some(64),
				pruning_memory: None,
				fast_and_loose: None,
				cache_size: None,
				cache_size_db: Some(128),
				cache_size_blocks: Some(16),
				cache_size_queue: Some(100),
				cache_size_state: Some(25),
				db_compaction: Some("ssd".into()),
				fat_db: Some("off".into()),
				scale_verifiers: Some(false),
				num_verifiers: None,
			}),
			snapshots: Some(Snapshots {
				disable_periodic: Some(true),
			}),
			vm: Some(VM {
				jit: Some(false),
			}),
			misc: Some(Misc {
				logging: Some("own_tx=trace".into()),
				log_file: Some("/var/log/parity.log".into()),
				color: Some(true),
			}),
			stratum: None,
		});
	}
}<|MERGE_RESOLUTION|>--- conflicted
+++ resolved
@@ -189,7 +189,6 @@
 			or |c: &Config| otry!(c.dapps).pass.clone().map(Some),
 		flag_dapps_apis_all: bool = false, or |_| None,
 
-<<<<<<< HEAD
 		// Secret Store
 		flag_no_secretstore: bool = false,
 			or |c: &Config| otry!(c.secretstore).disable.clone(),
@@ -199,13 +198,12 @@
 			or |c: &Config| otry!(c.secretstore).interface.clone(),
 		flag_secretstore_path: String = "$BASE/secretstore",
 			or |c: &Config| otry!(c.secretstore).path.clone(),
-=======
+
 		// IPFS
 		flag_ipfs_api: bool = false,
 			or |c: &Config| otry!(c.ipfs).enable.clone(),
 		flag_ipfs_api_port: u16 = 5001u16,
 			or |c: &Config| otry!(c.ipfs).port.clone(),
->>>>>>> e86837b8
 
 		// -- Sealing/Mining Options
 		flag_author: Option<String> = None,
@@ -339,11 +337,8 @@
 	rpc: Option<Rpc>,
 	ipc: Option<Ipc>,
 	dapps: Option<Dapps>,
-<<<<<<< HEAD
 	secretstore: Option<SecretStore>,
-=======
 	ipfs: Option<Ipfs>,
->>>>>>> e86837b8
 	mining: Option<Mining>,
 	footprint: Option<Footprint>,
 	snapshots: Option<Snapshots>,
@@ -433,17 +428,17 @@
 }
 
 #[derive(Default, Debug, PartialEq, RustcDecodable)]
-<<<<<<< HEAD
 struct SecretStore {
 	disable: Option<bool>,
 	port: Option<u16>,
 	interface: Option<String>,
 	path: Option<String>,
-=======
+}
+
+#[derive(Default, Debug, PartialEq, RustcDecodable)]
 struct Ipfs {
 	enable: Option<bool>,
 	port: Option<u16>,
->>>>>>> e86837b8
 }
 
 #[derive(Default, Debug, PartialEq, RustcDecodable)]
@@ -519,12 +514,8 @@
 mod tests {
 	use super::{
 		Args, ArgsError,
-<<<<<<< HEAD
-		Config, Operating, Account, Ui, Network, Rpc, Ipc, Dapps, Mining, Footprint,
+		Config, Operating, Account, Ui, Network, Rpc, Ipc, Dapps, Ipfs, Mining, Footprint,
 		Snapshots, VM, Misc, SecretStore,
-=======
-		Config, Operating, Account, Ui, Network, Rpc, Ipc, Dapps, Ipfs, Mining, Footprint, Snapshots, VM, Misc
->>>>>>> e86837b8
 	};
 	use toml;
 
@@ -679,16 +670,14 @@
 			flag_dapps_pass: Some("test_pass".into()),
 			flag_dapps_apis_all: false,
 
-<<<<<<< HEAD
 			flag_no_secretstore: false,
 			flag_secretstore_port: 8082u16,
 			flag_secretstore_interface: "local".into(),
 			flag_secretstore_path: "$HOME/.parity/secretstore".into(),
-=======
+
 			// IPFS
 			flag_ipfs_api: false,
 			flag_ipfs_api_port: 5001u16,
->>>>>>> e86837b8
 
 			// -- Sealing/Mining Options
 			flag_author: Some("0xdeadbeefcafe0000000000000000000000000001".into()),
@@ -875,17 +864,15 @@
 				user: Some("username".into()),
 				pass: Some("password".into())
 			}),
-<<<<<<< HEAD
 			secretstore: Some(SecretStore {
 				disable: None,
 				port: Some(8082),
 				interface: None,
 				path: None,
-=======
+			}),
 			ipfs: Some(Ipfs {
 				enable: Some(false),
 				port: Some(5001)
->>>>>>> e86837b8
 			}),
 			mining: Some(Mining {
 				author: Some("0xdeadbeefcafe0000000000000000000000000001".into()),
