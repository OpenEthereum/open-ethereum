--- conflicted
+++ resolved
@@ -137,50 +137,6 @@
   --no-serve-light                 Disable serving of light peers. (default: {flag_no_serve_light})
 
 API and Console Options:
-<<<<<<< HEAD
-  --no-jsonrpc                   Disable the JSON-RPC API server. (default: {flag_no_jsonrpc})
-  --jsonrpc-port PORT            Specify the port portion of the JSONRPC API server
-                                 (default: {flag_jsonrpc_port}).
-  --jsonrpc-interface IP         Specify the hostname portion of the JSONRPC API
-                                 server, IP should be an interface's IP address, or
-                                 all (all interfaces) or local (default: {flag_jsonrpc_interface}).
-  --jsonrpc-apis APIS            Specify the APIs available through the JSONRPC
-                                 interface. APIS is a comma-delimited list of API
-                                 name. Possible name are all, safe, web3, eth, net, personal,
-                                 parity, parity_set, traces, rpc, parity_accounts.
-                                 You can also disable a specific API by putting '-' in the front: all,-personal
-                                 (default: {flag_jsonrpc_apis}).
-  --jsonrpc-cors URL             Specify CORS header for JSON-RPC API responses.
-                                 (default: {flag_jsonrpc_cors:?})
-  --jsonrpc-hosts HOSTS          List of allowed Host header values. This option will
-                                 validate the Host header sent by the browser, it
-                                 is additional security against some attack
-                                 vectors. Special options: "all", "none",
-                                 (default: {flag_jsonrpc_hosts}).
-  --jsonrpc-threads THREADS      Enables experimental faster implementation of JSON-RPC
-                                 server. Requires Dapps server to be disabled
-                                 using --no-dapps. (default: {flag_jsonrpc_threads:?})
-
-  --no-ws                        Disable the WebSockets server. (default: {flag_no_ws})
-  --ws-port PORT                 Specify the port portion of the WebSockets server
-                                 (default: {flag_ws_port}).
-  --ws-interface IP              Specify the hostname portion of the WebSockets
-                                 server, IP should be an interface's IP address, or
-                                 all (all interfaces) or local (default: {flag_ws_interface}).
-  --ws-apis APIS                 Specify the APIs available through the WebSockets
-                                 interface. APIS is a comma-delimited list of API
-                                 name. Possible name are web3, eth, net, personal,
-                                 parity, parity_set, traces, rpc, parity_accounts.
-                                 (default: {flag_ws_apis}).
-  --ws-origins URL               Specify Origin header values allowed to connect.
-                                 Special options: "all", "none".
-                                 (default: {flag_ws_origins})
-  --ws-hosts HOSTS               List of allowed Host header values. This option will
-                                 validate the Host header sent by the browser, it
-                                 is additional security against some attack
-                                 vectors. Special options: "all", "none",
-                                 (default: {flag_ws_hosts}).
-=======
   --no-jsonrpc                     Disable the JSON-RPC API server. (default: {flag_no_jsonrpc})
   --jsonrpc-port PORT              Specify the port portion of the JSONRPC API server
                                    (default: {flag_jsonrpc_port}).
@@ -201,8 +157,28 @@
                                    vectors. Special options: "all", "none",
                                    (default: {flag_jsonrpc_hosts}).
   --jsonrpc-threads THREADS        Enables experimental faster implementation of JSON-RPC server.
-                                   Requires Dapps server to be disabled using --no-dapps. (default: {flag_jsonrpc_threads:?})
->>>>>>> c58fd744
+                                   Requires Dapps server to be disabled
+                                   using --no-dapps. (default: {flag_jsonrpc_threads:?})
+
+  --no-ws                          Disable the WebSockets server. (default: {flag_no_ws})
+  --ws-port PORT                   Specify the port portion of the WebSockets server
+                                   (default: {flag_ws_port}).
+  --ws-interface IP                Specify the hostname portion of the WebSockets
+                                   server, IP should be an interface's IP address, or
+                                   all (all interfaces) or local (default: {flag_ws_interface}).
+  --ws-apis APIS                   Specify the APIs available through the WebSockets
+                                   interface. APIS is a comma-delimited list of API
+                                   name. Possible name are web3, eth, net, personal,
+                                   parity, parity_set, traces, rpc, parity_accounts.
+                                   (default: {flag_ws_apis}).
+  --ws-origins URL                 Specify Origin header values allowed to connect.
+                                   Special options: "all", "none".
+                                   (default: {flag_ws_origins})
+  --ws-hosts HOSTS                 List of allowed Host header values. This option will
+                                   validate the Host header sent by the browser, it
+                                   is additional security against some attack
+                                   vectors. Special options: "all", "none",
+                                   (default: {flag_ws_hosts}).
 
   --no-ipc                         Disable JSON-RPC over IPC service. (default: {flag_no_ipc})
   --ipc-path PATH                  Specify custom path for JSON-RPC over IPC service
