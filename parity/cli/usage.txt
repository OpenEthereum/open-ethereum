--- conflicted
+++ resolved
@@ -147,14 +147,9 @@
                                    (default: {flag_jsonrpc_cors:?})
   --jsonrpc-apis APIS              Specify the APIs available through the JSONRPC
                                    interface. APIS is a comma-delimited list of API
-<<<<<<< HEAD
-                                   name. Possible name are web3, eth, net, personal,
-                                   parity, parity_set, traces, rpc, parity_accounts.
-=======
                                    name. Possible name are all, safe, web3, eth, net, personal,
                                    parity, parity_set, traces, rpc, parity_accounts.
                                    You can also disable a specific API by putting '-' in the front: all,-personal
->>>>>>> 20d4e713
                                    (default: {flag_jsonrpc_apis}).
   --jsonrpc-hosts HOSTS            List of allowed Host header values. This option will
                                    validate the Host header sent by the browser, it
