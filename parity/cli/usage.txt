--- conflicted
+++ resolved
@@ -262,7 +262,6 @@
                                  (default: {flag_refuse_service_transactions}).
 
 Footprint Options:
-<<<<<<< HEAD
   --tracing BOOL                 Indicates if full transaction tracing should be
                                  enabled. Works only if client had been fully synced
                                  with tracing enabled. BOOL may be one of auto, on,
@@ -274,8 +273,12 @@
                                  fast - maintain journal overlay. Fast but 50MB used.
                                  auto - use the method most recently synced or
                                  default to fast if none synced (default: {flag_pruning}).
-  --pruning-history NUM          Set a number of recent states to keep when pruning
+  --pruning-history NUM          Set a minimum number of recent states to keep when pruning
                                  is active. (default: {flag_pruning_history}).
+  --pruning-memory MB            The ideal amount of memory in megabytes to use to store
+                                 recent states. As many states as possible will be kept
+                                 within this limit, and at least --pruning-history states
+                                 will always be kept. (default: {flag_pruning_memory})
   --cache-size-db MB             Override database cache size (default: {flag_cache_size_db}).
   --cache-size-blocks MB         Specify the prefered size of the blockchain cache in
                                  megabytes (default: {flag_cache_size_blocks}).
@@ -301,50 +304,6 @@
                                  (default: {flag_scale_verifiers})
   --num-verifiers INT            Amount of verifier threads to use or to begin with, if verifier
                                  auto-scaling is enabled. (default: {flag_num_verifiers:?})
-=======
-  --tracing BOOL           Indicates if full transaction tracing should be
-                           enabled. Works only if client had been fully synced
-                           with tracing enabled. BOOL may be one of auto, on,
-                           off. auto uses last used value of this option (off
-                           if it does not exist) (default: {flag_tracing}).
-  --pruning METHOD         Configure pruning of the state/storage trie. METHOD
-                           may be one of auto, archive, fast:
-                           archive - keep all state trie data. No pruning.
-                           fast - maintain journal overlay. Fast but 50MB used.
-                           auto - use the method most recently synced or
-                           default to fast if none synced (default: {flag_pruning}).
-  --pruning-history NUM    Set a minimum number of recent states to keep when pruning
-                           is active. (default: {flag_pruning_history}).
-  --pruning-memory MB      The ideal amount of memory in megabytes to use to store
-                           recent states. As many states as possible will be kept
-                           within this limit, and at least --pruning-history states
-                           will always be kept. (default: {flag_pruning_memory})
-  --cache-size-db MB       Override database cache size (default: {flag_cache_size_db}).
-  --cache-size-blocks MB   Specify the prefered size of the blockchain cache in
-                           megabytes (default: {flag_cache_size_blocks}).
-  --cache-size-queue MB    Specify the maximum size of memory to use for block
-                           queue (default: {flag_cache_size_queue}).
-  --cache-size-state MB    Specify the maximum size of memory to use for
-                           the state cache (default: {flag_cache_size_state}).
-  --cache-size MB          Set total amount of discretionary memory to use for
-                           the entire system, overrides other cache and queue
-                           options. (default: {flag_cache_size:?})
-  --fast-and-loose         Disables DB WAL, which gives a significant speed up
-                           but means an unclean exit is unrecoverable. (default: {flag_fast_and_loose})
-  --db-compaction TYPE     Database compaction type. TYPE may be one of:
-                           ssd - suitable for SSDs and fast HDDs;
-                           hdd - suitable for slow HDDs;
-                           auto - determine automatically (default: {flag_db_compaction}).
-  --fat-db BOOL            Build appropriate information to allow enumeration
-                           of all accounts and storage keys. Doubles the size
-                           of the state database. BOOL may be one of on, off
-                           or auto. (default: {flag_fat_db})
-  --scale-verifiers        Automatically scale amount of verifier threads based on
-                           workload. Not guaranteed to be faster.
-                           (default: {flag_scale_verifiers})
-  --num-verifiers INT      Amount of verifier threads to use or to begin with, if verifier
-                           auto-scaling is enabled. (default: {flag_num_verifiers:?})
->>>>>>> 9ea7ec02
 
 Import/Export Options:
   --from BLOCK                   Export from block BLOCK, which may be an index or
