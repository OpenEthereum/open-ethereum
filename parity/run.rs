--- conflicted
+++ resolved
@@ -133,31 +133,6 @@
 	pub no_hardcoded_sync: bool,
 }
 
-<<<<<<< HEAD
-=======
-pub fn open_ui(ws_conf: &rpc::WsConfiguration, ui_conf: &rpc::UiConfiguration, logger_config: &LogConfig) -> Result<(), String> {
-	if !ui_conf.enabled {
-		return Err("Cannot use UI command with UI turned off.".into())
-	}
-
-	let token = signer::generate_token_and_url(ws_conf, ui_conf, logger_config)?;
-	// Open a browser
-	url::open(&token.url).map_err(|e| format!("{}", e))?;
-	// Print a message
-	println!("{}", token.message);
-	Ok(())
-}
-
-pub fn open_dapp(dapps_conf: &dapps::Configuration, rpc_conf: &rpc::HttpConfiguration, dapp: &str) -> Result<(), String> {
-	if !dapps_conf.enabled {
-		return Err("Cannot use DAPP command with Dapps turned off.".into())
-	}
-
-	let url = format!("http://{}:{}/{}/", rpc_conf.interface, rpc_conf.port, dapp);
-	url::open(&url).map_err(|e| format!("{}", e))?;
-	Ok(())
-}
->>>>>>> d1f5284f
 // node info fetcher for the local store.
 struct FullNodeInfo {
 	miner: Option<Arc<Miner>>, // TODO: only TXQ needed, just use that after decoupling.
