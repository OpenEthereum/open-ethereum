--- conflicted
+++ resolved
@@ -305,13 +305,8 @@
 	// the dapps server
 	let signer_service = Arc::new(signer::new_service(&cmd.ws_conf, &cmd.ui_conf, &cmd.logger_config));
 	let (node_health, dapps_deps) = {
-<<<<<<< HEAD
 		let contract_client = ::dapps::LightRegistrar {
-			client: service.client().clone(),
-=======
-		let contract_client = Arc::new(::dapps::LightRegistrar {
 			client: client.clone(),
->>>>>>> 4763887a
 			sync: light_sync.clone(),
 			on_demand: on_demand.clone(),
 		};
