// Copyright 2015-2019 Parity Technologies (UK) Ltd.
// This file is part of Parity Ethereum.

// Parity Ethereum is free software: you can redistribute it and/or modify
// it under the terms of the GNU General Public License as published by
// the Free Software Foundation, either version 3 of the License, or
// (at your option) any later version.

// Parity Ethereum is distributed in the hope that it will be useful,
// but WITHOUT ANY WARRANTY; without even the implied warranty of
// MERCHANTABILITY or FITNESS FOR A PARTICULAR PURPOSE.  See the
// GNU General Public License for more details.

// You should have received a copy of the GNU General Public License
// along with Parity Ethereum.  If not, see <http://www.gnu.org/licenses/>.

use std::any::Any;
use std::sync::{Arc, Weak, atomic};
use std::time::{Duration, Instant};
use std::thread;

use ansi_term::Colour;
use bytes::Bytes;
use call_contract::CallContract;
use ethcore::client::{BlockId, Client, Mode, DatabaseCompactionProfile, VMType, BlockChainClient, BlockInfo};
use ethcore::miner::{self, stratum, Miner, MinerService, MinerOptions};
use ethcore::snapshot::{self, SnapshotConfiguration};
use ethcore::spec::{SpecParams, OptimizeFor};
use ethcore::verification::queue::VerifierSettings;
use ethcore_logger::{Config as LogConfig, RotatingLogger};
use ethcore_service::ClientService;
use ethereum_types::Address;
use futures::IntoFuture;
use hash_fetch::{self, fetch};
use informant::{Informant, LightNodeInformantData, FullNodeInformantData};
use journaldb::Algorithm;
use light::Cache as LightDataCache;
use miner::external::ExternalMiner;
use miner::work_notify::WorkPoster;
use node_filter::NodeFilter;
use parity_runtime::Runtime;
use sync::{self, SyncConfig, PrivateTxHandler};
use parity_rpc::{
	Origin, Metadata, NetworkSettings, informant, is_major_importing, PubSubSession, FutureResult, FutureResponse, FutureOutput
};
use updater::{UpdatePolicy, Updater};
use parity_version::version;
use ethcore_private_tx::{ProviderConfig, EncryptorConfig, SecretStoreEncryptor};
use params::{
	SpecType, Pruning, AccountsConfig, GasPricerConfig, MinerExtras, Switch,
	tracing_switch_to_bool, fatdb_switch_to_bool, mode_switch_to_bool
};
use account_utils;
use helpers::{to_client_config, execute_upgrades, passwords_from_files};
use dir::{Directories, DatabaseDirectories};
use cache::CacheConfig;
use user_defaults::UserDefaults;
use ipfs;
use jsonrpc_core;
use modules;
use registrar::{RegistrarClient, Asynchronous};
use rpc;
use rpc_apis;
use secretstore;
use signer;
use db;
<<<<<<< HEAD
use ethkey::Password;
use storage_writer::StorageWriterConfig;
=======
>>>>>>> 3502b362

// how often to take periodic snapshots.
const SNAPSHOT_PERIOD: u64 = 5000;

// how many blocks to wait before starting a periodic snapshot.
const SNAPSHOT_HISTORY: u64 = 100;

// Number of minutes before a given gas price corpus should expire.
// Light client only.
const GAS_CORPUS_EXPIRATION_MINUTES: u64 = 60 * 6;

// Full client number of DNS threads
const FETCH_FULL_NUM_DNS_THREADS: usize = 4;

// Light client number of DNS threads
const FETCH_LIGHT_NUM_DNS_THREADS: usize = 1;

#[derive(Debug, PartialEq)]
pub struct RunCmd {
	pub cache_config: CacheConfig,
	pub dirs: Directories,
	pub spec: SpecType,
	pub pruning: Pruning,
	pub pruning_history: u64,
	pub pruning_memory: usize,
	pub storage_writer_config: StorageWriterConfig,
	/// Some if execution should be daemonized. Contains pid_file path.
	pub daemon: Option<String>,
	pub logger_config: LogConfig,
	pub miner_options: MinerOptions,
	pub gas_price_percentile: usize,
	pub poll_lifetime: u32,
	pub ws_conf: rpc::WsConfiguration,
	pub http_conf: rpc::HttpConfiguration,
	pub ipc_conf: rpc::IpcConfiguration,
	pub net_conf: sync::NetworkConfiguration,
	pub network_id: Option<u64>,
	pub warp_sync: bool,
	pub warp_barrier: Option<u64>,
	pub acc_conf: AccountsConfig,
	pub gas_pricer_conf: GasPricerConfig,
	pub miner_extras: MinerExtras,
	pub update_policy: UpdatePolicy,
	pub mode: Option<Mode>,
	pub tracing: Switch,
	pub fat_db: Switch,
	pub compaction: DatabaseCompactionProfile,
	pub vm_type: VMType,
	pub geth_compatibility: bool,
	pub experimental_rpcs: bool,
	pub net_settings: NetworkSettings,
	pub ipfs_conf: ipfs::Configuration,
	pub secretstore_conf: secretstore::Configuration,
	pub private_provider_conf: ProviderConfig,
	pub private_encryptor_conf: EncryptorConfig,
	pub private_tx_enabled: bool,
	pub name: String,
	pub custom_bootnodes: bool,
	pub stratum: Option<stratum::Options>,
	pub snapshot_conf: SnapshotConfiguration,
	pub check_seal: bool,
	pub allow_missing_blocks: bool,
	pub download_old_blocks: bool,
	pub verifier_settings: VerifierSettings,
	pub serve_light: bool,
	pub light: bool,
	pub no_persistent_txqueue: bool,
	pub whisper: ::whisper::Config,
	pub no_hardcoded_sync: bool,
	pub max_round_blocks_to_import: usize,
	pub on_demand_response_time_window: Option<u64>,
	pub on_demand_request_backoff_start: Option<u64>,
	pub on_demand_request_backoff_max: Option<u64>,
	pub on_demand_request_backoff_rounds_max: Option<usize>,
	pub on_demand_request_consecutive_failures: Option<usize>,
}

// node info fetcher for the local store.
struct FullNodeInfo {
	miner: Option<Arc<Miner>>, // TODO: only TXQ needed, just use that after decoupling.
}

impl ::local_store::NodeInfo for FullNodeInfo {
	fn pending_transactions(&self) -> Vec<::types::transaction::PendingTransaction> {
		let miner = match self.miner.as_ref() {
			Some(m) => m,
			None => return Vec::new(),
		};

		miner.local_transactions()
			.values()
			.filter_map(|status| match *status {
				::miner::pool::local_transactions::Status::Pending(ref tx) => Some(tx.pending().clone()),
				_ => None,
			})
			.collect()
	}
}

type LightClient = ::light::client::Client<::light_helpers::EpochFetch>;

// helper for light execution.
fn execute_light_impl(cmd: RunCmd, logger: Arc<RotatingLogger>) -> Result<RunningClient, String> {
	use light::client as light_client;
	use sync::{LightSyncParams, LightSync, ManageNetwork};
	use parking_lot::{Mutex, RwLock};

	// load spec
	let spec = cmd.spec.spec(SpecParams::new(cmd.dirs.cache.as_ref(), OptimizeFor::Memory))?;

	// load genesis hash
	let genesis_hash = spec.genesis_header().hash();

	// database paths
	let db_dirs = cmd.dirs.database(genesis_hash, cmd.spec.legacy_fork_name(), spec.data_dir.clone());

	// user defaults path
	let user_defaults_path = db_dirs.user_defaults_path();

	// load user defaults
	let user_defaults = UserDefaults::load(&user_defaults_path)?;

	// select pruning algorithm
	let algorithm = cmd.pruning.to_algorithm(&user_defaults);

	// execute upgrades
	execute_upgrades(&cmd.dirs.base, &db_dirs, algorithm, &cmd.compaction)?;

	// create dirs used by parity
	cmd.dirs.create_dirs(cmd.acc_conf.unlocked_accounts.len() == 0, cmd.secretstore_conf.enabled, cmd.storage_writer_config.enabled)?;

	//print out running parity environment
	print_running_environment(&spec.data_dir, &cmd.dirs, &db_dirs);

	info!("Running in experimental {} mode.", Colour::Blue.bold().paint("Light Client"));

	// TODO: configurable cache size.
	let cache = LightDataCache::new(Default::default(), Duration::from_secs(60 * GAS_CORPUS_EXPIRATION_MINUTES));
	let cache = Arc::new(Mutex::new(cache));

	// start client and create transaction queue.
	let mut config = light_client::Config {
		queue: Default::default(),
		chain_column: ::ethcore_db::COL_LIGHT_CHAIN,
		verify_full: true,
		check_seal: cmd.check_seal,
		no_hardcoded_sync: cmd.no_hardcoded_sync,
	};

	config.queue.max_mem_use = cmd.cache_config.queue() as usize * 1024 * 1024;
	config.queue.verifier_settings = cmd.verifier_settings;

	// start on_demand service.

	let response_time_window = cmd.on_demand_response_time_window.map_or(
		::light::on_demand::DEFAULT_RESPONSE_TIME_TO_LIVE,
		|s| Duration::from_secs(s)
	);

	let request_backoff_start = cmd.on_demand_request_backoff_start.map_or(
		::light::on_demand::DEFAULT_REQUEST_MIN_BACKOFF_DURATION,
		|s| Duration::from_secs(s)
	);

	let request_backoff_max = cmd.on_demand_request_backoff_max.map_or(
		::light::on_demand::DEFAULT_REQUEST_MAX_BACKOFF_DURATION,
		|s| Duration::from_secs(s)
	);

	let on_demand = Arc::new({
		::light::on_demand::OnDemand::new(
			cache.clone(),
			response_time_window,
			request_backoff_start,
			request_backoff_max,
			cmd.on_demand_request_backoff_rounds_max.unwrap_or(::light::on_demand::DEFAULT_MAX_REQUEST_BACKOFF_ROUNDS),
			cmd.on_demand_request_consecutive_failures.unwrap_or(::light::on_demand::DEFAULT_NUM_CONSECUTIVE_FAILED_REQUESTS)
		)
	});

	let sync_handle = Arc::new(RwLock::new(Weak::new()));
	let fetch = ::light_helpers::EpochFetch {
		on_demand: on_demand.clone(),
		sync: sync_handle.clone(),
	};

	// initialize database.
	let db = db::open_db(&db_dirs.client_path(algorithm).to_str().expect("DB path could not be converted to string."),
						 &cmd.cache_config,
						 &cmd.compaction).map_err(|e| format!("Failed to open database {:?}", e))?;

	let service = light_client::Service::start(config, &spec, fetch, db, cache.clone())
		.map_err(|e| format!("Error starting light client: {}", e))?;
	let client = service.client().clone();
	let txq = Arc::new(RwLock::new(::light::transaction_queue::TransactionQueue::default()));
	let provider = ::light::provider::LightProvider::new(client.clone(), txq.clone());

	// start network.
	// set up bootnodes
	let mut net_conf = cmd.net_conf;
	if !cmd.custom_bootnodes {
		net_conf.boot_nodes = spec.nodes.clone();
	}

	let mut attached_protos = Vec::new();
	let whisper_factory = if cmd.whisper.enabled {
		let whisper_factory = ::whisper::setup(cmd.whisper.target_message_pool_size, &mut attached_protos)
			.map_err(|e| format!("Failed to initialize whisper: {}", e))?;
		whisper_factory
	} else {
		None
	};

	// set network path.
	net_conf.net_config_path = Some(db_dirs.network_path().to_string_lossy().into_owned());
	let sync_params = LightSyncParams {
		network_config: net_conf.into_basic().map_err(|e| format!("Failed to produce network config: {}", e))?,
		client: Arc::new(provider),
		network_id: cmd.network_id.unwrap_or(spec.network_id()),
		subprotocol_name: sync::LIGHT_PROTOCOL,
		handlers: vec![on_demand.clone()],
		attached_protos: attached_protos,
	};
	let light_sync = LightSync::new(sync_params).map_err(|e| format!("Error starting network: {}", e))?;
	let light_sync = Arc::new(light_sync);
	*sync_handle.write() = Arc::downgrade(&light_sync);

	// spin up event loop
	let runtime = Runtime::with_default_thread_count();

	// queue cull service.
	let queue_cull = Arc::new(::light_helpers::QueueCull {
		client: client.clone(),
		sync: light_sync.clone(),
		on_demand: on_demand.clone(),
		txq: txq.clone(),
		executor: runtime.executor(),
	});

	service.register_handler(queue_cull).map_err(|e| format!("Error attaching service: {:?}", e))?;

	// start the network.
	light_sync.start_network();

	// fetch service
	let fetch = fetch::Client::new(FETCH_LIGHT_NUM_DNS_THREADS).map_err(|e| format!("Error starting fetch client: {:?}", e))?;
	let passwords = passwords_from_files(&cmd.acc_conf.password_files)?;

	// prepare account provider
	let account_provider = Arc::new(account_utils::prepare_account_provider(&cmd.spec, &cmd.dirs, &spec.data_dir, cmd.acc_conf, &passwords)?);
	let rpc_stats = Arc::new(informant::RpcStats::default());

	// the dapps server
	let signer_service = Arc::new(signer::new_service(&cmd.ws_conf, &cmd.logger_config));

	// start RPCs
	let deps_for_rpc_apis = Arc::new(rpc_apis::LightDependencies {
		signer_service: signer_service,
		client: client.clone(),
		sync: light_sync.clone(),
		net: light_sync.clone(),
		accounts: account_provider,
		logger: logger,
		settings: Arc::new(cmd.net_settings),
		on_demand: on_demand,
		cache: cache.clone(),
		transaction_queue: txq,
		ws_address: cmd.ws_conf.address(),
		fetch: fetch,
		geth_compatibility: cmd.geth_compatibility,
		experimental_rpcs: cmd.experimental_rpcs,
		executor: runtime.executor(),
		whisper_rpc: whisper_factory,
		private_tx_service: None, //TODO: add this to client.
		gas_price_percentile: cmd.gas_price_percentile,
		poll_lifetime: cmd.poll_lifetime
	});

	let dependencies = rpc::Dependencies {
		apis: deps_for_rpc_apis.clone(),
		executor: runtime.executor(),
		stats: rpc_stats.clone(),
	};

	// start rpc servers
	let rpc_direct = rpc::setup_apis(rpc_apis::ApiSet::All, &dependencies);
	let ws_server = rpc::new_ws(cmd.ws_conf, &dependencies)?;
	let http_server = rpc::new_http("HTTP JSON-RPC", "jsonrpc", cmd.http_conf.clone(), &dependencies)?;
	let ipc_server = rpc::new_ipc(cmd.ipc_conf, &dependencies)?;

	// the informant
	let informant = Arc::new(Informant::new(
		LightNodeInformantData {
			client: client.clone(),
			sync: light_sync.clone(),
			cache: cache,
		},
		None,
		Some(rpc_stats),
		cmd.logger_config.color,
	));
	service.add_notify(informant.clone());
	service.register_handler(informant.clone()).map_err(|_| "Unable to register informant handler".to_owned())?;

	Ok(RunningClient {
		inner: RunningClientInner::Light {
			rpc: rpc_direct,
			informant,
			client,
			keep_alive: Box::new((service, ws_server, http_server, ipc_server, runtime)),
		}
	})
}

fn execute_impl<Cr, Rr>(cmd: RunCmd, logger: Arc<RotatingLogger>, on_client_rq: Cr,
						on_updater_rq: Rr) -> Result<RunningClient, String>
	where Cr: Fn(String) + 'static + Send,
		Rr: Fn() + 'static + Send
{
	// load spec
	let spec = cmd.spec.spec(&cmd.dirs.cache)?;

	// load genesis hash
	let genesis_hash = spec.genesis_header().hash();

	// database paths
	let db_dirs = cmd.dirs.database(genesis_hash, cmd.spec.legacy_fork_name(), spec.data_dir.clone());

	// user defaults path
	let user_defaults_path = db_dirs.user_defaults_path();

	// load user defaults
	let mut user_defaults = UserDefaults::load(&user_defaults_path)?;

	// select pruning algorithm
	let algorithm = cmd.pruning.to_algorithm(&user_defaults);

	// check if tracing is on
	let tracing = tracing_switch_to_bool(cmd.tracing, &user_defaults)?;

	// check if fatdb is on
	let fat_db = fatdb_switch_to_bool(cmd.fat_db, &user_defaults, algorithm)?;

	// check if storage writing is on
	let storage_writer_config = cmd.storage_writer_config;

	// get the mode
	let mode = mode_switch_to_bool(cmd.mode, &user_defaults)?;
	trace!(target: "mode", "mode is {:?}", mode);
	let network_enabled = match mode { Mode::Dark(_) | Mode::Off => false, _ => true, };

	// get the update policy
	let update_policy = cmd.update_policy;

	// prepare client and snapshot paths.
	let client_path = db_dirs.client_path(algorithm);
	let snapshot_path = db_dirs.snapshot_path();

	// execute upgrades
	execute_upgrades(&cmd.dirs.base, &db_dirs, algorithm, &cmd.compaction)?;

	// create dirs used by parity
	cmd.dirs.create_dirs(cmd.acc_conf.unlocked_accounts.len() == 0, cmd.secretstore_conf.enabled, storage_writer_config.enabled)?;

	//print out running parity environment
	print_running_environment(&spec.data_dir, &cmd.dirs, &db_dirs);

	// display info about used pruning algorithm
	info!("State DB configuration: {}{}{}",
		Colour::White.bold().paint(algorithm.as_str()),
		match fat_db {
			true => Colour::White.bold().paint(" +Fat").to_string(),
			false => "".to_owned(),
		},
		match tracing {
			true => Colour::White.bold().paint(" +Trace").to_string(),
			false => "".to_owned(),
		}
	);
	info!("Operating mode: {}", Colour::White.bold().paint(format!("{}", mode)));

	// display warning about using experimental journaldb algorithm
	if !algorithm.is_stable() {
		warn!("Your chosen strategy is {}! You can re-run with --pruning to change.", Colour::Red.bold().paint("unstable"));
	}

	// create sync config
	let mut sync_config = SyncConfig::default();
	sync_config.network_id = match cmd.network_id {
		Some(id) => id,
		None => spec.network_id(),
	};
	if spec.subprotocol_name().len() != 3 {
		warn!("Your chain specification's subprotocol length is not 3. Ignoring.");
	} else {
		sync_config.subprotocol_name.clone_from_slice(spec.subprotocol_name().as_bytes());
	}

	sync_config.fork_block = spec.fork_block();
	let mut warp_sync = spec.engine.supports_warp() && cmd.warp_sync;
	if warp_sync {
		// Logging is not initialized yet, so we print directly to stderr
		if fat_db {
			warn!("Warning: Warp Sync is disabled because Fat DB is turned on.");
			warp_sync = false;
		} else if tracing {
			warn!("Warning: Warp Sync is disabled because tracing is turned on.");
			warp_sync = false;
		} else if algorithm != Algorithm::OverlayRecent {
			warn!("Warning: Warp Sync is disabled because of non-default pruning mode.");
			warp_sync = false;
		}
	}
	sync_config.warp_sync = match (warp_sync, cmd.warp_barrier) {
		(true, Some(block)) => sync::WarpSync::OnlyAndAfter(block),
		(true, _) => sync::WarpSync::Enabled,
		_ => sync::WarpSync::Disabled,
	};
	sync_config.download_old_blocks = cmd.download_old_blocks;
	sync_config.serve_light = cmd.serve_light;

	let passwords = passwords_from_files(&cmd.acc_conf.password_files)?;

	// prepare account provider
	let account_provider = Arc::new(account_utils::prepare_account_provider(&cmd.spec, &cmd.dirs, &spec.data_dir, cmd.acc_conf, &passwords)?);

	// spin up event loop
	let runtime = Runtime::with_default_thread_count();

	// fetch service
	let fetch = fetch::Client::new(FETCH_FULL_NUM_DNS_THREADS).map_err(|e| format!("Error starting fetch client: {:?}", e))?;

	let txpool_size = cmd.miner_options.pool_limits.max_count;
	// create miner
	let miner = Arc::new(Miner::new(
		cmd.miner_options,
		cmd.gas_pricer_conf.to_gas_pricer(fetch.clone(), runtime.executor()),
		&spec,
		(
			cmd.miner_extras.local_accounts,
			account_utils::miner_local_accounts(account_provider.clone()),
		)
	));
	miner.set_author(miner::Author::External(cmd.miner_extras.author));
	miner.set_gas_range_target(cmd.miner_extras.gas_range_target);
	miner.set_extra_data(cmd.miner_extras.extra_data);

	if !cmd.miner_extras.work_notify.is_empty() {
		miner.add_work_listener(Box::new(
			WorkPoster::new(&cmd.miner_extras.work_notify, fetch.clone(), runtime.executor())
		));
	}

	let engine_signer = cmd.miner_extras.engine_signer;
	if engine_signer != Default::default() {
		if let Some(author) = account_utils::miner_author(&cmd.spec, &cmd.dirs, &account_provider, engine_signer, &passwords)? {
			miner.set_author(author);
		}
	}

	// display warning if using --no-hardcoded-sync
	if cmd.no_hardcoded_sync {
		warn!("The --no-hardcoded-sync flag has no effect if you don't use --light");
	}

	// create client config
	let mut client_config = to_client_config(
		&cmd.cache_config,
		spec.name.to_lowercase(),
		mode.clone(),
		tracing,
		fat_db,
		cmd.compaction,
		cmd.vm_type,
		cmd.name,
		algorithm,
		cmd.pruning_history,
		cmd.pruning_memory,
		storage_writer_config,
		cmd.check_seal,
		cmd.max_round_blocks_to_import,
	);

	client_config.queue.verifier_settings = cmd.verifier_settings;
	client_config.transaction_verification_queue_size = ::std::cmp::max(2048, txpool_size / 4);
	client_config.snapshot = cmd.snapshot_conf.clone();

	// set up bootnodes
	let mut net_conf = cmd.net_conf;
	if !cmd.custom_bootnodes {
		net_conf.boot_nodes = spec.nodes.clone();
	}

	// set network path.
	net_conf.net_config_path = Some(db_dirs.network_path().to_string_lossy().into_owned());

	let restoration_db_handler = db::restoration_db_handler(&client_path, &client_config);
	let client_db = restoration_db_handler.open(&client_path)
		.map_err(|e| format!("Failed to open database {:?}", e))?;

	let private_tx_signer = account_utils::private_tx_signer(account_provider.clone(), &passwords)?;

	// create client service.
	let service = ClientService::start(
		client_config,
		&spec,
		client_db,
		&snapshot_path,
		restoration_db_handler,
		&cmd.dirs.ipc_path(),
		miner.clone(),
		private_tx_signer.clone(),
		Box::new(SecretStoreEncryptor::new(cmd.private_encryptor_conf.clone(), fetch.clone(), private_tx_signer).map_err(|e| e.to_string())?),
		cmd.private_provider_conf,
		cmd.private_encryptor_conf,
	).map_err(|e| format!("Client service error: {:?}", e))?;

	let connection_filter_address = spec.params().node_permission_contract;
	// drop the spec to free up genesis state.
	drop(spec);

	// take handle to client
	let client = service.client();
	// Update miners block gas limit
	miner.update_transaction_queue_limits(*client.best_block_header().gas_limit());

	// take handle to private transactions service
	let private_tx_service = service.private_tx_service();
	let private_tx_provider = private_tx_service.provider();
	let connection_filter = connection_filter_address.map(|a| Arc::new(NodeFilter::new(Arc::downgrade(&client) as Weak<BlockChainClient>, a)));
	let snapshot_service = service.snapshot_service();

	// initialize the local node information store.
	let store = {
		let db = service.db();
		let node_info = FullNodeInfo {
			miner: match cmd.no_persistent_txqueue {
				true => None,
				false => Some(miner.clone()),
			}
		};

		let store = ::local_store::create(db.key_value().clone(), ::ethcore_db::COL_NODE_INFO, node_info);

		if cmd.no_persistent_txqueue {
			info!("Running without a persistent transaction queue.");

			if let Err(e) = store.clear() {
				warn!("Error clearing persistent transaction queue: {}", e);
			}
		}

		// re-queue pending transactions.
		match store.pending_transactions() {
			Ok(pending) => {
				for pending_tx in pending {
					if let Err(e) = miner.import_own_transaction(&*client, pending_tx) {
						warn!("Error importing saved transaction: {}", e)
					}
				}
			}
			Err(e) => warn!("Error loading cached pending transactions from disk: {}", e),
		}

		Arc::new(store)
	};

	// register it as an IO service to update periodically.
	service.register_io_handler(store).map_err(|_| "Unable to register local store handler".to_owned())?;

	// create external miner
	let external_miner = Arc::new(ExternalMiner::default());

	// start stratum
	if let Some(ref stratum_config) = cmd.stratum {
		stratum::Stratum::register(stratum_config, miner.clone(), Arc::downgrade(&client))
			.map_err(|e| format!("Stratum start error: {:?}", e))?;
	}

	let mut attached_protos = Vec::new();

	let whisper_factory = if cmd.whisper.enabled {
		let whisper_factory = ::whisper::setup(cmd.whisper.target_message_pool_size, &mut attached_protos)
			.map_err(|e| format!("Failed to initialize whisper: {}", e))?;

		whisper_factory
	} else {
		None
	};

	let private_tx_sync: Option<Arc<PrivateTxHandler>> = match cmd.private_tx_enabled {
		true => Some(private_tx_service.clone() as Arc<PrivateTxHandler>),
		false => None,
	};

	// create sync object
	let (sync_provider, manage_network, chain_notify, priority_tasks) = modules::sync(
		sync_config,
		net_conf.clone().into(),
		client.clone(),
		snapshot_service.clone(),
		private_tx_sync,
		client.clone(),
		&cmd.logger_config,
		attached_protos,
		connection_filter.clone().map(|f| f as Arc<::sync::ConnectionFilter + 'static>),
	).map_err(|e| format!("Sync error: {}", e))?;

	service.add_notify(chain_notify.clone());

	// Propagate transactions as soon as they are imported.
	let tx = ::parking_lot::Mutex::new(priority_tasks);
	let is_ready = Arc::new(atomic::AtomicBool::new(true));
	miner.add_transactions_listener(Box::new(move |_hashes| {
		// we want to have only one PendingTransactions task in the queue.
		if is_ready.compare_and_swap(true, false, atomic::Ordering::SeqCst) {
			let task = ::sync::PriorityTask::PropagateTransactions(Instant::now(), is_ready.clone());
			// we ignore error cause it means that we are closing
			let _ = tx.lock().send(task);
		}
	}));

	// provider not added to a notification center is effectively disabled
	// TODO [debris] refactor it later on
	if cmd.private_tx_enabled {
		service.add_notify(private_tx_provider.clone());
		// TODO [ToDr] PrivateTX should use separate notifications
		// re-using ChainNotify for this is a bit abusive.
		private_tx_provider.add_notify(chain_notify.clone());
	}

	// start network
	if network_enabled {
		chain_notify.start();
	}

	let contract_client = {
		struct FullRegistrar { client: Arc<Client> }
		impl RegistrarClient for FullRegistrar {
			type Call = Asynchronous;
			fn registrar_address(&self) -> Result<Address, String> {
				self.client.registrar_address()
					.ok_or_else(|| "Registrar not defined.".into())
			}
			fn call_contract(&self, address: Address, data: Bytes) -> Self::Call {
				Box::new(self.client.call_contract(BlockId::Latest, address, data).into_future())
			}
		}

		Arc::new(FullRegistrar { client: client.clone() })
	};

	// the updater service
	let updater_fetch = fetch.clone();
	let updater = Updater::new(
		&Arc::downgrade(&(service.client() as Arc<BlockChainClient>)),
		&Arc::downgrade(&sync_provider),
		update_policy,
		hash_fetch::Client::with_fetch(contract_client.clone(), updater_fetch, runtime.executor())
	);
	service.add_notify(updater.clone());

	// set up dependencies for rpc servers
	let rpc_stats = Arc::new(informant::RpcStats::default());
	let secret_store = account_provider.clone();
	let signer_service = Arc::new(signer::new_service(&cmd.ws_conf, &cmd.logger_config));

	let deps_for_rpc_apis = Arc::new(rpc_apis::FullDependencies {
		signer_service: signer_service,
		snapshot: snapshot_service.clone(),
		client: client.clone(),
		sync: sync_provider.clone(),
		net: manage_network.clone(),
		accounts: secret_store,
		miner: miner.clone(),
		external_miner: external_miner.clone(),
		logger: logger.clone(),
		settings: Arc::new(cmd.net_settings.clone()),
		net_service: manage_network.clone(),
		updater: updater.clone(),
		geth_compatibility: cmd.geth_compatibility,
		experimental_rpcs: cmd.experimental_rpcs,
		ws_address: cmd.ws_conf.address(),
		fetch: fetch.clone(),
		executor: runtime.executor(),
		whisper_rpc: whisper_factory,
		private_tx_service: Some(private_tx_service.clone()),
		gas_price_percentile: cmd.gas_price_percentile,
		poll_lifetime: cmd.poll_lifetime,
		allow_missing_blocks: cmd.allow_missing_blocks,
	});

	let dependencies = rpc::Dependencies {
		apis: deps_for_rpc_apis.clone(),
		executor: runtime.executor(),
		stats: rpc_stats.clone(),
	};

	// start rpc servers
	let rpc_direct = rpc::setup_apis(rpc_apis::ApiSet::All, &dependencies);
	let ws_server = rpc::new_ws(cmd.ws_conf.clone(), &dependencies)?;
	let ipc_server = rpc::new_ipc(cmd.ipc_conf, &dependencies)?;
	let http_server = rpc::new_http("HTTP JSON-RPC", "jsonrpc", cmd.http_conf.clone(), &dependencies)?;

	// secret store key server
	let secretstore_deps = secretstore::Dependencies {
		client: client.clone(),
		sync: sync_provider.clone(),
		miner: miner.clone(),
		account_provider,
		accounts_passwords: &passwords,
	};
	let secretstore_key_server = secretstore::start(cmd.secretstore_conf.clone(), secretstore_deps, runtime.executor())?;

	// the ipfs server
	let ipfs_server = ipfs::start_server(cmd.ipfs_conf.clone(), client.clone())?;

	// the informant
	let informant = Arc::new(Informant::new(
		FullNodeInformantData {
			client: service.client(),
			sync: Some(sync_provider.clone()),
			net: Some(manage_network.clone()),
		},
		Some(snapshot_service.clone()),
		Some(rpc_stats.clone()),
		cmd.logger_config.color,
	));
	service.add_notify(informant.clone());
	service.register_io_handler(informant.clone()).map_err(|_| "Unable to register informant handler".to_owned())?;

	// save user defaults
	user_defaults.is_first_launch = false;
	user_defaults.pruning = algorithm;
	user_defaults.tracing = tracing;
	user_defaults.fat_db = fat_db;
	user_defaults.set_mode(mode);
	user_defaults.save(&user_defaults_path)?;

	// tell client how to save the default mode if it gets changed.
	client.on_user_defaults_change(move |mode: Option<Mode>| {
		if let Some(mode) = mode {
			user_defaults.set_mode(mode);
		}
		let _ = user_defaults.save(&user_defaults_path);	// discard failures - there's nothing we can do
	});

	// the watcher must be kept alive.
	let watcher = match cmd.snapshot_conf.no_periodic {
		true => None,
		false => {
			let sync = sync_provider.clone();
			let client = client.clone();
			let watcher = Arc::new(snapshot::Watcher::new(
				service.client(),
				move || is_major_importing(Some(sync.status().state), client.queue_info()),
				service.io().channel(),
				SNAPSHOT_PERIOD,
				SNAPSHOT_HISTORY,
			));

			service.add_notify(watcher.clone());
			Some(watcher)
		},
	};

	client.set_exit_handler(on_client_rq);
	updater.set_exit_handler(on_updater_rq);

	Ok(RunningClient {
		inner: RunningClientInner::Full {
			rpc: rpc_direct,
			informant,
			client,
			client_service: Arc::new(service),
			keep_alive: Box::new((watcher, updater, ws_server, http_server, ipc_server, secretstore_key_server, ipfs_server, runtime)),
		}
	})
}

/// Parity client currently executing in background threads.
///
/// Should be destroyed by calling `shutdown()`, otherwise execution will continue in the
/// background.
pub struct RunningClient {
	inner: RunningClientInner,
}

enum RunningClientInner {
	Light {
		rpc: jsonrpc_core::MetaIoHandler<Metadata, informant::Middleware<rpc_apis::LightClientNotifier>>,
		informant: Arc<Informant<LightNodeInformantData>>,
		client: Arc<LightClient>,
		keep_alive: Box<Any>,
	},
	Full {
		rpc: jsonrpc_core::MetaIoHandler<Metadata, informant::Middleware<informant::ClientNotifier>>,
		informant: Arc<Informant<FullNodeInformantData>>,
		client: Arc<Client>,
		client_service: Arc<ClientService>,
		keep_alive: Box<Any>,
	},
}

impl RunningClient {
	/// Performs an asynchronous RPC query.
	// FIXME: [tomaka] This API should be better, with for example a Future
	pub fn rpc_query(&self, request: &str, session: Option<Arc<PubSubSession>>)
		-> FutureResult<FutureResponse, FutureOutput>
	{
		let metadata = Metadata {
			origin: Origin::CApi,
			session,
		};

		match self.inner {
			RunningClientInner::Light { ref rpc, .. } => rpc.handle_request(request, metadata),
			RunningClientInner::Full { ref rpc, .. } => rpc.handle_request(request, metadata),
		}
	}

	/// Shuts down the client.
	pub fn shutdown(self) {
		match self.inner {
			RunningClientInner::Light { rpc, informant, client, keep_alive } => {
				// Create a weak reference to the client so that we can wait on shutdown
				// until it is dropped
				let weak_client = Arc::downgrade(&client);
				drop(rpc);
				drop(keep_alive);
				informant.shutdown();
				drop(informant);
				drop(client);
				wait_for_drop(weak_client);
			},
			RunningClientInner::Full { rpc, informant, client, client_service, keep_alive } => {
				info!("Finishing work, please wait...");
				// Create a weak reference to the client so that we can wait on shutdown
				// until it is dropped
				let weak_client = Arc::downgrade(&client);
				// Shutdown and drop the ServiceClient
				client_service.shutdown();
				drop(client_service);
				// drop this stuff as soon as exit detected.
				drop(rpc);
				drop(keep_alive);
				// to make sure timer does not spawn requests while shutdown is in progress
				informant.shutdown();
				// just Arc is dropping here, to allow other reference release in its default time
				drop(informant);
				drop(client);
				wait_for_drop(weak_client);
			}
		}
	}
}

/// Executes the given run command.
///
/// `on_client_rq` is the action to perform when the client receives an RPC request to be restarted
/// with a different chain.
///
/// `on_updater_rq` is the action to perform when the updater has a new binary to execute.
///
/// On error, returns what to print on stderr.
pub fn execute<Cr, Rr>(cmd: RunCmd, logger: Arc<RotatingLogger>,
						on_client_rq: Cr, on_updater_rq: Rr) -> Result<RunningClient, String>
	where Cr: Fn(String) + 'static + Send,
		Rr: Fn() + 'static + Send
{
	if cmd.light {
		execute_light_impl(cmd, logger)
	} else {
		execute_impl(cmd, logger, on_client_rq, on_updater_rq)
	}
}

fn print_running_environment(data_dir: &str, dirs: &Directories, db_dirs: &DatabaseDirectories) {
	info!("Starting {}", Colour::White.bold().paint(version()));
	info!("Keys path {}", Colour::White.bold().paint(dirs.keys_path(data_dir).to_string_lossy().into_owned()));
	info!("DB path {}", Colour::White.bold().paint(db_dirs.db_root_path().to_string_lossy().into_owned()));
}

fn wait_for_drop<T>(w: Weak<T>) {
	let sleep_duration = Duration::from_secs(1);
	let warn_timeout = Duration::from_secs(60);
	let max_timeout = Duration::from_secs(300);

	let instant = Instant::now();
	let mut warned = false;

	while instant.elapsed() < max_timeout {
		if w.upgrade().is_none() {
			return;
		}

		if !warned && instant.elapsed() > warn_timeout {
			warned = true;
			warn!("Shutdown is taking longer than expected.");
		}

		thread::sleep(sleep_duration);
	}

	warn!("Shutdown timeout reached, exiting uncleanly.");
}
<|MERGE_RESOLUTION|>--- conflicted
+++ resolved
@@ -64,11 +64,7 @@
 use secretstore;
 use signer;
 use db;
-<<<<<<< HEAD
-use ethkey::Password;
 use storage_writer::StorageWriterConfig;
-=======
->>>>>>> 3502b362
 
 // how often to take periodic snapshots.
 const SNAPSHOT_PERIOD: u64 = 5000;
