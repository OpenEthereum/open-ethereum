// Copyright 2015-2017 Parity Technologies (UK) Ltd.
// This file is part of Parity.

// Parity is free software: you can redistribute it and/or modify
// it under the terms of the GNU General Public License as published by
// the Free Software Foundation, either version 3 of the License, or
// (at your option) any later version.

// Parity is distributed in the hope that it will be useful,
// but WITHOUT ANY WARRANTY; without even the implied warranty of
// MERCHANTABILITY or FITNESS FOR A PARTICULAR PURPOSE.  See the
// GNU General Public License for more details.

// You should have received a copy of the GNU General Public License
// along with Parity.  If not, see <http://www.gnu.org/licenses/>.

use std::sync::Arc;
use std::net::{TcpListener};
use ctrlc::CtrlC;
use fdlimit::raise_fd_limit;
use ethcore_rpc::{NetworkSettings, informant, is_major_importing};
use ethsync::NetworkConfiguration;
use util::{Colour, version, RotatingLogger, Mutex, Condvar};
use io::{MayPanic, ForwardPanic, PanicHandler};
use ethcore_logger::{Config as LogConfig};
use ethcore::miner::{StratumOptions, Stratum};
use ethcore::client::{Mode, DatabaseCompactionProfile, VMType, BlockChainClient};
use ethcore::service::ClientService;
use ethcore::account_provider::{AccountProvider, AccountProviderSettings};
use ethcore::miner::{Miner, MinerService, ExternalMiner, MinerOptions};
use ethcore::snapshot;
use ethcore::verification::queue::VerifierSettings;
use ethsync::SyncConfig;
use informant::Informant;
use updater::{UpdatePolicy, Updater};
use parity_reactor::EventLoop;
use hash_fetch::fetch::{Fetch, Client as FetchClient};

use rpc::{HttpConfiguration, IpcConfiguration};
use params::{
	SpecType, Pruning, AccountsConfig, GasPricerConfig, MinerExtras, Switch,
	tracing_switch_to_bool, fatdb_switch_to_bool, mode_switch_to_bool
};
use helpers::{to_client_config, execute_upgrades, passwords_from_files};
use upgrade::upgrade_key_location;
use dir::Directories;
use cache::CacheConfig;
use user_defaults::UserDefaults;
use dapps;
use ipfs;
use signer;
use secretstore;
use modules;
use rpc_apis;
use rpc;
use url;

// how often to take periodic snapshots.
const SNAPSHOT_PERIOD: u64 = 10000;

// how many blocks to wait before starting a periodic snapshot.
const SNAPSHOT_HISTORY: u64 = 100;

// Pops along with error messages when a password is missing or invalid.
const VERIFY_PASSWORD_HINT: &'static str = "Make sure valid password is present in files passed using `--password` or in the configuration file.";

#[derive(Debug, PartialEq)]
pub struct RunCmd {
	pub cache_config: CacheConfig,
	pub dirs: Directories,
	pub spec: SpecType,
	pub pruning: Pruning,
	pub pruning_history: u64,
	pub pruning_memory: usize,
	/// Some if execution should be daemonized. Contains pid_file path.
	pub daemon: Option<String>,
	pub logger_config: LogConfig,
	pub miner_options: MinerOptions,
	pub http_conf: HttpConfiguration,
	pub ipc_conf: IpcConfiguration,
	pub net_conf: NetworkConfiguration,
	pub network_id: Option<u64>,
	pub warp_sync: bool,
	pub acc_conf: AccountsConfig,
	pub gas_pricer: GasPricerConfig,
	pub miner_extras: MinerExtras,
	pub update_policy: UpdatePolicy,
	pub mode: Option<Mode>,
	pub tracing: Switch,
	pub fat_db: Switch,
	pub compaction: DatabaseCompactionProfile,
	pub wal: bool,
	pub vm_type: VMType,
	pub geth_compatibility: bool,
	pub ui_address: Option<(String, u16)>,
	pub net_settings: NetworkSettings,
	pub dapps_conf: dapps::Configuration,
	pub ipfs_conf: ipfs::Configuration,
	pub signer_conf: signer::Configuration,
	pub secretstore_conf: secretstore::Configuration,
	pub dapp: Option<String>,
	pub ui: bool,
	pub name: String,
	pub custom_bootnodes: bool,
	pub stratum: Option<StratumOptions>,
	pub no_periodic_snapshot: bool,
	pub check_seal: bool,
	pub download_old_blocks: bool,
	pub verifier_settings: VerifierSettings,
}

pub fn open_ui(dapps_conf: &dapps::Configuration, signer_conf: &signer::Configuration) -> Result<(), String> {
	if !dapps_conf.enabled {
		return Err("Cannot use UI command with Dapps turned off.".into())
	}

	if !signer_conf.enabled {
		return Err("Cannot use UI command with UI turned off.".into())
	}

	let token = signer::generate_token_and_url(signer_conf)?;
	// Open a browser
	url::open(&token.url);
	// Print a message
	println!("{}", token.message);
	Ok(())
}

pub fn open_dapp(dapps_conf: &dapps::Configuration, dapp: &str) -> Result<(), String> {
	if !dapps_conf.enabled {
		return Err("Cannot use DAPP command with Dapps turned off.".into())
	}

	let url = format!("http://{}:{}/{}/", dapps_conf.interface, dapps_conf.port, dapp);
	url::open(&url);
	Ok(())
}


pub fn execute(cmd: RunCmd, can_restart: bool, logger: Arc<RotatingLogger>) -> Result<bool, String> {
	if cmd.ui && cmd.dapps_conf.enabled {
		// Check if Parity is already running
		let addr = format!("{}:{}", cmd.dapps_conf.interface, cmd.dapps_conf.port);
		if !TcpListener::bind(&addr as &str).is_ok() {
			return open_ui(&cmd.dapps_conf, &cmd.signer_conf).map(|_| false);
		}
	}

	// set up panic handler
	let panic_handler = PanicHandler::new_in_arc();

	// increase max number of open files
	raise_fd_limit();

	// load spec
	let spec = cmd.spec.spec()?;

	// load genesis hash
	let genesis_hash = spec.genesis_header().hash();

	// database paths
	let db_dirs = cmd.dirs.database(genesis_hash, cmd.spec.legacy_fork_name(), spec.data_dir.clone());

	// user defaults path
	let user_defaults_path = db_dirs.user_defaults_path();

	// load user defaults
	let mut user_defaults = UserDefaults::load(&user_defaults_path)?;

	// select pruning algorithm
	let algorithm = cmd.pruning.to_algorithm(&user_defaults);

	// check if tracing is on
	let tracing = tracing_switch_to_bool(cmd.tracing, &user_defaults)?;

	// check if fatdb is on
	let fat_db = fatdb_switch_to_bool(cmd.fat_db, &user_defaults, algorithm)?;

	// get the mode
	let mode = mode_switch_to_bool(cmd.mode, &user_defaults)?;
	trace!(target: "mode", "mode is {:?}", mode);
	let network_enabled = match mode { Mode::Dark(_) | Mode::Off => false, _ => true, };

	// get the update policy
	let update_policy = cmd.update_policy;

	// prepare client and snapshot paths.
	let client_path = db_dirs.client_path(algorithm);
	let snapshot_path = db_dirs.snapshot_path();

	// execute upgrades
	execute_upgrades(&cmd.dirs.base, &db_dirs, algorithm, cmd.compaction.compaction_profile(db_dirs.db_root_path().as_path()))?;

	// create dirs used by parity
	cmd.dirs.create_dirs(cmd.dapps_conf.enabled, cmd.signer_conf.enabled, cmd.secretstore_conf.enabled)?;

	// run in daemon mode
	if let Some(pid_file) = cmd.daemon {
		daemonize(pid_file)?;
	}

	// display info about used pruning algorithm
	info!("Starting {}", Colour::White.bold().paint(version()));
	info!("State DB configuration: {}{}{}",
		Colour::White.bold().paint(algorithm.as_str()),
		match fat_db {
			true => Colour::White.bold().paint(" +Fat").to_string(),
			false => "".to_owned(),
		},
		match tracing {
			true => Colour::White.bold().paint(" +Trace").to_string(),
			false => "".to_owned(),
		}
	);
	info!("Operating mode: {}", Colour::White.bold().paint(format!("{}", mode)));

	// display warning about using experimental journaldb alorithm
	if !algorithm.is_stable() {
		warn!("Your chosen strategy is {}! You can re-run with --pruning to change.", Colour::Red.bold().paint("unstable"));
	}

	// create sync config
	let mut sync_config = SyncConfig::default();
	sync_config.network_id = match cmd.network_id {
		Some(id) => id,
		None => spec.network_id(),
	};
	if spec.subprotocol_name().len() != 3 {
		warn!("Your chain specification's subprotocol length is not 3. Ignoring.");
	} else {
		sync_config.subprotocol_name.clone_from_slice(spec.subprotocol_name().as_bytes());
	}
	sync_config.fork_block = spec.fork_block();
	sync_config.warp_sync = cmd.warp_sync;
	sync_config.download_old_blocks = cmd.download_old_blocks;

	let passwords = passwords_from_files(&cmd.acc_conf.password_files)?;

	// prepare account provider
	let account_provider = Arc::new(prepare_account_provider(&cmd.spec, &cmd.dirs, &spec.data_dir, cmd.acc_conf, &passwords)?);

	// create miner
	let initial_min_gas_price = cmd.gas_pricer.initial_min();
	let miner = Miner::new(cmd.miner_options, cmd.gas_pricer.into(), &spec, Some(account_provider.clone()));
	miner.set_author(cmd.miner_extras.author);
	miner.set_gas_floor_target(cmd.miner_extras.gas_floor_target);
	miner.set_gas_ceil_target(cmd.miner_extras.gas_ceil_target);
	miner.set_extra_data(cmd.miner_extras.extra_data);
	miner.set_transactions_limit(cmd.miner_extras.transactions_limit);
	miner.set_minimal_gas_price(initial_min_gas_price);
	miner.recalibrate_minimal_gas_price();
	let engine_signer = cmd.miner_extras.engine_signer;

	if engine_signer != Default::default() {
		// Check if engine signer exists
		if !account_provider.has_account(engine_signer).unwrap_or(false) {
			return Err(format!("Consensus signer account not found for the current chain. {}", build_create_account_hint(&cmd.spec, &cmd.dirs.keys)));
		}

		// Check if any passwords have been read from the password file(s)
		if passwords.is_empty() {
			return Err(format!("No password found for the consensus signer {}. {}", engine_signer, VERIFY_PASSWORD_HINT));
		}

		// Attempt to sign in the engine signer.
		if !passwords.into_iter().any(|p| miner.set_engine_signer(engine_signer, p).is_ok()) {
			return Err(format!("No valid password for the consensus signer {}. {}", engine_signer, VERIFY_PASSWORD_HINT));
		}
	}

	// create client config
	let mut client_config = to_client_config(
		&cmd.cache_config,
		mode.clone(),
		tracing,
		fat_db,
		cmd.compaction,
		cmd.wal,
		cmd.vm_type,
		cmd.name,
		algorithm,
		cmd.pruning_history,
		cmd.pruning_memory,
		cmd.check_seal,
	);

	client_config.queue.verifier_settings = cmd.verifier_settings;

	// set up bootnodes
	let mut net_conf = cmd.net_conf;
	if !cmd.custom_bootnodes {
		net_conf.boot_nodes = spec.nodes.clone();
	}

	// set network path.
	net_conf.net_config_path = Some(db_dirs.network_path().to_string_lossy().into_owned());

	// create supervisor
	let mut hypervisor = modules::hypervisor(&cmd.dirs.ipc_path());

	// create client service.
	let service = ClientService::start(
		client_config,
		&spec,
		&client_path,
		&snapshot_path,
		&cmd.dirs.ipc_path(),
		miner.clone(),
	).map_err(|e| format!("Client service error: {:?}", e))?;

	// drop the spec to free up genesis state.
	drop(spec);

	// forward panics from service
	panic_handler.forward_from(&service);

	// take handle to client
	let client = service.client();
	let snapshot_service = service.snapshot_service();

	// create external miner
	let external_miner = Arc::new(ExternalMiner::default());

	// start stratum
	if let Some(ref stratum_config) = cmd.stratum {
		Stratum::register(stratum_config, miner.clone(), Arc::downgrade(&client))
			.map_err(|e| format!("Stratum start error: {:?}", e))?;
	}

	// create sync object
	let (sync_provider, manage_network, chain_notify) = modules::sync(
		&mut hypervisor,
		sync_config,
		net_conf.into(),
		client.clone(),
		snapshot_service.clone(),
		client.clone(),
		&cmd.logger_config,
	).map_err(|e| format!("Sync error: {}", e))?;

	service.add_notify(chain_notify.clone());

	// start network
	if network_enabled {
		chain_notify.start();
	}

	// spin up event loop
	let event_loop = EventLoop::spawn();

	// fetch service
	let fetch = FetchClient::new().map_err(|e| format!("Error starting fetch client: {:?}", e))?;

	// the updater service
	let updater = Updater::new(
		Arc::downgrade(&(service.client() as Arc<BlockChainClient>)),
		Arc::downgrade(&sync_provider),
		update_policy,
		fetch.clone(),
		event_loop.remote(),
	);
	service.add_notify(updater.clone());

	// set up dependencies for rpc servers
	let rpc_stats = Arc::new(informant::RpcStats::default());
	let signer_path = cmd.signer_conf.signer_path.clone();
	let deps_for_rpc_apis = Arc::new(rpc_apis::Dependencies {
		signer_service: Arc::new(rpc_apis::SignerService::new(move || {
			signer::generate_new_token(signer_path.clone()).map_err(|e| format!("{:?}", e))
		}, cmd.ui_address)),
		snapshot: snapshot_service.clone(),
		client: client.clone(),
		sync: sync_provider.clone(),
		net: manage_network.clone(),
		secret_store: account_provider.clone(),
		miner: miner.clone(),
		external_miner: external_miner.clone(),
		logger: logger.clone(),
		settings: Arc::new(cmd.net_settings.clone()),
		net_service: manage_network.clone(),
		updater: updater.clone(),
		geth_compatibility: cmd.geth_compatibility,
		dapps_interface: match cmd.dapps_conf.enabled {
			true => Some(cmd.dapps_conf.interface.clone()),
			false => None,
		},
		dapps_port: match cmd.dapps_conf.enabled {
			true => Some(cmd.dapps_conf.port),
			false => None,
		},
		fetch: fetch.clone(),
	});

	let dependencies = rpc::Dependencies {
		panic_handler: panic_handler.clone(),
		apis: deps_for_rpc_apis.clone(),
		remote: event_loop.raw_remote(),
		stats: rpc_stats.clone(),
	};

	// start rpc servers
	let http_server = rpc::new_http(cmd.http_conf, &dependencies)?;
	let ipc_server = rpc::new_ipc(cmd.ipc_conf, &dependencies)?;

	// the dapps server
	let dapps_deps = dapps::Dependencies {
		panic_handler: panic_handler.clone(),
		apis: deps_for_rpc_apis.clone(),
		client: client.clone(),
		sync: sync_provider.clone(),
		remote: event_loop.raw_remote(),
		fetch: fetch.clone(),
		signer: deps_for_rpc_apis.signer_service.clone(),
		stats: rpc_stats.clone(),
	};
	let dapps_server = dapps::new(cmd.dapps_conf.clone(), dapps_deps)?;

	// the signer server
	let signer_deps = signer::Dependencies {
		panic_handler: panic_handler.clone(),
		apis: deps_for_rpc_apis.clone(),
		remote: event_loop.raw_remote(),
		rpc_stats: rpc_stats.clone(),
	};
	let signer_server = signer::start(cmd.signer_conf.clone(), signer_deps)?;

<<<<<<< HEAD
	// secret store key server
	let secretstore_deps = secretstore::Dependencies { };
	let secretstore_key_server = secretstore::start(cmd.secretstore_conf.clone(), secretstore_deps);
=======
	// the ipfs server
	let ipfs_server = match cmd.ipfs_conf.enabled {
		true => Some(ipfs::start_server(cmd.ipfs_conf.port, client.clone())?),
		false => None,
	};
>>>>>>> e86837b8

	// the informant
	let informant = Arc::new(Informant::new(
		service.client(),
		Some(sync_provider.clone()),
		Some(manage_network.clone()),
		Some(snapshot_service.clone()),
		Some(rpc_stats.clone()),
		cmd.logger_config.color,
	));
	service.add_notify(informant.clone());
	service.register_io_handler(informant.clone()).map_err(|_| "Unable to register informant handler".to_owned())?;

	// save user defaults
	user_defaults.pruning = algorithm;
	user_defaults.tracing = tracing;
	user_defaults.fat_db = fat_db;
	user_defaults.mode = mode;
	user_defaults.save(&user_defaults_path)?;

	// tell client how to save the default mode if it gets changed.
	client.on_mode_change(move |mode: &Mode| {
		user_defaults.mode = mode.clone();
		let _ = user_defaults.save(&user_defaults_path);	// discard failures - there's nothing we can do
	});

	// the watcher must be kept alive.
	let _watcher = match cmd.no_periodic_snapshot {
		true => None,
		false => {
			let sync = sync_provider.clone();
			let watcher = Arc::new(snapshot::Watcher::new(
				service.client(),
				move || is_major_importing(Some(sync.status().state), client.queue_info()),
				service.io().channel(),
				SNAPSHOT_PERIOD,
				SNAPSHOT_HISTORY,
			));

			service.add_notify(watcher.clone());
			Some(watcher)
		},
	};

	// start ui
	if cmd.ui {
		open_ui(&cmd.dapps_conf, &cmd.signer_conf)?;
	}

	if let Some(dapp) = cmd.dapp {
		open_dapp(&cmd.dapps_conf, &dapp)?;
	}

	// Handle exit
	let restart = wait_for_exit(panic_handler, Some(updater), can_restart);

	// drop this stuff as soon as exit detected.
<<<<<<< HEAD
	drop((http_server, ipc_server, dapps_server, signer_server, secretstore_key_server, event_loop));
=======
	drop((http_server, ipc_server, dapps_server, signer_server, ipfs_server, event_loop));
>>>>>>> e86837b8

	info!("Finishing work, please wait...");

	// to make sure timer does not spawn requests while shutdown is in progress
	informant.shutdown();
	// just Arc is dropping here, to allow other reference release in its default time
	drop(informant);

	// hypervisor should be shutdown first while everything still works and can be
	// terminated gracefully
	drop(hypervisor);

	Ok(restart)
}

#[cfg(not(windows))]
fn daemonize(pid_file: String) -> Result<(), String> {
	extern crate daemonize;

	daemonize::Daemonize::new()
		.pid_file(pid_file)
		.chown_pid_file(true)
		.start()
		.map(|_| ())
		.map_err(|e| format!("Couldn't daemonize; {}", e))
}

#[cfg(windows)]
fn daemonize(_pid_file: String) -> Result<(), String> {
	Err("daemon is no supported on windows".into())
}

fn prepare_account_provider(spec: &SpecType, dirs: &Directories, data_dir: &str, cfg: AccountsConfig, passwords: &[String]) -> Result<AccountProvider, String> {
	use ethcore::ethstore::EthStore;
	use ethcore::ethstore::dir::RootDiskDirectory;

	let path = dirs.keys_path(data_dir);
	upgrade_key_location(&dirs.legacy_keys_path(cfg.testnet), &path);
	let dir = Box::new(RootDiskDirectory::create(&path).map_err(|e| format!("Could not open keys directory: {}", e))?);
	let account_settings = AccountProviderSettings {
		enable_hardware_wallets: cfg.enable_hardware_wallets,
		hardware_wallet_classic_key: spec == &SpecType::Classic,
	};
	let account_provider = AccountProvider::new(
		Box::new(EthStore::open_with_iterations(dir, cfg.iterations).map_err(|e| format!("Could not open keys directory: {}", e))?),
		account_settings);

	for a in cfg.unlocked_accounts {
		// Check if the account exists
		if !account_provider.has_account(a).unwrap_or(false) {
			return Err(format!("Account {} not found for the current chain. {}", a, build_create_account_hint(spec, &dirs.keys)));
		}

		// Check if any passwords have been read from the password file(s)
		if passwords.is_empty() {
			return Err(format!("No password found to unlock account {}. {}", a, VERIFY_PASSWORD_HINT));
		}

		if !passwords.iter().any(|p| account_provider.unlock_account_permanently(a, (*p).clone()).is_ok()) {
			return Err(format!("No valid password to unlock account {}. {}", a, VERIFY_PASSWORD_HINT));
		}
	}

	Ok(account_provider)
}

// Construct an error `String` with an adaptive hint on how to create an account.
fn build_create_account_hint(spec: &SpecType, keys: &str) -> String {
	format!("You can create an account via RPC, UI or `parity account new --chain {} --keys-path {}`.", spec, keys)
}

fn wait_for_exit(
	panic_handler: Arc<PanicHandler>,
	updater: Option<Arc<Updater>>,
	can_restart: bool
) -> bool {
	let exit = Arc::new((Mutex::new(false), Condvar::new()));

	// Handle possible exits
	let e = exit.clone();
	CtrlC::set_handler(move || { e.1.notify_all(); });

	// Handle panics
	let e = exit.clone();
	panic_handler.on_panic(move |_reason| { e.1.notify_all(); });

	if let Some(updater) = updater {
		// Handle updater wanting to restart us
		if can_restart {
			let e = exit.clone();
			updater.set_exit_handler(move || { *e.0.lock() = true; e.1.notify_all(); });
		} else {
			updater.set_exit_handler(|| info!("Update installed; ready for restart."));
		}
	}

	// Wait for signal
	let mut l = exit.0.lock();
	let _ = exit.1.wait(&mut l);
	*l
}<|MERGE_RESOLUTION|>--- conflicted
+++ resolved
@@ -424,17 +424,15 @@
 	};
 	let signer_server = signer::start(cmd.signer_conf.clone(), signer_deps)?;
 
-<<<<<<< HEAD
 	// secret store key server
 	let secretstore_deps = secretstore::Dependencies { };
 	let secretstore_key_server = secretstore::start(cmd.secretstore_conf.clone(), secretstore_deps);
-=======
+
 	// the ipfs server
 	let ipfs_server = match cmd.ipfs_conf.enabled {
 		true => Some(ipfs::start_server(cmd.ipfs_conf.port, client.clone())?),
 		false => None,
 	};
->>>>>>> e86837b8
 
 	// the informant
 	let informant = Arc::new(Informant::new(
@@ -492,11 +490,7 @@
 	let restart = wait_for_exit(panic_handler, Some(updater), can_restart);
 
 	// drop this stuff as soon as exit detected.
-<<<<<<< HEAD
-	drop((http_server, ipc_server, dapps_server, signer_server, secretstore_key_server, event_loop));
-=======
-	drop((http_server, ipc_server, dapps_server, signer_server, ipfs_server, event_loop));
->>>>>>> e86837b8
+	drop((http_server, ipc_server, dapps_server, signer_server, secretstore_key_server, ipfs_server, event_loop));
 
 	info!("Finishing work, please wait...");
 
