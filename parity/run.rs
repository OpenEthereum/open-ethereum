--- conflicted
+++ resolved
@@ -639,15 +639,12 @@
 
 	// take handle to client
 	let client = service.client();
-<<<<<<< HEAD
 	// Update miners block gas limit
 	miner.update_transaction_queue_limits(*client.best_block_header().gas_limit());
 
-=======
 	// take handle to private transactions service
 	let private_tx_service = service.private_tx_service();
 	let private_tx_provider = private_tx_service.provider();
->>>>>>> 1c75e8eb
 	let connection_filter = connection_filter_address.map(|a| Arc::new(NodeFilter::new(Arc::downgrade(&client) as Weak<BlockChainClient>, a)));
 	let snapshot_service = service.snapshot_service();
 
