--- conflicted
+++ resolved
@@ -948,11 +948,7 @@
 				drop(client);
 				wait_for_drop(weak_client);
 			},
-<<<<<<< HEAD
-			RunningClientInner::Full { informant, client, service, keep_alive } => {
-=======
-			RunningClientInner::Full { rpc, informant, client, keep_alive } => {
->>>>>>> 7d7d4822
+			RunningClientInner::Full { rpc, informant, client, service, keep_alive } => {
 				info!("Finishing work, please wait...");
 				// Create a weak reference to the client so that we can wait on shutdown
 				// until it is dropped
