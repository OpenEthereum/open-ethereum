--- conflicted
+++ resolved
@@ -312,14 +312,12 @@
 		chain_notify.start();
 	}
 
-<<<<<<< HEAD
-	// spin up rpc event loop
-	let rpc_loop = RpcEventLoop::spawn();
-=======
 	// the updater service
 	let updater = Updater::new(Arc::downgrade(&(service.client() as Arc<BlockChainClient>)), Arc::downgrade(&sync_provider), update_policy);
 	service.add_notify(updater.clone());
->>>>>>> 72f278ef
+
+	// spin up rpc event loop
+	let rpc_loop = RpcEventLoop::spawn();
 
 	// set up dependencies for rpc servers
 	let signer_path = cmd.signer_conf.signer_path.clone();
