--- conflicted
+++ resolved
@@ -22,11 +22,8 @@
 use ethsync::SyncProvider;
 use helpers::replace_home;
 use dir::default_data_path;
-<<<<<<< HEAD
 use jsonrpc_core::reactor::Remote;
-=======
 use rpc_apis::SignerService;
->>>>>>> 7123f19a
 use hash_fetch::fetch::Client as FetchClient;
 
 #[derive(Debug, PartialEq, Clone)]
@@ -148,20 +145,12 @@
 	) -> Result<WebappServer, String> {
 		use ethcore_dapps as dapps;
 
-<<<<<<< HEAD
-		let sync = deps.sync.clone();
-		let client = deps.client.clone();
-		let server = dapps::ServerBuilder::new(
-			dapps_path,
-=======
 		let server = dapps::ServerBuilder::new(
 			&dapps_path,
->>>>>>> 7123f19a
 			Arc::new(Registrar { client: deps.client.clone() }),
 			parity_reactor::Remote::new(deps.remote.clone()),
 		);
-<<<<<<< HEAD
-=======
+
 		let sync = deps.sync.clone();
 		let client = deps.client.clone();
 		let signer = deps.signer.clone();
@@ -170,13 +159,7 @@
 			.sync_status(Arc::new(move || is_major_importing(Some(sync.status().state), client.queue_info())))
 			.web_proxy_tokens(Arc::new(move |token| signer.is_valid_web_proxy_access_token(&token)))
 			.extra_dapps(&extra_dapps)
-			.signer_address(deps.signer.address());
->>>>>>> 7123f19a
-
-		let server = server
-			.fetch(deps.fetch.clone())
-			.sync_status(Arc::new(move || is_major_importing(Some(sync.status().state), client.queue_info())))
-			.signer_address(signer_address)
+			.signer_address(deps.signer.address())
 			.allowed_hosts(allowed_hosts);
 
 		let apis = rpc_apis::setup_rpc(Default::default(), deps.apis.clone(), rpc_apis::ApiSet::UnsafeContext);
