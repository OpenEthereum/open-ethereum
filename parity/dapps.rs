--- conflicted
+++ resolved
@@ -118,11 +118,7 @@
 					env_info: env_info,
 					engine: self.client.engine().clone(),
 				})
-<<<<<<< HEAD
-				.expect("no back-references; therefore all back-refs valid; qed")
-=======
 				.expect("No back-references; therefore all back-refs valid; qed")
->>>>>>> 18c3e90d
 				.then(|res| match res {
 					Ok(Ok(executed)) => Ok(executed.output),
 					Ok(Err(e)) => Err(format!("Failed to execute transaction: {}", e)),
