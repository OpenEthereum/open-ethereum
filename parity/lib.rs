--- conflicted
+++ resolved
@@ -42,17 +42,9 @@
 
 extern crate blooms_db;
 extern crate cli_signer;
-<<<<<<< HEAD
-extern crate parity_bytes as bytes;
-extern crate ethcore;
-#[cfg(feature = "ethcore-accounts")]
-extern crate ethcore_accounts as accounts;
-=======
 extern crate common_types as types;
 extern crate ethcore;
-extern crate parity_bytes as bytes;
 extern crate ethcore_db;
->>>>>>> 53c408f5
 extern crate ethcore_io as io;
 extern crate ethcore_light as light;
 extern crate ethcore_logger;
@@ -62,26 +54,30 @@
 extern crate ethcore_service;
 extern crate ethcore_sync as sync;
 extern crate ethereum_types;
-extern crate ethstore;
 extern crate ethkey;
 extern crate ethstore;
+extern crate ethstore;
+extern crate journaldb;
+extern crate keccak_hash as hash;
 extern crate kvdb;
+extern crate node_filter;
+extern crate parity_bytes as bytes;
 extern crate parity_hash_fetch as hash_fetch;
 extern crate parity_ipfs_api;
 extern crate parity_local_store as local_store;
+extern crate parity_path as path;
+extern crate parity_rpc;
 extern crate parity_runtime;
-extern crate parity_rpc;
 extern crate parity_updater as updater;
 extern crate parity_version;
 extern crate parity_whisper;
-extern crate parity_path as path;
-extern crate node_filter;
-extern crate keccak_hash as hash;
-extern crate journaldb;
 extern crate registrar;
 
 #[macro_use]
 extern crate log as rlog;
+
+#[cfg(feature = "ethcore-accounts")]
+extern crate ethcore_accounts as accounts;
 
 #[cfg(feature = "secretstore")]
 extern crate ethcore_secretstore;
