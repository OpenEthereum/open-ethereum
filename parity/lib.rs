--- conflicted
+++ resolved
@@ -71,14 +71,7 @@
 extern crate parity_updater as updater;
 extern crate parity_version;
 extern crate parity_whisper;
-<<<<<<< HEAD
-extern crate parity_path as path;
-extern crate node_filter;
-extern crate keccak_hash as hash;
-extern crate journaldb;
 extern crate storage_writer;
-=======
->>>>>>> 3502b362
 extern crate registrar;
 
 #[macro_use]
