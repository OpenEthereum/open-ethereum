--- conflicted
+++ resolved
@@ -18,13 +18,8 @@
 use std::io::{Read, Write, Error as IoError, ErrorKind};
 use std::path::{Path, PathBuf};
 use std::fmt::{Display, Formatter, Error as FmtError};
-<<<<<<< HEAD
 use super::migration_rocksdb::{Manager as MigrationManager, Config as MigrationConfig, ChangeColumns};
-use super::kvdb_rocksdb::CompactionProfile;
-=======
-use super::migration_rocksdb::{self, Manager as MigrationManager, Config as MigrationConfig, ChangeColumns};
 use super::kvdb_rocksdb::{CompactionProfile, DatabaseConfig};
->>>>>>> 9b5483a7
 use ethcore::client::DatabaseCompactionProfile;
 use ethcore::{self, db};
 
@@ -67,13 +62,8 @@
 	FutureDBVersion,
 	/// Migration is not possible.
 	MigrationImpossible,
-<<<<<<< HEAD
-=======
-	/// Internal migration error.
-	Internal(migration_rocksdb::Error),
 	/// Blooms-db migration error.
 	BloomsDB(ethcore::error::Error),
->>>>>>> 9b5483a7
 	/// Migration was completed succesfully,
 	/// but there was a problem with io.
 	Io(IoError),
@@ -85,11 +75,7 @@
 			Error::UnknownDatabaseVersion => "Current database version cannot be read".into(),
 			Error::FutureDBVersion => "Database was created with newer client version. Upgrade your client or delete DB and resync.".into(),
 			Error::MigrationImpossible => format!("Database migration to version {} is not possible.", CURRENT_VERSION),
-<<<<<<< HEAD
-=======
-			Error::Internal(ref err) => format!("{}", err),
 			Error::BloomsDB(ref err) => format!("blooms-db migration error: {}", err),
->>>>>>> 9b5483a7
 			Error::Io(ref err) => format!("Unexpected io error on DB migration: {}.", err),
 		};
 
