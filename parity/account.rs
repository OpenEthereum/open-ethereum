--- conflicted
+++ resolved
@@ -14,16 +14,7 @@
 // You should have received a copy of the GNU General Public License
 // along with Parity Ethereum.  If not, see <http://www.gnu.org/licenses/>.
 
-<<<<<<< HEAD
-=======
 use std::num::NonZeroU32;
-use std::path::PathBuf;
-use ethstore::{EthStore, SecretStore, import_account, import_accounts, read_geth_accounts};
-use ethstore::accounts_dir::RootDiskDirectory;
-use ethstore::SecretVaultRef;
-use ethcore::account_provider::{AccountProvider, AccountProviderSettings};
-use helpers::{password_prompt, password_from_file};
->>>>>>> a3e39c98
 use params::SpecType;
 
 #[derive(Debug, PartialEq)]
@@ -89,23 +80,14 @@
 		}
 	}
 
-<<<<<<< HEAD
 	fn keys_dir(path: String, spec: SpecType) -> Result<RootDiskDirectory, String> {
 		let spec = spec.spec(&::std::env::temp_dir())?;
 		let mut path = PathBuf::from(&path);
 		path.push(spec.data_dir);
 		RootDiskDirectory::create(path).map_err(|e| format!("Could not open keys directory: {}", e))
 	}
-=======
-fn secret_store(dir: Box<RootDiskDirectory>, iterations: Option<NonZeroU32>) -> Result<EthStore, String> {
-	match iterations {
-		Some(i) => EthStore::open_with_iterations(dir, i),
-		_ => EthStore::open(dir)
-	}.map_err(|e| format!("Could not open keys store: {}", e))
-}
->>>>>>> a3e39c98
 
-	fn secret_store(dir: Box<RootDiskDirectory>, iterations: Option<u32>) -> Result<EthStore, String> {
+	fn secret_store(dir: Box<RootDiskDirectory>, iterations: Option<NonZeroU32>) -> Result<EthStore, String> {
 		match iterations {
 			Some(i) => EthStore::open_with_iterations(dir, i),
 			_ => EthStore::open(dir)
