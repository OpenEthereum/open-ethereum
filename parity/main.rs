// Copyright 2015, 2016 Ethcore (UK) Ltd.
// This file is part of Parity.

// Parity is free software: you can redistribute it and/or modify
// it under the terms of the GNU General Public License as published by
// the Free Software Foundation, either version 3 of the License, or
// (at your option) any later version.

// Parity is distributed in the hope that it will be useful,
// but WITHOUT ANY WARRANTY; without even the implied warranty of
// MERCHANTABILITY or FITNESS FOR A PARTICULAR PURPOSE.  See the
// GNU General Public License for more details.

// You should have received a copy of the GNU General Public License
// along with Parity.  If not, see <http://www.gnu.org/licenses/>.

//! Ethcore client application.

#![warn(missing_docs)]
#![cfg_attr(feature="dev", feature(plugin))]
#![cfg_attr(feature="dev", plugin(clippy))]
#![cfg_attr(feature="dev", allow(useless_format))]

extern crate docopt;
extern crate ansi_term;
extern crate num_cpus;
extern crate rustc_serialize;
extern crate ethcore_util as util;
extern crate ethcore;
extern crate ethsync;
extern crate ethminer;
#[macro_use]
extern crate log as rlog;
extern crate env_logger;
extern crate ctrlc;
extern crate fdlimit;
extern crate daemonize;
extern crate time;
extern crate number_prefix;
extern crate rpassword;
extern crate semver;
extern crate ethcore_ipc as ipc;
extern crate ethcore_ipc_nano as nanoipc;
#[macro_use]
extern crate hyper; // for price_info.rs
extern crate json_ipc_server as jsonipc;

#[cfg(feature = "rpc")]
extern crate ethcore_rpc;

#[cfg(feature = "webapp")]
extern crate ethcore_webapp;

#[macro_use]
mod die;
mod price_info;
mod upgrade;
mod hypervisor;
mod setup_log;
mod rpc;
mod webapp;
mod informant;
mod io_handler;
mod cli;
mod configuration;
mod migration;

use std::io::Write;
use std::ops::Deref;
use std::sync::{Arc, Mutex, Condvar};
use std::path::Path;
use std::fs::File;
<<<<<<< HEAD
use std::str::FromStr;
use ctrlc::CtrlC;
use util::{H256, ToPretty, NetworkConfiguration};
use util::panics::{MayPanic, ForwardPanic, PanicHandler};
use ethcore::client::{BlockID, BlockChainClient, ClientConfig, get_db_path};
=======
use std::thread::yield_now;
use std::io::{BufReader, BufRead};
use util::panics::{MayPanic, ForwardPanic, PanicHandler};
use ethcore::client::{BlockID, BlockChainClient};
use ethcore::error::{Error, ImportError};
>>>>>>> 1741597a
use ethcore::service::ClientService;
use ethcore::spec::Spec;
use ethsync::EthSync;
use ethminer::{Miner, MinerService, ExternalMiner};
use daemonize::Daemonize;
use migration::migrate;

use die::*;
use cli::print_version;
use rpc::RpcServer;
use webapp::WebappServer;
use io_handler::ClientIoHandler;
use configuration::Configuration;

fn main() {
	let conf = Configuration::parse();
	execute(conf);
}

fn execute(conf: Configuration) {
	if conf.args.flag_version {
		print_version();
		return;
	}

	let spec = conf.spec();
	let client_config = conf.client_config(&spec);

	execute_upgrades(&conf, &spec, &client_config);

	if conf.args.cmd_daemon {
		Daemonize::new()
			.pid_file(conf.args.arg_pid_file.clone())
			.chown_pid_file(true)
			.start()
			.unwrap_or_else(|e| die!("Couldn't daemonize; {}", e));
	}

	if conf.args.cmd_account {
		execute_account_cli(conf);
		return;
	}

	if conf.args.cmd_export {
		execute_export(conf);
		return;
	}

<<<<<<< HEAD
	execute_client(conf, spec, client_config);
=======
	if conf.args.cmd_import {
		execute_import(conf);
		return;
	}

	execute_client(conf);
>>>>>>> 1741597a
}

fn execute_upgrades(conf: &Configuration, spec: &Spec, client_config: &ClientConfig) {
	match ::upgrade::upgrade(Some(&conf.path())) {
		Ok(upgrades_applied) if upgrades_applied > 0 => {
			println!("Executed {} upgrade scripts - ok", upgrades_applied);
		},
		Err(e) => {
			die!("Error upgrading parity data: {:?}", e);
		},
		_ => {},
	}

	let db_path = get_db_path(Path::new(&conf.path()), client_config.pruning, spec.genesis_header().hash());
	let result = migrate(&db_path);
	if let Err(err) = result {
		die_with_message(&format!("{}", err));
	}
}

fn execute_client(conf: Configuration, spec: Spec, client_config: ClientConfig) {
	// Setup panic handler
	let panic_handler = PanicHandler::new_in_arc();

	// Setup logging
	let logger = setup_log::setup_log(&conf.args.flag_logging);
	// Raise fdlimit
	unsafe { ::fdlimit::raise_fd_limit(); }

	let net_settings = conf.net_settings(&spec);
	let sync_config = conf.sync_config(&spec);

	// Secret Store
	let account_service = Arc::new(conf.account_service());

	// Build client
	let mut service = ClientService::start(
		client_config, spec, net_settings, Path::new(&conf.path())
	).unwrap_or_else(|e| die_with_error("Client", e));

	panic_handler.forward_from(&service);
	let client = service.client();

	// Miner
	let miner = Miner::with_accounts(conf.args.flag_force_sealing, conf.spec(), account_service.clone());
	miner.set_author(conf.author());
	miner.set_gas_floor_target(conf.gas_floor_target());
	miner.set_extra_data(conf.extra_data());
	miner.set_minimal_gas_price(conf.gas_price());
	miner.set_transactions_limit(conf.args.flag_tx_limit);

	let external_miner = Arc::new(ExternalMiner::default());
	let network_settings = Arc::new(conf.network_settings());

	// Sync
	let sync = EthSync::register(service.network(), sync_config, client.clone(), miner.clone());

	let dependencies = Arc::new(rpc::Dependencies {
		panic_handler: panic_handler.clone(),
		client: client.clone(),
		sync: sync.clone(),
		secret_store: account_service.clone(),
		miner: miner.clone(),
		external_miner: external_miner.clone(),
		logger: logger.clone(),
		settings: network_settings.clone(),
	});

	// Setup http rpc
	let rpc_server = rpc::new_http(rpc::HttpConfiguration {
		enabled: network_settings.rpc_enabled,
		interface: network_settings.rpc_interface.clone(),
		port: network_settings.rpc_port,
		apis: conf.rpc_apis(),
		cors: conf.rpc_cors(),
	}, &dependencies);

	// setup ipc rpc
	let _ipc_server = rpc::new_ipc(conf.ipc_settings(), &dependencies);

	if conf.args.flag_webapp { println!("WARNING: Flag -w/--webapp is deprecated. Web app server is now on by default. Ignoring."); }
	let webapp_server = webapp::new(webapp::Configuration {
		enabled: !conf.args.flag_webapp_off,
		interface: conf.args.flag_webapp_interface.clone(),
		port: conf.args.flag_webapp_port,
		user: conf.args.flag_webapp_user.clone(),
		pass: conf.args.flag_webapp_pass.clone(),
	}, webapp::Dependencies {
		panic_handler: panic_handler.clone(),
		client: client.clone(),
		sync: sync.clone(),
		secret_store: account_service.clone(),
		miner: miner.clone(),
		external_miner: external_miner.clone(),
		logger: logger.clone(),
		settings: network_settings.clone(),
	});

	// Register IO handler
	let io_handler  = Arc::new(ClientIoHandler {
		client: service.client(),
		info: Default::default(),
		sync: sync.clone(),
		accounts: account_service.clone(),
	});
	service.io().register_handler(io_handler).expect("Error registering IO handler");

	// Handle exit
	wait_for_exit(panic_handler, rpc_server, webapp_server);
}

fn flush_stdout() {
	::std::io::stdout().flush().expect("stdout is flushable; qed");
}

enum DataFormat {
	Hex,
	Binary,
}

fn execute_export(conf: Configuration) {
	// Setup panic handler
	let panic_handler = PanicHandler::new_in_arc();

	// Raise fdlimit
	unsafe { ::fdlimit::raise_fd_limit(); }

	let spec = conf.spec();
	let net_settings = NetworkConfiguration {
		config_path: None,
		listen_address: None,
		public_address: None,
		udp_port: None,
		nat_enabled: false,
		discovery_enabled: false,
		pin: true,
		boot_nodes: Vec::new(),
		use_secret: None,
		ideal_peers: 0,
	};
	let client_config = conf.client_config(&spec);

	// Build client
	let service = ClientService::start(
		client_config, spec, net_settings, Path::new(&conf.path())
	).unwrap_or_else(|e| die_with_error("Client", e));

	panic_handler.forward_from(&service);
	let client = service.client();

	// we have a client!
	let parse_block_id = |s: &str, arg: &str| -> u64 {
		if s == "latest" {
			client.chain_info().best_block_number
		} else if let Ok(n) = s.parse::<u64>() {
			n
		} else if let Ok(h) = H256::from_str(s) {
			client.block_number(BlockID::Hash(h)).unwrap_or_else(|| {
				die!("Unknown block hash passed to {} parameter: {:?}", arg, s);
			})
		} else {
			die!("Invalid {} parameter given: {:?}", arg, s);
		}
	};
	let from = parse_block_id(&conf.args.flag_from, "--from");
	let to = parse_block_id(&conf.args.flag_to, "--to");
	let format = match conf.args.flag_format {
		Some(x) => match x.deref() {
			"binary" | "bin" => DataFormat::Binary,
			"hex" => DataFormat::Hex,
			x => die!("Invalid --format parameter given: {:?}", x),
		},
		None if conf.args.arg_file.is_none() => DataFormat::Hex,
		None => DataFormat::Binary,
	};

	let mut out: Box<Write> = if let Some(f) = conf.args.arg_file {
		Box::new(File::create(&f).unwrap_or_else(|_| die!("Cannot write to file given: {}", f)))
	} else {
		Box::new(::std::io::stdout())
	};

	for i in from..(to + 1) {
		let b = client.deref().block(BlockID::Number(i)).unwrap();
		match format {
			DataFormat::Binary => { out.write(&b).expect("Couldn't write to stream."); }
			DataFormat::Hex => { out.write_fmt(format_args!("{}", b.pretty())).expect("Couldn't write to stream."); }
		}
	}
}

fn execute_import(conf: Configuration) {
	// Setup panic handler
	let panic_handler = PanicHandler::new_in_arc();

	// Raise fdlimit
	unsafe { ::fdlimit::raise_fd_limit(); }

	let spec = conf.spec();
	let net_settings = NetworkConfiguration {
		config_path: None,
		listen_address: None,
		public_address: None,
		udp_port: None,
		nat_enabled: false,
		discovery_enabled: false,
		pin: true,
		boot_nodes: Vec::new(),
		use_secret: None,
		ideal_peers: 0,
	};
	let client_config = conf.client_config(&spec);

	// Build client
	let service = ClientService::start(
		client_config, spec, net_settings, Path::new(&conf.path())
	).unwrap_or_else(|e| die_with_error("Client", e));

	panic_handler.forward_from(&service);
	let client = service.client();

	let mut instream: Box<Read> = if let Some(f) = conf.args.arg_file {
		let f = File::open(&f).unwrap_or_else(|_| die!("Cannot open the file given: {}", f));
		Box::new(f)
	} else {
		Box::new(::std::io::stdin())
	};

	let mut first_bytes: Bytes = vec![0; 3];
	let mut first_read = 0;

	let format = match conf.args.flag_format {
		Some(x) => match x.deref() {
			"binary" | "bin" => DataFormat::Binary,
			"hex" => DataFormat::Hex,
			x => die!("Invalid --format parameter given: {:?}", x),
		},
		None => {
			// autodetect...
			first_read = instream.read(&mut(first_bytes[..])).unwrap_or_else(|_| die!("Error reading from the file/stream."));
			match first_bytes[0] {
				0xf9 => {
					println!("Autodetected binary data format.");
					DataFormat::Binary
				}
				_ => {
					println!("Autodetected hex data format.");
					DataFormat::Hex
				}
			}
		}
	};

	let do_import = |bytes| {
		while client.queue_info().is_full() { yield_now(); }
		match client.import_block(bytes) {
			Ok(_) => { println!("Block imported ok"); }
			Err(Error::Import(ImportError::AlreadyInChain)) => { trace!("Skipping block already in chain."); }
			Err(e) => die!("Cannot import block: {:?}", e)
		}
	};

	match format {
		DataFormat::Binary => {
			loop {
				let mut bytes: Bytes = if first_read > 0 {first_bytes.clone()} else {vec![0; 3]};
				let n = if first_read > 0 {first_read} else {instream.read(&mut(bytes[..])).unwrap_or_else(|_| die!("Error reading from the file/stream."))};
				if n == 0 { break; }
				first_read = 0;
				let s = PayloadInfo::from(&(bytes[..])).unwrap_or_else(|e| die!("Invalid RLP in the file/stream: {:?}", e)).total();
				bytes.resize(s, 0);
				instream.read_exact(&mut(bytes[3..])).unwrap_or_else(|_| die!("Error reading from the file/stream."));
				do_import(bytes);
			}
		}
		DataFormat::Hex => { 
			for line in BufReader::new(instream).lines() {
				let s = line.unwrap_or_else(|_| die!("Error reading from the file/stream."));
				let s = if first_read > 0 {str::from_utf8(&first_bytes).unwrap().to_owned() + &(s[..])} else {s};
				first_read = 0;
				let bytes = FromHex::from_hex(&(s[..])).unwrap_or_else(|_| die!("Invalid hex in file/stream."));
				do_import(bytes);
			}
		}
	}
	client.flush_queue();
}

fn execute_account_cli(conf: Configuration) {
	use util::keys::store::SecretStore;
	use rpassword::read_password;
	let mut secret_store = SecretStore::with_security(Path::new(&conf.keys_path()), conf.keys_iterations());
	if conf.args.cmd_new {
		println!("Please note that password is NOT RECOVERABLE.");
		print!("Type password: ");
		flush_stdout();
		let password = read_password().unwrap();
		print!("Repeat password: ");
		flush_stdout();
		let password_repeat = read_password().unwrap();
		if password != password_repeat {
			println!("Passwords do not match!");
			return;
		}
		println!("New account address:");
		let new_address = secret_store.new_account(&password).unwrap();
		println!("{:?}", new_address);
		return;
	}
	if conf.args.cmd_list {
		println!("Known addresses:");
		for &(addr, _) in &secret_store.accounts().unwrap() {
			println!("{:?}", addr);
		}
	}
}

fn wait_for_exit(panic_handler: Arc<PanicHandler>, _rpc_server: Option<RpcServer>, _webapp_server: Option<WebappServer>) {
	let exit = Arc::new(Condvar::new());

	// Handle possible exits
	let e = exit.clone();
	CtrlC::set_handler(move || { e.notify_all(); });

	// Handle panics
	let e = exit.clone();
	panic_handler.on_panic(move |_reason| { e.notify_all(); });

	// Wait for signal
	let mutex = Mutex::new(());
	let _ = exit.wait(mutex.lock().unwrap()).unwrap();
	info!("Finishing work, please wait...");
}

/// Parity needs at least 1 test to generate coverage reports correctly.
#[test]
fn if_works() {
}<|MERGE_RESOLUTION|>--- conflicted
+++ resolved
@@ -65,24 +65,19 @@
 mod configuration;
 mod migration;
 
-use std::io::Write;
+use std::io::{Write, Read, BufReader, BufRead};
 use std::ops::Deref;
 use std::sync::{Arc, Mutex, Condvar};
 use std::path::Path;
 use std::fs::File;
-<<<<<<< HEAD
-use std::str::FromStr;
+use std::str::{FromStr, from_utf8};
+use std::thread::yield_now;
+use rustc_serialize::hex::FromHex;
 use ctrlc::CtrlC;
-use util::{H256, ToPretty, NetworkConfiguration};
+use util::{H256, ToPretty, NetworkConfiguration, PayloadInfo, Bytes};
 use util::panics::{MayPanic, ForwardPanic, PanicHandler};
 use ethcore::client::{BlockID, BlockChainClient, ClientConfig, get_db_path};
-=======
-use std::thread::yield_now;
-use std::io::{BufReader, BufRead};
-use util::panics::{MayPanic, ForwardPanic, PanicHandler};
-use ethcore::client::{BlockID, BlockChainClient};
 use ethcore::error::{Error, ImportError};
->>>>>>> 1741597a
 use ethcore::service::ClientService;
 use ethcore::spec::Spec;
 use ethsync::EthSync;
@@ -131,16 +126,12 @@
 		return;
 	}
 
-<<<<<<< HEAD
-	execute_client(conf, spec, client_config);
-=======
 	if conf.args.cmd_import {
 		execute_import(conf);
 		return;
 	}
 
-	execute_client(conf);
->>>>>>> 1741597a
+	execute_client(conf, spec, client_config);
 }
 
 fn execute_upgrades(conf: &Configuration, spec: &Spec, client_config: &ClientConfig) {
@@ -416,10 +407,10 @@
 				do_import(bytes);
 			}
 		}
-		DataFormat::Hex => { 
+		DataFormat::Hex => {
 			for line in BufReader::new(instream).lines() {
 				let s = line.unwrap_or_else(|_| die!("Error reading from the file/stream."));
-				let s = if first_read > 0 {str::from_utf8(&first_bytes).unwrap().to_owned() + &(s[..])} else {s};
+				let s = if first_read > 0 {from_utf8(&first_bytes).unwrap().to_owned() + &(s[..])} else {s};
 				first_read = 0;
 				let bytes = FromHex::from_hex(&(s[..])).unwrap_or_else(|_| die!("Invalid hex in file/stream."));
 				do_import(bytes);
