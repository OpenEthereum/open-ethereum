// Copyright 2015, 2016 Ethcore (UK) Ltd.
// This file is part of Parity.

// Parity is free software: you can redistribute it and/or modify
// it under the terms of the GNU General Public License as published by
// the Free Software Foundation, either version 3 of the License, or
// (at your option) any later version.

// Parity is distributed in the hope that it will be useful,
// but WITHOUT ANY WARRANTY; without even the implied warranty of
// MERCHANTABILITY or FITNESS FOR A PARTICULAR PURPOSE.  See the
// GNU General Public License for more details.

// You should have received a copy of the GNU General Public License
// along with Parity.  If not, see <http://www.gnu.org/licenses/>.

//! Ethcore client application.

#![warn(missing_docs)]
#![cfg_attr(feature="dev", feature(plugin))]
#![cfg_attr(feature="dev", plugin(clippy))]
#![cfg_attr(feature="dev", allow(useless_format))]

extern crate docopt;
extern crate num_cpus;
extern crate rustc_serialize;
extern crate ethcore_util as util;
extern crate ethcore;
extern crate ethsync;
extern crate ethminer;
#[macro_use]
extern crate log as rlog;
extern crate env_logger;
extern crate ctrlc;
extern crate fdlimit;
extern crate daemonize;
extern crate time;
extern crate number_prefix;
extern crate rpassword;
extern crate semver;
extern crate ethcore_ipc as ipc;
extern crate ethcore_ipc_nano as nanoipc;
#[macro_use]
extern crate hyper; // for price_info.rs
extern crate json_ipc_server as jsonipc;

#[cfg(feature = "rpc")]
extern crate ethcore_rpc;

#[cfg(feature = "webapp")]
extern crate ethcore_webapp;

#[macro_use]
mod die;
mod price_info;
mod upgrade;
mod hypervisor;
mod setup_log;
mod rpc;
mod webapp;
mod informant;
mod io_handler;
mod cli;
mod configuration;

use ctrlc::CtrlC;
use util::*;
use std::fs::File;
use std::thread::yield_now;
use std::io::{BufReader, BufRead};
use util::panics::{MayPanic, ForwardPanic, PanicHandler};
use ethcore::client::{BlockID, BlockChainClient};
use ethcore::error::{Error, ImportError};
use ethcore::service::ClientService;
use ethsync::EthSync;
use ethminer::{Miner, MinerService, ExternalMiner};
use daemonize::Daemonize;

use die::*;
use cli::print_version;
use rpc::RpcServer;
use webapp::WebappServer;
use io_handler::ClientIoHandler;
use configuration::Configuration;

fn main() {
	let conf = Configuration::parse();
	execute(conf);
}

fn execute(conf: Configuration) {
	if conf.args.flag_version {
		print_version();
		return;
	}

	execute_upgrades(&conf);

	if conf.args.cmd_daemon {
		Daemonize::new()
			.pid_file(conf.args.arg_pid_file.clone())
			.chown_pid_file(true)
			.start()
			.unwrap_or_else(|e| die!("Couldn't daemonize; {}", e));
	}

	if conf.args.cmd_account {
		execute_account_cli(conf);
		return;
	}

	if conf.args.cmd_export {
		execute_export(conf);
		return;
	}

	if conf.args.cmd_import {
		execute_import(conf);
		return;
	}

	execute_client(conf);
}

fn execute_upgrades(conf: &Configuration) {
	match ::upgrade::upgrade(Some(&conf.path())) {
		Ok(upgrades_applied) if upgrades_applied > 0 => {
			println!("Executed {} upgrade scripts - ok", upgrades_applied);
		},
		Err(e) => {
			die!("Error upgrading parity data: {:?}", e);
		},
		_ => {},
	}
}

fn execute_client(conf: Configuration) {
	// Setup panic handler
	let panic_handler = PanicHandler::new_in_arc();

	// Setup logging
	let logger = setup_log::setup_log(&conf.args.flag_logging);
	// Raise fdlimit
	unsafe { ::fdlimit::raise_fd_limit(); }

	let spec = conf.spec();
	let net_settings = conf.net_settings(&spec);
	let sync_config = conf.sync_config(&spec);
	let client_config = conf.client_config(&spec);

	// Secret Store
	let account_service = Arc::new(conf.account_service());

	// Build client
	let mut service = ClientService::start(
		client_config, spec, net_settings, Path::new(&conf.path())
	).unwrap_or_else(|e| die_with_error("Client", e));

	panic_handler.forward_from(&service);
	let client = service.client();

	// Miner
	let miner = Miner::with_accounts(conf.args.flag_force_sealing, conf.spec(), account_service.clone());
	miner.set_author(conf.author());
	miner.set_gas_floor_target(conf.gas_floor_target());
	miner.set_extra_data(conf.extra_data());
	miner.set_minimal_gas_price(conf.gas_price());
	miner.set_transactions_limit(conf.args.flag_tx_limit);

	let external_miner = Arc::new(ExternalMiner::default());
	let network_settings = Arc::new(conf.network_settings());

	// Sync
	let sync = EthSync::register(service.network(), sync_config, client.clone(), miner.clone());

	let dependencies = Arc::new(rpc::Dependencies {
		panic_handler: panic_handler.clone(),
		client: client.clone(),
		sync: sync.clone(),
		secret_store: account_service.clone(),
		miner: miner.clone(),
		external_miner: external_miner.clone(),
		logger: logger.clone(),
		settings: network_settings.clone(),
	});

	// Setup http rpc
	let rpc_server = rpc::new_http(rpc::HttpConfiguration {
		enabled: network_settings.rpc_enabled,
		interface: network_settings.rpc_interface.clone(),
		port: network_settings.rpc_port,
		apis: conf.rpc_apis(),
		cors: conf.rpc_cors(),
	}, &dependencies);

	// setup ipc rpc
	let _ipc_server = rpc::new_ipc(conf.ipc_settings(), &dependencies);

	if conf.args.flag_webapp { println!("WARNING: Flag -w/--webapp is deprecated. Web app server is now on by default. Ignoring."); }
	let webapp_server = webapp::new(webapp::Configuration {
		enabled: !conf.args.flag_webapp_off,
		interface: conf.args.flag_webapp_interface.clone(),
		port: conf.args.flag_webapp_port,
		user: conf.args.flag_webapp_user.clone(),
		pass: conf.args.flag_webapp_pass.clone(),
	}, webapp::Dependencies {
		panic_handler: panic_handler.clone(),
		client: client.clone(),
		sync: sync.clone(),
		secret_store: account_service.clone(),
		miner: miner.clone(),
		external_miner: external_miner.clone(),
		logger: logger.clone(),
		settings: network_settings.clone(),
	});

	// Register IO handler
	let io_handler  = Arc::new(ClientIoHandler {
		client: service.client(),
		info: Default::default(),
		sync: sync.clone(),
		accounts: account_service.clone(),
	});
	service.io().register_handler(io_handler).expect("Error registering IO handler");

	// Handle exit
	wait_for_exit(panic_handler, rpc_server, webapp_server);
}

fn flush_stdout() {
	::std::io::stdout().flush().expect("stdout is flushable; qed");
}

enum DataFormat {
	Hex,
	Binary,
}

fn execute_export(conf: Configuration) {
	// Setup panic handler
	let panic_handler = PanicHandler::new_in_arc();

	// Raise fdlimit
	unsafe { ::fdlimit::raise_fd_limit(); }

	let spec = conf.spec();
	let net_settings = NetworkConfiguration {
		config_path: None,
		listen_address: None,
		public_address: None,
		udp_port: None,
		nat_enabled: false,
		discovery_enabled: false,
		pin: true,
		boot_nodes: Vec::new(),
		use_secret: None,
		ideal_peers: 0,
	};
	let client_config = conf.client_config(&spec);

	// Build client
	let service = ClientService::start(
		client_config, spec, net_settings, Path::new(&conf.path())
	).unwrap_or_else(|e| die_with_error("Client", e));

	panic_handler.forward_from(&service);
	let client = service.client();

	// we have a client!
	let parse_block_id = |s: &str, arg: &str| -> u64 {
		if s == "latest" {
			client.chain_info().best_block_number
		} else if let Ok(n) = s.parse::<u64>() {
			n
		} else if let Ok(h) = H256::from_str(s) {
			client.block_number(BlockID::Hash(h)).unwrap_or_else(|| {
				die!("Unknown block hash passed to {} parameter: {:?}", arg, s);
			})
		} else {
			die!("Invalid {} parameter given: {:?}", arg, s);
		}
	};
<<<<<<< HEAD
	let from = parse_block_id(&conf.args.flag_from);
	let to = parse_block_id(&conf.args.flag_to);
	let format = match conf.args.flag_format {
		Some(x) => match x.deref() {
			"binary" | "bin" => DataFormat::Binary,
			"hex" => DataFormat::Hex,
			x => die!("Invalid --format parameter given: {:?}", x),
		},
		None if conf.args.arg_file.is_none() => DataFormat::Hex,
		None => DataFormat::Binary,
=======
	let from = parse_block_id(&conf.args.flag_from, "--from");
	let to = parse_block_id(&conf.args.flag_to, "--to");
	let format = match conf.args.flag_format.deref() {
		"binary" | "bin" => DataFormat::Binary,
		"hex" => DataFormat::Hex,
		x => die!("Invalid --format parameter given: {:?}", x),
>>>>>>> 78d3dfbf
	};

	let mut out: Box<Write> = if let Some(f) = conf.args.arg_file {
		Box::new(File::create(&f).unwrap_or_else(|_| die!("Cannot write to file given: {}", f)))
	} else {
		Box::new(::std::io::stdout())
	};

	for i in from..(to + 1) {
		let b = client.deref().block(BlockID::Number(i)).unwrap();
		match format {
			DataFormat::Binary => { out.write(&b).expect("Couldn't write to stream."); }
			DataFormat::Hex => { out.write_fmt(format_args!("{}", b.pretty())).expect("Couldn't write to stream."); }
		}
	}
}

fn execute_import(conf: Configuration) {
	// Setup panic handler
	let panic_handler = PanicHandler::new_in_arc();

	// Raise fdlimit
	unsafe { ::fdlimit::raise_fd_limit(); }

	let spec = conf.spec();
	let net_settings = NetworkConfiguration {
		config_path: None,
		listen_address: None,
		public_address: None,
		udp_port: None,
		nat_enabled: false,
		discovery_enabled: false,
		pin: true,
		boot_nodes: Vec::new(),
		use_secret: None,
		ideal_peers: 0,
	};
	let client_config = conf.client_config(&spec);

	// Build client
	let service = ClientService::start(
		client_config, spec, net_settings, Path::new(&conf.path())
	).unwrap_or_else(|e| die_with_error("Client", e));

	panic_handler.forward_from(&service);
	let client = service.client();

	let mut instream: Box<Read> = if let Some(f) = conf.args.arg_file {
		let f = File::open(&f).unwrap_or_else(|_| die!("Cannot open the file given: {}", f));
		Box::new(f)
	} else {
		Box::new(::std::io::stdin())
	};

	let mut first_bytes: Bytes = vec![0; 3];
	let mut first_read = 0;

	let format = match conf.args.flag_format {
		Some(x) => match x.deref() {
			"binary" | "bin" => DataFormat::Binary,
			"hex" => DataFormat::Hex,
			x => die!("Invalid --format parameter given: {:?}", x),
		},
		None => {
			// autodetect...
			first_read = instream.read(&mut(first_bytes[..])).unwrap_or_else(|_| die!("Error reading from the file/stream."));
			match first_bytes[0] {
				0xf9 => {
					println!("Autodetected binary data format.");
					DataFormat::Binary
				}
				_ => {
					println!("Autodetected hex data format.");
					DataFormat::Hex
				}
			}
		}
	};

	match format {
		DataFormat::Binary => {
			loop {
				while client.queue_info().is_full() { yield_now(); }

				let mut bytes: Bytes = if first_read > 0 {first_bytes.clone()} else {vec![0; 3]};
				let n = if first_read > 0 {first_read} else {instream.read(&mut(bytes[..])).unwrap_or_else(|_| die!("Error reading from the file/stream."))};
				if n == 0 { break; }
				first_read = 0;
				let s = PayloadInfo::from(&(bytes[..])).unwrap_or_else(|e| die!("Invalid RLP in the file/stream: {:?}", e)).total();
				bytes.resize(s, 0);
				instream.read_exact(&mut(bytes[3..])).unwrap_or_else(|_| die!("Error reading from the file/stream."));

				match client.import_block(bytes) {
					Ok(_) => { println!("Block imported ok"); }
					Err(Error::Import(ImportError::AlreadyInChain)) => { trace!("Skipping block already in chain."); }
					Err(e) => die!("Cannot import block: {:?}", e)
				}
			}
		}
		DataFormat::Hex => { 
			for line in BufReader::new(instream).lines() {
				while client.queue_info().is_full() { yield_now(); }

				let s = line.unwrap_or_else(|_| die!("Error reading from the file/stream."));
				let s = if first_read > 0 {str::from_utf8(&first_bytes).unwrap().to_owned() + &(s[..])} else {s};
				first_read = 0;
				let bytes = FromHex::from_hex(&(s[..])).unwrap_or_else(|_| die!("Invalid hex in file/stream."));

				match client.import_block(bytes) {
					Ok(_) => { println!("Block imported ok"); }
					Err(Error::Import(ImportError::AlreadyInChain)) => { trace!("Skipping block already in chain."); }
					Err(e) => die!("Cannot import block: {:?}", e)
				}
			}
		}
	}
}

fn execute_account_cli(conf: Configuration) {
	use util::keys::store::SecretStore;
	use rpassword::read_password;
	let mut secret_store = SecretStore::with_security(Path::new(&conf.keys_path()), conf.keys_iterations());
	if conf.args.cmd_new {
		println!("Please note that password is NOT RECOVERABLE.");
		print!("Type password: ");
		flush_stdout();
		let password = read_password().unwrap();
		print!("Repeat password: ");
		flush_stdout();
		let password_repeat = read_password().unwrap();
		if password != password_repeat {
			println!("Passwords do not match!");
			return;
		}
		println!("New account address:");
		let new_address = secret_store.new_account(&password).unwrap();
		println!("{:?}", new_address);
		return;
	}
	if conf.args.cmd_list {
		println!("Known addresses:");
		for &(addr, _) in &secret_store.accounts().unwrap() {
			println!("{:?}", addr);
		}
	}
}

fn wait_for_exit(panic_handler: Arc<PanicHandler>, _rpc_server: Option<RpcServer>, _webapp_server: Option<WebappServer>) {
	let exit = Arc::new(Condvar::new());

	// Handle possible exits
	let e = exit.clone();
	CtrlC::set_handler(move || { e.notify_all(); });

	// Handle panics
	let e = exit.clone();
	panic_handler.on_panic(move |_reason| { e.notify_all(); });

	// Wait for signal
	let mutex = Mutex::new(());
	let _ = exit.wait(mutex.lock().unwrap()).unwrap();
	info!("Finishing work, please wait...");
}

/// Parity needs at least 1 test to generate coverage reports correctly.
#[test]
fn if_works() {
}<|MERGE_RESOLUTION|>--- conflicted
+++ resolved
@@ -280,9 +280,8 @@
 			die!("Invalid {} parameter given: {:?}", arg, s);
 		}
 	};
-<<<<<<< HEAD
-	let from = parse_block_id(&conf.args.flag_from);
-	let to = parse_block_id(&conf.args.flag_to);
+	let from = parse_block_id(&conf.args.flag_from, "--from");
+	let to = parse_block_id(&conf.args.flag_to, "--to");
 	let format = match conf.args.flag_format {
 		Some(x) => match x.deref() {
 			"binary" | "bin" => DataFormat::Binary,
@@ -291,14 +290,6 @@
 		},
 		None if conf.args.arg_file.is_none() => DataFormat::Hex,
 		None => DataFormat::Binary,
-=======
-	let from = parse_block_id(&conf.args.flag_from, "--from");
-	let to = parse_block_id(&conf.args.flag_to, "--to");
-	let format = match conf.args.flag_format.deref() {
-		"binary" | "bin" => DataFormat::Binary,
-		"hex" => DataFormat::Hex,
-		x => die!("Invalid --format parameter given: {:?}", x),
->>>>>>> 78d3dfbf
 	};
 
 	let mut out: Box<Write> = if let Some(f) = conf.args.arg_file {
