--- conflicted
+++ resolved
@@ -52,11 +52,8 @@
 #[cfg(feature = "dapps")]
 extern crate ethcore_dapps;
 
-<<<<<<< HEAD
 mod commands;
 mod cache;
-=======
->>>>>>> df9d9c2d
 #[macro_use]
 mod die;
 mod upgrade;
@@ -124,8 +121,7 @@
 		try!(daemonize(&conf));
 	}
 
-	execute_client(conf, spec, client_config);
-	Ok(())
+	execute_client(conf, spec, client_config)
 }
 
 #[cfg(not(windows))]
@@ -159,7 +155,7 @@
 	migrate(&db_path, client_config.pruning).map_err(|e| format!("{}", e))
 }
 
-fn execute_client(conf: Configuration, spec: Spec, client_config: ClientConfig) {
+fn execute_client(conf: Configuration, spec: Spec, client_config: ClientConfig) -> Result<(), String> {
 	// Setup panic handler
 	let panic_handler = PanicHandler::new_in_arc();
 
@@ -272,14 +268,18 @@
 	});
 
 	// Set up a signer
-	let signer_server = signer::start(signer::Configuration {
+	let signer_conf = signer::Configuration {
 		enabled: conf.signer_enabled(),
 		port: conf.args.flag_signer_port,
 		signer_path: conf.directories().signer,
-	}, signer::Dependencies {
+	};
+
+	let signer_deps = signer::Dependencies {
 		panic_handler: panic_handler.clone(),
 		apis: deps_for_rpc_apis.clone(),
-	});
+	};
+
+	let signer_server = try!(signer::start(signer_conf, signer_deps));
 
 	// Register IO handler
 	let io_handler = Arc::new(ClientIoHandler {
@@ -300,6 +300,7 @@
 
 	// Handle exit
 	wait_for_exit(panic_handler, rpc_server, dapps_server, signer_server);
+	Ok(())
 }
 
 fn wait_for_exit(
@@ -322,9 +323,4 @@
 	let mutex = Mutex::new(());
 	let _ = exit.wait(mutex.locked()).unwrap();
 	info!("Finishing work, please wait...");
-}
-
-/// Parity needs at least 1 test to generate coverage reports correctly.
-#[test]
-fn if_works() {
 }