// Copyright 2015-2017 Parity Technologies (UK) Ltd.
// This file is part of Parity.

// Parity is free software: you can redistribute it and/or modify
// it under the terms of the GNU General Public License as published by
// the Free Software Foundation, either version 3 of the License, or
// (at your option) any later version.

// Parity is distributed in the hope that it will be useful,
// but WITHOUT ANY WARRANTY; without even the implied warranty of
// MERCHANTABILITY or FITNESS FOR A PARTICULAR PURPOSE.  See the
// GNU General Public License for more details.

// You should have received a copy of the GNU General Public License
// along with Parity.  If not, see <http://www.gnu.org/licenses/>.

//! Ethcore client application.

#![warn(missing_docs)]
#![cfg_attr(feature="dev", feature(plugin))]
#![cfg_attr(feature="dev", plugin(clippy))]
#![cfg_attr(feature="dev", allow(useless_format))]
#![cfg_attr(feature="dev", allow(match_bool))]

extern crate ansi_term;
extern crate app_dirs;
extern crate ctrlc;
extern crate docopt;
extern crate env_logger;
extern crate fdlimit;
extern crate hyper; // for price_info.rs
extern crate isatty;
extern crate jsonrpc_core;
extern crate num_cpus;
extern crate number_prefix;
extern crate regex;
extern crate rlp;
extern crate rpassword;
extern crate rustc_serialize;
extern crate semver;
<<<<<<< HEAD
extern crate ethcore_io as io;
extern crate ethcore_ipc as ipc;
extern crate ethcore_ipc_nano as nanoipc;
extern crate ethcore_util as util;
=======
>>>>>>> dd0ef6b5
extern crate serde;
extern crate serde_json;
extern crate time;
extern crate toml;

extern crate ethcore;
extern crate ethcore_devtools as devtools;
extern crate ethcore_io as io;
extern crate ethcore_ipc as ipc;
extern crate ethcore_ipc_hypervisor as hypervisor;
extern crate ethcore_ipc_nano as nanoipc;
extern crate ethcore_light as light;
extern crate ethcore_logger;
extern crate ethcore_rpc;
extern crate ethcore_signer;
<<<<<<< HEAD
extern crate parity_updater as updater;
extern crate ansi_term;

extern crate regex;
extern crate isatty;
extern crate toml;
extern crate app_dirs;
extern crate parity_reactor;
extern crate hyper;
extern crate rpc_cli;

#[macro_use]
extern crate log as rlog;
=======
extern crate ethcore_util as util;
extern crate ethsync;
extern crate parity_hash_fetch as hash_fetch;
extern crate parity_reactor;
extern crate parity_updater as updater;
extern crate rpc_cli;
>>>>>>> dd0ef6b5

#[cfg(feature="stratum")]
extern crate ethcore_stratum;
#[cfg(feature = "dapps")]
extern crate ethcore_dapps;

<<<<<<< HEAD
=======

#[macro_use]
extern crate log as rlog;

>>>>>>> dd0ef6b5
macro_rules! dependency {
	($dep_ty:ident, $url:expr) => {
		{
			let dep = boot::dependency::<$dep_ty<_>>($url)
				.unwrap_or_else(|e| panic!("Fatal: error connecting service ({:?})", e));
			dep.handshake()
				.unwrap_or_else(|e| panic!("Fatal: error in connected service ({:?})", e));
			dep
		}
	}
}

mod account;
mod blockchain;
mod cache;
mod cli;
mod configuration;
mod dapps;
mod deprecated;
mod dir;
mod helpers;
mod informant;
mod migration;
mod modules;
mod params;
mod presale;
mod rpc;
mod rpc_apis;
mod run;
mod signer;
mod snapshot;
mod upgrade;
mod url;
mod user_defaults;

#[cfg(feature="ipc")]
mod boot;
#[cfg(feature="ipc")]
mod sync;

#[cfg(feature="stratum")]
mod stratum;

use std::{process, env};
use std::collections::HashMap;
use std::io::{self as stdio, BufReader, Read, Write};
use std::fs::File;
use std::path::PathBuf;
use util::sha3::sha3;
use cli::Args;
use configuration::{Cmd, Execute, Configuration};
use deprecated::find_deprecated;
use ethcore_logger::setup_log;
use dir::default_hypervisor_path;

fn print_hash_of(maybe_file: Option<String>) -> Result<String, String> {
	if let Some(file) = maybe_file {
		let mut f = BufReader::new(File::open(&file).map_err(|_| "Unable to open file".to_owned())?);
		let hash = sha3(&mut f).map_err(|_| "Unable to read from file".to_owned())?;
		Ok(hash.hex())
	} else {
		Err("Streaming from standard input not yet supported. Specify a file.".to_owned())
	}
}

enum PostExecutionAction {
	Print(String),
	Restart,
	Quit,
}

fn execute(command: Execute, can_restart: bool) -> Result<PostExecutionAction, String> {
	let logger = setup_log(&command.logger).expect("Logger is initialized only once; qed");

	match command.cmd {
		Cmd::Run(run_cmd) => {
			let restart = run::execute(run_cmd, can_restart, logger)?;
			Ok(if restart { PostExecutionAction::Restart } else { PostExecutionAction::Quit })
		},
		Cmd::Version => Ok(PostExecutionAction::Print(Args::print_version())),
		Cmd::Hash(maybe_file) => print_hash_of(maybe_file).map(|s| PostExecutionAction::Print(s)),
		Cmd::Account(account_cmd) => account::execute(account_cmd).map(|s| PostExecutionAction::Print(s)),
		Cmd::ImportPresaleWallet(presale_cmd) => presale::execute(presale_cmd).map(|s| PostExecutionAction::Print(s)),
		Cmd::Blockchain(blockchain_cmd) => blockchain::execute(blockchain_cmd).map(|_| PostExecutionAction::Quit),
		Cmd::SignerToken(signer_cmd) => signer::execute(signer_cmd).map(|s| PostExecutionAction::Print(s)),
		Cmd::SignerSign { id, pwfile, port, authfile } => rpc_cli::signer_sign(id, pwfile, port, authfile).map(|s| PostExecutionAction::Print(s)),
		Cmd::SignerList { port, authfile } => rpc_cli::signer_list(port, authfile).map(|s| PostExecutionAction::Print(s)),
		Cmd::SignerReject { id, port, authfile } => rpc_cli::signer_reject(id, port, authfile).map(|s| PostExecutionAction::Print(s)),
		Cmd::Snapshot(snapshot_cmd) => snapshot::execute(snapshot_cmd).map(|s| PostExecutionAction::Print(s)),
	}
}

fn start(can_restart: bool) -> Result<PostExecutionAction, String> {
	let args: Vec<String> = env::args().collect();
	let conf = Configuration::parse(&args).unwrap_or_else(|e| e.exit());

	let deprecated = find_deprecated(&conf.args);
	for d in deprecated {
		println!("{}", d);
	}

	let cmd = conf.into_command()?;
	execute(cmd, can_restart)
}

#[cfg(not(feature="stratum"))]
fn stratum_main(_: &mut HashMap<String, fn()>) {}

#[cfg(feature="stratum")]
fn stratum_main(alt_mains: &mut HashMap<String, fn()>) {
	alt_mains.insert("stratum".to_owned(), stratum::main);
}

#[cfg(not(feature="ipc"))]
fn sync_main(_: &mut HashMap<String, fn()>) {}

#[cfg(feature="ipc")]
fn sync_main(alt_mains: &mut HashMap<String, fn()>) {
	alt_mains.insert("sync".to_owned(), sync::main);
}

fn updates_path(name: &str) -> PathBuf {
	let mut dest = PathBuf::from(default_hypervisor_path());
	dest.push(name);
	dest
}

fn latest_exe_path() -> Option<PathBuf> {
	File::open(updates_path("latest")).ok()
		.and_then(|mut f| { let mut exe = String::new(); f.read_to_string(&mut exe).ok().map(|_| updates_path(&exe)) })
}

#[cfg(windows)]
fn global_cleanup() {
	extern "system" { pub fn WSACleanup() -> i32; }
	// We need to cleanup all sockets before spawning another Parity process. This makes shure everything is cleaned up.
	// The loop is required because of internal refernce counter for winsock dll. We don't know how many crates we use do
	// initialize it. There's at least 2 now.
	for _ in 0.. 10 {
		unsafe { WSACleanup(); }
	}
}

#[cfg(not(windows))]
fn global_cleanup() {}

// Starts ~/.parity-updates/parity and returns the code it exits with.
fn run_parity() -> Option<i32> {
	global_cleanup();
	use ::std::ffi::OsString;
	let prefix = vec![OsString::from("--can-restart"), OsString::from("--force-direct")];
	latest_exe_path().and_then(|exe| process::Command::new(exe)
		.args(&(env::args_os().skip(1).chain(prefix.into_iter()).collect::<Vec<_>>()))
		.status()
		.map(|es| es.code().unwrap_or(128))
		.ok()
	)
}

const PLEASE_RESTART_EXIT_CODE: i32 = 69;

// Run our version of parity.
// Returns the exit error code.
fn main_direct(can_restart: bool) -> i32 {
	let mut alt_mains = HashMap::new();
	sync_main(&mut alt_mains);
	stratum_main(&mut alt_mains);
	if let Some(f) = std::env::args().nth(1).and_then(|arg| alt_mains.get(&arg.to_string())) {
		f();
		0
	} else {
		match start(can_restart) {
			Ok(result) => match result {
				PostExecutionAction::Print(s) => { println!("{}", s); 0 },
				PostExecutionAction::Restart => PLEASE_RESTART_EXIT_CODE,
				PostExecutionAction::Quit => 0,
			},
			Err(err) => {
				writeln!(&mut stdio::stderr(), "{}", err).expect("StdErr available; qed");
				1
			},
		}
	}
}

fn println_trace_main(s: String) {
	if env::var("RUST_LOG").ok().and_then(|s| s.find("main=trace")).is_some() {
		println!("{}", s);
	}
}

#[macro_export]
macro_rules! trace_main {
	($arg:expr) => (println_trace_main($arg.into()));
	($($arg:tt)*) => (println_trace_main(format!("{}", format_args!($($arg)*))));
}

fn main() {
	// Always print backtrace on panic.
	env::set_var("RUST_BACKTRACE", "1");

	// assuming the user is not running with `--force-direct`, then:
	// if argv[0] == "parity" and this executable != ~/.parity-updates/parity, run that instead.
	let force_direct = std::env::args().any(|arg| arg == "--force-direct");
	let exe = std::env::current_exe().ok();
	let development = exe.as_ref().and_then(|p| p.parent().and_then(|p| p.parent()).and_then(|p| p.file_name()).map(|n| n == "target")).unwrap_or(false);
	let same_name = exe.as_ref().map(|p| p.file_stem().map_or(false, |s| s == "parity") && p.extension().map_or(true, |x| x == "exe")).unwrap_or(false);
	trace_main!("Starting up {} (force-direct: {}, development: {}, same-name: {})", std::env::current_exe().map(|x| format!("{}", x.display())).unwrap_or("<unknown>".to_owned()), force_direct, development, same_name);
	if !force_direct && !development && same_name {
		// looks like we're not running ~/.parity-updates/parity when the user is expecting otherwise.
		// Everything run inside a loop, so we'll be able to restart from the child into a new version seamlessly.
		loop {
			// If we fail to run the updated parity then fallback to local version.
			let latest_exe = latest_exe_path();
			let have_update = latest_exe.as_ref().map_or(false, |p| p.exists());
			let is_non_updated_current = exe.as_ref().map_or(false, |exe| latest_exe.as_ref().map_or(false, |lexe| exe.canonicalize().ok() != lexe.canonicalize().ok()));
			trace_main!("Starting... (have-update: {}, non-updated-current: {})", have_update, is_non_updated_current);
			let exit_code = if have_update && is_non_updated_current {
				trace_main!("Attempting to run latest update ({})...", latest_exe.as_ref().expect("guarded by have_update; latest_exe must exist for have_update; qed").display());
				run_parity().unwrap_or_else(|| { trace_main!("Falling back to local..."); main_direct(true) })
			} else {
				trace_main!("No latest update. Attempting to direct...");
				main_direct(true)
			};
			trace_main!("Latest exited with {}", exit_code);
			if exit_code != PLEASE_RESTART_EXIT_CODE {
				trace_main!("Quitting...");
				process::exit(exit_code);
			}
			trace_main!("Rerunning...");
		}
	} else {
		trace_main!("Running direct");
		// Otherwise, we're presumably running the version we want. Just run and fall-through.
		let can_restart = std::env::args().any(|arg| arg == "--can-restart");
		process::exit(main_direct(can_restart));
	}
}<|MERGE_RESOLUTION|>--- conflicted
+++ resolved
@@ -28,7 +28,7 @@
 extern crate docopt;
 extern crate env_logger;
 extern crate fdlimit;
-extern crate hyper; // for price_info.rs
+extern crate hyper;
 extern crate isatty;
 extern crate jsonrpc_core;
 extern crate num_cpus;
@@ -38,13 +38,6 @@
 extern crate rpassword;
 extern crate rustc_serialize;
 extern crate semver;
-<<<<<<< HEAD
-extern crate ethcore_io as io;
-extern crate ethcore_ipc as ipc;
-extern crate ethcore_ipc_nano as nanoipc;
-extern crate ethcore_util as util;
-=======
->>>>>>> dd0ef6b5
 extern crate serde;
 extern crate serde_json;
 extern crate time;
@@ -60,41 +53,21 @@
 extern crate ethcore_logger;
 extern crate ethcore_rpc;
 extern crate ethcore_signer;
-<<<<<<< HEAD
-extern crate parity_updater as updater;
-extern crate ansi_term;
-
-extern crate regex;
-extern crate isatty;
-extern crate toml;
-extern crate app_dirs;
-extern crate parity_reactor;
-extern crate hyper;
-extern crate rpc_cli;
-
-#[macro_use]
-extern crate log as rlog;
-=======
 extern crate ethcore_util as util;
 extern crate ethsync;
 extern crate parity_hash_fetch as hash_fetch;
 extern crate parity_reactor;
 extern crate parity_updater as updater;
 extern crate rpc_cli;
->>>>>>> dd0ef6b5
+
+#[macro_use]
+extern crate log as rlog;
 
 #[cfg(feature="stratum")]
 extern crate ethcore_stratum;
 #[cfg(feature = "dapps")]
 extern crate ethcore_dapps;
 
-<<<<<<< HEAD
-=======
-
-#[macro_use]
-extern crate log as rlog;
-
->>>>>>> dd0ef6b5
 macro_rules! dependency {
 	($dep_ty:ident, $url:expr) => {
 		{
