--- conflicted
+++ resolved
@@ -79,208 +79,9 @@
 use io_handler::ClientIoHandler;
 use configuration::Configuration;
 
-<<<<<<< HEAD
-const USAGE: &'static str = r#"
-Parity. Ethereum Client.
-  By Wood/Paronyan/Kotewicz/Drwięga/Volf.
-  Copyright 2015, 2016 Ethcore (UK) Limited
-
-Usage:
-  parity daemon <pid-file> [options]
-  parity account (new | list) [options]
-  parity [options]
-
-Protocol Options:
-  --chain CHAIN            Specify the blockchain type. CHAIN may be either a
-                           JSON chain specification file or olympic, frontier,
-                           homestead, mainnet, morden, or testnet
-                           [default: homestead].
-  -d --db-path PATH        Specify the database & configuration directory path
-                           [default: $HOME/.parity].
-  --keys-path PATH         Specify the path for JSON key files to be found
-                           [default: $HOME/.parity/keys].
-  --identity NAME          Specify your node's name.
-
-Account Options:
-  --unlock ACCOUNTS        Unlock ACCOUNTS for the duration of the execution.
-                           ACCOUNTS is a comma-delimited list of addresses.
-  --password FILE          Provide a file containing a password for unlocking
-                           an account.
-
-Networking Options:
-  --port PORT              Override the port on which the node should listen
-                           [default: 30303].
-  --peers NUM              Try to maintain that many peers [default: 25].
-  --nat METHOD             Specify method to use for determining public
-                           address. Must be one of: any, none, upnp,
-                           extip:<IP> [default: any].
-  --network-id INDEX       Override the network identifier from the chain we
-                           are on.
-  --bootnodes NODES        Override the bootnodes from our chain. NODES should
-                           be comma-delimited enodes.
-  --no-discovery           Disable new peer discovery.
-  --node-key KEY           Specify node secret key, either as 64-character hex
-                           string or input to SHA3 operation.
-
-API and Console Options:
-  -j --jsonrpc             Enable the JSON-RPC API server.
-  --jsonrpc-port PORT      Specify the port portion of the JSONRPC API server
-                           [default: 8545].
-  --jsonrpc-interface IP   Specify the hostname portion of the JSONRPC API
-                           server, IP should be an interface's IP address, or
-                           all (all interfaces) or local [default: local].
-  --jsonrpc-cors URL       Specify CORS header for JSON-RPC API responses.
-  --jsonrpc-apis APIS      Specify the APIs available through the JSONRPC
-                           interface. APIS is a comma-delimited list of API
-                           name. Possible name are web3, eth and net.
-                           [default: web3,eth,net,personal,ethcore].
-  -w --webapp              Enable the web applications server (e.g.
-                           status page).
-  --webapp-port PORT       Specify the port portion of the WebApps server
-                           [default: 8080].
-  --webapp-interface IP    Specify the hostname portion of the WebApps
-                           server, IP should be an interface's IP address, or
-                           all (all interfaces) or local [default: local].
-  --webapp-user USERNAME   Specify username for WebApps server. It will be
-                           used in HTTP Basic Authentication Scheme.
-                           If --webapp-pass is not specified you will be
-                           asked for password on startup.
-  --webapp-pass PASSWORD   Specify password for WebApps server. Use only in
-                           conjunction with --webapp-user.
-
-Sealing/Mining Options:
-  --force-sealing          Force the node to author new blocks as if it were
-                           always sealing/mining.
-  --usd-per-tx USD         Amount of USD to be paid for a basic transaction
-                           [default: 0.005]. The minimum gas price is set
-                           accordingly.
-  --usd-per-eth SOURCE     USD value of a single ETH. SOURCE may be either an
-                           amount in USD or a web service [default: etherscan].
-  --gas-floor-target GAS   Amount of gas per block to target when sealing a new
-                           block [default: 4712388].
-  --author ADDRESS         Specify the block author (aka "coinbase") address
-                           for sending block rewards from sealed blocks
-                           [default: 0037a6b811ffeb6e072da21179d11b1406371c63].
-  --extra-data STRING      Specify a custom extra-data for authored blocks, no
-                           more than 32 characters.
-  --tx-limit LIMIT         Limit of transactions kept in the queue (waiting to
-                           be included in next block) [default: 1024].
-
-Footprint Options:
-  --tracing BOOL           Indicates if full transaction tracing should be
-                           enabled. Works only if client had been fully synced with
-                           tracing enabled. BOOL may be one of auto, on, off.
-                           auto uses last used value of this option (off it does
-                           not exist) [default: auto].
-  --pruning METHOD         Configure pruning of the state/storage trie. METHOD
-                           may be one of auto, archive, basic, fast, light:
-                           archive - keep all state trie data. No pruning.
-                           basic - reference count in disk DB. Slow but light.
-                           fast - maintain journal overlay. Fast but 50MB used.
-                           light - early merges with partial tracking. Fast
-                           and light. Experimental!
-                           auto - use the method most recently synced or
-                           default to archive if none synced [default: auto].
-  --cache-pref-size BYTES  Specify the prefered size of the blockchain cache in
-                           bytes [default: 16384].
-  --cache-max-size BYTES   Specify the maximum size of the blockchain cache in
-                           bytes [default: 262144].
-  --queue-max-size BYTES   Specify the maximum size of memory to use for block
-                           queue [default: 52428800].
-  --cache MEGABYTES        Set total amount of discretionary memory to use for
-                           the entire system, overrides other cache and queue
-                           options.
-
-Geth-compatibility Options:
-  --datadir PATH           Equivalent to --db-path PATH.
-  --testnet                Equivalent to --chain testnet.
-  --networkid INDEX        Equivalent to --network-id INDEX.
-  --maxpeers COUNT         Equivalent to --peers COUNT.
-  --nodekey KEY            Equivalent to --node-key KEY.
-  --nodiscover             Equivalent to --no-discovery.
-  --rpc                    Equivalent to --jsonrpc.
-  --rpcaddr IP             Equivalent to --jsonrpc-interface IP.
-  --rpcport PORT           Equivalent to --jsonrpc-port PORT.
-  --rpcapi APIS            Equivalent to --jsonrpc-apis APIS.
-  --rpccorsdomain URL      Equivalent to --jsonrpc-cors URL.
-  --gasprice WEI           Minimum amount of Wei per GAS to be paid for a
-                           transaction to be accepted for mining. Overrides
-                           --basic-tx-usd.
-  --etherbase ADDRESS      Equivalent to --author ADDRESS.
-  --extradata STRING       Equivalent to --extra-data STRING.
-
-Miscellaneous Options:
-  -l --logging LOGGING     Specify the logging level. Must conform to the same
-                           format as RUST_LOG.
-  -v --version             Show information about version.
-  -h --help                Show this screen.
-"#;
-
-#[derive(Debug, RustcDecodable)]
-struct Args {
-	cmd_daemon: bool,
-	cmd_account: bool,
-	cmd_new: bool,
-	cmd_list: bool,
-	arg_pid_file: String,
-	flag_chain: String,
-	flag_db_path: String,
-	flag_identity: String,
-	flag_unlock: Option<String>,
-	flag_password: Vec<String>,
-	flag_cache: Option<usize>,
-	flag_keys_path: String,
-	flag_bootnodes: Option<String>,
-	flag_network_id: Option<String>,
-	flag_pruning: String,
-	flag_tracing: String,
-	flag_port: u16,
-	flag_peers: usize,
-	flag_no_discovery: bool,
-	flag_nat: String,
-	flag_node_key: Option<String>,
-	flag_cache_pref_size: usize,
-	flag_cache_max_size: usize,
-	flag_queue_max_size: usize,
-	flag_jsonrpc: bool,
-	flag_jsonrpc_interface: String,
-	flag_jsonrpc_port: u16,
-	flag_jsonrpc_cors: Option<String>,
-	flag_jsonrpc_apis: String,
-	flag_webapp: bool,
-	flag_webapp_port: u16,
-	flag_webapp_interface: String,
-	flag_webapp_user: Option<String>,
-	flag_webapp_pass: Option<String>,
-	flag_force_sealing: bool,
-	flag_author: String,
-	flag_usd_per_tx: String,
-	flag_usd_per_eth: String,
-	flag_gas_floor_target: String,
-	flag_extra_data: Option<String>,
-	flag_tx_limit: usize,
-	flag_logging: Option<String>,
-	flag_version: bool,
-	// geth-compatibility...
-	flag_nodekey: Option<String>,
-	flag_nodiscover: bool,
-	flag_maxpeers: Option<usize>,
-	flag_datadir: Option<String>,
-	flag_extradata: Option<String>,
-	flag_etherbase: Option<String>,
-	flag_gasprice: Option<String>,
-	flag_rpc: bool,
-	flag_rpcaddr: Option<String>,
-	flag_rpcport: Option<u16>,
-	flag_rpccorsdomain: Option<String>,
-	flag_rpcapi: Option<String>,
-	flag_testnet: bool,
-	flag_networkid: Option<String>,
-=======
 fn main() {
 	let conf = Configuration::parse();
 	execute(conf);
->>>>>>> 5ccf6538
 }
 
 fn execute(conf: Configuration) {
@@ -315,255 +116,6 @@
 		Err(e) => {
 			die!("Error upgrading parity data: {:?}", e);
 		},
-<<<<<<< HEAD
-	};
-	match start_result {
-		Err(webapp::ServerError::IoError(err)) => die_with_io_error(err),
-		Err(e) => die!("{:?}", e),
-		Ok(handle) => handle,
-	}
-
-}
-
-#[cfg(not(feature = "rpc"))]
-struct RpcServer;
-
-#[cfg(not(feature = "rpc"))]
-fn setup_rpc_server(
-	_client: Arc<Client>,
-	_sync: Arc<EthSync>,
-	_secret_store: Arc<AccountService>,
-	_miner: Arc<Miner>,
-	_url: &SocketAddr,
-	_cors_domain: Option<String>,
-	_apis: Vec<&str>,
-	_logger: Arc<RotatingLogger>,
-) -> ! {
-	die!("Your Parity version has been compiled without JSON-RPC support.")
-}
-
-#[cfg(not(feature = "webapp"))]
-struct WebappServer;
-
-#[cfg(not(feature = "webapp"))]
-fn setup_webapp_server(
-	_client: Arc<Client>,
-	_sync: Arc<EthSync>,
-	_secret_store: Arc<AccountService>,
-	_miner: Arc<Miner>,
-	_url: &SocketAddr,
-	_auth: Option<(String, String)>,
-	_logger: Arc<RotatingLogger>,
-) -> ! {
-	die!("Your Parity version has been compiled without WebApps support.")
-}
-
-fn print_version() {
-	println!("\
-Parity
-  version {}
-Copyright 2015, 2016 Ethcore (UK) Limited
-License GPLv3+: GNU GPL version 3 or later <http://gnu.org/licenses/gpl.html>.
-This is free software: you are free to change and redistribute it.
-There is NO WARRANTY, to the extent permitted by law.
-
-By Wood/Paronyan/Kotewicz/Drwięga/Volf.\
-", version());
-}
-
-struct Configuration {
-	args: Args
-}
-
-impl Configuration {
-	fn parse() -> Self {
-		Configuration {
-			args: Docopt::new(USAGE).and_then(|d| d.decode()).unwrap_or_else(|e| e.exit()),
-		}
-	}
-
-	fn path(&self) -> String {
-		let d = self.args.flag_datadir.as_ref().unwrap_or(&self.args.flag_db_path);
-		d.replace("$HOME", env::home_dir().unwrap().to_str().unwrap())
-	}
-
-	fn author(&self) -> Address {
-		let d = self.args.flag_etherbase.as_ref().unwrap_or(&self.args.flag_author);
-		Address::from_str(clean_0x(d)).unwrap_or_else(|_| {
-			die!("{}: Invalid address for --author. Must be 40 hex characters, with or without the 0x at the beginning.", d)
-		})
-	}
-
-	fn gas_floor_target(&self) -> U256 {
-		let d = &self.args.flag_gas_floor_target;
-		U256::from_dec_str(d).unwrap_or_else(|_| {
-			die!("{}: Invalid target gas floor given. Must be a decimal unsigned 256-bit number.", d)
-		})
-	}
-
-	fn gas_price(&self) -> U256 {
-		match self.args.flag_gasprice.as_ref() {
-			Some(d) => {
-				U256::from_dec_str(d).unwrap_or_else(|_| {
-					die!("{}: Invalid gas price given. Must be a decimal unsigned 256-bit number.", d)
-				})
-			}
-			_ => {
-				let usd_per_tx: f32 = FromStr::from_str(&self.args.flag_usd_per_tx).unwrap_or_else(|_| {
-					die!("{}: Invalid basic transaction price given in USD. Must be a decimal number.", self.args.flag_usd_per_tx)
-				});
-				let usd_per_eth = match self.args.flag_usd_per_eth.as_str() {
-					"etherscan" => price_info::PriceInfo::get().map_or_else(|| {
-						die!("Unable to retrieve USD value of ETH from etherscan. Rerun with a different value for --usd-per-eth.")
-					}, |x| x.ethusd),
-					x => FromStr::from_str(x).unwrap_or_else(|_| die!("{}: Invalid ether price given in USD. Must be a decimal number.", x))
-				};
-				let wei_per_usd: f32 = 1.0e18 / usd_per_eth;
-				let gas_per_tx: f32 = 21000.0;
-				let wei_per_gas: f32 = wei_per_usd * usd_per_tx / gas_per_tx;
-				info!("Using a conversion rate of Ξ1 = US${} ({} wei/gas)", usd_per_eth, wei_per_gas);
-				U256::from_dec_str(&format!("{:.0}", wei_per_gas)).unwrap()
-			}
-		}
-	}
-
-	fn extra_data(&self) -> Bytes {
-		match self.args.flag_extradata.as_ref().or(self.args.flag_extra_data.as_ref()) {
-			Some(ref x) if x.len() <= 32 => x.as_bytes().to_owned(),
-			None => version_data(),
-			Some(ref x) => { die!("{}: Extra data must be at most 32 characters.", x); }
-		}
-	}
-
-	fn keys_path(&self) -> String {
-		self.args.flag_keys_path.replace("$HOME", env::home_dir().unwrap().to_str().unwrap())
-	}
-
-	fn spec(&self) -> Spec {
-		if self.args.flag_testnet {
-			return ethereum::new_morden();
-		}
-		match self.args.flag_chain.as_ref() {
-			"frontier" | "homestead" | "mainnet" => ethereum::new_frontier(),
-			"morden" | "testnet" => ethereum::new_morden(),
-			"olympic" => ethereum::new_olympic(),
-			f => Spec::load(contents(f).unwrap_or_else(|_| {
-				die!("{}: Couldn't read chain specification file. Sure it exists?", f)
-			}).as_ref()),
-		}
-	}
-
-	fn normalize_enode(e: &str) -> Option<String> {
-		if is_valid_node_url(e) {
-			Some(e.to_owned())
-		} else {
-			None
-		}
-	}
-
-	fn init_nodes(&self, spec: &Spec) -> Vec<String> {
-		match self.args.flag_bootnodes {
-			Some(ref x) if !x.is_empty() => x.split(',').map(|s| {
-				Self::normalize_enode(s).unwrap_or_else(|| {
-					die!("{}: Invalid node address format given for a boot node.", s)
-				})
-			}).collect(),
-			Some(_) => Vec::new(),
-			None => spec.nodes().clone(),
-		}
-	}
-
-	fn net_addresses(&self) -> (Option<SocketAddr>, Option<SocketAddr>) {
-		let listen_address = Some(SocketAddr::new(IpAddr::from_str("0.0.0.0").unwrap(), self.args.flag_port));
-		let public_address = if self.args.flag_nat.starts_with("extip:") {
-			let host = &self.args.flag_nat[6..];
-			let host = IpAddr::from_str(host).unwrap_or_else(|_| die!("Invalid host given with `--nat extip:{}`", host));
-			Some(SocketAddr::new(host, self.args.flag_port))
-		} else {
-			listen_address
-		};
-		(listen_address, public_address)
-	}
-
-	fn net_settings(&self, spec: &Spec) -> NetworkConfiguration {
-		let mut ret = NetworkConfiguration::new();
-		ret.nat_enabled = self.args.flag_nat == "any" || self.args.flag_nat == "upnp";
-		ret.boot_nodes = self.init_nodes(spec);
-		let (listen, public) = self.net_addresses();
-		ret.listen_address = listen;
-		ret.public_address = public;
-		ret.use_secret = self.args.flag_node_key.as_ref().map(|s| Secret::from_str(&s).unwrap_or_else(|_| s.sha3()));
-		ret.discovery_enabled = !self.args.flag_no_discovery && !self.args.flag_nodiscover;
-		ret.ideal_peers = self.args.flag_maxpeers.unwrap_or(self.args.flag_peers) as u32;
-		let mut net_path = PathBuf::from(&self.path());
-		net_path.push("network");
-		ret.config_path = Some(net_path.to_str().unwrap().to_owned());
-		ret
-	}
-
-	fn find_best_db(&self, spec: &Spec) -> Option<journaldb::Algorithm> {
-		let mut ret = None;
-		let mut latest_era = None;
-		let jdb_types = [journaldb::Algorithm::Archive, journaldb::Algorithm::EarlyMerge, journaldb::Algorithm::OverlayRecent, journaldb::Algorithm::RefCounted];
-		for i in jdb_types.into_iter() {
-			let db = journaldb::new(&append_path(&get_db_path(&Path::new(&self.path()), *i, spec.genesis_header().hash()), "state"), *i);
-			trace!(target: "parity", "Looking for best DB: {} at {:?}", i, db.latest_era());
-			match (latest_era, db.latest_era()) {
-				(Some(best), Some(this)) if best >= this => {}
-				(_, None) => {}
-				(_, Some(this)) => {
-					latest_era = Some(this);
-					ret = Some(*i);
-				}
-			}
-		}
-		ret
-	}
-
-	fn client_config(&self, spec: &Spec) -> ClientConfig {
-		let mut client_config = ClientConfig::default();
-		match self.args.flag_cache {
-			Some(mb) => {
-				client_config.blockchain.max_cache_size = mb * 1024 * 1024;
-				client_config.blockchain.pref_cache_size = client_config.blockchain.max_cache_size * 3 / 4;
-			}
-			None => {
-				client_config.blockchain.pref_cache_size = self.args.flag_cache_pref_size;
-				client_config.blockchain.max_cache_size = self.args.flag_cache_max_size;
-			}
-		}
-		client_config.tracing.enabled = match self.args.flag_tracing.as_str() {
-			"auto" => None,
-			"on" => Some(true),
-			"off" => Some(false),
-			_ => { die!("Invalid tracing method given."); }
-		};
-		client_config.pruning = match self.args.flag_pruning.as_str() {
-			"archive" => journaldb::Algorithm::Archive,
-			"light" => journaldb::Algorithm::EarlyMerge,
-			"fast" => journaldb::Algorithm::OverlayRecent,
-			"basic" => journaldb::Algorithm::RefCounted,
-			"auto" => self.find_best_db(spec).unwrap_or(journaldb::Algorithm::OverlayRecent),
-			_ => { die!("Invalid pruning method given."); }
-		};
-		trace!(target: "parity", "Using pruning strategy of {}", client_config.pruning);
-		client_config.name = self.args.flag_identity.clone();
-		client_config.queue.max_mem_use = self.args.flag_queue_max_size;
-		client_config
-	}
-
-	fn sync_config(&self, spec: &Spec) -> SyncConfig {
-		let mut sync_config = SyncConfig::default();
-		sync_config.network_id = self.args.flag_network_id.as_ref().or(self.args.flag_networkid.as_ref()).map_or(spec.network_id(), |id| {
-			U256::from_str(id).unwrap_or_else(|_| die!("{}: Invalid index given with --network-id/--networkid", id))
-		});
-		sync_config
-	}
-
-	fn execute(&self) {
-		if self.args.flag_version {
-			print_version();
-=======
 		_ => {},
 	}
 }
@@ -658,7 +210,6 @@
 		let password_repeat = read_password().unwrap();
 		if password != password_repeat {
 			println!("Passwords do not match!");
->>>>>>> 5ccf6538
 			return;
 		}
 		println!("New account address:");
