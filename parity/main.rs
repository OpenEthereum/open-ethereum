--- conflicted
+++ resolved
@@ -18,54 +18,6 @@
 
 #![warn(missing_docs)]
 
-<<<<<<< HEAD
-=======
-extern crate ansi_term;
-extern crate app_dirs;
-extern crate ctrlc;
-extern crate docopt;
-#[macro_use]
-extern crate clap;
-extern crate dir;
-extern crate env_logger;
-extern crate fdlimit;
-extern crate futures;
-extern crate futures_cpupool;
-extern crate isatty;
-extern crate jsonrpc_core;
-extern crate num_cpus;
-extern crate number_prefix;
-extern crate parking_lot;
-extern crate regex;
-extern crate rlp;
-extern crate rpassword;
-extern crate rustc_hex;
-extern crate semver;
-extern crate serde;
-extern crate serde_json;
-#[macro_use]
-extern crate serde_derive;
-extern crate toml;
-
-extern crate ethcore;
-extern crate ethcore_bytes as bytes;
-extern crate ethcore_io as io;
-extern crate ethcore_light as light;
-extern crate ethcore_logger;
-extern crate ethcore_migrations as migrations;
-extern crate ethcore_miner as miner;
-extern crate ethcore_network as network;
-extern crate ethcore_private_tx;
-extern crate ethcore_service;
-extern crate ethcore_sync as sync;
-extern crate ethcore_transaction as transaction;
-extern crate ethereum_types;
-extern crate ethkey;
-extern crate kvdb;
-extern crate kvdb_rocksdb;
-extern crate migration as migr;
-extern crate node_health;
->>>>>>> upstream/master
 extern crate panic_hook;
 extern crate parity_lib;
 extern crate dir;
