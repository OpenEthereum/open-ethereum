// Copyright 2015, 2016 Ethcore (UK) Ltd.
// This file is part of Parity.

// Parity is free software: you can redistribute it and/or modify
// it under the terms of the GNU General Public License as published by
// the Free Software Foundation, either version 3 of the License, or
// (at your option) any later version.

// Parity is distributed in the hope that it will be useful,
// but WITHOUT ANY WARRANTY; without even the implied warranty of
// MERCHANTABILITY or FITNESS FOR A PARTICULAR PURPOSE.  See the
// GNU General Public License for more details.

// You should have received a copy of the GNU General Public License
// along with Parity.  If not, see <http://www.gnu.org/licenses/>.

//! Ethcore client application.

#![warn(missing_docs)]
#![cfg_attr(feature="dev", feature(plugin))]
#![cfg_attr(feature="dev", plugin(clippy))]
#![cfg_attr(feature="dev", allow(useless_format))]
#![cfg_attr(feature="dev", allow(match_bool))]

extern crate docopt;
extern crate num_cpus;
extern crate rustc_serialize;
extern crate ethcore_util as util;
extern crate ethcore;
extern crate ethsync;
#[macro_use]
extern crate log as rlog;
extern crate env_logger;
extern crate ctrlc;
extern crate fdlimit;
#[cfg(not(windows))]
extern crate daemonize;
extern crate time;
extern crate number_prefix;
extern crate rpassword;
extern crate semver;
extern crate ethcore_ipc as ipc;
extern crate ethcore_ipc_nano as nanoipc;
#[macro_use]
extern crate hyper; // for price_info.rs
extern crate json_ipc_server as jsonipc;

extern crate ethcore_ipc_hypervisor as hypervisor;
extern crate ethcore_rpc;

extern crate ethcore_signer;
extern crate ansi_term;
#[macro_use]
extern crate lazy_static;
extern crate regex;
extern crate isatty;

#[cfg(feature = "dapps")]
extern crate ethcore_dapps;

#[macro_use]
mod die;
mod upgrade;
mod setup_log;
mod rpc;
mod dapps;
mod informant;
mod io_handler;
mod cli;
mod configuration;
mod migration;
mod signer;
mod rpc_apis;
mod url;
mod modules;

use std::io::{Write, Read, BufReader, BufRead};
use std::ops::Deref;
use std::sync::Arc;
use std::path::Path;
use std::fs::File;
use std::str::{FromStr, from_utf8};
use std::thread::sleep;
use std::time::Duration;
use rustc_serialize::hex::FromHex;
use ctrlc::CtrlC;
use util::{H256, ToPretty, PayloadInfo, Bytes, Colour, version, journaldb, RotatingLogger};
use util::panics::{MayPanic, ForwardPanic, PanicHandler};
use ethcore::client::{BlockID, BlockChainClient, ClientConfig, get_db_path, BlockImportError, Mode, ChainNotify};
use ethcore::error::{ImportError};
use ethcore::service::ClientService;
use ethcore::spec::Spec;
use ethsync::{NetworkConfiguration};
use ethcore::miner::{Miner, MinerService, ExternalMiner};
use migration::migrate;
use informant::Informant;
use util::{Mutex, Condvar};

use die::*;
use cli::print_version;
use rpc::RpcServer;
use signer::{SignerServer, new_token};
use dapps::WebappServer;
use io_handler::ClientIoHandler;
use configuration::{Configuration};

fn main() {
	let conf = Configuration::parse();
	execute(conf);
}

fn execute(conf: Configuration) {
	if conf.args.flag_version {
		print_version();
		return;
	}

	if conf.args.cmd_signer {
		execute_signer(conf);
		return;
	}

	let spec = conf.spec();
	let client_config = conf.client_config(&spec);

	execute_upgrades(&conf, &spec, &client_config);

	if conf.args.cmd_daemon {
		daemonize(&conf);
	}

	// Setup panic handler
	let panic_handler = PanicHandler::new_in_arc();
	// Setup logging
	let logger = setup_log::setup_log(&conf.args.flag_logging, conf.have_color(), &conf.args.flag_log_file);
	// Raise fdlimit
	unsafe { ::fdlimit::raise_fd_limit(); }

	if conf.args.cmd_account {
		execute_account_cli(conf);
		return;
	}

	if conf.args.cmd_wallet {
		execute_wallet_cli(conf);
		return;
	}

	if conf.args.cmd_export {
		execute_export(conf, panic_handler);
		return;
	}

	if conf.args.cmd_import {
		execute_import(conf, panic_handler);
		return;
	}

	execute_client(conf, spec, client_config, panic_handler, logger);
}

#[cfg(not(windows))]
fn daemonize(conf: &Configuration) {
	use daemonize::Daemonize;
	Daemonize::new()
			.pid_file(conf.args.arg_pid_file.clone())
			.chown_pid_file(true)
			.start()
			.unwrap_or_else(|e| die!("Couldn't daemonize; {}", e));
}

#[cfg(windows)]
fn daemonize(_conf: &Configuration) {
}

fn execute_upgrades(conf: &Configuration, spec: &Spec, client_config: &ClientConfig) {
	match ::upgrade::upgrade(Some(&conf.path())) {
		Ok(upgrades_applied) if upgrades_applied > 0 => {
			debug!("Executed {} upgrade scripts - ok", upgrades_applied);
		},
		Err(e) => {
			die!("Error upgrading parity data: {:?}", e);
		},
		_ => {},
	}

	let db_path = get_db_path(Path::new(&conf.path()), client_config.pruning, spec.genesis_header().hash());
	let result = migrate(&db_path, client_config.pruning);
	if let Err(err) = result {
		die_with_message(&format!("{} DB path: {}", err, db_path.to_string_lossy()));
	}
}

<<<<<<< HEAD
fn execute_client(conf: Configuration, spec: Spec, client_config: ClientConfig) {
	// Setup panic handler
	let panic_handler = PanicHandler::new_in_arc();

	// Setup logging
	let logger = setup_log::setup_log(&conf.args.flag_logging, conf.have_color(), &conf.args.flag_log_file);
	// Raise fdlimit
	unsafe { ::fdlimit::raise_fd_limit(); }

	let mut hypervisor = modules::hypervisor();

=======
fn execute_client(conf: Configuration, spec: Spec, client_config: ClientConfig, panic_handler: Arc<PanicHandler>, logger: Arc<RotatingLogger>) {
>>>>>>> 6c02cea8
	info!("Starting {}", Colour::White.bold().paint(format!("{}", version())));
	info!("Using state DB journalling strategy {}", Colour::White.bold().paint(match client_config.pruning {
		journaldb::Algorithm::Archive => "archive",
		journaldb::Algorithm::EarlyMerge => "light",
		journaldb::Algorithm::OverlayRecent => "fast",
		journaldb::Algorithm::RefCounted => "basic",
	}));

	// Display warning about using experimental journaldb types
	match client_config.pruning {
		journaldb::Algorithm::EarlyMerge | journaldb::Algorithm::RefCounted => {
			warn!("Your chosen strategy is {}! You can re-run with --pruning to change.", Colour::Red.bold().paint("unstable"));
		}
		_ => {}
	}

	// Display warning about using unlock with signer
	if conf.signer_enabled() && conf.args.flag_unlock.is_some() {
		warn!("Using Trusted Signer and --unlock is not recommended!");
		warn!("NOTE that Signer will not ask you to confirm transactions from unlocked account.");
	}

	let net_settings = conf.net_settings(&spec);
	let sync_config = conf.sync_config(&spec);

	// Secret Store
	let account_service = Arc::new(conf.account_service());

	// Miner
	let miner = Miner::new(conf.miner_options(), conf.gas_pricer(), conf.spec(), Some(account_service.clone()));
	miner.set_author(conf.author().unwrap_or_default());
	miner.set_gas_floor_target(conf.gas_floor_target());
	miner.set_gas_ceil_target(conf.gas_ceil_target());
	miner.set_extra_data(conf.extra_data());
	miner.set_transactions_limit(conf.args.flag_tx_queue_size);

	// Build client
	let  service = ClientService::start(
		client_config,
		spec,
		Path::new(&conf.path()),
		miner.clone(),
	).unwrap_or_else(|e| die_with_error("Client", e));

	panic_handler.forward_from(&service);
	let client = service.client();

	let external_miner = Arc::new(ExternalMiner::default());
	let network_settings = Arc::new(conf.network_settings());

	// Sync
	let (sync_provider, manage_network, chain_notify) =
		modules::sync(&mut hypervisor, sync_config, NetworkConfiguration::from(net_settings), client.clone())
			.unwrap_or_else(|e| die_with_error("Sync", e));
	service.set_notify(chain_notify.clone());

	// if network is active by default
	if match conf.mode() { Mode::Dark(..) => false, _ => !conf.args.flag_no_network } {
		chain_notify.start();
	}

	let deps_for_rpc_apis = Arc::new(rpc_apis::Dependencies {
		signer_port: conf.signer_port(),
		signer_queue: Arc::new(rpc_apis::ConfirmationsQueue::default()),
		client: client.clone(),
		sync: sync_provider.clone(),
		net: manage_network.clone(),
		secret_store: account_service.clone(),
		miner: miner.clone(),
		external_miner: external_miner.clone(),
		logger: logger.clone(),
		settings: network_settings.clone(),
		allow_pending_receipt_query: !conf.args.flag_geth,
		net_service: manage_network.clone(),
	});

	let dependencies = rpc::Dependencies {
		panic_handler: panic_handler.clone(),
		apis: deps_for_rpc_apis.clone(),
	};

	// Setup http rpc
	let rpc_server = rpc::new_http(rpc::HttpConfiguration {
		enabled: network_settings.rpc_enabled,
		interface: conf.rpc_interface(),
		port: network_settings.rpc_port,
		apis: conf.rpc_apis(),
		cors: conf.rpc_cors(),
	}, &dependencies);

	// setup ipc rpc
	let _ipc_server = rpc::new_ipc(conf.ipc_settings(), &dependencies);
	debug!("IPC: {}", conf.ipc_settings());

	if conf.args.flag_webapp { println!("WARNING: Flag -w/--webapp is deprecated. Dapps server is now on by default. Ignoring."); }
	let dapps_server = dapps::new(dapps::Configuration {
		enabled: conf.dapps_enabled(),
		interface: conf.dapps_interface(),
		port: conf.args.flag_dapps_port,
		user: conf.args.flag_dapps_user.clone(),
		pass: conf.args.flag_dapps_pass.clone(),
		dapps_path: conf.directories().dapps,
	}, dapps::Dependencies {
		panic_handler: panic_handler.clone(),
		apis: deps_for_rpc_apis.clone(),
	});

	// Set up a signer
	let signer_server = signer::start(signer::Configuration {
		enabled: conf.signer_enabled(),
		port: conf.args.flag_signer_port,
		signer_path: conf.directories().signer,
	}, signer::Dependencies {
		panic_handler: panic_handler.clone(),
		apis: deps_for_rpc_apis.clone(),
	});

	// Register IO handler
	let io_handler = Arc::new(ClientIoHandler {
		client: service.client(),
		info: Informant::new(conf.have_color()),
		sync: sync_provider.clone(),
		net: manage_network.clone(),
		accounts: account_service.clone(),
	});
	service.register_io_handler(io_handler).expect("Error registering IO handler");

	if conf.args.cmd_ui {
		if !conf.dapps_enabled() {
			die_with_message("Cannot use UI command with Dapps turned off.");
		}
		url::open(&format!("http://{}:{}/", conf.dapps_interface(), conf.args.flag_dapps_port));
	}

	// Handle exit
	wait_for_exit(panic_handler, rpc_server, dapps_server, signer_server);
}

fn flush_stdout() {
	::std::io::stdout().flush().expect("stdout is flushable; qed");
}

enum DataFormat {
	Hex,
	Binary,
}

fn execute_export(conf: Configuration, panic_handler: Arc<PanicHandler>) {
	let spec = conf.spec();
	let client_config = conf.client_config(&spec);

	// Build client
	let service = ClientService::start(
		client_config, spec, Path::new(&conf.path()), Arc::new(Miner::with_spec(conf.spec()))
	).unwrap_or_else(|e| die_with_error("Client", e));

	panic_handler.forward_from(&service);
	let client = service.client();

	// we have a client!
	let parse_block_id = |s: &str, arg: &str| -> u64 {
		if s == "latest" {
			client.chain_info().best_block_number
		} else if let Ok(n) = s.parse::<u64>() {
			n
		} else if let Ok(h) = H256::from_str(s) {
			client.block_number(BlockID::Hash(h)).unwrap_or_else(|| {
				die!("Unknown block hash passed to {} parameter: {:?}", arg, s);
			})
		} else {
			die!("Invalid {} parameter given: {:?}", arg, s);
		}
	};
	let from = parse_block_id(&conf.args.flag_from, "--from");
	let to = parse_block_id(&conf.args.flag_to, "--to");
	let format = match conf.args.flag_format {
		Some(x) => match x.deref() {
			"binary" | "bin" => DataFormat::Binary,
			"hex" => DataFormat::Hex,
			x => die!("Invalid --format parameter given: {:?}", x),
		},
		None if conf.args.arg_file.is_none() => DataFormat::Hex,
		None => DataFormat::Binary,
	};

	let mut out: Box<Write> = if let Some(f) = conf.args.arg_file {
		Box::new(File::create(&f).unwrap_or_else(|_| die!("Cannot write to file given: {}", f)))
	} else {
		Box::new(::std::io::stdout())
	};

	for i in from..(to + 1) {
		let b = client.deref().block(BlockID::Number(i)).unwrap();
		match format {
			DataFormat::Binary => { out.write(&b).expect("Couldn't write to stream."); }
			DataFormat::Hex => { out.write_fmt(format_args!("{}", b.pretty())).expect("Couldn't write to stream."); }
		}
	}
}

fn execute_import(conf: Configuration, panic_handler: Arc<PanicHandler>) {
	let spec = conf.spec();
	let client_config = conf.client_config(&spec);

	// Build client
	let service = ClientService::start(
		client_config, spec, Path::new(&conf.path()), Arc::new(Miner::with_spec(conf.spec()))
	).unwrap_or_else(|e| die_with_error("Client", e));

	panic_handler.forward_from(&service);
	let client = service.client();

	let mut instream: Box<Read> = if let Some(ref f) = conf.args.arg_file {
		let f = File::open(f).unwrap_or_else(|_| die!("Cannot open the file given: {}", f));
		Box::new(f)
	} else {
		Box::new(::std::io::stdin())
	};

	const READAHEAD_BYTES: usize = 8;

	let mut first_bytes: Bytes = vec![0; READAHEAD_BYTES];
	let mut first_read = 0;

	let format = match conf.args.flag_format {
		Some(ref x) => match x.deref() {
			"binary" | "bin" => DataFormat::Binary,
			"hex" => DataFormat::Hex,
			x => die!("Invalid --format parameter given: {:?}", x),
		},
		None => {
			// autodetect...
			first_read = instream.read(&mut(first_bytes[..])).unwrap_or_else(|_| die!("Error reading from the file/stream."));
			match first_bytes[0] {
				0xf9 => {
					info!("Autodetected binary data format.");
					DataFormat::Binary
				}
				_ => {
					info!("Autodetected hex data format.");
					DataFormat::Hex
				}
			}
		}
	};

	let informant = Informant::new(conf.have_color());

	let do_import = |bytes| {
		while client.queue_info().is_full() { sleep(Duration::from_secs(1)); }
		match client.import_block(bytes) {
			Ok(_) => {}
			Err(BlockImportError::Import(ImportError::AlreadyInChain)) => { trace!("Skipping block already in chain."); }
			Err(e) => die!("Cannot import block: {:?}", e)
		}
		informant.tick(client.deref(), None);
	};

	match format {
		DataFormat::Binary => {
			loop {
				let mut bytes: Bytes = if first_read > 0 {first_bytes.clone()} else {vec![0; READAHEAD_BYTES]};
				let n = if first_read > 0 {first_read} else {instream.read(&mut(bytes[..])).unwrap_or_else(|_| die!("Error reading from the file/stream."))};
				if n == 0 { break; }
				first_read = 0;
				let s = PayloadInfo::from(&(bytes[..])).unwrap_or_else(|e| die!("Invalid RLP in the file/stream: {:?}", e)).total();
				bytes.resize(s, 0);
				instream.read_exact(&mut(bytes[READAHEAD_BYTES..])).unwrap_or_else(|_| die!("Error reading from the file/stream."));
				do_import(bytes);
			}
		}
		DataFormat::Hex => {
			for line in BufReader::new(instream).lines() {
				let s = line.unwrap_or_else(|_| die!("Error reading from the file/stream."));
				let s = if first_read > 0 {from_utf8(&first_bytes).unwrap().to_owned() + &(s[..])} else {s};
				first_read = 0;
				let bytes = FromHex::from_hex(&(s[..])).unwrap_or_else(|_| die!("Invalid hex in file/stream."));
				do_import(bytes);
			}
		}
	}
	client.flush_queue();
}

fn execute_signer(conf: Configuration) {
	if !conf.args.cmd_new_token {
		die!("Unknown command.");
	}

	let path = conf.directories().signer;
	let code = new_token(path).unwrap_or_else(|e| {
		die!("Error generating token: {:?}", e)
	});
	println!("This key code will authorise your System Signer UI: {}", if conf.args.flag_no_color { code } else { format!("{}", Colour::White.bold().paint(code)) });
}

fn execute_account_cli(conf: Configuration) {
	use ethcore::ethstore::{EthStore, import_accounts};
	use ethcore::ethstore::dir::DiskDirectory;
	use ethcore::account_provider::AccountProvider;
	use rpassword::read_password;

	let dir = Box::new(DiskDirectory::create(conf.keys_path()).unwrap());
	let iterations = conf.keys_iterations();
	let secret_store = AccountProvider::new(Box::new(EthStore::open_with_iterations(dir, iterations).unwrap()));

	if conf.args.cmd_new {
		println!("Please note that password is NOT RECOVERABLE.");
		print!("Type password: ");
		flush_stdout();
		let password = read_password().unwrap();
		print!("Repeat password: ");
		flush_stdout();
		let password_repeat = read_password().unwrap();
		if password != password_repeat {
			println!("Passwords do not match!");
			return;
		}
		println!("New account address:");
		let new_address = secret_store.new_account(&password).unwrap();
		println!("{:?}", new_address);
		return;
	}

	if conf.args.cmd_list {
		println!("Known addresses:");
		for addr in &secret_store.accounts() {
			println!("{:?}", addr);
		}
		return;
	}

	if conf.args.cmd_import {
		let to = DiskDirectory::create(conf.keys_path()).unwrap();
		let mut imported = 0;
		for path in &conf.args.arg_path {
			let from = DiskDirectory::at(path);
			imported += import_accounts(&from, &to).unwrap_or_else(|e| die!("Could not import accounts {}", e)).len();
		}
		println!("Imported {} keys", imported);
	}
}

fn execute_wallet_cli(conf: Configuration) {
	use ethcore::ethstore::{PresaleWallet, EthStore};
	use ethcore::ethstore::dir::DiskDirectory;
	use ethcore::account_provider::AccountProvider;

	let wallet_path = conf.args.arg_path.first().unwrap();
	let filename = conf.args.flag_password.first().unwrap();
	let mut file = File::open(filename).unwrap_or_else(|_| die!("{} Unable to read password file.", filename));
	let mut file_content = String::new();
	file.read_to_string(&mut file_content).unwrap_or_else(|_| die!("{} Unable to read password file.", filename));

	let dir = Box::new(DiskDirectory::create(conf.keys_path()).unwrap());
	let iterations = conf.keys_iterations();
	let store = AccountProvider::new(Box::new(EthStore::open_with_iterations(dir, iterations).unwrap()));

	// remove eof
	let pass = &file_content[..file_content.len() - 1];
	let wallet = PresaleWallet::open(wallet_path).unwrap_or_else(|_| die!("Unable to open presale wallet."));
	let kp = wallet.decrypt(pass).unwrap_or_else(|_| die!("Invalid password"));
	let address = store.insert_account(kp.secret().clone(), pass).unwrap();

	println!("Imported account: {}", address);
}

fn wait_for_exit(
	panic_handler: Arc<PanicHandler>,
	_rpc_server: Option<RpcServer>,
	_dapps_server: Option<WebappServer>,
	_signer_server: Option<SignerServer>
	) {
	let exit = Arc::new(Condvar::new());

	// Handle possible exits
	let e = exit.clone();
	CtrlC::set_handler(move || { e.notify_all(); });

	// Handle panics
	let e = exit.clone();
	panic_handler.on_panic(move |_reason| { e.notify_all(); });

	// Wait for signal
	let mutex = Mutex::new(());
	let _ = exit.wait(&mut mutex.lock());
	info!("Finishing work, please wait...");
}

/// Parity needs at least 1 test to generate coverage reports correctly.
#[test]
fn if_works() {
}<|MERGE_RESOLUTION|>--- conflicted
+++ resolved
@@ -191,21 +191,9 @@
 	}
 }
 
-<<<<<<< HEAD
-fn execute_client(conf: Configuration, spec: Spec, client_config: ClientConfig) {
-	// Setup panic handler
-	let panic_handler = PanicHandler::new_in_arc();
-
-	// Setup logging
-	let logger = setup_log::setup_log(&conf.args.flag_logging, conf.have_color(), &conf.args.flag_log_file);
-	// Raise fdlimit
-	unsafe { ::fdlimit::raise_fd_limit(); }
-
+fn execute_client(conf: Configuration, spec: Spec, client_config: ClientConfig, panic_handler: Arc<PanicHandler>, logger: Arc<RotatingLogger>) {
 	let mut hypervisor = modules::hypervisor();
 
-=======
-fn execute_client(conf: Configuration, spec: Spec, client_config: ClientConfig, panic_handler: Arc<PanicHandler>, logger: Arc<RotatingLogger>) {
->>>>>>> 6c02cea8
 	info!("Starting {}", Colour::White.bold().paint(format!("{}", version())));
 	info!("Using state DB journalling strategy {}", Colour::White.bold().paint(match client_config.pruning {
 		journaldb::Algorithm::Archive => "archive",
