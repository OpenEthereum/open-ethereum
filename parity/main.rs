// Copyright 2015, 2016 Ethcore (UK) Ltd.
// This file is part of Parity.

// Parity is free software: you can redistribute it and/or modify
// it under the terms of the GNU General Public License as published by
// the Free Software Foundation, either version 3 of the License, or
// (at your option) any later version.

// Parity is distributed in the hope that it will be useful,
// but WITHOUT ANY WARRANTY; without even the implied warranty of
// MERCHANTABILITY or FITNESS FOR A PARTICULAR PURPOSE.  See the
// GNU General Public License for more details.

// You should have received a copy of the GNU General Public License
// along with Parity.  If not, see <http://www.gnu.org/licenses/>.

//! Ethcore client application.

#![warn(missing_docs)]
#![cfg_attr(feature="dev", feature(plugin))]
#![cfg_attr(feature="dev", plugin(clippy))]
#![cfg_attr(feature="dev", allow(useless_format))]
#![cfg_attr(feature="dev", allow(match_bool))]

extern crate docopt;
extern crate num_cpus;
extern crate rustc_serialize;
extern crate ethcore_devtools as devtools;
extern crate ethcore;
extern crate ethsync;
extern crate env_logger;
extern crate ethcore_logger;
extern crate ctrlc;
extern crate fdlimit;
extern crate time;
extern crate number_prefix;
extern crate rpassword;
extern crate semver;
extern crate ethcore_io as io;
extern crate ethcore_ipc as ipc;
extern crate ethcore_ipc_nano as nanoipc;
extern crate rlp;

extern crate json_ipc_server as jsonipc;

extern crate ethcore_ipc_hypervisor as hypervisor;
extern crate ethcore_rpc;

extern crate ethcore_signer;
extern crate ansi_term;

extern crate regex;
extern crate isatty;
extern crate toml;

#[macro_use]
extern crate ethcore_util as util;
#[macro_use]
extern crate log as rlog;
#[macro_use]
extern crate hyper; // for price_info.rs
#[macro_use]
extern crate lazy_static;

#[cfg(feature="stratum")]
extern crate ethcore_stratum;

#[cfg(feature = "dapps")]
extern crate ethcore_dapps;

macro_rules! dependency {
	($dep_ty:ident, $url:expr) => {
		{
			let dep = boot::dependency::<$dep_ty<_>>($url)
				.unwrap_or_else(|e| panic!("Fatal: error connecting service ({:?})", e));
			dep.handshake()
				.unwrap_or_else(|e| panic!("Fatal: error in connected service ({:?})", e));
			dep
		}
	}
}

mod cache;
mod upgrade;
mod rpc;
mod dapps;
mod informant;
mod io_handler;
mod cli;
mod configuration;
mod migration;
mod signer;
mod rpc_apis;
mod url;
mod helpers;
mod params;
mod deprecated;
mod dir;
mod modules;
mod account;
mod blockchain;
mod presale;
mod snapshot;
mod run;
#[cfg(feature="ipc")]
mod sync;
#[cfg(feature="ipc")]
mod boot;

#[cfg(feature="stratum")]
mod stratum;

use std::{process, env};
<<<<<<< HEAD
use std::io::prelude::*;
use std::fs::File;
use util::sha3::Hashable;
use cli::print_version;
=======
use cli::Args;
>>>>>>> 15488b3e
use configuration::{Cmd, Configuration};
use deprecated::find_deprecated;

fn print_hash_of(maybe_file: Option<String>) -> Result<String, String> {
	if let Some(file) = maybe_file {
		let mut f = try!(File::open(&file).map_err(|_| "Unable to open file".to_owned()));
		let mut bytes = vec![];
		try!(f.read_to_end(&mut bytes).map_err(|_| "Unable to read from file".to_owned()));
		Ok(bytes.sha3().hex())
	} else {
		Err("Streaming from standard input not yet supported. Specify a file.".to_owned())
	}
}

fn execute(command: Cmd) -> Result<String, String> {
	match command {
		Cmd::Run(run_cmd) => {
			try!(run::execute(run_cmd));
			Ok("".into())
		},
<<<<<<< HEAD
		Cmd::Version => Ok(print_version()),
		Cmd::Hash(maybe_file) => print_hash_of(maybe_file),
=======
		Cmd::Version => Ok(Args::print_version()),
>>>>>>> 15488b3e
		Cmd::Account(account_cmd) => account::execute(account_cmd),
		Cmd::ImportPresaleWallet(presale_cmd) => presale::execute(presale_cmd),
		Cmd::Blockchain(blockchain_cmd) => blockchain::execute(blockchain_cmd),
		Cmd::SignerToken(path) => signer::new_token(path),
		Cmd::Snapshot(snapshot_cmd) => snapshot::execute(snapshot_cmd),
	}
}

fn start() -> Result<String, String> {
	let args: Vec<String> = env::args().collect();
	let conf = Configuration::parse(&args).unwrap_or_else(|e| e.exit());

	let deprecated = find_deprecated(&conf.args);
	for d in deprecated {
		println!("{}", d);
	}

	let cmd = try!(conf.into_command());
	execute(cmd)
}

#[cfg(feature="stratum")]
mod stratum_optional {
	pub fn probably_run() -> bool {
		// just redirect to the stratum::main()
		if ::std::env::args().nth(1).map_or(false, |arg| arg == "stratum") {
			super::stratum::main();
			true
		}
		else { false }
	}
}

#[cfg(not(feature="stratum"))]
mod stratum_optional {
	pub fn probably_run() -> bool {
		false
	}
}

#[cfg(not(feature="ipc"))]
fn sync_main() -> bool {
	false
}

#[cfg(feature="ipc")]
fn sync_main() -> bool {
	// just redirect to the sync::main()
	if std::env::args().nth(1).map_or(false, |arg| arg == "sync") {
		sync::main();
		true
	} else {
		false
	}
}

fn main() {
	if sync_main() {
		return;
	}

	if stratum_optional::probably_run() { return; }

	match start() {
		Ok(result) => {
			println!("{}", result);
		},
		Err(err) => {
			println!("{}", err);
			process::exit(1);
		}
	}
}<|MERGE_RESOLUTION|>--- conflicted
+++ resolved
@@ -111,14 +111,10 @@
 mod stratum;
 
 use std::{process, env};
-<<<<<<< HEAD
 use std::io::prelude::*;
 use std::fs::File;
 use util::sha3::Hashable;
-use cli::print_version;
-=======
 use cli::Args;
->>>>>>> 15488b3e
 use configuration::{Cmd, Configuration};
 use deprecated::find_deprecated;
 
@@ -139,12 +135,8 @@
 			try!(run::execute(run_cmd));
 			Ok("".into())
 		},
-<<<<<<< HEAD
-		Cmd::Version => Ok(print_version()),
+		Cmd::Version => Ok(Args::print_version()),
 		Cmd::Hash(maybe_file) => print_hash_of(maybe_file),
-=======
-		Cmd::Version => Ok(Args::print_version()),
->>>>>>> 15488b3e
 		Cmd::Account(account_cmd) => account::execute(account_cmd),
 		Cmd::ImportPresaleWallet(presale_cmd) => presale::execute(presale_cmd),
 		Cmd::Blockchain(blockchain_cmd) => blockchain::execute(blockchain_cmd),
