--- conflicted
+++ resolved
@@ -50,13 +50,7 @@
 #[cfg(feature = "dapps")]
 extern crate ethcore_dapps;
 
-<<<<<<< HEAD
-#[cfg(feature = "ethcore-signer")]
-extern crate ethcore_signer;
-
 mod commands;
-=======
->>>>>>> c2fa4cfa
 #[macro_use]
 mod die;
 mod price_info;
