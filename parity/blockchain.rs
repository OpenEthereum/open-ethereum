// Copyright 2015, 2016 Ethcore (UK) Ltd.
// This file is part of Parity.

// Parity is free software: you can redistribute it and/or modify
// it under the terms of the GNU General Public License as published by
// the Free Software Foundation, either version 3 of the License, or
// (at your option) any later version.

// Parity is distributed in the hope that it will be useful,
// but WITHOUT ANY WARRANTY; without even the implied warranty of
// MERCHANTABILITY or FITNESS FOR A PARTICULAR PURPOSE.  See the
// GNU General Public License for more details.

// You should have received a copy of the GNU General Public License
// along with Parity.  If not, see <http://www.gnu.org/licenses/>.

use std::str::{FromStr, from_utf8};
use std::{io, fs};
use std::io::{BufReader, BufRead};
use std::time::{Instant, Duration};
use std::thread::sleep;
use std::sync::Arc;
use rustc_serialize::hex::FromHex;
use ethcore_logger::{setup_log, Config as LogConfig};
use io::{PanicHandler, ForwardPanic};
use util::{ToPretty, Uint};
use rlp::PayloadInfo;
use ethcore::service::ClientService;
use ethcore::client::{Mode, DatabaseCompactionProfile, VMType, BlockImportError, BlockChainClient, BlockID};
use ethcore::error::ImportError;
use ethcore::miner::Miner;
use cache::CacheConfig;
use params::{SpecType, Pruning, Switch, tracing_switch_to_bool};
use informant::{Informant, MillisecondDuration};
use params::{SpecType, Pruning, Switch, tracing_switch_to_bool, fatdb_switch_to_bool};
use io_handler::ImportIoHandler;
use helpers::{to_client_config, execute_upgrades};
use dir::Directories;
use user_defaults::UserDefaults;
use fdlimit;

#[derive(Debug, PartialEq)]
pub enum DataFormat {
	Hex,
	Binary,
}

impl Default for DataFormat {
	fn default() -> Self {
		DataFormat::Binary
	}
}

impl FromStr for DataFormat {
	type Err = String;

	fn from_str(s: &str) -> Result<Self, Self::Err> {
		match s {
			"binary" | "bin" => Ok(DataFormat::Binary),
			"hex" => Ok(DataFormat::Hex),
			x => Err(format!("Invalid format: {}", x))
		}
	}
}

#[derive(Debug, PartialEq)]
pub enum BlockchainCmd {
	Import(ImportBlockchain),
	Export(ExportBlockchain),
}

#[derive(Debug, PartialEq)]
pub struct ImportBlockchain {
	pub spec: SpecType,
	pub logger_config: LogConfig,
	pub cache_config: CacheConfig,
	pub dirs: Directories,
	pub file_path: Option<String>,
	pub format: Option<DataFormat>,
	pub pruning: Pruning,
	pub compaction: DatabaseCompactionProfile,
	pub wal: bool,
	pub mode: Mode,
	pub tracing: Switch,
	pub fat_db: Switch,
	pub vm_type: VMType,
}

#[derive(Debug, PartialEq)]
pub struct ExportBlockchain {
	pub spec: SpecType,
	pub logger_config: LogConfig,
	pub cache_config: CacheConfig,
	pub dirs: Directories,
	pub file_path: Option<String>,
	pub format: Option<DataFormat>,
	pub pruning: Pruning,
	pub compaction: DatabaseCompactionProfile,
	pub wal: bool,
	pub mode: Mode,
	pub fat_db: Switch,
	pub tracing: Switch,
	pub from_block: BlockID,
	pub to_block: BlockID,
}

pub fn execute(cmd: BlockchainCmd) -> Result<String, String> {
	match cmd {
		BlockchainCmd::Import(import_cmd) => execute_import(import_cmd),
		BlockchainCmd::Export(export_cmd) => execute_export(export_cmd),
	}
}

fn execute_import(cmd: ImportBlockchain) -> Result<String, String> {
	let timer = Instant::now();

	// Setup panic handler
	let panic_handler = PanicHandler::new_in_arc();

	// Setup logging
	let _logger = setup_log(&cmd.logger_config);

	// create dirs used by parity
	try!(cmd.dirs.create_dirs());

	// load spec file
	let spec = try!(cmd.spec.spec());

	// load genesis hash
	let genesis_hash = spec.genesis_header().hash();

	// database paths
	let db_dirs = cmd.dirs.database(genesis_hash, spec.fork_name.clone());

	// user defaults path
	let user_defaults_path = db_dirs.user_defaults_path();

	// load user defaults
	let mut user_defaults = try!(UserDefaults::load(&user_defaults_path));
<<<<<<< HEAD
=======

	// check if tracing is on
	let tracing = try!(tracing_switch_to_bool(cmd.tracing, &user_defaults));
>>>>>>> 3fb3f1f5

	fdlimit::raise_fd_limit();

	// select pruning algorithm
	let algorithm = cmd.pruning.to_algorithm(&user_defaults);
<<<<<<< HEAD

	// check if tracing is on
	let tracing = try!(tracing_switch_to_bool(cmd.tracing, &user_defaults));

	// check if fatdb is on
	let fat_db = try!(fatdb_switch_to_bool(cmd.fat_db, &user_defaults, algorithm));
=======
>>>>>>> 3fb3f1f5

	// prepare client and snapshot paths.
	let client_path = db_dirs.client_path(algorithm);
	let snapshot_path = db_dirs.snapshot_path();

	// execute upgrades
	try!(execute_upgrades(&db_dirs, algorithm, cmd.compaction.compaction_profile()));

	// prepare client config
<<<<<<< HEAD
	let client_config = to_client_config(&cmd.cache_config, cmd.mode, tracing, fat_db, cmd.compaction, cmd.wal, cmd.vm_type, "".into(), algorithm);
=======
	let client_config = to_client_config(&cmd.cache_config, cmd.mode, tracing, cmd.compaction, cmd.wal, cmd.vm_type, "".into(), algorithm);
>>>>>>> 3fb3f1f5

	// build client
	let service = try!(ClientService::start(
		client_config,
		&spec,
		&client_path,
		&snapshot_path,
		&cmd.dirs.ipc_path(),
		Arc::new(Miner::with_spec(&spec)),
	).map_err(|e| format!("Client service error: {:?}", e)));

	panic_handler.forward_from(&service);
	let client = service.client();

	let mut instream: Box<io::Read> = match cmd.file_path {
		Some(f) => Box::new(try!(fs::File::open(&f).map_err(|_| format!("Cannot open given file: {}", f)))),
		None => Box::new(io::stdin()),
	};

	const READAHEAD_BYTES: usize = 8;

	let mut first_bytes: Vec<u8> = vec![0; READAHEAD_BYTES];
	let mut first_read = 0;

	let format = match cmd.format {
		Some(format) => format,
		None => {
			first_read = try!(instream.read(&mut first_bytes).map_err(|_| "Error reading from the file/stream."));
			match first_bytes[0] {
				0xf9 => DataFormat::Binary,
				_ => DataFormat::Hex,
			}
		}
	};

	let informant = Informant::new(client.clone(), None, None, cmd.logger_config.color);

	try!(service.register_io_handler(Arc::new(ImportIoHandler {
		info: Arc::new(informant),
	})).map_err(|_| "Unable to register informant handler".to_owned()));

	let do_import = |bytes| {
		while client.queue_info().is_full() { sleep(Duration::from_secs(1)); }
		match client.import_block(bytes) {
			Err(BlockImportError::Import(ImportError::AlreadyInChain)) => {
				trace!("Skipping block already in chain.");
			}
			Err(e) => {
				return Err(format!("Cannot import block: {:?}", e));
			},
			Ok(_) => {},
		}
		Ok(())
	};


	match format {
		DataFormat::Binary => {
			loop {
				let mut bytes = if first_read > 0 {first_bytes.clone()} else {vec![0; READAHEAD_BYTES]};
				let n = if first_read > 0 {
					first_read
				} else {
					try!(instream.read(&mut bytes).map_err(|_| "Error reading from the file/stream."))
				};
				if n == 0 { break; }
				first_read = 0;
				let s = try!(PayloadInfo::from(&bytes).map_err(|e| format!("Invalid RLP in the file/stream: {:?}", e))).total();
				bytes.resize(s, 0);
				try!(instream.read_exact(&mut bytes[n..]).map_err(|_| "Error reading from the file/stream."));
				try!(do_import(bytes));
			}
		}
		DataFormat::Hex => {
			for line in BufReader::new(instream).lines() {
				let s = try!(line.map_err(|_| "Error reading from the file/stream."));
				let s = if first_read > 0 {from_utf8(&first_bytes).unwrap().to_owned() + &(s[..])} else {s};
				first_read = 0;
				let bytes = try!(s.from_hex().map_err(|_| "Invalid hex in file/stream."));
				try!(do_import(bytes));
			}
		}
	}
	client.flush_queue();

	// save user defaults
	user_defaults.pruning = algorithm;
	user_defaults.tracing = tracing;
	try!(user_defaults.save(&user_defaults_path));

	let report = client.report();

	let ms = timer.elapsed().as_milliseconds();
	Ok(format!("Import completed in {} seconds, {} blocks, {} blk/s, {} transactions, {} tx/s, {} Mgas, {} Mgas/s",
		ms / 1000,
		report.blocks_imported,
		(report.blocks_imported * 1000) as u64 / ms,
		report.transactions_applied,
		(report.transactions_applied * 1000) as u64 / ms,
		report.gas_processed / From::from(1_000_000),
		(report.gas_processed / From::from(ms * 1000)).low_u64(),
	).into())
}

fn execute_export(cmd: ExportBlockchain) -> Result<String, String> {
	// Setup panic handler
	let panic_handler = PanicHandler::new_in_arc();

	// Setup logging
	let _logger = setup_log(&cmd.logger_config);

	// create dirs used by parity
	try!(cmd.dirs.create_dirs());

	let format = cmd.format.unwrap_or_default();

	// load spec file
	let spec = try!(cmd.spec.spec());

	// load genesis hash
	let genesis_hash = spec.genesis_header().hash();

	// database paths
	let db_dirs = cmd.dirs.database(genesis_hash, spec.fork_name.clone());

	// user defaults path
	let user_defaults_path = db_dirs.user_defaults_path();

	// load user defaults
	let user_defaults = try!(UserDefaults::load(&user_defaults_path));
<<<<<<< HEAD
=======

	// check if tracing is on
	let tracing = try!(tracing_switch_to_bool(cmd.tracing, &user_defaults));
>>>>>>> 3fb3f1f5

	fdlimit::raise_fd_limit();

	// select pruning algorithm
	let algorithm = cmd.pruning.to_algorithm(&user_defaults);
<<<<<<< HEAD

	// check if tracing is on
	let tracing = try!(tracing_switch_to_bool(cmd.tracing, &user_defaults));

	// check if fatdb is on
	let fat_db = try!(fatdb_switch_to_bool(cmd.fat_db, &user_defaults, algorithm));
=======
>>>>>>> 3fb3f1f5

	// prepare client and snapshot paths.
	let client_path = db_dirs.client_path(algorithm);
	let snapshot_path = db_dirs.snapshot_path();

	// execute upgrades
	try!(execute_upgrades(&db_dirs, algorithm, cmd.compaction.compaction_profile()));

	// prepare client config
<<<<<<< HEAD
	let client_config = to_client_config(&cmd.cache_config, cmd.mode, tracing, fat_db, cmd.compaction, cmd.wal, VMType::default(), "".into(), algorithm);
=======
	let client_config = to_client_config(&cmd.cache_config, cmd.mode, tracing, cmd.compaction, cmd.wal, VMType::default(), "".into(), algorithm);
>>>>>>> 3fb3f1f5

	let service = try!(ClientService::start(
		client_config,
		&spec,
		&client_path,
		&snapshot_path,
		&cmd.dirs.ipc_path(),
		Arc::new(Miner::with_spec(&spec)),
	).map_err(|e| format!("Client service error: {:?}", e)));

	panic_handler.forward_from(&service);
	let client = service.client();

	let mut out: Box<io::Write> = match cmd.file_path {
		Some(f) => Box::new(try!(fs::File::create(&f).map_err(|_| format!("Cannot write to file given: {}", f)))),
		None => Box::new(io::stdout()),
	};

	let from = try!(client.block_number(cmd.from_block).ok_or("From block could not be found"));
	let to = try!(client.block_number(cmd.to_block).ok_or("To block could not be found"));

	for i in from..(to + 1) {
		let b = try!(client.block(BlockID::Number(i)).ok_or("Error exporting incomplete chain"));
		match format {
			DataFormat::Binary => { out.write(&b).expect("Couldn't write to stream."); }
			DataFormat::Hex => { out.write_fmt(format_args!("{}", b.pretty())).expect("Couldn't write to stream."); }
		}
	}

	Ok("Export completed.".into())
}

#[cfg(test)]
mod test {
	use super::DataFormat;

	#[test]
	fn test_data_format_parsing() {
		assert_eq!(DataFormat::Binary, "binary".parse().unwrap());
		assert_eq!(DataFormat::Binary, "bin".parse().unwrap());
		assert_eq!(DataFormat::Hex, "hex".parse().unwrap());
	}
}<|MERGE_RESOLUTION|>--- conflicted
+++ resolved
@@ -30,7 +30,6 @@
 use ethcore::error::ImportError;
 use ethcore::miner::Miner;
 use cache::CacheConfig;
-use params::{SpecType, Pruning, Switch, tracing_switch_to_bool};
 use informant::{Informant, MillisecondDuration};
 use params::{SpecType, Pruning, Switch, tracing_switch_to_bool, fatdb_switch_to_bool};
 use io_handler::ImportIoHandler;
@@ -137,26 +136,17 @@
 
 	// load user defaults
 	let mut user_defaults = try!(UserDefaults::load(&user_defaults_path));
-<<<<<<< HEAD
-=======
+
+	fdlimit::raise_fd_limit();
+
+	// select pruning algorithm
+	let algorithm = cmd.pruning.to_algorithm(&user_defaults);
 
 	// check if tracing is on
 	let tracing = try!(tracing_switch_to_bool(cmd.tracing, &user_defaults));
->>>>>>> 3fb3f1f5
-
-	fdlimit::raise_fd_limit();
-
-	// select pruning algorithm
-	let algorithm = cmd.pruning.to_algorithm(&user_defaults);
-<<<<<<< HEAD
-
-	// check if tracing is on
-	let tracing = try!(tracing_switch_to_bool(cmd.tracing, &user_defaults));
 
 	// check if fatdb is on
 	let fat_db = try!(fatdb_switch_to_bool(cmd.fat_db, &user_defaults, algorithm));
-=======
->>>>>>> 3fb3f1f5
 
 	// prepare client and snapshot paths.
 	let client_path = db_dirs.client_path(algorithm);
@@ -166,11 +156,7 @@
 	try!(execute_upgrades(&db_dirs, algorithm, cmd.compaction.compaction_profile()));
 
 	// prepare client config
-<<<<<<< HEAD
-	let client_config = to_client_config(&cmd.cache_config, cmd.mode, tracing, fat_db, cmd.compaction, cmd.wal, cmd.vm_type, "".into(), algorithm);
-=======
-	let client_config = to_client_config(&cmd.cache_config, cmd.mode, tracing, cmd.compaction, cmd.wal, cmd.vm_type, "".into(), algorithm);
->>>>>>> 3fb3f1f5
+	let client_config = to_client_config(&cmd.cache_config, cmd.mode, tracing, fat_db, cmd.compaction, cmd.wal, cmd.vm_type,  "".into(), algorithm);
 
 	// build client
 	let service = try!(ClientService::start(
@@ -301,26 +287,17 @@
 
 	// load user defaults
 	let user_defaults = try!(UserDefaults::load(&user_defaults_path));
-<<<<<<< HEAD
-=======
+
+	fdlimit::raise_fd_limit();
+
+	// select pruning algorithm
+	let algorithm = cmd.pruning.to_algorithm(&user_defaults);
 
 	// check if tracing is on
 	let tracing = try!(tracing_switch_to_bool(cmd.tracing, &user_defaults));
->>>>>>> 3fb3f1f5
-
-	fdlimit::raise_fd_limit();
-
-	// select pruning algorithm
-	let algorithm = cmd.pruning.to_algorithm(&user_defaults);
-<<<<<<< HEAD
-
-	// check if tracing is on
-	let tracing = try!(tracing_switch_to_bool(cmd.tracing, &user_defaults));
 
 	// check if fatdb is on
 	let fat_db = try!(fatdb_switch_to_bool(cmd.fat_db, &user_defaults, algorithm));
-=======
->>>>>>> 3fb3f1f5
 
 	// prepare client and snapshot paths.
 	let client_path = db_dirs.client_path(algorithm);
@@ -330,11 +307,7 @@
 	try!(execute_upgrades(&db_dirs, algorithm, cmd.compaction.compaction_profile()));
 
 	// prepare client config
-<<<<<<< HEAD
 	let client_config = to_client_config(&cmd.cache_config, cmd.mode, tracing, fat_db, cmd.compaction, cmd.wal, VMType::default(), "".into(), algorithm);
-=======
-	let client_config = to_client_config(&cmd.cache_config, cmd.mode, tracing, cmd.compaction, cmd.wal, VMType::default(), "".into(), algorithm);
->>>>>>> 3fb3f1f5
 
 	let service = try!(ClientService::start(
 		client_config,
