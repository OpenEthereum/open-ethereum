// Copyright 2015, 2016 Parity Technologies (UK) Ltd.
// This file is part of Parity.

// Parity is free software: you can redistribute it and/or modify
// it under the terms of the GNU General Public License as published by
// the Free Software Foundation, either version 3 of the License, or
// (at your option) any later version.

// Parity is distributed in the hope that it will be useful,
// but WITHOUT ANY WARRANTY; without even the implied warranty of
// MERCHANTABILITY or FITNESS FOR A PARTICULAR PURPOSE.  See the
// GNU General Public License for more details.

// You should have received a copy of the GNU General Public License
// along with Parity.  If not, see <http://www.gnu.org/licenses/>.

use std::str::{FromStr, from_utf8};
use std::{io, fs};
use std::io::{BufReader, BufRead};
use std::time::{Instant, Duration};
use std::thread::sleep;
use std::sync::Arc;
use rustc_serialize::hex::FromHex;
use io::{PanicHandler, ForwardPanic};
use util::{ToPretty, Uint, U256, H256, Address, Hashable};
use rlp::PayloadInfo;
use ethcore::service::ClientService;
use ethcore::client::{Mode, DatabaseCompactionProfile, VMType, BlockImportError, BlockChainClient, BlockId};
use ethcore::error::ImportError;
use ethcore::miner::Miner;
use ethcore::verification::queue::VerifierSettings;
use cache::CacheConfig;
use informant::{Informant, MillisecondDuration};
use params::{SpecType, Pruning, Switch, tracing_switch_to_bool, fatdb_switch_to_bool};
use helpers::{to_client_config, execute_upgrades};
use dir::Directories;
use user_defaults::UserDefaults;
use fdlimit;

#[derive(Debug, PartialEq)]
pub enum DataFormat {
	Hex,
	Binary,
}

impl Default for DataFormat {
	fn default() -> Self {
		DataFormat::Binary
	}
}

impl FromStr for DataFormat {
	type Err = String;

	fn from_str(s: &str) -> Result<Self, Self::Err> {
		match s {
			"binary" | "bin" => Ok(DataFormat::Binary),
			"hex" => Ok(DataFormat::Hex),
			x => Err(format!("Invalid format: {}", x))
		}
	}
}

#[derive(Debug, PartialEq)]
pub enum BlockchainCmd {
	Kill(KillBlockchain),
	Import(ImportBlockchain),
	Export(ExportBlockchain),
	ExportState(ExportState),
}

#[derive(Debug, PartialEq)]
pub struct KillBlockchain {
	pub spec: SpecType,
	pub dirs: Directories,
	pub pruning: Pruning,
}

#[derive(Debug, PartialEq)]
pub struct ImportBlockchain {
	pub spec: SpecType,
	pub cache_config: CacheConfig,
	pub dirs: Directories,
	pub file_path: Option<String>,
	pub format: Option<DataFormat>,
	pub pruning: Pruning,
	pub pruning_history: u64,
	pub compaction: DatabaseCompactionProfile,
	pub wal: bool,
	pub tracing: Switch,
	pub fat_db: Switch,
	pub vm_type: VMType,
	pub check_seal: bool,
	pub with_color: bool,
	pub verifier_settings: VerifierSettings,
}

#[derive(Debug, PartialEq)]
pub struct ExportBlockchain {
	pub spec: SpecType,
	pub cache_config: CacheConfig,
	pub dirs: Directories,
	pub file_path: Option<String>,
	pub format: Option<DataFormat>,
	pub pruning: Pruning,
	pub pruning_history: u64,
	pub compaction: DatabaseCompactionProfile,
	pub wal: bool,
	pub fat_db: Switch,
	pub tracing: Switch,
	pub from_block: BlockId,
	pub to_block: BlockId,
	pub check_seal: bool,
}

#[derive(Debug, PartialEq)]
pub struct ExportState {
	pub spec: SpecType,
	pub cache_config: CacheConfig,
	pub dirs: Directories,
	pub file_path: Option<String>,
	pub format: Option<DataFormat>,
	pub pruning: Pruning,
	pub pruning_history: u64,
	pub compaction: DatabaseCompactionProfile,
	pub wal: bool,
	pub fat_db: Switch,
	pub tracing: Switch,
	pub at: BlockId,
	pub storage: bool,
	pub code: bool,
	pub min_balance: Option<U256>,
	pub max_balance: Option<U256>,
}

pub fn execute(cmd: BlockchainCmd) -> Result<(), String> {
	match cmd {
		BlockchainCmd::Kill(kill_cmd) => kill_db(kill_cmd),
		BlockchainCmd::Import(import_cmd) => execute_import(import_cmd),
		BlockchainCmd::Export(export_cmd) => execute_export(export_cmd),
		BlockchainCmd::ExportState(export_cmd) => execute_export_state(export_cmd),
	}
}

fn execute_import(cmd: ImportBlockchain) -> Result<(), String> {
	let timer = Instant::now();

	// Setup panic handler
	let panic_handler = PanicHandler::new_in_arc();

	// load spec file
	let spec = cmd.spec.spec()?;

	// load genesis hash
	let genesis_hash = spec.genesis_header().hash();

	// database paths
	let db_dirs = cmd.dirs.database(genesis_hash, None, spec.data_dir.clone());

	// user defaults path
	let user_defaults_path = db_dirs.user_defaults_path();

	// load user defaults
	let mut user_defaults = UserDefaults::load(&user_defaults_path)?;

	fdlimit::raise_fd_limit();

	// select pruning algorithm
	let algorithm = cmd.pruning.to_algorithm(&user_defaults);

	// check if tracing is on
	let tracing = tracing_switch_to_bool(cmd.tracing, &user_defaults)?;

	// check if fatdb is on
	let fat_db = fatdb_switch_to_bool(cmd.fat_db, &user_defaults, algorithm)?;

	// prepare client and snapshot paths.
	let client_path = db_dirs.client_path(algorithm);
	let snapshot_path = db_dirs.snapshot_path();

	// execute upgrades
	execute_upgrades(&cmd.dirs.base, &db_dirs, algorithm, cmd.compaction.compaction_profile(db_dirs.db_root_path().as_path()))?;

	// create dirs used by parity
	cmd.dirs.create_dirs(false, false)?;

	// prepare client config
	let mut client_config = to_client_config(
		&cmd.cache_config,
		Mode::Active,
		tracing,
		fat_db,
		cmd.compaction,
		cmd.wal,
		cmd.vm_type,
		"".into(),
		algorithm,
		cmd.pruning_history,
		cmd.check_seal
	);

	client_config.queue.verifier_settings = cmd.verifier_settings;

	// build client
	let service = ClientService::start(
		client_config,
		&spec,
		&client_path,
		&snapshot_path,
		&cmd.dirs.ipc_path(),
		Arc::new(Miner::with_spec(&spec)),
	).map_err(|e| format!("Client service error: {:?}", e))?;

	// free up the spec in memory.
	drop(spec);

	panic_handler.forward_from(&service);
	let client = service.client();

	let mut instream: Box<io::Read> = match cmd.file_path {
		Some(f) => Box::new(fs::File::open(&f).map_err(|_| format!("Cannot open given file: {}", f))?),
		None => Box::new(io::stdin()),
	};

	const READAHEAD_BYTES: usize = 8;

	let mut first_bytes: Vec<u8> = vec![0; READAHEAD_BYTES];
	let mut first_read = 0;

	let format = match cmd.format {
		Some(format) => format,
		None => {
			first_read = instream.read(&mut first_bytes).map_err(|_| "Error reading from the file/stream.")?;
			match first_bytes[0] {
				0xf9 => DataFormat::Binary,
				_ => DataFormat::Hex,
			}
		}
	};

	let informant = Arc::new(Informant::new(client.clone(), None, None, None, cmd.with_color));
	service.register_io_handler(informant).map_err(|_| "Unable to register informant handler".to_owned())?;

	let do_import = |bytes| {
		while client.queue_info().is_full() { sleep(Duration::from_secs(1)); }
		match client.import_block(bytes) {
			Err(BlockImportError::Import(ImportError::AlreadyInChain)) => {
				trace!("Skipping block already in chain.");
			}
			Err(e) => {
				return Err(format!("Cannot import block: {:?}", e));
			},
			Ok(_) => {},
		}
		Ok(())
	};

	match format {
		DataFormat::Binary => {
			loop {
				let mut bytes = if first_read > 0 {first_bytes.clone()} else {vec![0; READAHEAD_BYTES]};
				let n = if first_read > 0 {
					first_read
				} else {
					instream.read(&mut bytes).map_err(|_| "Error reading from the file/stream.")?
				};
				if n == 0 { break; }
				first_read = 0;
				let s = PayloadInfo::from(&bytes).map_err(|e| format!("Invalid RLP in the file/stream: {:?}", e))?.total();
				bytes.resize(s, 0);
				instream.read_exact(&mut bytes[n..]).map_err(|_| "Error reading from the file/stream.")?;
				do_import(bytes)?;
			}
		}
		DataFormat::Hex => {
			for line in BufReader::new(instream).lines() {
				let s = line.map_err(|_| "Error reading from the file/stream.")?;
				let s = if first_read > 0 {from_utf8(&first_bytes).unwrap().to_owned() + &(s[..])} else {s};
				first_read = 0;
				let bytes = s.from_hex().map_err(|_| "Invalid hex in file/stream.")?;
				do_import(bytes)?;
			}
		}
	}
	client.flush_queue();

	// save user defaults
	user_defaults.pruning = algorithm;
	user_defaults.tracing = tracing;
	user_defaults.fat_db = fat_db;
	user_defaults.save(&user_defaults_path)?;

	let report = client.report();

	let ms = timer.elapsed().as_milliseconds();
	info!("Import completed in {} seconds, {} blocks, {} blk/s, {} transactions, {} tx/s, {} Mgas, {} Mgas/s",
		ms / 1000,
		report.blocks_imported,
		(report.blocks_imported * 1000) as u64 / ms,
		report.transactions_applied,
		(report.transactions_applied * 1000) as u64 / ms,
		report.gas_processed / From::from(1_000_000),
		(report.gas_processed / From::from(ms * 1000)).low_u64(),
	);
	Ok(())
}

fn start_client(
	dirs: Directories,
	spec: SpecType,
	pruning: Pruning,
	pruning_history: u64,
	tracing: Switch,
	fat_db: Switch,
	compaction: DatabaseCompactionProfile,
	wal: bool,
	cache_config: CacheConfig
) -> Result<ClientService, String> {

	// load spec file
	let spec = spec.spec()?;

	// load genesis hash
	let genesis_hash = spec.genesis_header().hash();

	// database paths
	let db_dirs = dirs.database(genesis_hash, None, spec.data_dir.clone());

	// user defaults path
	let user_defaults_path = db_dirs.user_defaults_path();

	// load user defaults
	let user_defaults = UserDefaults::load(&user_defaults_path)?;

	fdlimit::raise_fd_limit();

	// select pruning algorithm
	let algorithm = pruning.to_algorithm(&user_defaults);

	// check if tracing is on
	let tracing = tracing_switch_to_bool(tracing, &user_defaults)?;

	// check if fatdb is on
	let fat_db = fatdb_switch_to_bool(fat_db, &user_defaults, algorithm)?;

	// prepare client and snapshot paths.
	let client_path = db_dirs.client_path(algorithm);
	let snapshot_path = db_dirs.snapshot_path();

	// execute upgrades
	execute_upgrades(&dirs.base, &db_dirs, algorithm, compaction.compaction_profile(db_dirs.db_root_path().as_path()))?;

	// create dirs used by parity
	dirs.create_dirs(false, false)?;

	// prepare client config
	let client_config = to_client_config(&cache_config, Mode::Active, tracing, fat_db, compaction, wal, VMType::default(), "".into(), algorithm, pruning_history, true);

	let service = ClientService::start(
		client_config,
		&spec,
		&client_path,
		&snapshot_path,
		&dirs.ipc_path(),
		Arc::new(Miner::with_spec(&spec)),
	).map_err(|e| format!("Client service error: {:?}", e))?;

	drop(spec);
	Ok(service)
}

fn execute_export(cmd: ExportBlockchain) -> Result<(), String> {
	// Setup panic handler
	let service = start_client(cmd.dirs, cmd.spec, cmd.pruning, cmd.pruning_history, cmd.tracing, cmd.fat_db, cmd.compaction, cmd.wal, cmd.cache_config)?;
	let panic_handler = PanicHandler::new_in_arc();
	let format = cmd.format.unwrap_or_default();

	panic_handler.forward_from(&service);
	let client = service.client();

	let mut out: Box<io::Write> = match cmd.file_path {
		Some(f) => Box::new(fs::File::create(&f).map_err(|_| format!("Cannot write to file given: {}", f))?),
		None => Box::new(io::stdout()),
	};

	let from = client.block_number(cmd.from_block).ok_or("From block could not be found")?;
	let to = client.block_number(cmd.to_block).ok_or("To block could not be found")?;

	for i in from..(to + 1) {
		if i % 10000 == 0 {
			info!("#{}", i);
		}
<<<<<<< HEAD
		let b = try!(client.block(BlockId::Number(i)).ok_or("Error exporting incomplete chain")).into_inner();
=======
		let b = client.block(BlockId::Number(i)).ok_or("Error exporting incomplete chain")?;
>>>>>>> bc3dacc9
		match format {
			DataFormat::Binary => { out.write(&b).expect("Couldn't write to stream."); }
			DataFormat::Hex => { out.write_fmt(format_args!("{}", b.pretty())).expect("Couldn't write to stream."); }
		}
	}

	info!("Export completed.");
	Ok(())
}

fn execute_export_state(cmd: ExportState) -> Result<(), String> {
	// Setup panic handler
	let service = start_client(cmd.dirs, cmd.spec, cmd.pruning, cmd.pruning_history, cmd.tracing, cmd.fat_db, cmd.compaction, cmd.wal, cmd.cache_config)?;
	let panic_handler = PanicHandler::new_in_arc();

	panic_handler.forward_from(&service);
	let client = service.client();

	let mut out: Box<io::Write> = match cmd.file_path {
		Some(f) => Box::new(fs::File::create(&f).map_err(|_| format!("Cannot write to file given: {}", f))?),
		None => Box::new(io::stdout()),
	};

	let mut last: Option<Address> = None;
	let at = cmd.at;
	let mut i = 0usize;

	out.write_fmt(format_args!("{{ \"state\": [", )).expect("Couldn't write to stream.");
	loop {
		let accounts = client.list_accounts(at, last.as_ref(), 1000).ok_or("Specified block not found")?;
		if accounts.is_empty() {
			break;
		}

		for account in accounts.into_iter() {
			let balance = client.balance(&account, at).unwrap_or_else(U256::zero);
			if cmd.min_balance.map_or(false, |m| balance < m) || cmd.max_balance.map_or(false, |m| balance > m) {
				last = Some(account);
				continue; //filtered out
			}

			if i != 0 {
				out.write(b",").expect("Write error");
			}
			out.write_fmt(format_args!("\n\"0x{}\": {{\"balance\": \"{:x}\", \"nonce\": \"{:x}\"", account.hex(), balance, client.nonce(&account, at).unwrap_or_else(U256::zero))).expect("Write error");
			let code = client.code(&account, at).unwrap_or(None).unwrap_or_else(Vec::new);
			if !code.is_empty() {
				out.write_fmt(format_args!(", \"code_hash\": \"0x{}\"", code.sha3().hex())).expect("Write error");
				if cmd.code {
					out.write_fmt(format_args!(", \"code\": \"{}\"", code.to_hex())).expect("Write error");
				}
			}
			let storage_root = client.storage_root(&account, at).unwrap_or(::util::SHA3_NULL_RLP);
			if storage_root != ::util::SHA3_NULL_RLP {
				out.write_fmt(format_args!(", \"storage_root\": \"0x{}\"", storage_root.hex())).expect("Write error");
				if cmd.storage {
					out.write_fmt(format_args!(", \"storage\": {{")).expect("Write error");
					let mut last_storage: Option<H256> = None;
					loop {
						let keys = client.list_storage(at, &account, last_storage.as_ref(), 1000).ok_or("Specified block not found")?;
						if keys.is_empty() {
							break;
						}

						let mut si = 0;
						for key in keys.into_iter() {
							if si != 0 {
								out.write(b",").expect("Write error");
							}
							out.write_fmt(format_args!("\n\t\"0x{}\": \"0x{}\"", key.hex(), client.storage_at(&account, &key, at).unwrap_or_else(Default::default).hex())).expect("Write error");
							si += 1;
							last_storage = Some(key);
						}
					}
					out.write(b"\n}").expect("Write error");
				}
			}
			out.write(b"}").expect("Write error");
			i += 1;
			if i % 10000 == 0 {
				info!("Account #{}", i);
			}
			last = Some(account);
		}
	}
	out.write_fmt(format_args!("\n]}}")).expect("Write error");
	info!("Export completed.");
	Ok(())
}

pub fn kill_db(cmd: KillBlockchain) -> Result<(), String> {
	let spec = cmd.spec.spec()?;
	let genesis_hash = spec.genesis_header().hash();
	let db_dirs = cmd.dirs.database(genesis_hash, None, spec.data_dir);
	let user_defaults_path = db_dirs.user_defaults_path();
	let user_defaults = UserDefaults::load(&user_defaults_path)?;
	let algorithm = cmd.pruning.to_algorithm(&user_defaults);
	let dir = db_dirs.db_path(algorithm);
	fs::remove_dir_all(&dir).map_err(|e| format!("Error removing database: {:?}", e))?;
	info!("Database deleted.");
	Ok(())
}

#[cfg(test)]
mod test {
	use super::DataFormat;

	#[test]
	fn test_data_format_parsing() {
		assert_eq!(DataFormat::Binary, "binary".parse().unwrap());
		assert_eq!(DataFormat::Binary, "bin".parse().unwrap());
		assert_eq!(DataFormat::Hex, "hex".parse().unwrap());
	}
}<|MERGE_RESOLUTION|>--- conflicted
+++ resolved
@@ -390,11 +390,7 @@
 		if i % 10000 == 0 {
 			info!("#{}", i);
 		}
-<<<<<<< HEAD
-		let b = try!(client.block(BlockId::Number(i)).ok_or("Error exporting incomplete chain")).into_inner();
-=======
-		let b = client.block(BlockId::Number(i)).ok_or("Error exporting incomplete chain")?;
->>>>>>> bc3dacc9
+		let b = client.block(BlockId::Number(i)).ok_or("Error exporting incomplete chain")?.into_inner();
 		match format {
 			DataFormat::Binary => { out.write(&b).expect("Couldn't write to stream."); }
 			DataFormat::Hex => { out.write_fmt(format_args!("{}", b.pretty())).expect("Couldn't write to stream."); }
