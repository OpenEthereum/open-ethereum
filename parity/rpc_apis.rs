--- conflicted
+++ resolved
@@ -578,8 +578,7 @@
 	}
 
 	pub fn list_apis(&self) -> HashSet<Api> {
-<<<<<<< HEAD
-		let mut public_list = vec![
+		let mut public_list = [
 			Api::Web3,
 			Api::Net,
 			Api::Eth,
@@ -589,13 +588,8 @@
 			Api::SecretStore,
 			Api::Whisper,
 			Api::WhisperPubSub,
-		].into_iter().collect();
-
-=======
-		let mut public_list = [
-			Api::Web3, Api::Net, Api::Eth, Api::EthPubSub, Api::Parity, Api::Rpc, Api::SecretStore,
 		].into_iter().cloned().collect();
->>>>>>> 45d44bed
+
 		match *self {
 			ApiSet::List(ref apis) => apis.clone(),
 			ApiSet::PublicContext => public_list,
