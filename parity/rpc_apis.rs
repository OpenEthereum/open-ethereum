// Copyright 2015, 2016 Ethcore (UK) Ltd.
// This file is part of Parity.

// Parity is free software: you can redistribute it and/or modify
// it under the terms of the GNU General Public License as published by
// the Free Software Foundation, either version 3 of the License, or
// (at your option) any later version.

// Parity is distributed in the hope that it will be useful,
// but WITHOUT ANY WARRANTY; without even the implied warranty of
// MERCHANTABILITY or FITNESS FOR A PARTICULAR PURPOSE.  See the
// GNU General Public License for more details.

// You should have received a copy of the GNU General Public License
// along with Parity.  If not, see <http://www.gnu.org/licenses/>.

use std::collections::BTreeMap;
use std::collections::HashSet;
use std::cmp::PartialEq;
use std::str::FromStr;
use std::sync::Arc;
use util::RotatingLogger;
use util::network_settings::NetworkSettings;
use ethcore::miner::{Miner, ExternalMiner};
use ethcore::client::Client;
use ethcore::account_provider::AccountProvider;
use ethsync::{ManageNetwork, SyncProvider};
use ethcore_rpc::Extendable;
pub use ethcore_rpc::ConfirmationsQueue;


#[derive(Debug, PartialEq, Clone, Eq, Hash)]
pub enum Api {
	Web3,
	Net,
	Eth,
	Personal,
	Signer,
	Ethcore,
	EthcoreSet,
	Traces,
	Rpc,
}

impl FromStr for Api {
	type Err = String;

	fn from_str(s: &str) -> Result<Self, Self::Err> {
		use self::Api::*;

		match s {
			"web3" => Ok(Web3),
			"net" => Ok(Net),
			"eth" => Ok(Eth),
			"personal" => Ok(Personal),
			"signer" => Ok(Signer),
			"ethcore" => Ok(Ethcore),
			"ethcore_set" => Ok(EthcoreSet),
			"traces" => Ok(Traces),
			"rpc" => Ok(Rpc),
			api => Err(format!("Unknown api: {}", api))
		}
	}
}

#[derive(Debug)]
pub enum ApiSet {
	SafeContext,
	UnsafeContext,
	List(HashSet<Api>),
}

impl Default for ApiSet {
	fn default() -> Self {
		ApiSet::UnsafeContext
	}
}

impl PartialEq for ApiSet {
	fn eq(&self, other: &Self) -> bool {
		self.list_apis() == other.list_apis()
	}
}

impl FromStr for ApiSet {
	type Err = String;

	fn from_str(s: &str) -> Result<Self, Self::Err> {
		s.split(',')
			.map(Api::from_str)
			.collect::<Result<_, _>>()
			.map(ApiSet::List)
	}
}

pub struct Dependencies {
	pub signer_port: Option<u16>,
	pub signer_queue: Arc<ConfirmationsQueue>,
	pub client: Arc<Client>,
	pub sync: Arc<SyncProvider>,
	pub net: Arc<ManageNetwork>,
	pub secret_store: Arc<AccountProvider>,
	pub miner: Arc<Miner>,
	pub external_miner: Arc<ExternalMiner>,
	pub logger: Arc<RotatingLogger>,
	pub settings: Arc<NetworkSettings>,
	pub allow_pending_receipt_query: bool,
	pub net_service: Arc<ManageNetwork>,
}

fn to_modules(apis: &[Api]) -> BTreeMap<String, String> {
	let mut modules = BTreeMap::new();
	for api in apis {
		let (name, version) = match *api {
			Api::Web3 => ("web3", "1.0"),
			Api::Net => ("net", "1.0"),
			Api::Eth => ("eth", "1.0"),
			Api::Personal => ("personal", "1.0"),
			Api::Signer => ("signer", "1.0"),
			Api::Ethcore => ("ethcore", "1.0"),
			Api::EthcoreSet => ("ethcore_set", "1.0"),
			Api::Traces => ("traces", "1.0"),
			Api::Rpc => ("rpc", "1.0"),
		};
		modules.insert(name.into(), version.into());
	}
	modules
}

<<<<<<< HEAD
impl ApiSet {
	pub fn list_apis(&self) -> HashSet<Api> {
		match *self {
			ApiSet::List(ref apis) => apis.clone(),
			ApiSet::UnsafeContext => {
				vec![Api::Web3, Api::Net, Api::Eth, Api::Personal, Api::Ethcore, Api::Traces, Api::Rpc]
					.into_iter().collect()
			},
			_ => {
				vec![Api::Web3, Api::Net, Api::Eth, Api::Personal, Api::Signer, Api::Ethcore, Api::Traces, Api::Rpc]
					.into_iter().collect()
			},
		}
=======
pub fn from_str(apis: Vec<&str>) -> Vec<Api> {
	apis.into_iter()
		.map(Api::from_str)
		.collect::<Result<Vec<Api>, ApiError>>()
		.unwrap_or_else(|e| match e {
			ApiError::UnknownApi(s) => die!("Unknown RPC API specified: {}", s),
		})
}

fn list_apis(apis: ApiSet) -> Vec<Api> {
	match apis {
		ApiSet::List(apis) => apis,
		ApiSet::UnsafeContext => {
			vec![Api::Web3, Api::Net, Api::Eth, Api::Personal, Api::Ethcore, Api::Traces, Api::Rpc]
		},
		_ => {
			vec![Api::Web3, Api::Net, Api::Eth, Api::Personal, Api::Signer, Api::Ethcore, Api::EthcoreSet, Api::Traces, Api::Rpc]
		},
>>>>>>> 8574bfd5
	}
}

pub fn setup_rpc<T: Extendable>(server: T, deps: Arc<Dependencies>, apis: ApiSet) -> T {
	use ethcore_rpc::v1::*;

	// it's turned into vector, cause ont of the cases requires &[]
	let apis = apis.list_apis().into_iter().collect::<Vec<_>>();
	for api in &apis {
		match *api {
			Api::Web3 => {
				server.add_delegate(Web3Client::new().to_delegate());
			},
			Api::Net => {
				server.add_delegate(NetClient::new(&deps.sync).to_delegate());
			},
			Api::Eth => {
				let client = EthClient::new(
					&deps.client,
					&deps.sync,
					&deps.secret_store,
					&deps.miner,
					&deps.external_miner,
					deps.allow_pending_receipt_query
				);
				server.add_delegate(client.to_delegate());

				let filter_client = EthFilterClient::new(&deps.client, &deps.miner);
				server.add_delegate(filter_client.to_delegate());

				if deps.signer_port.is_some() {
					server.add_delegate(EthSigningQueueClient::new(&deps.signer_queue, &deps.client, &deps.miner, &deps.secret_store).to_delegate());
				} else {
					server.add_delegate(EthSigningUnsafeClient::new(&deps.client, &deps.secret_store, &deps.miner).to_delegate());
				}
			},
			Api::Personal => {
				server.add_delegate(PersonalClient::new(&deps.secret_store, &deps.client, &deps.miner, deps.signer_port).to_delegate());
			},
			Api::Signer => {
				server.add_delegate(SignerClient::new(&deps.secret_store, &deps.client, &deps.miner, &deps.signer_queue).to_delegate());
			},
			Api::Ethcore => {
				let queue = deps.signer_port.map(|_| deps.signer_queue.clone());
				server.add_delegate(EthcoreClient::new(&deps.client, &deps.miner, deps.logger.clone(), deps.settings.clone(), queue).to_delegate())
			},
			Api::EthcoreSet => {
				server.add_delegate(EthcoreSetClient::new(&deps.client, &deps.miner, &deps.net_service).to_delegate())
			},
			Api::Traces => {
				server.add_delegate(TracesClient::new(&deps.client, &deps.miner).to_delegate())
			},
			Api::Rpc => {
				let modules = to_modules(&apis);
				server.add_delegate(RpcClient::new(modules).to_delegate());
			}
		}
	}
	server
}

#[cfg(test)]
mod test {
	use super::{Api, ApiSet};

	#[test]
	fn test_api_parsing() {
		assert_eq!(Api::Web3, "web3".parse().unwrap());
		assert_eq!(Api::Net, "net".parse().unwrap());
		assert_eq!(Api::Eth, "eth".parse().unwrap());
		assert_eq!(Api::Personal, "personal".parse().unwrap());
		assert_eq!(Api::Signer, "signer".parse().unwrap());
		assert_eq!(Api::Ethcore, "ethcore".parse().unwrap());
		assert_eq!(Api::EthcoreSet, "ethcore_set".parse().unwrap());
		assert_eq!(Api::Traces, "traces".parse().unwrap());
		assert_eq!(Api::Rpc, "rpc".parse().unwrap());
		assert!("rp".parse::<Api>().is_err());
	}

	#[test]
	fn test_api_set_default() {
		assert_eq!(ApiSet::UnsafeContext, ApiSet::default());
	}

	#[test]
	fn test_api_set_parsing() {
		assert_eq!(ApiSet::List(vec![Api::Web3, Api::Eth].into_iter().collect()), "web3,eth".parse().unwrap());
	}

	#[test]
	fn test_api_set_unsafe_context() {
		let expected = vec![Api::Web3, Api::Net, Api::Eth, Api::Personal, Api::Ethcore, Api::Traces, Api::Rpc]
			.into_iter().collect();
		assert_eq!(ApiSet::UnsafeContext.list_apis(), expected);
	}

	#[test]
	fn test_api_set_safe_context() {
		let expected = vec![Api::Web3, Api::Net, Api::Eth, Api::Personal, Api::Signer, Api::Ethcore, Api::Traces, Api::Rpc]
			.into_iter().collect();
		assert_eq!(ApiSet::SafeContext.list_apis(), expected);
	}
}<|MERGE_RESOLUTION|>--- conflicted
+++ resolved
@@ -127,7 +127,6 @@
 	modules
 }
 
-<<<<<<< HEAD
 impl ApiSet {
 	pub fn list_apis(&self) -> HashSet<Api> {
 		match *self {
@@ -137,30 +136,10 @@
 					.into_iter().collect()
 			},
 			_ => {
-				vec![Api::Web3, Api::Net, Api::Eth, Api::Personal, Api::Signer, Api::Ethcore, Api::Traces, Api::Rpc]
+				vec![Api::Web3, Api::Net, Api::Eth, Api::Personal, Api::Signer, Api::Ethcore, Api::EthcoreSet, Api::Traces, Api::Rpc]
 					.into_iter().collect()
 			},
 		}
-=======
-pub fn from_str(apis: Vec<&str>) -> Vec<Api> {
-	apis.into_iter()
-		.map(Api::from_str)
-		.collect::<Result<Vec<Api>, ApiError>>()
-		.unwrap_or_else(|e| match e {
-			ApiError::UnknownApi(s) => die!("Unknown RPC API specified: {}", s),
-		})
-}
-
-fn list_apis(apis: ApiSet) -> Vec<Api> {
-	match apis {
-		ApiSet::List(apis) => apis,
-		ApiSet::UnsafeContext => {
-			vec![Api::Web3, Api::Net, Api::Eth, Api::Personal, Api::Ethcore, Api::Traces, Api::Rpc]
-		},
-		_ => {
-			vec![Api::Web3, Api::Net, Api::Eth, Api::Personal, Api::Signer, Api::Ethcore, Api::EthcoreSet, Api::Traces, Api::Rpc]
-		},
->>>>>>> 8574bfd5
 	}
 }
 
