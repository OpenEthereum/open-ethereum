--- conflicted
+++ resolved
@@ -382,18 +382,6 @@
 	pub remote: parity_reactor::Remote,
 }
 
-<<<<<<< HEAD
-impl Dependencies for LightDependencies {
-	type Notifier = LightClientNotifier;
-
-	fn activity_notifier(&self) -> Self::Notifier { LightClientNotifier }
-
-	fn extend_with_set<S>(
-		&self,
-		handler: &mut MetaIoHandler<Metadata, S>,
-		apis: &[Api],
-	) where S: core::Middleware<Metadata> {
-=======
 impl LightDependencies {
 	fn extend_api<T: core::Middleware<Metadata>>(
 		&self,
@@ -401,7 +389,6 @@
 		apis: &[Api],
 		for_generic_pubsub: bool,
 	) {
->>>>>>> 18c3e90d
 		use parity_rpc::v1::*;
 
 		let dispatcher = LightDispatcher::new(
@@ -528,7 +515,12 @@
 	type Notifier = LightClientNotifier;
 
 	fn activity_notifier(&self) -> Self::Notifier { LightClientNotifier }
-	fn extend_with_set(&self, handler: &mut MetaIoHandler<Metadata, Middleware<Self::Notifier>>, apis: &[Api]) {
+
+	fn extend_with_set<S>(
+		&self,
+		handler: &mut MetaIoHandler<Metadata, S>,
+		apis: &[Api],
+	) where S: core::Middleware<Metadata> {
 		self.extend_api(handler, apis, false)
 	}
 }
