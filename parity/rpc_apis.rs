// Copyright 2015, 2016 Parity Technologies (UK) Ltd.
// This file is part of Parity.

// Parity is free software: you can redistribute it and/or modify
// it under the terms of the GNU General Public License as published by
// the Free Software Foundation, either version 3 of the License, or
// (at your option) any later version.

// Parity is distributed in the hope that it will be useful,
// but WITHOUT ANY WARRANTY; without even the implied warranty of
// MERCHANTABILITY or FITNESS FOR A PARTICULAR PURPOSE.  See the
// GNU General Public License for more details.

// You should have received a copy of the GNU General Public License
// along with Parity.  If not, see <http://www.gnu.org/licenses/>.

use std::collections::BTreeMap;
use std::collections::HashSet;
use std::cmp::PartialEq;
use std::str::FromStr;
use std::sync::Arc;
use util::RotatingLogger;
use jsonrpc_core::{MetaIoHandler};
use ethcore::miner::{Miner, ExternalMiner};
use ethcore::client::Client;
use ethcore::account_provider::AccountProvider;
use ethcore::snapshot::SnapshotService;
use ethsync::{ManageNetwork, SyncProvider};
use ethcore_rpc::{Metadata, NetworkSettings};
pub use ethcore_rpc::SignerService;
use updater::Updater;
use hash_fetch::fetch::Client as FetchClient;
use parity_reactor::Remote;

#[derive(Debug, PartialEq, Clone, Eq, Hash)]
pub enum Api {
	/// Web3 (Safe)
	Web3,
	/// Net (Safe)
	Net,
	/// Eth (Safe)
	Eth,
	/// Geth-compatible "personal" API (DEPRECATED; only used in `--geth` mode.)
	Personal,
	/// Signer - Confirm transactions in Signer (UNSAFE: Passwords, List of transactions)
	Signer,
	/// Parity - Custom extensions (Safe)
	Parity,
	/// Parity Accounts extensions (UNSAFE: Passwords, Side Effects (new account))
	ParityAccounts,
	/// Parity - Set methods (UNSAFE: Side Effects affecting node operation)
	ParitySet,
	/// Traces (Safe)
	Traces,
	/// Rpc (Safe)
	Rpc,
}

impl FromStr for Api {
	type Err = String;

	fn from_str(s: &str) -> Result<Self, Self::Err> {
		use self::Api::*;

		match s {
			"web3" => Ok(Web3),
			"net" => Ok(Net),
			"eth" => Ok(Eth),
			"personal" => Ok(Personal),
			"signer" => Ok(Signer),
			"parity" => Ok(Parity),
			"parity_accounts" => Ok(ParityAccounts),
			"parity_set" => Ok(ParitySet),
			"traces" => Ok(Traces),
			"rpc" => Ok(Rpc),
			api => Err(format!("Unknown api: {}", api))
		}
	}
}

#[derive(Debug)]
pub enum ApiSet {
	SafeContext,
	UnsafeContext,
	IpcContext,
	List(HashSet<Api>),
}

impl Default for ApiSet {
	fn default() -> Self {
		ApiSet::UnsafeContext
	}
}

impl PartialEq for ApiSet {
	fn eq(&self, other: &Self) -> bool {
		self.list_apis() == other.list_apis()
	}
}

impl FromStr for ApiSet {
	type Err = String;

	fn from_str(s: &str) -> Result<Self, Self::Err> {
		s.split(',')
			.map(Api::from_str)
			.collect::<Result<_, _>>()
			.map(ApiSet::List)
	}
}

pub struct Dependencies {
	pub signer_service: Arc<SignerService>,
	pub client: Arc<Client>,
	pub snapshot: Arc<SnapshotService>,
	pub sync: Arc<SyncProvider>,
	pub net: Arc<ManageNetwork>,
	pub secret_store: Arc<AccountProvider>,
	pub miner: Arc<Miner>,
	pub external_miner: Arc<ExternalMiner>,
	pub logger: Arc<RotatingLogger>,
	pub settings: Arc<NetworkSettings>,
	pub net_service: Arc<ManageNetwork>,
	pub updater: Arc<Updater>,
	pub geth_compatibility: bool,
	pub dapps_interface: Option<String>,
	pub dapps_port: Option<u16>,
	pub fetch: FetchClient,
	pub remote: Remote,
}

fn to_modules(apis: &[Api]) -> BTreeMap<String, String> {
	let mut modules = BTreeMap::new();
	for api in apis {
		let (name, version) = match *api {
			Api::Web3 => ("web3", "1.0"),
			Api::Net => ("net", "1.0"),
			Api::Eth => ("eth", "1.0"),
			Api::Personal => ("personal", "1.0"),
			Api::Signer => ("signer", "1.0"),
			Api::Parity => ("parity", "1.0"),
			Api::ParityAccounts => ("parity_accounts", "1.0"),
			Api::ParitySet => ("parity_set", "1.0"),
			Api::Traces => ("traces", "1.0"),
			Api::Rpc => ("rpc", "1.0"),
		};
		modules.insert(name.into(), version.into());
	}
	modules
}

impl ApiSet {
	pub fn list_apis(&self) -> HashSet<Api> {
		let mut safe_list = vec![Api::Web3, Api::Net, Api::Eth, Api::Parity, Api::Traces, Api::Rpc]
			.into_iter().collect();
		match *self {
			ApiSet::List(ref apis) => apis.clone(),
			ApiSet::UnsafeContext => safe_list,
			ApiSet::IpcContext => {
				safe_list.insert(Api::ParityAccounts);
				safe_list
			},
			ApiSet::SafeContext => {
				safe_list.insert(Api::ParityAccounts);
				safe_list.insert(Api::ParitySet);
				safe_list.insert(Api::Signer);
				safe_list
			},
		}
	}
}

macro_rules! add_signing_methods {
	($namespace:ident, $handler:expr, $deps:expr) => {
		{
			let handler = &mut $handler;
			let deps = &$deps;
			if deps.signer_service.is_enabled() {
				handler.extend_with($namespace::to_delegate(SigningQueueClient::new(&deps.signer_service, &deps.client, &deps.miner, &deps.secret_store)))
			} else {
				handler.extend_with($namespace::to_delegate(SigningUnsafeClient::new(&deps.client, &deps.secret_store, &deps.miner)))
			}
		}
	}
}

pub fn setup_rpc(mut handler: MetaIoHandler<Metadata>, deps: Arc<Dependencies>, apis: ApiSet) -> MetaIoHandler<Metadata> {
	use ethcore_rpc::v1::*;

	// it's turned into vector, cause ont of the cases requires &[]
	let apis = apis.list_apis().into_iter().collect::<Vec<_>>();
	for api in &apis {
		match *api {
			Api::Web3 => {
				handler.extend_with(Web3Client::new().to_delegate());
			},
			Api::Net => {
				handler.extend_with(NetClient::new(&deps.sync).to_delegate());
			},
			Api::Eth => {
				let client = EthClient::new(
					&deps.client,
					&deps.snapshot,
					&deps.sync,
					&deps.secret_store,
					&deps.miner,
					&deps.external_miner,
					EthClientOptions {
						allow_pending_receipt_query: !deps.geth_compatibility,
						send_block_number_in_get_work: !deps.geth_compatibility,
					}
				);
				handler.extend_with(client.to_delegate());

				let filter_client = EthFilterClient::new(&deps.client, &deps.miner);
				handler.extend_with(filter_client.to_delegate());

				add_signing_methods!(EthSigning, handler, deps);
			},
			Api::Personal => {
				handler.extend_with(PersonalClient::new(&deps.secret_store, &deps.client, &deps.miner, deps.geth_compatibility).to_delegate());
			},
			Api::Signer => {
				handler.extend_with(SignerClient::new(&deps.secret_store, &deps.client, &deps.miner, &deps.signer_service).to_delegate());
			},
			Api::Parity => {
				let signer = match deps.signer_service.is_enabled() {
					true => Some(deps.signer_service.clone()),
					false => None,
				};
				handler.extend_with(ParityClient::new(
					&deps.client,
					&deps.miner,
					&deps.sync,
					&deps.updater,
					&deps.net_service,
					&deps.secret_store,
					deps.logger.clone(),
					deps.settings.clone(),
					signer,
					deps.dapps_interface.clone(),
					deps.dapps_port,
				).to_delegate());

				add_signing_methods!(EthSigning, handler, deps);
				add_signing_methods!(ParitySigning, handler, deps);
			},
			Api::ParityAccounts => {
				handler.extend_with(ParityAccountsClient::new(&deps.secret_store, &deps.client).to_delegate());
			},
			Api::ParitySet => {
<<<<<<< HEAD
				handler.extend_with(ParitySetClient::new(&deps.client, &deps.miner, &deps.updater, &deps.net_service).to_delegate())
=======
				server.add_delegate(ParitySetClient::new(
					&deps.client,
					&deps.miner,
					&deps.updater,
					&deps.net_service,
					deps.fetch.clone(),
					deps.remote.clone(),
				).to_delegate())
>>>>>>> 4623f456
			},
			Api::Traces => {
				handler.extend_with(TracesClient::new(&deps.client, &deps.miner).to_delegate())
			},
			Api::Rpc => {
				let modules = to_modules(&apis);
				handler.extend_with(RpcClient::new(modules).to_delegate());
			}
		}
	}
	handler
}

#[cfg(test)]
mod test {
	use super::{Api, ApiSet};

	#[test]
	fn test_api_parsing() {
		assert_eq!(Api::Web3, "web3".parse().unwrap());
		assert_eq!(Api::Net, "net".parse().unwrap());
		assert_eq!(Api::Eth, "eth".parse().unwrap());
		assert_eq!(Api::Personal, "personal".parse().unwrap());
		assert_eq!(Api::Signer, "signer".parse().unwrap());
		assert_eq!(Api::Parity, "parity".parse().unwrap());
		assert_eq!(Api::ParityAccounts, "parity_accounts".parse().unwrap());
		assert_eq!(Api::ParitySet, "parity_set".parse().unwrap());
		assert_eq!(Api::Traces, "traces".parse().unwrap());
		assert_eq!(Api::Rpc, "rpc".parse().unwrap());
		assert!("rp".parse::<Api>().is_err());
	}

	#[test]
	fn test_api_set_default() {
		assert_eq!(ApiSet::UnsafeContext, ApiSet::default());
	}

	#[test]
	fn test_api_set_parsing() {
		assert_eq!(ApiSet::List(vec![Api::Web3, Api::Eth].into_iter().collect()), "web3,eth".parse().unwrap());
	}

	#[test]
	fn test_api_set_unsafe_context() {
		let expected = vec![
			// make sure this list contains only SAFE methods
			Api::Web3, Api::Net, Api::Eth, Api::Parity, Api::Traces, Api::Rpc
		].into_iter().collect();
		assert_eq!(ApiSet::UnsafeContext.list_apis(), expected);
	}

	#[test]
	fn test_api_set_ipc_context() {
		let expected = vec![
			// safe
			Api::Web3, Api::Net, Api::Eth, Api::Parity, Api::Traces, Api::Rpc,
			// semi-safe
			Api::ParityAccounts
		].into_iter().collect();
		assert_eq!(ApiSet::IpcContext.list_apis(), expected);
	}

	#[test]
	fn test_api_set_safe_context() {
		let expected = vec![
			// safe
			Api::Web3, Api::Net, Api::Eth, Api::Parity, Api::Traces, Api::Rpc,
			// semi-safe
			Api::ParityAccounts,
			// Unsafe
			Api::ParitySet, Api::Signer,
		].into_iter().collect();
		assert_eq!(ApiSet::SafeContext.list_apis(), expected);
	}
}<|MERGE_RESOLUTION|>--- conflicted
+++ resolved
@@ -30,7 +30,6 @@
 pub use ethcore_rpc::SignerService;
 use updater::Updater;
 use hash_fetch::fetch::Client as FetchClient;
-use parity_reactor::Remote;
 
 #[derive(Debug, PartialEq, Clone, Eq, Hash)]
 pub enum Api {
@@ -126,7 +125,6 @@
 	pub dapps_interface: Option<String>,
 	pub dapps_port: Option<u16>,
 	pub fetch: FetchClient,
-	pub remote: Remote,
 }
 
 fn to_modules(apis: &[Api]) -> BTreeMap<String, String> {
@@ -249,18 +247,13 @@
 				handler.extend_with(ParityAccountsClient::new(&deps.secret_store, &deps.client).to_delegate());
 			},
 			Api::ParitySet => {
-<<<<<<< HEAD
-				handler.extend_with(ParitySetClient::new(&deps.client, &deps.miner, &deps.updater, &deps.net_service).to_delegate())
-=======
-				server.add_delegate(ParitySetClient::new(
+				handler.extend_with(ParitySetClient::new(
 					&deps.client,
 					&deps.miner,
 					&deps.updater,
 					&deps.net_service,
 					deps.fetch.clone(),
-					deps.remote.clone(),
 				).to_delegate())
->>>>>>> 4623f456
 			},
 			Api::Traces => {
 				handler.extend_with(TracesClient::new(&deps.client, &deps.miner).to_delegate())
