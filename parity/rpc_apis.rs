// Copyright 2015-2018 Parity Technologies (UK) Ltd.
// This file is part of Parity.

// Parity is free software: you can redistribute it and/or modify
// it under the terms of the GNU General Public License as published by
// the Free Software Foundation, either version 3 of the License, or
// (at your option) any later version.

// Parity is distributed in the hope that it will be useful,
// but WITHOUT ANY WARRANTY; without even the implied warranty of
// MERCHANTABILITY or FITNESS FOR A PARTICULAR PURPOSE.  See the
// GNU General Public License for more details.

// You should have received a copy of the GNU General Public License
// along with Parity.  If not, see <http://www.gnu.org/licenses/>.

use std::cmp::PartialEq;
use std::collections::{BTreeMap, HashSet};
use std::str::FromStr;
use std::sync::{Arc, Weak};

pub use parity_rpc::signer::SignerService;

use ethcore::account_provider::AccountProvider;
use ethcore::client::Client;
use ethcore::miner::Miner;
use ethcore::snapshot::SnapshotService;
use ethcore_logger::RotatingLogger;
use ethcore_private_tx::Provider as PrivateTransactionManager;
use ethcore_service::PrivateTxService;
use hash_fetch::fetch::Client as FetchClient;
use jsonrpc_core::{self as core, MetaIoHandler};
use light::client::LightChainClient;
use light::{Cache as LightDataCache, TransactionQueue as LightTransactionQueue};
use miner::external::ExternalMiner;
use parity_rpc::dispatch::{FullDispatcher, LightDispatcher};
use parity_rpc::informant::{ActivityNotifier, ClientNotifier};
use parity_rpc::{Host, Metadata, NetworkSettings};
use parity_runtime::Executor;
use parking_lot::{Mutex, RwLock};
use sync::{LightSync, ManageNetwork, SyncProvider};
use updater::Updater;

#[derive(Debug, PartialEq, Clone, Eq, Hash)]
pub enum Api {
	/// Web3 (Safe)
	Web3,
	/// Net (Safe)
	Net,
	/// Eth (Safe)
	Eth,
	/// Eth Pub-Sub (Safe)
	EthPubSub,
	/// Geth-compatible "personal" API (DEPRECATED; only used in `--geth` mode.)
	Personal,
	/// Signer - Confirm transactions in Signer (UNSAFE: Passwords, List of transactions)
	Signer,
	/// Parity - Custom extensions (Safe)
	Parity,
	/// Traces (Safe)
	Traces,
	/// Rpc (Safe)
	Rpc,
	/// Private transaction manager (Safe)
	Private,
	/// Whisper (Safe)
	// TODO: _if_ someone guesses someone else's key or filter IDs they can remove
	// BUT these are all ephemeral so it seems fine.
	Whisper,
	/// Whisper Pub-Sub (Safe but same concerns as above).
	WhisperPubSub,
	/// Parity PubSub - Generic Publish-Subscriber (Safety depends on other APIs exposed).
	ParityPubSub,
	/// Parity Accounts extensions (UNSAFE: Passwords, Side Effects (new account))
	ParityAccounts,
	/// Parity - Set methods (UNSAFE: Side Effects affecting node operation)
	ParitySet,
	/// SecretStore (UNSAFE: arbitrary hash signing)
	SecretStore,
	/// Geth-compatible (best-effort) debug API (Potentially UNSAFE)
	/// NOTE We don't aim to support all methods, only the ones that are useful.
	Debug,
}

impl FromStr for Api {
	type Err = String;

	fn from_str(s: &str) -> Result<Self, Self::Err> {
		use self::Api::*;

		match s {
			"debug" => Ok(Debug),
			"eth" => Ok(Eth),
			"net" => Ok(Net),
			"parity" => Ok(Parity),
			"parity_accounts" => Ok(ParityAccounts),
			"parity_pubsub" => Ok(ParityPubSub),
			"parity_set" => Ok(ParitySet),
			"personal" => Ok(Personal),
			"private" => Ok(Private),
			"pubsub" => Ok(EthPubSub),
			"rpc" => Ok(Rpc),
			"secretstore" => Ok(SecretStore),
			"shh" => Ok(Whisper),
			"shh_pubsub" => Ok(WhisperPubSub),
			"signer" => Ok(Signer),
			"traces" => Ok(Traces),
			"web3" => Ok(Web3),
			api => Err(format!("Unknown api: {}", api)),
		}
	}
}

#[derive(Debug, Clone)]
pub enum ApiSet {
	// Safe context (like token-protected WS interface)
	SafeContext,
	// Unsafe context (like jsonrpc over http)
	UnsafeContext,
	// All possible APIs
	All,
	// Local "unsafe" context and accounts access
	IpcContext,
	// APIs for Parity Generic Pub-Sub
	PubSub,
	// Fixed list of APis
	List(HashSet<Api>),
}

impl Default for ApiSet {
	fn default() -> Self {
		ApiSet::UnsafeContext
	}
}

impl PartialEq for ApiSet {
	fn eq(&self, other: &Self) -> bool {
		self.list_apis() == other.list_apis()
	}
}

impl FromStr for ApiSet {
	type Err = String;

	fn from_str(s: &str) -> Result<Self, Self::Err> {
		let mut apis = HashSet::new();

		for api in s.split(',') {
			match api {
				"all" => {
					apis.extend(ApiSet::All.list_apis());
				}
				"safe" => {
					// Safe APIs are those that are safe even in UnsafeContext.
					apis.extend(ApiSet::UnsafeContext.list_apis());
				}
				// Remove the API
				api if api.starts_with("-") => {
					let api = api[1..].parse()?;
					apis.remove(&api);
				}
				api => {
					let api = api.parse()?;
					apis.insert(api);
				}
			}
		}

		Ok(ApiSet::List(apis))
	}
}

fn to_modules(apis: &HashSet<Api>) -> BTreeMap<String, String> {
	let mut modules = BTreeMap::new();
	for api in apis {
		let (name, version) = match *api {
			Api::Debug => ("debug", "1.0"),
			Api::Eth => ("eth", "1.0"),
			Api::EthPubSub => ("pubsub", "1.0"),
			Api::Net => ("net", "1.0"),
			Api::Parity => ("parity", "1.0"),
			Api::ParityAccounts => ("parity_accounts", "1.0"),
			Api::ParityPubSub => ("parity_pubsub", "1.0"),
			Api::ParitySet => ("parity_set", "1.0"),
			Api::Personal => ("personal", "1.0"),
			Api::Private => ("private", "1.0"),
			Api::Rpc => ("rpc", "1.0"),
			Api::SecretStore => ("secretstore", "1.0"),
			Api::Signer => ("signer", "1.0"),
			Api::Traces => ("traces", "1.0"),
			Api::Web3 => ("web3", "1.0"),
			Api::Whisper => ("shh", "1.0"),
			Api::WhisperPubSub => ("shh_pubsub", "1.0"),
		};
		modules.insert(name.into(), version.into());
	}
	modules
}

/// RPC dependencies can be used to initialize RPC endpoints from APIs.
pub trait Dependencies {
	type Notifier: ActivityNotifier;

	/// Create the activity notifier.
	fn activity_notifier(&self) -> Self::Notifier;

	/// Extend the given I/O handler with endpoints for each API.
	fn extend_with_set<S>(&self, handler: &mut MetaIoHandler<Metadata, S>, apis: &HashSet<Api>)
	where
		S: core::Middleware<Metadata>;
}

/// RPC dependencies for a full node.
pub struct FullDependencies {
	pub signer_service: Arc<SignerService>,
	pub client: Arc<Client>,
	pub snapshot: Arc<SnapshotService>,
	pub sync: Arc<SyncProvider>,
	pub net: Arc<ManageNetwork>,
	pub secret_store: Arc<AccountProvider>,
	pub private_tx_service: Option<Arc<PrivateTxService>>,
	pub miner: Arc<Miner>,
	pub external_miner: Arc<ExternalMiner>,
	pub logger: Arc<RotatingLogger>,
	pub settings: Arc<NetworkSettings>,
	pub net_service: Arc<ManageNetwork>,
	pub updater: Arc<Updater>,
	pub geth_compatibility: bool,
	pub experimental_rpcs: bool,
	pub ws_address: Option<Host>,
	pub fetch: FetchClient,
	pub executor: Executor,
	pub whisper_rpc: Option<::whisper::RpcFactory>,
	pub gas_price_percentile: usize,
	pub poll_lifetime: u32,
	pub jsonrpc_allow_missing_blocks: bool,
}

impl FullDependencies {
	fn extend_api<S>(
		&self,
		handler: &mut MetaIoHandler<Metadata, S>,
		apis: &HashSet<Api>,
		for_generic_pubsub: bool,
	) where
		S: core::Middleware<Metadata>,
	{
		use parity_rpc::v1::*;

		macro_rules! add_signing_methods {
			($namespace:ident, $handler:expr, $deps:expr, $nonces:expr) => {{
				let deps = &$deps;
				let dispatcher = FullDispatcher::new(
					deps.client.clone(),
					deps.miner.clone(),
					$nonces,
					deps.gas_price_percentile,
					);
				if deps.signer_service.is_enabled() {
					$handler.extend_with($namespace::to_delegate(SigningQueueClient::new(
						&deps.signer_service,
						dispatcher,
						deps.executor.clone(),
						&deps.secret_store,
					)))
				} else {
					$handler.extend_with($namespace::to_delegate(SigningUnsafeClient::new(
						&deps.secret_store,
						dispatcher,
					)))
					}
				}};
		}

		let nonces = Arc::new(Mutex::new(dispatch::Reservations::new(
			self.executor.clone(),
		)));
		let dispatcher = FullDispatcher::new(
			self.client.clone(),
			self.miner.clone(),
			nonces.clone(),
			self.gas_price_percentile,
		);
		for api in apis {
			match *api {
				Api::Debug => {
					handler.extend_with(DebugClient::new(self.client.clone()).to_delegate());
				}
				Api::Web3 => {
					handler.extend_with(Web3Client::new().to_delegate());
				}
				Api::Net => {
					handler.extend_with(NetClient::new(&self.sync).to_delegate());
				}
				Api::Eth => {
					let client = EthClient::new(
						&self.client,
						&self.snapshot,
						&self.sync,
						&self.secret_store,
						&self.miner,
						&self.external_miner,
						EthClientOptions {
							pending_nonce_from_queue: self.geth_compatibility,
							allow_pending_receipt_query: !self.geth_compatibility,
							send_block_number_in_get_work: !self.geth_compatibility,
							gas_price_percentile: self.gas_price_percentile,
<<<<<<< HEAD
							jsonrpc_allow_missing_blocks: self.jsonrpc_allow_missing_blocks,
=======
							allow_experimental_rpcs: self.experimental_rpcs,
>>>>>>> 664bb2be
						}
					);
					handler.extend_with(client.to_delegate());

					if !for_generic_pubsub {
						let filter_client = EthFilterClient::new(
							self.client.clone(),
							self.miner.clone(),
							self.poll_lifetime,
						);
						handler.extend_with(filter_client.to_delegate());

						add_signing_methods!(EthSigning, handler, self, nonces.clone());
					}
				}
				Api::EthPubSub => {
					if !for_generic_pubsub {
						let client =
							EthPubSubClient::new(self.client.clone(), self.executor.clone());
						let h = client.handler();
						self.miner
							.add_transactions_listener(Box::new(move |hashes| {
								if let Some(h) = h.upgrade() {
									h.notify_new_transactions(hashes);
								}
							}));

						if let Some(h) = client.handler().upgrade() {
							self.client.add_notify(h);
						}
						handler.extend_with(client.to_delegate());
					}
				}
				Api::Personal => {
					handler.extend_with(
						PersonalClient::new(
							&self.secret_store,
							dispatcher.clone(),
							self.geth_compatibility,
							self.experimental_rpcs,
						).to_delegate(),
					);
				}
				Api::Signer => {
					handler.extend_with(
						SignerClient::new(
							&self.secret_store,
							dispatcher.clone(),
							&self.signer_service,
							self.executor.clone(),
						).to_delegate(),
					);
				}
				Api::Parity => {
					let signer = match self.signer_service.is_enabled() {
						true => Some(self.signer_service.clone()),
						false => None,
					};
					handler.extend_with(
						ParityClient::new(
							self.client.clone(),
							self.miner.clone(),
							self.sync.clone(),
							self.updater.clone(),
							self.net_service.clone(),
							self.secret_store.clone(),
							self.logger.clone(),
							self.settings.clone(),
							signer,
							self.ws_address.clone(),
							self.snapshot.clone().into(),
						).to_delegate(),
					);

					if !for_generic_pubsub {
						add_signing_methods!(ParitySigning, handler, self, nonces.clone());
					}
				}
				Api::ParityPubSub => {
					if !for_generic_pubsub {
						let mut rpc = MetaIoHandler::default();
						let apis = ApiSet::List(apis.clone())
							.retain(ApiSet::PubSub)
							.list_apis();
						self.extend_api(&mut rpc, &apis, true);
						handler.extend_with(
							PubSubClient::new(rpc, self.executor.clone()).to_delegate(),
						);
					}
				}
				Api::ParityAccounts => {
					handler
						.extend_with(ParityAccountsClient::new(&self.secret_store).to_delegate());
				}
				Api::ParitySet => handler.extend_with(
					ParitySetClient::new(
						&self.client,
						&self.miner,
						&self.updater,
						&self.net_service,
						self.fetch.clone(),
					).to_delegate(),
				),
				Api::Traces => handler.extend_with(TracesClient::new(&self.client).to_delegate()),
				Api::Rpc => {
					let modules = to_modules(&apis);
					handler.extend_with(RpcClient::new(modules).to_delegate());
				}
				Api::SecretStore => {
					handler.extend_with(SecretStoreClient::new(&self.secret_store).to_delegate());
				}
				Api::Whisper => {
					if let Some(ref whisper_rpc) = self.whisper_rpc {
						let whisper = whisper_rpc.make_handler(self.net.clone());
						handler.extend_with(::parity_whisper::rpc::Whisper::to_delegate(whisper));
					}
				}
				Api::WhisperPubSub => {
					if !for_generic_pubsub {
						if let Some(ref whisper_rpc) = self.whisper_rpc {
							let whisper = whisper_rpc.make_handler(self.net.clone());
							handler.extend_with(::parity_whisper::rpc::WhisperPubSub::to_delegate(
								whisper,
							));
						}
					}
				}
				Api::Private => {
					handler.extend_with(
						PrivateClient::new(self.private_tx_service.as_ref().map(|p| p.provider()))
							.to_delegate(),
					);
				}
			}
		}
	}
}

impl Dependencies for FullDependencies {
	type Notifier = ClientNotifier;

	fn activity_notifier(&self) -> ClientNotifier {
		ClientNotifier {
			client: self.client.clone(),
		}
	}

	fn extend_with_set<S>(&self, handler: &mut MetaIoHandler<Metadata, S>, apis: &HashSet<Api>)
	where
		S: core::Middleware<Metadata>,
	{
		self.extend_api(handler, apis, false)
	}
}

/// Light client notifier. Doesn't do anything yet, but might in the future.
pub struct LightClientNotifier;

impl ActivityNotifier for LightClientNotifier {
	fn active(&self) {}
}

/// RPC dependencies for a light client.
pub struct LightDependencies<T> {
	pub signer_service: Arc<SignerService>,
	pub client: Arc<T>,
	pub sync: Arc<LightSync>,
	pub net: Arc<ManageNetwork>,
	pub secret_store: Arc<AccountProvider>,
	pub logger: Arc<RotatingLogger>,
	pub settings: Arc<NetworkSettings>,
	pub on_demand: Arc<::light::on_demand::OnDemand>,
	pub cache: Arc<Mutex<LightDataCache>>,
	pub transaction_queue: Arc<RwLock<LightTransactionQueue>>,
	pub ws_address: Option<Host>,
	pub fetch: FetchClient,
	pub geth_compatibility: bool,
	pub experimental_rpcs: bool,
	pub executor: Executor,
	pub whisper_rpc: Option<::whisper::RpcFactory>,
	pub private_tx_service: Option<Arc<PrivateTransactionManager>>,
	pub gas_price_percentile: usize,
	pub poll_lifetime: u32,
}

impl<C: LightChainClient + 'static> LightDependencies<C> {
	fn extend_api<T: core::Middleware<Metadata>>(
		&self,
		handler: &mut MetaIoHandler<Metadata, T>,
		apis: &HashSet<Api>,
		for_generic_pubsub: bool,
	) {
		use parity_rpc::v1::*;

		let dispatcher = LightDispatcher::new(
			self.sync.clone(),
			self.client.clone(),
			self.on_demand.clone(),
			self.cache.clone(),
			self.transaction_queue.clone(),
			Arc::new(Mutex::new(dispatch::Reservations::new(
				self.executor.clone(),
			))),
			self.gas_price_percentile,
		);

		macro_rules! add_signing_methods {
			($namespace:ident, $handler:expr, $deps:expr) => {{
				let deps = &$deps;
				let dispatcher = dispatcher.clone();
				let secret_store = deps.secret_store.clone();
				if deps.signer_service.is_enabled() {
					$handler.extend_with($namespace::to_delegate(SigningQueueClient::new(
						&deps.signer_service,
						dispatcher,
						deps.executor.clone(),
						&secret_store,
					)))
				} else {
					$handler.extend_with($namespace::to_delegate(SigningUnsafeClient::new(
						&secret_store,
						dispatcher,
					)))
					}
				}};
		}

		for api in apis {
			match *api {
				Api::Debug => {
					warn!(target: "rpc", "Debug API is not available in light client mode.")
				}
				Api::Web3 => {
					handler.extend_with(Web3Client::new().to_delegate());
				}
				Api::Net => {
					handler.extend_with(light::NetClient::new(self.sync.clone()).to_delegate());
				}
				Api::Eth => {
					let client = light::EthClient::new(
						self.sync.clone(),
						self.client.clone(),
						self.on_demand.clone(),
						self.transaction_queue.clone(),
						self.secret_store.clone(),
						self.cache.clone(),
						self.gas_price_percentile,
						self.poll_lifetime,
					);
					handler.extend_with(Eth::to_delegate(client.clone()));

					if !for_generic_pubsub {
						handler.extend_with(EthFilter::to_delegate(client));
						add_signing_methods!(EthSigning, handler, self);
					}
				}
				Api::EthPubSub => {
					let client = EthPubSubClient::light(
						self.client.clone(),
						self.on_demand.clone(),
						self.sync.clone(),
						self.cache.clone(),
						self.executor.clone(),
						self.gas_price_percentile,
					);
					self.client.add_listener(client.handler() as Weak<_>);
					let h = client.handler();
					self.transaction_queue
						.write()
						.add_listener(Box::new(move |transactions| {
							if let Some(h) = h.upgrade() {
								h.notify_new_transactions(transactions);
							}
						}));
					handler.extend_with(EthPubSub::to_delegate(client));
				}
				Api::Personal => {
					handler.extend_with(
						PersonalClient::new(
							&self.secret_store,
							dispatcher.clone(),
							self.geth_compatibility,
							self.experimental_rpcs,
						).to_delegate(),
					);
				}
				Api::Signer => {
					handler.extend_with(
						SignerClient::new(
							&self.secret_store,
							dispatcher.clone(),
							&self.signer_service,
							self.executor.clone(),
						).to_delegate(),
					);
				}
				Api::Parity => {
					let signer = match self.signer_service.is_enabled() {
						true => Some(self.signer_service.clone()),
						false => None,
					};
					handler.extend_with(
						light::ParityClient::new(
							Arc::new(dispatcher.clone()),
							self.secret_store.clone(),
							self.logger.clone(),
							self.settings.clone(),
							signer,
							self.ws_address.clone(),
							self.gas_price_percentile,
						).to_delegate(),
					);

					if !for_generic_pubsub {
						add_signing_methods!(ParitySigning, handler, self);
					}
				}
				Api::ParityPubSub => {
					if !for_generic_pubsub {
						let mut rpc = MetaIoHandler::default();
						let apis = ApiSet::List(apis.clone())
							.retain(ApiSet::PubSub)
							.list_apis();
						self.extend_api(&mut rpc, &apis, true);
						handler.extend_with(
							PubSubClient::new(rpc, self.executor.clone()).to_delegate(),
						);
					}
				}
				Api::ParityAccounts => {
					handler
						.extend_with(ParityAccountsClient::new(&self.secret_store).to_delegate());
				}
				Api::ParitySet => handler.extend_with(
					light::ParitySetClient::new(self.sync.clone(), self.fetch.clone())
						.to_delegate(),
				),
				Api::Traces => handler.extend_with(light::TracesClient.to_delegate()),
				Api::Rpc => {
					let modules = to_modules(&apis);
					handler.extend_with(RpcClient::new(modules).to_delegate());
				}
				Api::SecretStore => {
					handler.extend_with(SecretStoreClient::new(&self.secret_store).to_delegate());
				}
				Api::Whisper => {
					if let Some(ref whisper_rpc) = self.whisper_rpc {
						let whisper = whisper_rpc.make_handler(self.net.clone());
						handler.extend_with(::parity_whisper::rpc::Whisper::to_delegate(whisper));
					}
				}
				Api::WhisperPubSub => {
					if let Some(ref whisper_rpc) = self.whisper_rpc {
						let whisper = whisper_rpc.make_handler(self.net.clone());
						handler.extend_with(::parity_whisper::rpc::WhisperPubSub::to_delegate(
							whisper,
						));
					}
				}
				Api::Private => {
					if let Some(ref tx_manager) = self.private_tx_service {
						let private_tx_service = Some(tx_manager.clone());
						handler.extend_with(PrivateClient::new(private_tx_service).to_delegate());
					}
				}
			}
		}
	}
}

impl<T: LightChainClient + 'static> Dependencies for LightDependencies<T> {
	type Notifier = LightClientNotifier;

	fn activity_notifier(&self) -> Self::Notifier {
		LightClientNotifier
	}

	fn extend_with_set<S>(&self, handler: &mut MetaIoHandler<Metadata, S>, apis: &HashSet<Api>)
	where
		S: core::Middleware<Metadata>,
	{
		self.extend_api(handler, apis, false)
	}
}

impl ApiSet {
	/// Retains only APIs in given set.
	pub fn retain(self, set: Self) -> Self {
		ApiSet::List(&self.list_apis() & &set.list_apis())
	}

	pub fn list_apis(&self) -> HashSet<Api> {
		let mut public_list: HashSet<Api> = [
			Api::Web3,
			Api::Net,
			Api::Eth,
			Api::EthPubSub,
			Api::Parity,
			Api::Rpc,
			Api::Whisper,
			Api::WhisperPubSub,
			Api::Private,
		]
			.into_iter()
			.cloned()
			.collect();

		match *self {
			ApiSet::List(ref apis) => apis.clone(),
			ApiSet::UnsafeContext => {
				public_list.insert(Api::Traces);
				public_list.insert(Api::ParityPubSub);
				public_list
			}
			ApiSet::IpcContext => {
				public_list.insert(Api::Traces);
				public_list.insert(Api::ParityPubSub);
				public_list.insert(Api::ParityAccounts);
				public_list
			}
			ApiSet::SafeContext => {
				public_list.insert(Api::Debug);
				public_list.insert(Api::Traces);
				public_list.insert(Api::ParityPubSub);
				public_list.insert(Api::ParityAccounts);
				public_list.insert(Api::ParitySet);
				public_list.insert(Api::Signer);
				public_list.insert(Api::SecretStore);
				public_list
			}
			ApiSet::All => {
				public_list.insert(Api::Debug);
				public_list.insert(Api::Traces);
				public_list.insert(Api::ParityPubSub);
				public_list.insert(Api::ParityAccounts);
				public_list.insert(Api::ParitySet);
				public_list.insert(Api::Signer);
				public_list.insert(Api::Personal);
				public_list.insert(Api::SecretStore);
				public_list
			}
			ApiSet::PubSub => [
				Api::Eth,
				Api::Parity,
				Api::ParityAccounts,
				Api::ParitySet,
				Api::Traces,
			]
				.into_iter()
				.cloned()
				.collect(),
		}
	}
}

#[cfg(test)]
mod test {
	use super::{Api, ApiSet};

	#[test]
	fn test_api_parsing() {
		assert_eq!(Api::Debug, "debug".parse().unwrap());
		assert_eq!(Api::Web3, "web3".parse().unwrap());
		assert_eq!(Api::Net, "net".parse().unwrap());
		assert_eq!(Api::Eth, "eth".parse().unwrap());
		assert_eq!(Api::EthPubSub, "pubsub".parse().unwrap());
		assert_eq!(Api::Personal, "personal".parse().unwrap());
		assert_eq!(Api::Signer, "signer".parse().unwrap());
		assert_eq!(Api::Parity, "parity".parse().unwrap());
		assert_eq!(Api::ParityAccounts, "parity_accounts".parse().unwrap());
		assert_eq!(Api::ParitySet, "parity_set".parse().unwrap());
		assert_eq!(Api::Traces, "traces".parse().unwrap());
		assert_eq!(Api::Rpc, "rpc".parse().unwrap());
		assert_eq!(Api::SecretStore, "secretstore".parse().unwrap());
		assert_eq!(Api::Private, "private".parse().unwrap());
		assert_eq!(Api::Whisper, "shh".parse().unwrap());
		assert_eq!(Api::WhisperPubSub, "shh_pubsub".parse().unwrap());
		assert!("rp".parse::<Api>().is_err());
	}

	#[test]
	fn test_api_set_default() {
		assert_eq!(ApiSet::UnsafeContext, ApiSet::default());
	}

	#[test]
	fn test_api_set_parsing() {
		assert_eq!(
			ApiSet::List(vec![Api::Web3, Api::Eth].into_iter().collect()),
			"web3,eth".parse().unwrap()
		);
	}

	#[test]
	fn test_api_set_unsafe_context() {
		let expected = vec![
			// make sure this list contains only SAFE methods
			Api::Web3,
			Api::Net,
			Api::Eth,
			Api::EthPubSub,
			Api::Parity,
			Api::ParityPubSub,
			Api::Traces,
			Api::Rpc,
			Api::Whisper,
			Api::WhisperPubSub,
			Api::Private,
		].into_iter()
		.collect();
		assert_eq!(ApiSet::UnsafeContext.list_apis(), expected);
	}

	#[test]
	fn test_api_set_ipc_context() {
		let expected = vec![
			// safe
			Api::Web3,
			Api::Net,
			Api::Eth,
			Api::EthPubSub,
			Api::Parity,
			Api::ParityPubSub,
			Api::Traces,
			Api::Rpc,
			Api::Whisper,
			Api::WhisperPubSub,
			Api::Private,
			// semi-safe
			Api::ParityAccounts,
		].into_iter()
		.collect();
		assert_eq!(ApiSet::IpcContext.list_apis(), expected);
	}

	#[test]
	fn test_api_set_safe_context() {
		let expected = vec![
			// safe
			Api::Web3,
			Api::Net,
			Api::Eth,
			Api::EthPubSub,
			Api::Parity,
			Api::ParityPubSub,
			Api::Traces,
			Api::Rpc,
			Api::SecretStore,
			Api::Whisper,
			Api::WhisperPubSub,
			Api::Private,
			// semi-safe
			Api::ParityAccounts,
			// Unsafe
			Api::ParitySet,
			Api::Signer,
			Api::Debug,
		].into_iter()
		.collect();
		assert_eq!(ApiSet::SafeContext.list_apis(), expected);
	}

	#[test]
	fn test_all_apis() {
		assert_eq!(
			"all".parse::<ApiSet>().unwrap(),
			ApiSet::List(
				vec![
					Api::Web3,
					Api::Net,
					Api::Eth,
					Api::EthPubSub,
					Api::Parity,
					Api::ParityPubSub,
					Api::Traces,
					Api::Rpc,
					Api::SecretStore,
					Api::Whisper,
					Api::WhisperPubSub,
					Api::ParityAccounts,
					Api::ParitySet,
					Api::Signer,
					Api::Personal,
					Api::Private,
					Api::Debug,
				].into_iter()
				.collect()
			)
		);
	}

	#[test]
	fn test_all_without_personal_apis() {
		assert_eq!(
			"personal,all,-personal".parse::<ApiSet>().unwrap(),
			ApiSet::List(
				vec![
					Api::Web3,
					Api::Net,
					Api::Eth,
					Api::EthPubSub,
					Api::Parity,
					Api::ParityPubSub,
					Api::Traces,
					Api::Rpc,
					Api::SecretStore,
					Api::Whisper,
					Api::WhisperPubSub,
					Api::ParityAccounts,
					Api::ParitySet,
					Api::Signer,
					Api::Private,
					Api::Debug,
				].into_iter()
				.collect()
			)
		);
	}

	#[test]
	fn test_safe_parsing() {
		assert_eq!(
			"safe".parse::<ApiSet>().unwrap(),
			ApiSet::List(
				vec![
					Api::Web3,
					Api::Net,
					Api::Eth,
					Api::EthPubSub,
					Api::Parity,
					Api::ParityPubSub,
					Api::Traces,
					Api::Rpc,
					Api::Whisper,
					Api::WhisperPubSub,
					Api::Private,
				].into_iter()
				.collect()
			)
		);
	}
}<|MERGE_RESOLUTION|>--- conflicted
+++ resolved
@@ -305,11 +305,8 @@
 							allow_pending_receipt_query: !self.geth_compatibility,
 							send_block_number_in_get_work: !self.geth_compatibility,
 							gas_price_percentile: self.gas_price_percentile,
-<<<<<<< HEAD
 							jsonrpc_allow_missing_blocks: self.jsonrpc_allow_missing_blocks,
-=======
 							allow_experimental_rpcs: self.experimental_rpcs,
->>>>>>> 664bb2be
 						}
 					);
 					handler.extend_with(client.to_delegate());
