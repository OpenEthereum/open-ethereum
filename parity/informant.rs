--- conflicted
+++ resolved
@@ -84,16 +84,6 @@
 			return;
 		}
 
-<<<<<<< HEAD
-		let chain_info = client.chain_info();
-		let queue_info = client.queue_info();
-		let cache_info = client.blockchain_cache_info();
-		let report = client.report();
-
-		let last_report = match self.report.read().deref() { &Some(ref last_report) => last_report.clone(), _ => ClientReport::default() };
-
-		let importing = queue_info.unverified_queue_size + queue_info.verified_queue_size > 3 || ((report.blocks_imported - last_report.blocks_imported) * 1000000) as u64 / elapsed.as_milliseconds() > 1000;
-=======
 		let chain_info = self.client.chain_info();
 		let queue_info = self.client.queue_info();
 		let cache_info = self.client.blockchain_cache_info();
@@ -102,19 +92,15 @@
 
 		let importing = queue_info.unverified_queue_size + queue_info.verified_queue_size > 3
 			|| self.sync.as_ref().map_or(false, |s| s.status().is_major_syncing());
->>>>>>> aafb014d
 		if !importing && elapsed < Duration::from_secs(30) {
 			return;
 		}
 
 		*self.last_tick.write() = Instant::now();
 
-<<<<<<< HEAD
-=======
 		let mut write_report = self.report.write();
 		let report = self.client.report();
 
->>>>>>> aafb014d
 		let paint = |c: Style, t: String| match self.with_color && stdout_isatty() {
 			true => format!("{}", c.paint(t)),
 			false => t,
@@ -125,11 +111,14 @@
 				true => format!("{} {}   {}   {}+{} Qed", 
 					paint(White.bold(), format!("{:>8}", format!("#{}", chain_info.best_block_number))),
 					paint(White.bold(), format!("{}", chain_info.best_block_hash)),
-					format!("{} blk/s {} tx/s {} Mgas/s",  
-						paint(Yellow.bold(), format!("{:4}", ((report.blocks_imported - last_report.blocks_imported) * 1000) as u64 / elapsed.as_milliseconds())),
-						paint(Yellow.bold(), format!("{:4}", ((report.transactions_applied - last_report.transactions_applied) * 1000) as u64 / elapsed.as_milliseconds())),
-						paint(Yellow.bold(), format!("{:3}", ((report.gas_processed - last_report.gas_processed) / From::from(elapsed.as_milliseconds() * 1000)).low_u64()))
-					),
+					{
+						let last_report = match write_report.deref() { &Some(ref last_report) => last_report.clone(), _ => ClientReport::default() };
+						format!("{} blk/s {} tx/s {} Mgas/s",  
+							paint(Yellow.bold(), format!("{:4}", ((report.blocks_imported - last_report.blocks_imported) * 1000) as u64 / elapsed.as_milliseconds())),
+							paint(Yellow.bold(), format!("{:4}", ((report.transactions_applied - last_report.transactions_applied) * 1000) as u64 / elapsed.as_milliseconds())),
+							paint(Yellow.bold(), format!("{:3}", ((report.gas_processed - last_report.gas_processed) / From::from(elapsed.as_milliseconds() * 1000)).low_u64()))
+						)
+					},
 					paint(Green.bold(), format!("{:5}", queue_info.unverified_queue_size)),
 					paint(Green.bold(), format!("{:5}", queue_info.verified_queue_size))
 				),
@@ -160,7 +149,7 @@
 
 		*self.chain_info.write().deref_mut() = Some(chain_info);
 		*self.cache_info.write().deref_mut() = Some(cache_info);
-		*self.report.write().deref_mut() = Some(report);
+		*write_report.deref_mut() = Some(report);
 	}
 }
 
