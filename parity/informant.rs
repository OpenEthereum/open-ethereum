// Copyright 2015, 2016 Ethcore (UK) Ltd.
// This file is part of Parity.

// Parity is free software: you can redistribute it and/or modify
// it under the terms of the GNU General Public License as published by
// the Free Software Foundation, either version 3 of the License, or
// (at your option) any later version.

// Parity is distributed in the hope that it will be useful,
// but WITHOUT ANY WARRANTY; without even the implied warranty of
// MERCHANTABILITY or FITNESS FOR A PARTICULAR PURPOSE.  See the
// GNU General Public License for more details.

// You should have received a copy of the GNU General Public License
// along with Parity.  If not, see <http://www.gnu.org/licenses/>.

extern crate ansi_term;
use self::ansi_term::Colour::{White, Yellow, Green, Cyan, Blue};
use self::ansi_term::Style;

use std::sync::{Arc};
use std::sync::atomic::{AtomicUsize, Ordering as AtomicOrdering};
use std::time::{Instant, Duration};
use isatty::{stdout_isatty};
use ethsync::{SyncProvider, ManageNetwork};
use util::{Uint, RwLock, Mutex, H256, Colour, Bytes};
use ethcore::client::*;
use ethcore::views::BlockView;
use ethcore::snapshot::service::Service as SnapshotService;
use ethcore::snapshot::{RestorationStatus, SnapshotService as SS};
use number_prefix::{binary_prefix, Standalone, Prefixed};
use ethcore_rpc::is_major_importing;

pub struct Informant {
	chain_info: RwLock<Option<BlockChainInfo>>,
	cache_info: RwLock<Option<BlockChainCacheSize>>,
	report: RwLock<Option<ClientReport>>,
	last_tick: RwLock<Instant>,
	with_color: bool,
	client: Arc<Client>,
	snapshot: Option<Arc<SnapshotService>>,
	sync: Option<Arc<SyncProvider>>,
	net: Option<Arc<ManageNetwork>>,
	last_import: Mutex<Instant>,
	skipped: AtomicUsize,
	skipped_txs: AtomicUsize,
}

/// Format byte counts to standard denominations.
pub fn format_bytes(b: usize) -> String {
	match binary_prefix(b as f64) {
		Standalone(bytes)   => format!("{} bytes", bytes),
		Prefixed(prefix, n) => format!("{:.0} {}B", n, prefix),
	}
}

/// Something that can be converted to milliseconds.
pub trait MillisecondDuration {
	/// Get the value in milliseconds.
	fn as_milliseconds(&self) -> u64;
}

impl MillisecondDuration for Duration {
	fn as_milliseconds(&self) -> u64 {
		self.as_secs() * 1000 + self.subsec_nanos() as u64 / 1000000
	}
}

impl Informant {
	/// Make a new instance potentially `with_color` output.
	pub fn new(client: Arc<Client>, sync: Option<Arc<SyncProvider>>, net: Option<Arc<ManageNetwork>>, snapshot: Option<Arc<SnapshotService>>, with_color: bool) -> Self {
		Informant {
			chain_info: RwLock::new(None),
			cache_info: RwLock::new(None),
			report: RwLock::new(None),
			last_tick: RwLock::new(Instant::now()),
			with_color: with_color,
			client: client,
			snapshot: snapshot,
			sync: sync,
			net: net,
			last_import: Mutex::new(Instant::now()),
			skipped: AtomicUsize::new(0),
			skipped_txs: AtomicUsize::new(0),
		}
	}


	#[cfg_attr(feature="dev", allow(match_bool))]
	pub fn tick(&self) {
		let elapsed = self.last_tick.read().elapsed();
		if elapsed < Duration::from_secs(5) {
			return;
		}

		let chain_info = self.client.chain_info();
		let queue_info = self.client.queue_info();
		let cache_info = self.client.blockchain_cache_info();
		let network_config = self.net.as_ref().map(|n| n.network_config());
		let sync_status = self.sync.as_ref().map(|s| s.status());

		let importing = is_major_importing(sync_status.map(|s| s.state), self.client.queue_info());
		let (snapshot_sync, snapshot_current, snapshot_total) = self.snapshot.as_ref().map_or((false, 0, 0), |s|
			match s.status() {
				RestorationStatus::Ongoing { state_chunks, block_chunks, state_chunks_done, block_chunks_done } =>
					(true, state_chunks_done + block_chunks_done, state_chunks + block_chunks),
				_ => (false, 0, 0),
			}
		);

		if !importing && !snapshot_sync && elapsed < Duration::from_secs(30) {
			return;
		}

		*self.last_tick.write() = Instant::now();

		let mut write_report = self.report.write();
		let report = self.client.report();

		let paint = |c: Style, t: String| match self.with_color && stdout_isatty() {
			true => format!("{}", c.paint(t)),
			false => t,
		};

		info!(target: "import", "{}   {}   {}",
			match importing {
				true => match snapshot_sync {
					false => format!("Syncing {} {}   {}   {}+{} Qed",
						paint(White.bold(), format!("{:>8}", format!("#{}", chain_info.best_block_number))),
						paint(White.bold(), format!("{}", chain_info.best_block_hash)),
						{
							let last_report = match *write_report { Some(ref last_report) => last_report.clone(), _ => ClientReport::default() };
							format!("{} blk/s {} tx/s {} Mgas/s",
									paint(Yellow.bold(), format!("{:4}", ((report.blocks_imported - last_report.blocks_imported) * 1000) as u64 / elapsed.as_milliseconds())),
									paint(Yellow.bold(), format!("{:4}", ((report.transactions_applied - last_report.transactions_applied) * 1000) as u64 / elapsed.as_milliseconds())),
									paint(Yellow.bold(), format!("{:3}", ((report.gas_processed - last_report.gas_processed) / From::from(elapsed.as_milliseconds() * 1000)).low_u64()))
								   )
						},
						paint(Green.bold(), format!("{:5}", queue_info.unverified_queue_size)),
						paint(Green.bold(), format!("{:5}", queue_info.verified_queue_size))
					),
					true => format!("Syncing snapshot {}/{}", snapshot_current, snapshot_total),
				},
				false => String::new(),
			},
			match (&sync_status, &network_config) {
				(&Some(ref sync_info), &Some(ref net_config)) => format!("{}{}/{}/{} peers",
					match importing {
						true => format!("{}   ", paint(Green.bold(), format!("{:>8}", format!("#{}", sync_info.last_imported_block_number.unwrap_or(chain_info.best_block_number))))),
						false => match sync_info.last_imported_old_block_number {
							Some(number) => format!("{}   ", paint(Yellow.bold(), format!("{:>8}", format!("#{}", number)))),
							None => String::new(),
						}
					},
					paint(Cyan.bold(), format!("{:2}", sync_info.num_active_peers)),
					paint(Cyan.bold(), format!("{:2}", sync_info.num_peers)),
					paint(Cyan.bold(), format!("{:2}", sync_info.current_max_peers(net_config.min_peers, net_config.max_peers))),
				),
				_ => String::new(),
			},
			format!("{} db {} chain {} queue{}",
				paint(Blue.bold(), format!("{:>8}", format_bytes(report.state_db_mem))),
				paint(Blue.bold(), format!("{:>8}", format_bytes(cache_info.total()))),
				paint(Blue.bold(), format!("{:>8}", format_bytes(queue_info.mem_used))),
				match sync_status {
					Some(ref sync_info) => format!(" {} sync", paint(Blue.bold(), format!("{:>8}", format_bytes(sync_info.mem_used)))),
					_ => String::new(),
				}
			)
		);

		*self.chain_info.write() = Some(chain_info);
		*self.cache_info.write() = Some(cache_info);
		*write_report = Some(report);
	}
}

impl ChainNotify for Informant {
	fn new_blocks(&self, imported: Vec<H256>, _invalid: Vec<H256>, _enacted: Vec<H256>, _retracted: Vec<H256>, _sealed: Vec<H256>, _proposed: Vec<Bytes>, duration: u64) {
		let mut last_import = self.last_import.lock();
		let sync_state = self.sync.as_ref().map(|s| s.status().state);
		let importing = is_major_importing(sync_state, self.client.queue_info());
		let ripe = Instant::now() > *last_import + Duration::from_secs(1) && !importing;
		let txs_imported = imported.iter()
<<<<<<< HEAD
			.take(imported.len().saturating_sub(if ripe { 1 } else { 0 }))
			.filter_map(|h| self.client.block(BlockID::Hash(*h)))
=======
			.take(imported.len() - if ripe {1} else {0})
			.filter_map(|h| self.client.block(BlockId::Hash(*h)))
>>>>>>> a6fcd8a0
			.map(|b| BlockView::new(&b).transactions_count())
			.sum();

		if ripe {
			if let Some(block) = imported.last().and_then(|h| self.client.block(BlockId::Hash(*h))) {
				let view = BlockView::new(&block);
				let header = view.header();
				let tx_count = view.transactions_count();
				let size = block.len();
				let (skipped, skipped_txs) = (self.skipped.load(AtomicOrdering::Relaxed) + imported.len() - 1, self.skipped_txs.load(AtomicOrdering::Relaxed) + txs_imported);
				info!(target: "import", "Imported {} {} ({} txs, {} Mgas, {} ms, {} KiB){}",
					Colour::White.bold().paint(format!("#{}", header.number())),
					Colour::White.bold().paint(format!("{}", header.hash())),
					Colour::Yellow.bold().paint(format!("{}", tx_count)),
					Colour::Yellow.bold().paint(format!("{:.2}", header.gas_used().low_u64() as f32 / 1000000f32)),
					Colour::Purple.bold().paint(format!("{:.2}", duration as f32 / 1000000f32)),
					Colour::Blue.bold().paint(format!("{:.2}", size as f32 / 1024f32)),
					if skipped > 0 {
						format!(" + another {} block(s) containing {} tx(s)",
							Colour::Red.bold().paint(format!("{}", skipped)),
							Colour::Red.bold().paint(format!("{}", skipped_txs))
						)
					} else {
						String::new()
					}
				);
				self.skipped.store(0, AtomicOrdering::Relaxed);
				self.skipped_txs.store(0, AtomicOrdering::Relaxed);
				*last_import = Instant::now();
			}
		} else {
			self.skipped.fetch_add(imported.len(), AtomicOrdering::Relaxed);
			self.skipped_txs.fetch_add(txs_imported, AtomicOrdering::Relaxed);
		}
	}
}
<|MERGE_RESOLUTION|>--- conflicted
+++ resolved
@@ -182,13 +182,8 @@
 		let importing = is_major_importing(sync_state, self.client.queue_info());
 		let ripe = Instant::now() > *last_import + Duration::from_secs(1) && !importing;
 		let txs_imported = imported.iter()
-<<<<<<< HEAD
 			.take(imported.len().saturating_sub(if ripe { 1 } else { 0 }))
 			.filter_map(|h| self.client.block(BlockID::Hash(*h)))
-=======
-			.take(imported.len() - if ripe {1} else {0})
-			.filter_map(|h| self.client.block(BlockId::Hash(*h)))
->>>>>>> a6fcd8a0
 			.map(|b| BlockView::new(&b).transactions_count())
 			.sum();
 
