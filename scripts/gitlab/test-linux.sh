#!/bin/bash
# ARGUMENT $1 Rust flavor to run test with (stable/beta/nightly)

echo "________Running test-linux.sh________"
set -e # fail on any error
set -u # treat unset variables as error
<<<<<<< HEAD
export CC="sccache gcc"
export CXX="sccache g++"
FEATURES="json-tests,ci-skip-tests"
=======

FEATURES="json-tests"
>>>>>>> f24bff59
OPTIONS="--release"
#use nproc `linux only
THREADS=$(nproc)

rustup default $1
rustup show

echo "________Running Parity Full Test Suite________"
# Why are we using RUSTFLAGS? See https://github.com/paritytech/parity-ethereum/pull/10719
CARGO_INCREMENTAL=0 RUSTFLAGS="-C opt-level=3 -C overflow-checks=on -C debuginfo=2 -Ctarget-feature=+aes,+sse2,+ssse3" time cargo test $OPTIONS --features "$FEATURES" --locked --all --target $CARGO_TARGET --verbose --color=never -- --test-threads $THREADS

#show sccache statistics
sccache --stop-server<|MERGE_RESOLUTION|>--- conflicted
+++ resolved
@@ -4,14 +4,11 @@
 echo "________Running test-linux.sh________"
 set -e # fail on any error
 set -u # treat unset variables as error
-<<<<<<< HEAD
+
 export CC="sccache gcc"
 export CXX="sccache g++"
-FEATURES="json-tests,ci-skip-tests"
-=======
+FEATURES="json-tests"
 
-FEATURES="json-tests"
->>>>>>> f24bff59
 OPTIONS="--release"
 #use nproc `linux only
 THREADS=$(nproc)
