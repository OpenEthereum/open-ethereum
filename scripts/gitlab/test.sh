#!/bin/bash
# ARGUMENT $1 Rust flavor to test with (stable/beta/nightly)

set -e # fail on any error
set -u # treat unset variables as error


set -x # full command output for development
git log --graph --oneline --all --decorate=short -n 10


case $CI_COMMIT_REF_NAME in
  (master|beta|stable)
    export GIT_COMPARE=$CI_COMMIT_REF_NAME~
    ;;
  (*)
    export GIT_COMPARE=master
  ;;
esac

<<<<<<< HEAD
export RUST_FILES_MODIFIED="$(git --no-pager diff --name-only $GIT_COMPARE...$CI_COMMIT_SHA | grep -v -e ^\\. -e ^LICENSE -e ^README.md -e ^CHANGELOG.md -e ^test.sh -e ^windows/ -e ^scripts/ -e ^mac/ -e ^nsis/ -e ^docs/ | wc -l)"
=======

export RUST_FILES_MODIFIED="$(git --no-pager diff --name-only $GIT_COMPARE...$CI_COMMIT_SHA | grep -v -e ^\\. -e ^LICENSE -e ^README.md -e ^test.sh -e ^scripts/ | wc -l | tr -d ' ')"
>>>>>>> 467403f4
echo "RUST_FILES_MODIFIED: $RUST_FILES_MODIFIED"


if [ "${RUST_FILES_MODIFIED}" = "0" ]
then
  echo "__________Skipping Rust tests since no Rust files modified__________";
  exit 0
fi


rustup default $1

git submodule update --init --recursive
rustup show

exec ./test.sh

# if [[ "$CI_COMMIT_REF_NAME" == "nightly" ]];
#   ### @TODO re-enable fail after https://github.com/paritytech/parity-import-tests/issues/3
#   then sh scripts/aura-test.sh; # || exit $?;
# fi
<|MERGE_RESOLUTION|>--- conflicted
+++ resolved
@@ -18,12 +18,8 @@
   ;;
 esac
 
-<<<<<<< HEAD
-export RUST_FILES_MODIFIED="$(git --no-pager diff --name-only $GIT_COMPARE...$CI_COMMIT_SHA | grep -v -e ^\\. -e ^LICENSE -e ^README.md -e ^CHANGELOG.md -e ^test.sh -e ^windows/ -e ^scripts/ -e ^mac/ -e ^nsis/ -e ^docs/ | wc -l)"
-=======
 
-export RUST_FILES_MODIFIED="$(git --no-pager diff --name-only $GIT_COMPARE...$CI_COMMIT_SHA | grep -v -e ^\\. -e ^LICENSE -e ^README.md -e ^test.sh -e ^scripts/ | wc -l | tr -d ' ')"
->>>>>>> 467403f4
+export RUST_FILES_MODIFIED="$(git --no-pager diff --name-only $GIT_COMPARE...$CI_COMMIT_SHA | grep -v -e ^\\. -e ^LICENSE -e ^README.md -e ^CHANGELOG.md -e ^test.sh -e ^scripts/ -e ^docs/ | wc -l | tr -d ' ')"
 echo "RUST_FILES_MODIFIED: $RUST_FILES_MODIFIED"
 
 
