[package]
description = "Parity Ethereum (EthCore) Contract Calls and Blockchain Service & Registry Information"
name = "ethcore-call-contract"
version = "0.1.0"
license = "GPL-3.0"
authors = ["Parity Technologies <admin@parity.io>"]
edition = "2018"

[dependencies]
types = { path = "../types", package = "common-types" }
<<<<<<< HEAD
ethereum-types = "0.6.0"
bytes = { version = "0.1", package = "parity-bytes" }
derive_builder = "0.7.2"
=======
ethereum-types = "0.8.0"
bytes = { version = "0.1", package = "parity-bytes" }
>>>>>>> e194a2c6
<|MERGE_RESOLUTION|>--- conflicted
+++ resolved
@@ -8,11 +8,6 @@
 
 [dependencies]
 types = { path = "../types", package = "common-types" }
-<<<<<<< HEAD
-ethereum-types = "0.6.0"
-bytes = { version = "0.1", package = "parity-bytes" }
-derive_builder = "0.7.2"
-=======
 ethereum-types = "0.8.0"
 bytes = { version = "0.1", package = "parity-bytes" }
->>>>>>> e194a2c6
+derive_builder = "0.7.2"