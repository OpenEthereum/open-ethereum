--- conflicted
+++ resolved
@@ -71,7 +71,6 @@
 
 /// Provides `call_contract` method
 pub trait CallContract {
-<<<<<<< HEAD
 	/// Executes a transient call to a contract at given `BlockId`.
 	///
 	/// The constructed transaction must be executed on top of state at block `id`,
@@ -81,19 +80,4 @@
 	/// - A `CallError::Reverted(msg)` error in case the call was reverted with an exception and message.
 	/// - A `CallError::Other(msg)` in case the call did not succeed for other reasons.
 	fn call_contract(&self, id: BlockId, call_options: CallOptions) -> Result<Bytes, CallError>;
-}
-
-/// Provides information on a blockchain service and it's registry
-pub trait RegistryInfo {
-	/// Get the address of a particular blockchain service, if available.
-	fn registry_address(&self, name: String, block: BlockId) -> Option<Address>;
-=======
-	/// Like `call`, but with various defaults. Designed to be used for calling contracts.
-	fn call_contract(
-		&self,
-		block_id: BlockId,
-		address: Address,
-		data: Bytes
-	) -> Result<Bytes, String>;
->>>>>>> e194a2c6
 }