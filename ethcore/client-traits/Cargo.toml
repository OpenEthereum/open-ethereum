--- conflicted
+++ resolved
@@ -15,12 +15,8 @@
 ethcore-db = { path = "../db" }
 ethcore-miner = { path = "../../miner" }
 ethereum-types = "0.6.0"
-<<<<<<< HEAD
-kvdb = "0.1.0"
+kvdb = "0.1"
 registrar = { path = "../../util/registrar" }
-=======
-kvdb = "0.1"
->>>>>>> 1b1b44bb
 stats = { path = "../../util/stats" }
 trace = { path = "../trace" }
 vm = { path = "../vm" }