[package]
description = "Parity Ethereum (EthCore) Light Client Implementation (Block Import IO Service, Blockchain Data Fetching, Light Client Header Chain Storage, Parity Light Protocol (PLP) Provider, Light Transaction Queue, CHT Definitions, Light Client Data Cache), Parity Light Protocol (PLP) Implementation, P2P Network I/O and Event Context Generalization, Peer Error Handling & Punishment, Request Load Timer & Distribution Manager, Pending Request Set Storage, Request Credit Management, Light Client Request Types, Request Chain Builder Utility, On-demand Chain Request Service over LES (for RPCs), ResponseGuard Implementation)"
homepage = "http://parity.io"
license = "GPL-3.0"
name = "ethcore-light"
version = "1.12.0"
authors = ["Parity Technologies <admin@parity.io>"]

[dependencies]
log = "0.4"
parity-bytes = "0.1"
client-traits = { path = "../client-traits" }
common-types = { path = "../types" }
derive_more = "0.14.0"
engine = { path = "../engine" }
ethcore-db = { path = "../db" }
ethcore-blockchain = { path = "../blockchain" }
ethereum-types = "0.6.0"
executive-state = { path = "../executive-state" }
machine = { path = "../machine" }
memory-db = "0.15.0"
trie-db = "0.15.0"
patricia-trie-ethereum = { path = "../../util/patricia-trie-ethereum" }
ethcore-network = { path = "../../util/network" }
ethcore-miner = { path = "../../miner" }
ethcore-io = { path = "../../util/io" }
hash-db = "0.15.0"
parity-util-mem = "0.2.0"
vm = { path = "../vm" }
fastmap = { path = "../../util/fastmap" }
failsafe = { version = "0.3.0", default-features = false, features = ["parking_lot_mutex"] }
rlp = "0.4.0"
rlp_derive = { path = "../../util/rlp-derive" }
smallvec = "0.6"
futures = "0.1"
<<<<<<< HEAD
rand = "0.7"
itertools = "0.5"
=======
rand = "0.6"
>>>>>>> 35513b14
bincode = "1.1"
serde = "1.0"
serde_derive = "1.0"
spec = { path = "../spec" }
parking_lot = "0.9"
stats = { path = "../../util/stats" }
keccak-hash = "0.2.0"
keccak-hasher = { path = "../../util/keccak-hasher" }
triehash-ethereum = { version = "0.2",  path = "../../util/triehash-ethereum" }
kvdb = "0.1"
memory-cache = { path = "../../util/memory-cache" }
journaldb = { path = "../../util/journaldb" }
verification = { path = "../verification" }

[dev-dependencies]
ethcore = { path = "..", features = ["test-helpers"] }
kvdb-memorydb = "0.1.2"
tempdir = "0.3"

[features]
default = []<|MERGE_RESOLUTION|>--- conflicted
+++ resolved
@@ -33,12 +33,8 @@
 rlp_derive = { path = "../../util/rlp-derive" }
 smallvec = "0.6"
 futures = "0.1"
-<<<<<<< HEAD
 rand = "0.7"
 itertools = "0.5"
-=======
-rand = "0.6"
->>>>>>> 35513b14
 bincode = "1.1"
 serde = "1.0"
 serde_derive = "1.0"
