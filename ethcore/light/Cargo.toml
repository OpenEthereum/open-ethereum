--- conflicted
+++ resolved
@@ -10,11 +10,8 @@
 log = "0.3"
 ethcore = { path = ".."}
 ethcore-bytes = { path = "../../util/bytes" }
-<<<<<<< HEAD
 ethcore-transaction = { path = "../transaction" }
-=======
 ethereum-types = "0.1"
->>>>>>> bf2a9253
 memorydb = { path = "../../util/memorydb" }
 patricia-trie = { path = "../../util/patricia_trie" }
 ethcore-network = { path = "../../util/network" }
