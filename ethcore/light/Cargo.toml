--- conflicted
+++ resolved
@@ -13,20 +13,14 @@
 ethcore = { path = ".."}
 ethcore-db = { path = "../db" }
 ethcore-blockchain = { path = "../blockchain" }
-<<<<<<< HEAD
-ethereum-types = "0.4"
+ethereum-types = "0.6.0"
 memory-db = "0.12.3"
-trie-db = "0.12.2"
-=======
-ethereum-types = "0.6.0"
-memory-db = "0.11.0"
-trie-db = "0.11.0"
->>>>>>> 9de1afee
+trie-db = "0.12.3"
 patricia-trie-ethereum = { path = "../../util/patricia-trie-ethereum" }
 ethcore-network = { path = "../../util/network" }
 ethcore-miner = { path = "../../miner" }
 ethcore-io = { path = "../../util/io" }
-hash-db = "0.12.2"
+hash-db = "0.12.3"
 parity-util-mem = "0.1"
 vm = { path = "../vm" }
 fastmap = { path = "../../util/fastmap" }
