// Copyright 2015-2019 Parity Technologies (UK) Ltd.
// This file is part of Parity Ethereum.

// Parity Ethereum is free software: you can redistribute it and/or modify
// it under the terms of the GNU General Public License as published by
// the Free Software Foundation, either version 3 of the License, or
// (at your option) any later version.

// Parity Ethereum is distributed in the hope that it will be useful,
// but WITHOUT ANY WARRANTY; without even the implied warranty of
// MERCHANTABILITY or FITNESS FOR A PARTICULAR PURPOSE.  See the
// GNU General Public License for more details.

// You should have received a copy of the GNU General Public License
// along with Parity Ethereum.  If not, see <http://www.gnu.org/licenses/>.

//! Light client implementation. Stores data from light sync

use std::sync::{Weak, Arc};

use engine::{Engine, EpochChange, Proof};
use verification::queue::{self, HeaderQueue};
use spec::{Spec, SpecHardcodedSync};
use io::IoChannel;
use parking_lot::{Mutex, RwLock};
use ethereum_types::{H256, U256};
use futures::{IntoFuture, Future};
use common_types::{
	BlockNumber,
	block_status::BlockStatus,
	blockchain_info::BlockChainInfo,
	client_types::ClientReport,
	encoded,
	engines::epoch::{Transition as EpochTransition, PendingTransition},
	errors::EthcoreError as Error,
	errors::EthcoreResult,
	header::Header,
	ids::BlockId,
	io_message::ClientIoMessage,
	verification::VerificationQueueInfo as BlockQueueInfo,
};
use client_traits::ClientIoMessage;
use kvdb::KeyValueDB;
use vm::EnvInfo;

use self::fetch::ChainDataFetcher;
use self::header_chain::{AncestryIter, HeaderChain, HardcodedSync};

use cache::Cache;

pub use self::service::Service;

mod header_chain;
mod service;

pub mod fetch;

/// Configuration for the light client.
#[derive(Debug, Clone)]
pub struct Config {
	/// Verification queue config.
	pub queue: queue::Config,
	/// Chain column in database.
	pub chain_column: Option<u32>,
	/// Should it do full verification of blocks?
	pub verify_full: bool,
	/// Should it check the seal of blocks?
	pub check_seal: bool,
	/// Disable hardcoded sync.
	pub no_hardcoded_sync: bool,
}

impl Default for Config {
	fn default() -> Config {
		Config {
			queue: Default::default(),
			chain_column: None,
			verify_full: true,
			check_seal: true,
			no_hardcoded_sync: false,
		}
	}
}

/// Trait for interacting with the header chain abstractly.
pub trait LightChainClient: Send + Sync {
	/// Adds a new `LightChainNotify` listener.
	fn add_listener(&self, listener: Weak<dyn LightChainNotify>);

	/// Get chain info.
	fn chain_info(&self) -> BlockChainInfo;

	/// Queue header to be verified. Required that all headers queued have their
	/// parent queued prior.
	fn queue_header(&self, header: Header) -> EthcoreResult<H256>;

	/// Attempt to get a block hash by block id.
	fn block_hash(&self, id: BlockId) -> Option<H256>;

	/// Get block queue information.
	fn queue_info(&self) -> BlockQueueInfo;

	/// Attempt to get block header by block id.
	fn block_header(&self, id: BlockId) -> Option<encoded::Header>;

	/// Get the best block header.
	fn best_block_header(&self) -> encoded::Header;

	/// Get a block's chain score by ID.
	fn score(&self, id: BlockId) -> Option<U256>;

	/// Get an iterator over a block and its ancestry.
	fn ancestry_iter<'a>(&'a self, start: BlockId) -> Box<dyn Iterator<Item=encoded::Header> + 'a>;

	/// Get the signing chain ID.
	fn signing_chain_id(&self) -> Option<u64>;

	/// Get environment info for execution at a given block.
	/// Fails if that block's header is not stored.
	fn env_info(&self, id: BlockId) -> Option<EnvInfo>;

	/// Get a handle to the consensus engine.
	fn engine(&self) -> &Arc<dyn Engine>;

	/// Query whether a block is known.
	fn is_known(&self, hash: &H256) -> bool;

	/// Set the chain via a spec name.
	fn set_spec_name(&self, new_spec_name: String) -> Result<(), ()>;

	/// Clear the queue.
	fn clear_queue(&self);

	/// Flush the queue.
	fn flush_queue(&self);

	/// Get the `i`th CHT root.
	fn cht_root(&self, i: usize) -> Option<H256>;

	/// Get a report of import activity since the last call.
	fn report(&self) -> ClientReport;
}

/// An actor listening to light chain events.
pub trait LightChainNotify: Send + Sync {
	/// Notifies about imported headers.
	fn new_headers(&self, good: &[H256]);
}

/// Something which can be treated as a `LightChainClient`.
pub trait AsLightClient {
	/// The kind of light client this can be treated as.
	type Client: LightChainClient;

	/// Access the underlying light client.
	fn as_light_client(&self) -> &Self::Client;
}

impl<T: LightChainClient> AsLightClient for T {
	type Client = Self;

	fn as_light_client(&self) -> &Self { self }
}

/// Light client implementation.
<<<<<<< HEAD
pub struct Client<T: 'static> {
	queue: HeaderQueue<Self>,
=======
pub struct Client<T> {
	queue: HeaderQueue<()>,
>>>>>>> cd265268
	engine: Arc<dyn Engine>,
	chain: HeaderChain,
	report: RwLock<ClientReport>,
	import_lock: Mutex<()>,
	db: Arc<dyn KeyValueDB>,
	listeners: RwLock<Vec<Weak<dyn LightChainNotify>>>,
	fetcher: T,
	verify_full: bool,
	/// A closure to call when we want to restart the client
	exit_handler: Mutex<Option<Box<dyn Fn(String) + 'static + Send>>>,
}

impl<T: ChainDataFetcher> Client<T> {
	/// Create a new `Client`.
	pub fn new(
		config: Config,
		db: Arc<dyn KeyValueDB>,
		chain_col: Option<u32>,
		spec: &Spec,
		fetcher: T,
<<<<<<< HEAD
		io_channel: IoChannel<ClientIoMessage<Self>>,
=======
		io_channel: IoChannel<ClientIoMessage<()>>,
>>>>>>> cd265268
		cache: Arc<Mutex<Cache>>
	) -> Result<Self, Error> {
		Ok(Self {
			queue: HeaderQueue::new(config.queue, spec.engine.clone(), io_channel, config.check_seal),
			engine: spec.engine.clone(),
			chain: {
				let hs_cfg = if config.no_hardcoded_sync { HardcodedSync::Deny } else { HardcodedSync::Allow };
				HeaderChain::new(db.clone(), chain_col, &spec, cache, hs_cfg)?
			},
			report: RwLock::new(ClientReport::default()),
			import_lock: Mutex::new(()),
			db,
			listeners: RwLock::new(vec![]),
			fetcher,
			verify_full: config.verify_full,
			exit_handler: Mutex::new(None),
		})
	}

	/// Generates the specifications for hardcoded sync. This is typically only called manually
	/// from time to time by a Parity developer in order to update the chain specifications.
	///
	/// Returns `None` if we are at the genesis block.
	pub fn read_hardcoded_sync(&self) -> Result<Option<SpecHardcodedSync>, Error> {
		self.chain.read_hardcoded_sync()
	}

	/// Adds a new `LightChainNotify` listener.
	pub fn add_listener(&self, listener: Weak<dyn LightChainNotify>) {
		self.listeners.write().push(listener);
	}

	/// Import a header to the queue for additional verification.
	pub fn import_header(&self, header: Header) -> EthcoreResult<H256> {
		self.queue.import(header).map_err(|(_, e)| e)
	}

	/// Inquire about the status of a given header.
	pub fn status(&self, hash: &H256) -> BlockStatus {
		match self.queue.status(hash) {
			queue::Status::Unknown => self.chain.status(hash),
			other => other.into(),
		}
	}

	/// Get the chain info.
	pub fn chain_info(&self) -> BlockChainInfo {
		let best_hdr = self.chain.best_header();
		let best_td = self.chain.best_block().total_difficulty;

		let first_block = self.chain.first_block();
		let genesis_hash = self.chain.genesis_hash();

		BlockChainInfo {
			total_difficulty: best_td,
			pending_total_difficulty: best_td + self.queue.total_difficulty(),
			genesis_hash,
			best_block_hash: best_hdr.hash(),
			best_block_number: best_hdr.number(),
			best_block_timestamp: best_hdr.timestamp(),
			ancient_block_hash: if first_block.is_some() { Some(genesis_hash) } else { None },
			ancient_block_number: if first_block.is_some() { Some(0) } else { None },
			first_block_hash: first_block.as_ref().map(|first| first.hash),
			first_block_number: first_block.as_ref().map(|first| first.number),
		}
	}

	/// Get the header queue info.
	pub fn queue_info(&self) -> BlockQueueInfo {
		self.queue.queue_info()
	}

	/// Attempt to get a block hash by block id.
	pub fn block_hash(&self, id: BlockId) -> Option<H256> {
		self.chain.block_hash(id)
	}

	/// Get a block header by Id.
	pub fn block_header(&self, id: BlockId) -> Option<encoded::Header> {
		self.chain.block_header(id)
	}

	/// Get the best block header.
	pub fn best_block_header(&self) -> encoded::Header {
		self.chain.best_header()
	}

	/// Get a block's chain score.
	pub fn score(&self, id: BlockId) -> Option<U256> {
		self.chain.score(id)
	}

	/// Get an iterator over a block and its ancestry.
	pub fn ancestry_iter(&self, start: BlockId) -> AncestryIter {
		self.chain.ancestry_iter(start)
	}

	/// Get the signing chain id.
	pub fn signing_chain_id(&self) -> Option<u64> {
		self.engine.signing_chain_id(&self.latest_env_info())
	}

	/// Flush the header queue.
	pub fn flush_queue(&self) {
		self.queue.flush()
	}

	/// Get the `i`th CHT root.
	pub fn cht_root(&self, i: usize) -> Option<H256> {
		self.chain.cht_root(i)
	}

	/// Import a set of pre-verified headers from the queue.
	pub fn import_verified(&self) {
		const MAX: usize = 256;

		let _lock = self.import_lock.lock();

		let mut bad = Vec::new();
		let mut good = Vec::new();
		for verified_header in self.queue.drain(MAX) {
			let (num, hash) = (verified_header.number(), verified_header.hash());
			trace!(target: "client", "importing block {}", num);

			if self.verify_full && !self.check_header(&mut bad, &verified_header) {
				continue
			}

			let write_proof_result = match self.check_epoch_signal(&verified_header) {
				Ok(Some(proof)) => self.write_pending_proof(&verified_header, proof),
				Ok(None) => Ok(()),
				Err(e) =>
					panic!("Unable to fetch epoch transition proof: {:?}", e),
			};

			if let Err(e) = write_proof_result {
				warn!(target: "client", "Error writing pending transition proof to DB: {:?} \
					The node may not be able to synchronize further.", e);
			}

			let epoch_proof = self.engine.is_epoch_end_light(
				&verified_header,
				&|h| self.chain.block_header(BlockId::Hash(h)).and_then(|hdr| hdr.decode().ok()),
				&|h| self.chain.pending_transition(h),
			);

			let mut tx = self.db.transaction();
			let pending = match self.chain.insert(&mut tx, &verified_header, epoch_proof) {
				Ok(pending) => {
					good.push(hash);
					self.report.write().blocks_imported += 1;
					pending
				}
				Err(e) => {
					debug!(target: "client", "Error importing header {:?}: {:?}", (num, hash), e);
					bad.push(hash);
					continue;
				}
			};

			self.db.write_buffered(tx);
			self.chain.apply_pending(pending);
		}

		if let Err(e) = self.db.flush() {
			panic!("Database flush failed: {}. Check disk health and space.", e);
		}

		self.queue.mark_as_bad(&bad);
		self.queue.mark_as_good(&good);

		self.notify(|listener| listener.new_headers(&good));
	}

	/// Get a report about blocks imported.
	pub fn report(&self) -> ClientReport {
		self.report.read().clone()
	}

	/// Get blockchain mem usage in bytes.
	pub fn chain_mem_used(&self) -> usize {
		use parity_util_mem::MallocSizeOfExt;

		self.chain.malloc_size_of()
	}

	/// Set a closure to call when the client wants to be restarted.
	///
	/// The parameter passed to the callback is the name of the new chain spec to use after
	/// the restart.
	pub fn set_exit_handler<F>(&self, f: F) where F: Fn(String) + 'static + Send {
		*self.exit_handler.lock() = Some(Box::new(f));
	}

	/// Get a handle to the verification engine.
	pub fn engine(&self) -> &Arc<dyn Engine> {
		&self.engine
	}

	/// Get the latest environment info.
	pub fn latest_env_info(&self) -> EnvInfo {
		self.env_info(BlockId::Latest)
			.expect("Best block header and recent hashes always stored; qed")
	}

	/// Get environment info for a given block.
	pub fn env_info(&self, id: BlockId) -> Option<EnvInfo> {
		let header = match self.block_header(id) {
			Some(hdr) => hdr,
			None => return None,
		};

		Some(EnvInfo {
			number: header.number(),
			author: header.author(),
			timestamp: header.timestamp(),
			difficulty: header.difficulty(),
			last_hashes: self.build_last_hashes(header.parent_hash()),
			gas_used: Default::default(),
			gas_limit: header.gas_limit(),
		})
	}

	fn build_last_hashes(&self, mut parent_hash: H256) -> Arc<Vec<H256>> {
		let mut v = Vec::with_capacity(256);
		for _ in 0..255 {
			v.push(parent_hash);
			match self.block_header(BlockId::Hash(parent_hash)) {
				Some(header) => parent_hash = header.hash(),
				None => break,
			}
		}

		Arc::new(v)
	}

	fn notify<F: Fn(&dyn LightChainNotify)>(&self, f: F) {
		for listener in &*self.listeners.read() {
			if let Some(listener) = listener.upgrade() {
				f(&*listener)
			}
		}
	}

	// return false if should skip, true otherwise. may push onto bad if
	// should skip.
	fn check_header(&self, bad: &mut Vec<H256>, verified_header: &Header) -> bool {
		let hash = verified_header.hash();
		let parent_header = match self.chain.block_header(BlockId::Hash(*verified_header.parent_hash())) {
			Some(header) => header,
			None => {
				trace!(target: "client", "No parent for block ({}, {})",
					verified_header.number(), hash);
				return false // skip import of block with missing parent.
			}
		};

		// Verify Block Family

		let verify_family_result = {
			parent_header.decode()
				.map_err(|dec_err| dec_err.into())
				.and_then(|decoded| {
					self.engine.verify_block_family(&verified_header, &decoded)
				})

		};
		if let Err(e) = verify_family_result {
			warn!(target: "client", "Stage 3 block verification failed for #{} ({})\nError: {:?}",
				verified_header.number(), verified_header.hash(), e);
			bad.push(hash);
			return false;
		};

		// "external" verification.
		let verify_external_result = self.engine.verify_block_external(&verified_header);
		if let Err(e) = verify_external_result {
			warn!(target: "client", "Stage 4 block verification failed for #{} ({})\nError: {:?}",
				verified_header.number(), verified_header.hash(), e);

			bad.push(hash);
			return false;
		};

		true
	}

	fn check_epoch_signal(&self, verified_header: &Header) -> Result<Option<Proof>, T::Error> {
		use common_types::engines::machine::{AuxiliaryRequest, AuxiliaryData};

		let mut block: Option<Vec<u8>> = None;
		let mut receipts: Option<Vec<_>> = None;

		loop {

			let is_signal = {
				let auxiliary = AuxiliaryData {
					bytes: block.as_ref().map(|x| &x[..]),
					receipts: receipts.as_ref().map(|x| &x[..]),
				};

				self.engine.signals_epoch_end(verified_header, auxiliary)
			};

			// check with any auxiliary data fetched so far
			match is_signal {
				EpochChange::No => return Ok(None),
				EpochChange::Yes(proof) => return Ok(Some(proof)),
				EpochChange::Unsure(unsure) => {
					let (b, r) = match unsure {
						AuxiliaryRequest::Body =>
							(Some(self.fetcher.block_body(verified_header)), None),
						AuxiliaryRequest::Receipts =>
							(None, Some(self.fetcher.block_receipts(verified_header))),
						AuxiliaryRequest::Both => (
							Some(self.fetcher.block_body(verified_header)),
							Some(self.fetcher.block_receipts(verified_header)),
						),
					};

					if let Some(b) = b {
						block = Some(b.into_future().wait()?.into_inner());
					}

					if let Some(r) = r {
						receipts = Some(r.into_future().wait()?);
					}
				}
			}
		}
	}

	// attempts to fetch the epoch proof from the network until successful.
	fn write_pending_proof(&self, header: &Header, proof: Proof) -> Result<(), T::Error> {
		let proof = match proof {
			Proof::Known(known) => known,
			Proof::WithState(state_dependent) => {
				self.fetcher.epoch_transition(
					header.hash(),
					self.engine.clone(),
					state_dependent
				).into_future().wait()?
			}
		};

		let mut batch = self.db.transaction();
		self.chain.insert_pending_transition(&mut batch, header.hash(), &PendingTransition {
			proof,
		});
		self.db.write_buffered(batch);
		Ok(())
	}
}


impl<T: ChainDataFetcher> LightChainClient for Client<T> {
	fn add_listener(&self, listener: Weak<dyn LightChainNotify>) {
		Client::add_listener(self, listener)
	}

	fn chain_info(&self) -> BlockChainInfo { Client::chain_info(self) }

	fn queue_info(&self) -> BlockQueueInfo {
		self.queue.queue_info()
	}

	fn queue_header(&self, header: Header) -> EthcoreResult<H256> {
		self.import_header(header)
	}

	fn block_hash(&self, id: BlockId) -> Option<H256> {
		Client::block_hash(self, id)
	}

	fn block_header(&self, id: BlockId) -> Option<encoded::Header> {
		Client::block_header(self, id)
	}

	fn best_block_header(&self) -> encoded::Header {
		Client::best_block_header(self)
	}

	fn score(&self, id: BlockId) -> Option<U256> {
		Client::score(self, id)
	}

	fn ancestry_iter<'a>(&'a self, start: BlockId) -> Box<dyn Iterator<Item=encoded::Header> + 'a> {
		Box::new(Client::ancestry_iter(self, start))
	}

	fn signing_chain_id(&self) -> Option<u64> {
		Client::signing_chain_id(self)
	}

	fn env_info(&self, id: BlockId) -> Option<EnvInfo> {
		Client::env_info(self, id)
	}

	fn engine(&self) -> &Arc<dyn Engine> {
		Client::engine(self)
	}

	fn set_spec_name(&self, new_spec_name: String) -> Result<(), ()> {
		trace!(target: "mode", "Client::set_spec_name({:?})", new_spec_name);
		if let Some(ref h) = *self.exit_handler.lock() {
			(*h)(new_spec_name);
			Ok(())
		} else {
			warn!("Not hypervised; cannot change chain.");
			Err(())
		}
	}

	fn is_known(&self, hash: &H256) -> bool {
		self.status(hash) == BlockStatus::InChain
	}

	fn clear_queue(&self) {
		self.queue.clear()
	}

	fn flush_queue(&self) {
		Client::flush_queue(self);
	}

	fn cht_root(&self, i: usize) -> Option<H256> {
		Client::cht_root(self, i)
	}

	fn report(&self) -> ClientReport {
		Client::report(self)
	}
}

impl<T: ChainDataFetcher> client_traits::ChainInfo for Client<T> {
	fn chain_info(&self) -> BlockChainInfo {
		Client::chain_info(self)
	}
}

impl<T: ChainDataFetcher> client_traits::EngineClient for Client<T> {
	fn update_sealing(&self) { }
	fn submit_seal(&self, _block_hash: H256, _seal: Vec<Vec<u8>>) { }
	fn broadcast_consensus_message(&self, _message: Vec<u8>) { }

	fn epoch_transition_for(&self, parent_hash: H256) -> Option<EpochTransition> {
		self.chain.epoch_transition_for(parent_hash).map(|(hdr, proof)| EpochTransition {
			block_hash: hdr.hash(),
			block_number: hdr.number(),
			proof,
		})
	}

	fn as_full_client(&self) -> Option<&dyn (client_traits::BlockChainClient)> {
		None
	}

	fn block_number(&self, id: BlockId) -> Option<BlockNumber> {
		self.block_header(id).map(|hdr| hdr.number())
	}

	fn block_header(&self, id: BlockId) -> Option<encoded::Header> {
		Client::block_header(self, id)
	}
}

impl<T> client_traits::Tick for Client<T> {}<|MERGE_RESOLUTION|>--- conflicted
+++ resolved
@@ -39,7 +39,6 @@
 	io_message::ClientIoMessage,
 	verification::VerificationQueueInfo as BlockQueueInfo,
 };
-use client_traits::ClientIoMessage;
 use kvdb::KeyValueDB;
 use vm::EnvInfo;
 
@@ -163,13 +162,8 @@
 }
 
 /// Light client implementation.
-<<<<<<< HEAD
-pub struct Client<T: 'static> {
-	queue: HeaderQueue<Self>,
-=======
 pub struct Client<T> {
 	queue: HeaderQueue<()>,
->>>>>>> cd265268
 	engine: Arc<dyn Engine>,
 	chain: HeaderChain,
 	report: RwLock<ClientReport>,
@@ -190,11 +184,7 @@
 		chain_col: Option<u32>,
 		spec: &Spec,
 		fetcher: T,
-<<<<<<< HEAD
-		io_channel: IoChannel<ClientIoMessage<Self>>,
-=======
 		io_channel: IoChannel<ClientIoMessage<()>>,
->>>>>>> cd265268
 		cache: Arc<Mutex<Cache>>
 	) -> Result<Self, Error> {
 		Ok(Self {
