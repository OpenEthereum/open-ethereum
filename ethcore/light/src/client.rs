--- conflicted
+++ resolved
@@ -65,13 +65,8 @@
 		self.tx_pool.lock().values().cloned().collect()
 	}
 
-<<<<<<< HEAD
-	/// Inquire about the status of a given block (or header)
-	pub fn status(&self, _id: BlockID) -> BlockStatus {
-=======
-	/// Inquire about the status of a given block.
+	/// Inquire about the status of a given block (or header).
 	pub fn status(&self, _id: BlockId) -> BlockStatus {
->>>>>>> a6fcd8a0
 		BlockStatus::Unknown
 	}
 
