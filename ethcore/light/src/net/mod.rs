// Copyright 2015-2018 Parity Technologies (UK) Ltd.
// This file is part of Parity.

// Parity is free software: you can redistribute it and/or modify
// it under the terms of the GNU General Public License as published by
// the Free Software Foundation, either version 3 of the License, or
// (at your option) any later version.

// Parity is distributed in the hope that it will be useful,
// but WITHOUT ANY WARRANTY; without even the implied warranty of
// MERCHANTABILITY or FITNESS FOR A PARTICULAR PURPOSE.  See the
// GNU General Public License for more details.

// You should have received a copy of the GNU General Public License
// along with Parity.  If not, see <http://www.gnu.org/licenses/>.

//! PLP Protocol Version 1 implementation.
//!
//! This uses a "Provider" to answer requests.

use transaction::UnverifiedTransaction;

use ethereum_types::{H256, U256};
use io::TimerToken;
use kvdb::DBValue;
use network::{NetworkProtocolHandler, NetworkContext, PeerId};
use parking_lot::{Mutex, RwLock};
use provider::Provider;
use request::{Request, NetworkRequests as Requests, Response};
use rlp::{RlpStream, Rlp};
use std::collections::{HashMap, HashSet};
use std::fmt;
use std::ops::{BitOr, BitAnd, Not};
use std::sync::Arc;
use std::sync::atomic::{AtomicUsize, Ordering};
use std::time::{Duration, Instant};

use self::request_credits::{Credits, FlowParams};
use self::context::{Ctx, TickCtx};
use self::error::Punishment;
use self::load_timer::{LoadDistribution, NullStore};
use self::request_set::RequestSet;
use self::id_guard::IdGuard;

mod context;
mod error;
mod load_timer;
mod status;
mod request_set;

#[cfg(test)]
mod tests;

pub mod request_credits;

pub use self::context::{BasicContext, EventContext, IoContext};
pub use self::error::Error;
pub use self::load_timer::{SampleStore, FileStore};
pub use self::status::{Status, Capabilities, Announcement};

const TIMEOUT: TimerToken = 0;
const TIMEOUT_INTERVAL: Duration = Duration::from_secs(1);

const TICK_TIMEOUT: TimerToken = 1;
const TICK_TIMEOUT_INTERVAL: Duration = Duration::from_secs(5);

const PROPAGATE_TIMEOUT: TimerToken = 2;
const PROPAGATE_TIMEOUT_INTERVAL: Duration = Duration::from_secs(5);

const RECALCULATE_COSTS_TIMEOUT: TimerToken = 3;
const RECALCULATE_COSTS_INTERVAL: Duration = Duration::from_secs(60 * 60);

// minimum interval between updates.
const UPDATE_INTERVAL: Duration = Duration::from_millis(5000);

/// Packet count for PIP.
const PACKET_COUNT_V1: u8 = 9;

/// Supported protocol versions.
pub const PROTOCOL_VERSIONS: &[(u8, u8)] = &[
	(1, PACKET_COUNT_V1),
];

/// Max protocol version.
pub const MAX_PROTOCOL_VERSION: u8 = 1;

// packet ID definitions.
mod packet {
	// the status packet.
	pub const STATUS: u8 = 0x00;

	// announcement of new block hashes or capabilities.
	pub const ANNOUNCE: u8 = 0x01;

	// request and response.
	pub const REQUEST: u8 = 0x02;
	pub const RESPONSE: u8 = 0x03;

	// request credits update and acknowledgement.
	pub const UPDATE_CREDITS: u8 = 0x04;
	pub const ACKNOWLEDGE_UPDATE: u8 = 0x05;

	// relay transactions to peers.
	pub const SEND_TRANSACTIONS: u8 = 0x06;

	// two packets were previously meant to be reserved for epoch proofs.
	// these have since been moved to requests.
}

// timeouts for different kinds of requests. all values are in milliseconds.
mod timeout {
	use std::time::Duration;

	pub const HANDSHAKE: Duration = Duration::from_millis(4_000);
	pub const ACKNOWLEDGE_UPDATE: Duration = Duration::from_millis(5_000);
	pub const BASE: u64 = 2_500; // base timeout for packet.

	// timeouts per request within packet.
	pub const HEADERS: u64 = 250; // per header?
	pub const TRANSACTION_INDEX: u64 = 100;
	pub const BODY: u64 = 50;
	pub const RECEIPT: u64 = 50;
	pub const PROOF: u64 = 100; // state proof
	pub const CONTRACT_CODE: u64 = 100;
	pub const HEADER_PROOF: u64 = 100;
	pub const TRANSACTION_PROOF: u64 = 1000; // per gas?
	pub const EPOCH_SIGNAL: u64 = 200;
}

/// A request id.
#[cfg(not(test))]
#[derive(Debug, Clone, Copy, PartialEq, Eq, Ord, PartialOrd, Hash)]
pub struct ReqId(usize);

#[cfg(test)]
#[derive(Debug, Clone, Copy, PartialEq, Eq, Ord, PartialOrd, Hash)]
pub struct ReqId(pub usize);

impl fmt::Display for ReqId {
	fn fmt(&self, f: &mut fmt::Formatter) -> fmt::Result {
		write!(f, "Request #{}", self.0)
	}
}

// A pending peer: one we've sent our status to but
// may not have received one for.
struct PendingPeer {
	sent_head: H256,
	last_update: Instant,
}

/// Relevant data to each peer. Not accessible publicly, only `pub` due to
/// limitations of the privacy system.
pub struct Peer {
	local_credits: Credits, // their credits relative to us
	status: Status,
	capabilities: Capabilities,
	remote_flow: Option<(Credits, FlowParams)>,
	sent_head: H256, // last chain head we've given them.
	last_update: Instant,
	pending_requests: RequestSet,
	failed_requests: Vec<ReqId>,
	propagated_transactions: HashSet<H256>,
	skip_update: bool,
	local_flow: Arc<FlowParams>,
	awaiting_acknowledge: Option<(Instant, Arc<FlowParams>)>,
}

/// Whether or not a peer was kept by a handler
#[derive(Debug, Clone, Copy, PartialEq, Eq)]
pub enum PeerStatus {
	/// The peer was kept
	Kept,
	/// The peer was not kept
	Unkept,
}

impl Not for PeerStatus {
	type Output = Self;

	fn not(self) -> Self {
		use self::PeerStatus::*;

		match self {
			Kept => Unkept,
			Unkept => Kept,
		}
	}
}

impl BitAnd for PeerStatus {
	type Output = Self;

	fn bitand(self, other: Self) -> Self {
		use self::PeerStatus::*;

		match (self, other) {
			(Kept, Kept) => Kept,
			_ => Unkept,
		}
	}
}

impl BitOr for PeerStatus {
	type Output = Self;

	fn bitor(self, other: Self) -> Self {
		use self::PeerStatus::*;

		match (self, other) {
			(_, Kept) | (Kept, _) => Kept,
			_ => Unkept,
		}
	}
}

/// A light protocol event handler.
///
/// Each handler function takes a context which describes the relevant peer
/// and gives references to the IO layer and protocol structure so new messages
/// can be dispatched immediately.
///
/// Request responses are not guaranteed to be complete or valid, but passed IDs will be correct.
/// Response handlers are not given a copy of the original request; it is assumed
/// that relevant data will be stored by interested handlers.
pub trait Handler: Send + Sync {
	/// Called when a peer connects.
	fn on_connect(
		&self,
		_ctx: &EventContext,
		_status: &Status,
		_capabilities: &Capabilities
	) -> PeerStatus { PeerStatus::Kept }
	/// Called when a peer disconnects, with a list of unfulfilled request IDs as
	/// of yet.
	fn on_disconnect(&self, _ctx: &EventContext, _unfulfilled: &[ReqId]) { }
	/// Called when a peer makes an announcement.
	fn on_announcement(&self, _ctx: &EventContext, _announcement: &Announcement) { }
	/// Called when a peer requests relay of some transactions.
	fn on_transactions(&self, _ctx: &EventContext, _relay: &[UnverifiedTransaction]) { }
	/// Called when a peer responds to requests.
	/// Responses not guaranteed to contain valid data and are not yet checked against
	/// the requests they correspond to.
	fn on_responses(&self, _ctx: &EventContext, _req_id: ReqId, _responses: &[Response]) { }
	/// Called when a peer responds with a transaction proof. Each proof is a vector of state items.
	fn on_transaction_proof(&self, _ctx: &EventContext, _req_id: ReqId, _state_items: &[DBValue]) { }
	/// Called to "tick" the handler periodically.
	fn tick(&self, _ctx: &BasicContext) { }
	/// Called on abort. This signals to handlers that they should clean up
	/// and ignore peers.
	// TODO: coreresponding `on_activate`?
	fn on_abort(&self) { }
}

/// Configuration.
pub struct Config {
	/// How many stored seconds of credits peers should be able to accumulate.
	pub max_stored_seconds: u64,
	/// How much of the total load capacity each peer should be allowed to take.
	pub load_share: f64,
}

impl Default for Config {
	fn default() -> Self {
		const LOAD_SHARE: f64 = 1.0 / 25.0;
		const MAX_ACCUMULATED: u64 = 60 * 5; // only charge for 5 minutes.

		Config {
			max_stored_seconds: MAX_ACCUMULATED,
			load_share: LOAD_SHARE,
		}
	}
}

/// Protocol initialization parameters.
pub struct Params {
	/// Network id.
	pub network_id: u64,
	/// Config.
	pub config: Config,
	/// Initial capabilities.
	pub capabilities: Capabilities,
	/// The sample store (`None` if data shouldn't persist between runs).
	pub sample_store: Option<Box<SampleStore>>,
}

/// Type alias for convenience.
pub type PeerMap = HashMap<PeerId, Mutex<Peer>>;

mod id_guard {

	use network::PeerId;
	use parking_lot::RwLockReadGuard;

	use super::{PeerMap, ReqId};

	// Guards success or failure of given request.
	// On drop, inserts the req_id into the "failed requests"
	// set for the peer unless defused. In separate module to enforce correct usage.
	pub struct IdGuard<'a> {
		peers: RwLockReadGuard<'a, PeerMap>,
		peer_id: PeerId,
		req_id: ReqId,
		active: bool,
	}

	impl<'a> IdGuard<'a> {
		/// Create a new `IdGuard`, which will prevent access of the inner ReqId
		/// (for forming responses, triggering handlers) until defused
		pub fn new(peers: RwLockReadGuard<'a, PeerMap>, peer_id: PeerId, req_id: ReqId) -> Self {
			IdGuard {
				peers,
				peer_id,
				req_id,
				active: true,
			}
		}

		/// Defuse the guard, signalling that the request has been successfully decoded.
		pub fn defuse(mut self) -> ReqId {
			// can't use the mem::forget trick here since we need the
			// read guard to drop.
			self.active = false;
			self.req_id
		}
	}

	impl<'a> Drop for IdGuard<'a> {
		fn drop(&mut self) {
			if !self.active { return }
			if let Some(p) = self.peers.get(&self.peer_id) {
				p.lock().failed_requests.push(self.req_id);
			}
		}
	}
}

/// This is an implementation of the light ethereum network protocol, abstracted
/// over a `Provider` of data and a p2p network.
///
/// This is simply designed for request-response purposes. Higher level uses
/// of the protocol, such as synchronization, will function as wrappers around
/// this system.
//
// LOCK ORDER:
//   Locks must be acquired in the order declared, and when holding a read lock
//   on the peers, only one peer may be held at a time.
pub struct LightProtocol {
	provider: Arc<Provider>,
	config: Config,
	genesis_hash: H256,
	network_id: u64,
	pending_peers: RwLock<HashMap<PeerId, PendingPeer>>,
	peers: RwLock<PeerMap>,
	capabilities: RwLock<Capabilities>,
	flow_params: RwLock<Arc<FlowParams>>,
	free_flow_params: Arc<FlowParams>,
	handlers: Vec<Arc<Handler>>,
	req_id: AtomicUsize,
	sample_store: Box<SampleStore>,
	load_distribution: LoadDistribution,
}

impl LightProtocol {
	/// Create a new instance of the protocol manager.
	pub fn new(provider: Arc<Provider>, params: Params) -> Self {
		debug!(target: "pip", "Initializing light protocol handler");

		let genesis_hash = provider.chain_info().genesis_hash;
		let sample_store = params.sample_store.unwrap_or_else(|| Box::new(NullStore));
		let load_distribution = LoadDistribution::load(&*sample_store);
		let flow_params = FlowParams::from_request_times(
			|kind| load_distribution.expected_time(kind),
			params.config.load_share,
			Duration::from_secs(params.config.max_stored_seconds),
		);

		LightProtocol {
			provider,
			config: params.config,
			genesis_hash,
			network_id: params.network_id,
			pending_peers: RwLock::new(HashMap::new()),
			peers: RwLock::new(HashMap::new()),
			capabilities: RwLock::new(params.capabilities),
			flow_params: RwLock::new(Arc::new(flow_params)),
			free_flow_params: Arc::new(FlowParams::free()),
			handlers: Vec::new(),
			req_id: AtomicUsize::new(0),
			sample_store,
			load_distribution,
		}
	}

	/// Attempt to get peer status.
	pub fn peer_status(&self, peer: PeerId) -> Option<Status> {
		self.peers.read().get(&peer)
			.map(|peer| peer.lock().status.clone())
	}

	/// Get number of (connected, active) peers.
	pub fn peer_count(&self) -> (usize, usize) {
		let num_pending = self.pending_peers.read().len();
		let peers = self.peers.read();
		(
			num_pending + peers.len(),
			peers.values().filter(|p| !p.lock().pending_requests.is_empty()).count(),
		)
	}

	/// Make a request to a peer.
	///
	/// Fails on: nonexistent peer, network error, peer not server,
	/// insufficient credits. Does not check capabilities before sending.
	/// On success, returns a request id which can later be coordinated
	/// with an event.
	pub fn request_from(&self, io: &IoContext, peer_id: PeerId, requests: Requests) -> Result<ReqId, Error> {
		let peers = self.peers.read();
		let peer = match peers.get(&peer_id) {
			Some(peer) => peer,
			None => return Err(Error::UnknownPeer),
		};

		let mut peer = peer.lock();
		let peer = &mut *peer;
		match peer.remote_flow {
			None => Err(Error::NotServer),
			Some((ref mut creds, ref params)) => {
				// apply recharge to credits if there's no pending requests.
				if peer.pending_requests.is_empty() {
					params.recharge(creds);
				}

				// compute and deduct cost.
				let pre_creds = creds.current();
				let cost = match params.compute_cost_multi(requests.requests()) {
					Some(cost) => cost,
					None => return Err(Error::NotServer),
				};

				creds.deduct_cost(cost)?;

				trace!(target: "pip", "requesting from peer {}. Cost: {}; Available: {}",
					peer_id, cost, pre_creds);

				let req_id = ReqId(self.req_id.fetch_add(1, Ordering::SeqCst));
				io.send(peer_id, packet::REQUEST, {
					let mut stream = RlpStream::new_list(2);
					stream.append(&req_id.0).append_list(&requests.requests());
					stream.out()
				});

				// begin timeout.
				peer.pending_requests.insert(req_id, requests, cost, Instant::now());
				Ok(req_id)
			}
		}
	}

	/// Make an announcement of new chain head and capabilities to all peers.
	/// The announcement is expected to be valid.
	pub fn make_announcement(&self, io: &IoContext, mut announcement: Announcement) {
		let mut reorgs_map = HashMap::new();
		let now = Instant::now();

		// update stored capabilities
		self.capabilities.write().update_from(&announcement);

		// calculate reorg info and send packets
		for (peer_id, peer_info) in self.peers.read().iter() {
			let mut peer_info = peer_info.lock();

			// TODO: "urgent" announcements like new blocks?
			// the timer approach will skip 1 (possibly 2) in rare occasions.
			if peer_info.sent_head == announcement.head_hash ||
				peer_info.status.head_num >= announcement.head_num ||
				now - peer_info.last_update < UPDATE_INTERVAL {
				continue
			}

			peer_info.last_update = now;

			let reorg_depth = reorgs_map.entry(peer_info.sent_head)
				.or_insert_with(|| {
					match self.provider.reorg_depth(&announcement.head_hash, &peer_info.sent_head) {
						Some(depth) => depth,
						None => {
							// both values will always originate locally -- this means something
							// has gone really wrong
							debug!(target: "pip", "couldn't compute reorganization depth between {:?} and {:?}",
								&announcement.head_hash, &peer_info.sent_head);
							0
						}
					}
				});

			peer_info.sent_head = announcement.head_hash;
			announcement.reorg_depth = *reorg_depth;

			io.send(*peer_id, packet::ANNOUNCE, status::write_announcement(&announcement));
		}
	}

	/// Add an event handler.
	///
	/// These are intended to be added when the protocol structure
	/// is initialized as a means of customizing its behavior,
	/// and dispatching requests immediately upon events.
	pub fn add_handler(&mut self, handler: Arc<Handler>) {
		self.handlers.push(handler);
	}

	/// Signal to handlers that network activity is being aborted
	/// and clear peer data.
	pub fn abort(&self) {
		for handler in &self.handlers {
			handler.on_abort();
		}

		// acquire in order and hold.
		let mut pending_peers = self.pending_peers.write();
		let mut peers = self.peers.write();

		pending_peers.clear();
		peers.clear();
	}

	// Does the common pre-verification of responses before the response itself
	// is actually decoded:
	//   - check whether peer exists
	//   - check whether request was made
	//   - check whether request kinds match
	fn pre_verify_response(&self, peer: PeerId, raw: &Rlp) -> Result<IdGuard, Error> {
		let req_id = ReqId(raw.val_at(0)?);
		let cur_credits: U256 = raw.val_at(1)?;

		trace!(target: "pip", "pre-verifying response for {} from peer {}", req_id, peer);

		let peers = self.peers.read();
		let res = match peers.get(&peer) {
			Some(peer_info) => {
				let mut peer_info = peer_info.lock();
				let peer_info: &mut Peer = &mut *peer_info;
				let req_info = peer_info.pending_requests.remove(req_id, Instant::now());
				let last_batched = peer_info.pending_requests.is_empty();
				let flow_info = peer_info.remote_flow.as_mut();

				match (req_info, flow_info) {
					(Some(_), Some(flow_info)) => {
						let &mut (ref mut c, ref mut flow) = flow_info;

						// only update if the cumulative cost of the request set is zero.
						// and this response wasn't from before request costs were updated.
						if !peer_info.skip_update && last_batched {
							let actual_credits = ::std::cmp::min(cur_credits, *flow.limit());
							c.update_to(actual_credits);
						}

						if last_batched { peer_info.skip_update = false }

						Ok(())
					}
					(None, _) => Err(Error::UnsolicitedResponse),
					(_, None) => Err(Error::NotServer), // really should be impossible.
				}
			}
			None => Err(Error::UnknownPeer), // probably only occurs in a race of some kind.
		};

		res.map(|_| IdGuard::new(peers, peer, req_id))
	}

	/// Handle a packet using the given io context.
	/// Packet data is _untrusted_, which means that invalid data won't lead to
	/// issues.
	pub fn handle_packet(&self, io: &IoContext, peer: PeerId, packet_id: u8, data: &[u8]) {
		let rlp = Rlp::new(data);

		trace!(target: "pip", "Incoming packet {} from peer {}", packet_id, peer);

		// handle the packet
		let res = match packet_id {
			packet::STATUS => self.status(peer, io, &rlp),
			packet::ANNOUNCE => self.announcement(peer, io, &rlp),

			packet::REQUEST => self.request(peer, io, &rlp),
			packet::RESPONSE => self.response(peer, io, &rlp),

			packet::UPDATE_CREDITS => self.update_credits(peer, io, &rlp),
			packet::ACKNOWLEDGE_UPDATE => self.acknowledge_update(peer, io, &rlp),

			packet::SEND_TRANSACTIONS => self.relay_transactions(peer, io, &rlp),

			other => {
				Err(Error::UnrecognizedPacket(other))
			}
		};

		if let Err(e) = res {
			punish(peer, io, &e);
		}
	}

	// check timeouts and punish peers.
	fn timeout_check(&self, io: &IoContext) {
		let now = Instant::now();

		// handshake timeout
		{
			let mut pending = self.pending_peers.write();
			let slowpokes: Vec<_> = pending.iter()
				.filter(|&(_, ref peer)| {
					peer.last_update + timeout::HANDSHAKE <= now
				})
				.map(|(&p, _)| p)
				.collect();

			for slowpoke in slowpokes {
				debug!(target: "pip", "Peer {} handshake timed out", slowpoke);
				pending.remove(&slowpoke);
				io.disconnect_peer(slowpoke);
			}
		}

		// request and update ack timeouts
		let ack_duration = timeout::ACKNOWLEDGE_UPDATE;
		{
			for (peer_id, peer) in self.peers.read().iter() {
				let peer = peer.lock();
				if peer.pending_requests.check_timeout(now) {
					debug!(target: "pip", "Peer {} request timeout", peer_id);
					io.disconnect_peer(*peer_id);
				}

				if let Some((ref start, _)) = peer.awaiting_acknowledge {
					if *start + ack_duration <= now {
						debug!(target: "pip", "Peer {} update acknowledgement timeout", peer_id);
						io.disconnect_peer(*peer_id);
					}
				}
			}
		}
	}

	// propagate transactions to relay peers.
	// if we aren't on the mainnet, we just propagate to all relay peers
	fn propagate_transactions(&self, io: &IoContext) {
		if self.capabilities.read().tx_relay { return }

		let ready_transactions = self.provider.transactions_to_propagate();
		if ready_transactions.is_empty() { return }

		trace!(target: "pip", "propagate transactions: {} ready", ready_transactions.len());

		let all_transaction_hashes: HashSet<_> = ready_transactions.iter().map(|tx| tx.hash()).collect();
		let mut buf = Vec::new();

		let peers = self.peers.read();
		for (peer_id, peer_info) in peers.iter() {
			let mut peer_info = peer_info.lock();
			if !peer_info.capabilities.tx_relay { continue }

			let prop_filter = &mut peer_info.propagated_transactions;
			*prop_filter = &*prop_filter & &all_transaction_hashes;

			// fill the buffer with all non-propagated transactions.
			let to_propagate = ready_transactions.iter()
				.filter(|tx| prop_filter.insert(tx.hash()))
				.map(|tx| &tx.transaction);

			buf.extend(to_propagate);

			// propagate to the given peer.
			if buf.is_empty() { continue }
			io.send(*peer_id, packet::SEND_TRANSACTIONS, {
				let mut stream = RlpStream::new_list(buf.len());
				for pending_tx in buf.drain(..) {
					stream.append(pending_tx);
				}

				stream.out()
			})
		}
	}

	/// called when a peer connects.
	pub fn on_connect(&self, peer: PeerId, io: &IoContext) {
		let proto_version = match io.protocol_version(peer).ok_or(Error::WrongNetwork) {
			Ok(pv) => pv,
			Err(e) => { punish(peer, io, &e); return }
		};

		if PROTOCOL_VERSIONS.iter().find(|x| x.0 == proto_version).is_none() {
			punish(peer, io, &Error::UnsupportedProtocolVersion(proto_version));
			return;
		}

		let chain_info = self.provider.chain_info();

		let status = Status {
			head_td: chain_info.total_difficulty,
			head_hash: chain_info.best_block_hash,
			head_num: chain_info.best_block_number,
			genesis_hash: chain_info.genesis_hash,
			protocol_version: proto_version as u32, // match peer proto version
			network_id: self.network_id,
			last_head: None,
		};

<<<<<<< HEAD
		let capabilities = self.capabilities.read().clone();
		let cost_local_flow = self.flow_params.read();
		let local_flow = if io.is_reserved_peer(*peer) {
			&*self.free_flow_params
		} else {
			&**cost_local_flow
		};
		let status_packet = status::write_handshake(&status, &capabilities, Some(local_flow));
=======
		let capabilities = self.capabilities.read();
		let local_flow = self.flow_params.read();
		let status_packet = status::write_handshake(&status, &capabilities, Some(&**local_flow));
>>>>>>> 2177a017

		self.pending_peers.write().insert(peer, PendingPeer {
			sent_head: chain_info.best_block_hash,
			last_update: Instant::now(),
		});

		trace!(target: "pip", "Sending status to peer {}", peer);
		io.send(peer, packet::STATUS, status_packet);
	}

	/// called when a peer disconnects.
	pub fn on_disconnect(&self, peer: PeerId, io: &IoContext) {
		trace!(target: "pip", "Peer {} disconnecting", peer);

		self.pending_peers.write().remove(&peer);
		let unfulfilled = match self.peers.write().remove(&peer) {
			None => return,
			Some(peer_info) => {
				let peer_info = peer_info.into_inner();
				let mut unfulfilled: Vec<_> = peer_info.pending_requests.collect_ids();
				unfulfilled.extend(peer_info.failed_requests);

				unfulfilled
			}
		};

		for handler in &self.handlers {
			handler.on_disconnect(&Ctx {
				peer,
				io,
				proto: self,
			}, &unfulfilled)
		}
	}

	/// Execute the given closure with a basic context derived from the I/O context.
	pub fn with_context<F, T>(&self, io: &IoContext, f: F) -> T
		where F: FnOnce(&BasicContext) -> T
	{
		f(&TickCtx {
			io,
			proto: self,
		})
	}

	fn tick_handlers(&self, io: &IoContext) {
		for handler in &self.handlers {
			handler.tick(&TickCtx {
				io,
				proto: self,
			})
		}
	}

	fn begin_new_cost_period(&self, io: &IoContext) {
		self.load_distribution.end_period(&*self.sample_store);

		let new_params = Arc::new(FlowParams::from_request_times(
			|kind| self.load_distribution.expected_time(kind),
			self.config.load_share,
			Duration::from_secs(self.config.max_stored_seconds),
		));
		*self.flow_params.write() = new_params.clone();

		let peers = self.peers.read();
		let now = Instant::now();

		let packet_body = {
			let mut stream = RlpStream::new_list(3);
			stream.append(new_params.limit())
				.append(new_params.recharge_rate())
				.append(new_params.cost_table());
			stream.out()
		};

		for (peer_id, peer_info) in peers.iter() {
			let mut peer_info = peer_info.lock();

			io.send(*peer_id, packet::UPDATE_CREDITS, packet_body.clone());
			peer_info.awaiting_acknowledge = Some((now, new_params.clone()));
		}
	}
}

impl LightProtocol {
	// Handle status message from peer.
	fn status(&self, peer: PeerId, io: &IoContext, data: &Rlp) -> Result<(), Error> {
		let pending = match self.pending_peers.write().remove(&peer) {
			Some(pending) => pending,
			None => {
				return Err(Error::UnexpectedHandshake);
			}
		};

		let (status, capabilities, flow_params) = status::parse_handshake(data)?;

		trace!(target: "pip", "Connected peer with chain head {:?}", (status.head_hash, status.head_num));

		if (status.network_id, status.genesis_hash) != (self.network_id, self.genesis_hash) {
			trace!(target: "pip", "peer {} wrong network: network_id is {} vs our {}, gh is {} vs our {}",
				peer, status.network_id, self.network_id, status.genesis_hash, self.genesis_hash);

			return Err(Error::WrongNetwork);
		}

		if Some(status.protocol_version as u8) != io.protocol_version(peer) {
			return Err(Error::BadProtocolVersion);
		}

		let remote_flow = flow_params.map(|params| (params.create_credits(), params));
		let local_flow = if io.is_reserved_peer(*peer) {
			self.free_flow_params.clone()
		} else {
			self.flow_params.read().clone()
		};

		self.peers.write().insert(peer, Mutex::new(Peer {
			local_credits: local_flow.create_credits(),
			status: status.clone(),
			capabilities,
			remote_flow,
			sent_head: pending.sent_head,
			last_update: pending.last_update,
			pending_requests: RequestSet::default(),
			failed_requests: Vec::new(),
			propagated_transactions: HashSet::new(),
			skip_update: false,
			local_flow,
			awaiting_acknowledge: None,
		}));

		let any_kept = self.handlers.iter().map(
			|handler| handler.on_connect(
				&Ctx {
					peer,
					io,
					proto: self,
				},
				&status,
				&capabilities
			)
		).fold(PeerStatus::Kept, PeerStatus::bitor);

		if any_kept == PeerStatus::Unkept {
			Err(Error::RejectedByHandlers)
		} else {
			Ok(())
		}
	}

	// Handle an announcement.
	fn announcement(&self, peer: PeerId, io: &IoContext, data: &Rlp) -> Result<(), Error> {
		if !self.peers.read().contains_key(&peer) {
			debug!(target: "pip", "Ignoring announcement from unknown peer");
			return Ok(())
		}

		let announcement = status::parse_announcement(data)?;

		// scope to ensure locks are dropped before moving into handler-space.
		{
			let peers = self.peers.read();
			let peer_info = match peers.get(&peer) {
				Some(info) => info,
				None => return Ok(()),
			};

			let mut peer_info = peer_info.lock();

			// update status.
			{
				// TODO: punish peer if they've moved backwards.
				let status = &mut peer_info.status;
				let last_head = status.head_hash;
				status.head_hash = announcement.head_hash;
				status.head_td = announcement.head_td;
				status.head_num = announcement.head_num;
				status.last_head = Some((last_head, announcement.reorg_depth));
			}

			// update capabilities.
			peer_info.capabilities.update_from(&announcement);
		}

		for handler in &self.handlers {
			handler.on_announcement(&Ctx {
				peer,
				io,
				proto: self,
			}, &announcement);
		}

		Ok(())
	}

	// Receive requests from a peer.
	fn request(&self, peer_id: PeerId, io: &IoContext, raw: &Rlp) -> Result<(), Error> {
		// the maximum amount of requests we'll fill in a single packet.
		const MAX_REQUESTS: usize = 256;

		use ::request::Builder;
		use ::request::CompleteRequest;

		let peers = self.peers.read();
		let peer = match peers.get(&peer_id) {
			Some(peer) => peer,
			None => {
				debug!(target: "pip", "Ignoring request from unknown peer");
				return Ok(())
			}
		};
		let mut peer = peer.lock();
		let peer: &mut Peer = &mut *peer;

		let req_id: u64 = raw.val_at(0)?;
		let mut request_builder = Builder::default();

		trace!(target: "pip", "Received requests (id: {}) from peer {}", req_id, peer_id);

		// deserialize requests, check costs and request validity.
		peer.local_flow.recharge(&mut peer.local_credits);

		peer.local_credits.deduct_cost(peer.local_flow.base_cost())?;
		for request_rlp in raw.at(1)?.iter().take(MAX_REQUESTS) {
			let request: Request = request_rlp.as_val()?;
			let cost = peer.local_flow.compute_cost(&request).ok_or(Error::NotServer)?;
			peer.local_credits.deduct_cost(cost)?;
			request_builder.push(request).map_err(|_| Error::BadBackReference)?;
		}

		let requests = request_builder.build();
		let num_requests = requests.requests().len();
		trace!(target: "pip", "Beginning to respond to requests (id: {}) from peer {}", req_id, peer_id);

		// respond to all requests until one fails.
		let responses = requests.respond_to_all(|complete_req| {
			let _timer = self.load_distribution.begin_timer(&complete_req);
			match complete_req {
				CompleteRequest::Headers(req) => self.provider.block_headers(req).map(Response::Headers),
				CompleteRequest::HeaderProof(req) => self.provider.header_proof(req).map(Response::HeaderProof),
				CompleteRequest::TransactionIndex(req) => self.provider.transaction_index(req).map(Response::TransactionIndex),
				CompleteRequest::Body(req) => self.provider.block_body(req).map(Response::Body),
				CompleteRequest::Receipts(req) => self.provider.block_receipts(req).map(Response::Receipts),
				CompleteRequest::Account(req) => self.provider.account_proof(req).map(Response::Account),
				CompleteRequest::Storage(req) => self.provider.storage_proof(req).map(Response::Storage),
				CompleteRequest::Code(req) => self.provider.contract_code(req).map(Response::Code),
				CompleteRequest::Execution(req) => self.provider.transaction_proof(req).map(Response::Execution),
				CompleteRequest::Signal(req) => self.provider.epoch_signal(req).map(Response::Signal),
			}
		});

		trace!(target: "pip", "Responded to {}/{} requests in packet {}", responses.len(), num_requests, req_id);
		trace!(target: "pip", "Peer {} has {} credits remaining.", peer_id, peer.local_credits.current());

		io.respond(packet::RESPONSE, {
			let mut stream = RlpStream::new_list(3);
			let cur_credits = peer.local_credits.current();
			stream.append(&req_id).append(&cur_credits).append_list(&responses);
			stream.out()
		});
		Ok(())
	}

	// handle a packet with responses.
	fn response(&self, peer: PeerId, io: &IoContext, raw: &Rlp) -> Result<(), Error> {
		let (req_id, responses) = {
			let id_guard = self.pre_verify_response(peer, &raw)?;
			let responses: Vec<Response> = raw.list_at(2)?;
			(id_guard.defuse(), responses)
		};

		for handler in &self.handlers {
			handler.on_responses(&Ctx {
				io,
				proto: self,
				peer,
			}, req_id, &responses);
		}

		Ok(())
	}

	// handle an update of request credits parameters.
	fn update_credits(&self, peer_id: PeerId, io: &IoContext, raw: &Rlp) -> Result<(), Error> {
		let peers = self.peers.read();

		let peer = peers.get(&peer_id).ok_or(Error::UnknownPeer)?;
		let mut peer = peer.lock();

		trace!(target: "pip", "Received an update to request credit params from peer {}", peer_id);

		{
			let &mut (ref mut credits, ref mut old_params) = peer.remote_flow.as_mut().ok_or(Error::NotServer)?;
			old_params.recharge(credits);

			let new_params = FlowParams::new(
				raw.val_at(0)?, // limit
				raw.val_at(2)?, // cost table
				raw.val_at(1)?, // recharge.
			);

			// preserve ratio of current : limit when updating params.
			credits.maintain_ratio(*old_params.limit(), *new_params.limit());
			*old_params = new_params;
		}

		// set flag to true when there is an in-flight request
		// corresponding to old flow params.
		if !peer.pending_requests.is_empty() {
			peer.skip_update = true;
		}

		// let peer know we've acknowledged the update.
		io.respond(packet::ACKNOWLEDGE_UPDATE, Vec::new());
		Ok(())
	}

	// handle an acknowledgement of request credits update.
	fn acknowledge_update(&self, peer_id: PeerId, _io: &IoContext, _raw: &Rlp) -> Result<(), Error> {
		let peers = self.peers.read();
		let peer = peers.get(&peer_id).ok_or(Error::UnknownPeer)?;
		let mut peer = peer.lock();

		trace!(target: "pip", "Received an acknowledgement for new request credit params from peer {}", peer_id);

		let (_, new_params) = match peer.awaiting_acknowledge.take() {
			Some(x) => x,
			None => return Err(Error::UnsolicitedResponse),
		};

		let old_limit = *peer.local_flow.limit();
		peer.local_credits.maintain_ratio(old_limit, *new_params.limit());
		peer.local_flow = new_params;
		Ok(())
	}

	// Receive a set of transactions to relay.
	fn relay_transactions(&self, peer: PeerId, io: &IoContext, data: &Rlp) -> Result<(), Error> {
		const MAX_TRANSACTIONS: usize = 256;

		let txs: Vec<_> = data.iter()
			.take(MAX_TRANSACTIONS)
			.map(|x| x.as_val::<UnverifiedTransaction>())
			.collect::<Result<_,_>>()?;

		debug!(target: "pip", "Received {} transactions to relay from peer {}", txs.len(), peer);

		for handler in &self.handlers {
			handler.on_transactions(&Ctx {
				peer,
				io,
				proto: self,
			}, &txs);
		}

		Ok(())
	}
}

// if something went wrong, figure out how much to punish the peer.
fn punish(peer: PeerId, io: &IoContext, e: &Error) {
	match e.punishment() {
		Punishment::None => {}
		Punishment::Disconnect => {
			debug!(target: "pip", "Disconnecting peer {}: {}", peer, e);
			io.disconnect_peer(peer)
		}
		Punishment::Disable => {
			debug!(target: "pip", "Disabling peer {}: {}", peer, e);
			io.disable_peer(peer)
		}
	}
}

impl NetworkProtocolHandler for LightProtocol {
	fn initialize(&self, io: &NetworkContext) {
		io.register_timer(TIMEOUT, TIMEOUT_INTERVAL)
			.expect("Error registering sync timer.");
		io.register_timer(TICK_TIMEOUT, TICK_TIMEOUT_INTERVAL)
			.expect("Error registering sync timer.");
		io.register_timer(PROPAGATE_TIMEOUT, PROPAGATE_TIMEOUT_INTERVAL)
			.expect("Error registering sync timer.");
		io.register_timer(RECALCULATE_COSTS_TIMEOUT, RECALCULATE_COSTS_INTERVAL)
			.expect("Error registering request timer interval token.");
	}

	fn read(&self, io: &NetworkContext, peer: &PeerId, packet_id: u8, data: &[u8]) {
		self.handle_packet(&io, *peer, packet_id, data);
	}

	fn connected(&self, io: &NetworkContext, peer: &PeerId) {
		self.on_connect(*peer, &io);
	}

	fn disconnected(&self, io: &NetworkContext, peer: &PeerId) {
		self.on_disconnect(*peer, &io);
	}

	fn timeout(&self, io: &NetworkContext, timer: TimerToken) {
		match timer {
			TIMEOUT => self.timeout_check(&io),
			TICK_TIMEOUT => self.tick_handlers(&io),
			PROPAGATE_TIMEOUT => self.propagate_transactions(&io),
			RECALCULATE_COSTS_TIMEOUT => self.begin_new_cost_period(&io),
			_ => warn!(target: "pip", "received timeout on unknown token {}", timer),
		}
	}
}<|MERGE_RESOLUTION|>--- conflicted
+++ resolved
@@ -707,8 +707,7 @@
 			last_head: None,
 		};
 
-<<<<<<< HEAD
-		let capabilities = self.capabilities.read().clone();
+		let capabilities = self.capabilities.read();
 		let cost_local_flow = self.flow_params.read();
 		let local_flow = if io.is_reserved_peer(*peer) {
 			&*self.free_flow_params
@@ -716,11 +715,6 @@
 			&**cost_local_flow
 		};
 		let status_packet = status::write_handshake(&status, &capabilities, Some(local_flow));
-=======
-		let capabilities = self.capabilities.read();
-		let local_flow = self.flow_params.read();
-		let status_packet = status::write_handshake(&status, &capabilities, Some(&**local_flow));
->>>>>>> 2177a017
 
 		self.pending_peers.write().insert(peer, PendingPeer {
 			sent_head: chain_info.best_block_hash,
