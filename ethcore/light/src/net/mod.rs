// Copyright 2015-2017 Parity Technologies (UK) Ltd.
// This file is part of Parity.

// Parity is free software: you can redistribute it and/or modify
// it under the terms of the GNU General Public License as published by
// the Free Software Foundation, either version 3 of the License, or
// (at your option) any later version.

// Parity is distributed in the hope that it will be useful,
// but WITHOUT ANY WARRANTY; without even the implied warranty of
// MERCHANTABILITY or FITNESS FOR A PARTICULAR PURPOSE.  See the
// GNU General Public License for more details.

// You should have received a copy of the GNU General Public License
// along with Parity.  If not, see <http://www.gnu.org/licenses/>.

//! PLP Protocol Version 1 implementation.
//!
//! This uses a "Provider" to answer requests.

use transaction::UnverifiedTransaction;

use io::TimerToken;
<<<<<<< HEAD
use network::{HostInfo, NetworkProtocolHandler, NetworkContext, PeerId};
=======
use network::{NetworkProtocolHandler, NetworkContext, PeerId};
>>>>>>> 3d764173
use rlp::{RlpStream, Rlp};
use ethereum_types::{H256, U256};
use kvdb::DBValue;
use parking_lot::{Mutex, RwLock};
use std::time::{Duration, Instant};

use std::collections::{HashMap, HashSet};
use std::fmt;
use std::sync::Arc;
use std::sync::atomic::{AtomicUsize, Ordering};
use std::ops::{BitOr, BitAnd, Not};

use provider::Provider;
use request::{Request, NetworkRequests as Requests, Response};

use self::request_credits::{Credits, FlowParams};
use self::context::{Ctx, TickCtx};
use self::error::Punishment;
use self::load_timer::{LoadDistribution, NullStore};
use self::request_set::RequestSet;
use self::id_guard::IdGuard;

mod context;
mod error;
mod load_timer;
mod status;
mod request_set;

#[cfg(test)]
mod tests;

pub mod request_credits;

pub use self::context::{BasicContext, EventContext, IoContext};
pub use self::error::Error;
pub use self::load_timer::{SampleStore, FileStore};
pub use self::status::{Status, Capabilities, Announcement};

const TIMEOUT: TimerToken = 0;
const TIMEOUT_INTERVAL: Duration = Duration::from_secs(1);

const TICK_TIMEOUT: TimerToken = 1;
const TICK_TIMEOUT_INTERVAL: Duration = Duration::from_secs(5);

const PROPAGATE_TIMEOUT: TimerToken = 2;
const PROPAGATE_TIMEOUT_INTERVAL: Duration = Duration::from_secs(5);

const RECALCULATE_COSTS_TIMEOUT: TimerToken = 3;
const RECALCULATE_COSTS_INTERVAL: Duration = Duration::from_secs(60 * 60);

// minimum interval between updates.
const UPDATE_INTERVAL: Duration = Duration::from_millis(5000);

/// Packet count for PIP.
const PACKET_COUNT_V1: u8 = 9;

/// Supported protocol versions.
pub const PROTOCOL_VERSIONS: &'static [(u8, u8)] = &[
	(1, PACKET_COUNT_V1),
];

/// Max protocol version.
pub const MAX_PROTOCOL_VERSION: u8 = 1;


// packet ID definitions.
mod packet {
	// the status packet.
	pub const STATUS: u8 = 0x00;

	// announcement of new block hashes or capabilities.
	pub const ANNOUNCE: u8 = 0x01;

	// request and response.
	pub const REQUEST: u8 = 0x02;
	pub const RESPONSE: u8 = 0x03;

	// request credits update and acknowledgement.
	pub const UPDATE_CREDITS: u8 = 0x04;
	pub const ACKNOWLEDGE_UPDATE: u8 = 0x05;

	// relay transactions to peers.
	pub const SEND_TRANSACTIONS: u8 = 0x06;

	// two packets were previously meant to be reserved for epoch proofs.
	// these have since been moved to requests.
}

// timeouts for different kinds of requests. all values are in milliseconds.
mod timeout {
	use std::time::Duration;

	pub const HANDSHAKE: Duration = Duration::from_millis(4_000);
	pub const ACKNOWLEDGE_UPDATE: Duration = Duration::from_millis(5_000);
	pub const BASE: u64 = 2_500; // base timeout for packet.

	// timeouts per request within packet.
	pub const HEADERS: u64 = 250; // per header?
	pub const TRANSACTION_INDEX: u64 = 100;
	pub const BODY: u64 = 50;
	pub const RECEIPT: u64 = 50;
	pub const PROOF: u64 = 100; // state proof
	pub const CONTRACT_CODE: u64 = 100;
	pub const HEADER_PROOF: u64 = 100;
	pub const TRANSACTION_PROOF: u64 = 1000; // per gas?
	pub const EPOCH_SIGNAL: u64 = 200;
}

/// A request id.
#[cfg(not(test))]
#[derive(Debug, Clone, Copy, PartialEq, Eq, Ord, PartialOrd, Hash)]
pub struct ReqId(usize);

#[cfg(test)]
#[derive(Debug, Clone, Copy, PartialEq, Eq, Ord, PartialOrd, Hash)]
pub struct ReqId(pub usize);

impl fmt::Display for ReqId {
	fn fmt(&self, f: &mut fmt::Formatter) -> fmt::Result {
		write!(f, "Request #{}", self.0)
	}
}

// A pending peer: one we've sent our status to but
// may not have received one for.
struct PendingPeer {
	sent_head: H256,
	last_update: Instant,
}

/// Relevant data to each peer. Not accessible publicly, only `pub` due to
/// limitations of the privacy system.
pub struct Peer {
	local_credits: Credits, // their credits relative to us
	status: Status,
	capabilities: Capabilities,
	remote_flow: Option<(Credits, FlowParams)>,
	sent_head: H256, // last chain head we've given them.
	last_update: Instant,
	pending_requests: RequestSet,
	failed_requests: Vec<ReqId>,
	propagated_transactions: HashSet<H256>,
	skip_update: bool,
	local_flow: Arc<FlowParams>,
	awaiting_acknowledge: Option<(Instant, Arc<FlowParams>)>,
}

/// Whether or not a peer was kept by a handler
#[derive(Debug, Clone, Copy, PartialEq, Eq)]
pub enum PeerStatus {
	/// The peer was kept
	Kept,
	/// The peer was not kept
	Unkept,
}

impl Not for PeerStatus {
	type Output = Self;

	fn not(self) -> Self {
		use self::PeerStatus::*;

		match self {
			Kept => Unkept,
			Unkept => Kept,
		}
	}
}

impl BitAnd for PeerStatus {
	type Output = Self;

	fn bitand(self, other: Self) -> Self {
		use self::PeerStatus::*;

		match (self, other) {
			(Kept, Kept) => Kept,
			_ => Unkept,
		}
	}
}

impl BitOr for PeerStatus {
	type Output = Self;

	fn bitor(self, other: Self) -> Self {
		use self::PeerStatus::*;

		match (self, other) {
			(_, Kept) | (Kept, _) => Kept,
			_ => Unkept,
		}
	}
}

/// A light protocol event handler.
///
/// Each handler function takes a context which describes the relevant peer
/// and gives references to the IO layer and protocol structure so new messages
/// can be dispatched immediately.
///
/// Request responses are not guaranteed to be complete or valid, but passed IDs will be correct.
/// Response handlers are not given a copy of the original request; it is assumed
/// that relevant data will be stored by interested handlers.
pub trait Handler: Send + Sync {
	/// Called when a peer connects.
	fn on_connect(
		&self,
		_ctx: &EventContext,
		_status: &Status,
		_capabilities: &Capabilities
	) -> PeerStatus { PeerStatus::Kept }
	/// Called when a peer disconnects, with a list of unfulfilled request IDs as
	/// of yet.
	fn on_disconnect(&self, _ctx: &EventContext, _unfulfilled: &[ReqId]) { }
	/// Called when a peer makes an announcement.
	fn on_announcement(&self, _ctx: &EventContext, _announcement: &Announcement) { }
	/// Called when a peer requests relay of some transactions.
	fn on_transactions(&self, _ctx: &EventContext, _relay: &[UnverifiedTransaction]) { }
	/// Called when a peer responds to requests.
	/// Responses not guaranteed to contain valid data and are not yet checked against
	/// the requests they correspond to.
	fn on_responses(&self, _ctx: &EventContext, _req_id: ReqId, _responses: &[Response]) { }
	/// Called when a peer responds with a transaction proof. Each proof is a vector of state items.
	fn on_transaction_proof(&self, _ctx: &EventContext, _req_id: ReqId, _state_items: &[DBValue]) { }
	/// Called to "tick" the handler periodically.
	fn tick(&self, _ctx: &BasicContext) { }
	/// Called on abort. This signals to handlers that they should clean up
	/// and ignore peers.
	// TODO: coreresponding `on_activate`?
	fn on_abort(&self) { }
}

/// Configuration.
pub struct Config {
	/// How many stored seconds of credits peers should be able to accumulate.
	pub max_stored_seconds: u64,
	/// How much of the total load capacity each peer should be allowed to take.
	pub load_share: f64,
}

impl Default for Config {
	fn default() -> Self {
		const LOAD_SHARE: f64 = 1.0 / 25.0;
		const MAX_ACCUMULATED: u64 = 60 * 5; // only charge for 5 minutes.

		Config {
			max_stored_seconds: MAX_ACCUMULATED,
			load_share: LOAD_SHARE,
		}
	}
}

/// Protocol initialization parameters.
pub struct Params {
	/// Network id.
	pub network_id: u64,
	/// Config.
	pub config: Config,
	/// Initial capabilities.
	pub capabilities: Capabilities,
	/// The sample store (`None` if data shouldn't persist between runs).
	pub sample_store: Option<Box<SampleStore>>,
}

/// Type alias for convenience.
pub type PeerMap = HashMap<PeerId, Mutex<Peer>>;

mod id_guard {

	use network::PeerId;
	use parking_lot::RwLockReadGuard;

	use super::{PeerMap, ReqId};

	// Guards success or failure of given request.
	// On drop, inserts the req_id into the "failed requests"
	// set for the peer unless defused. In separate module to enforce correct usage.
	pub struct IdGuard<'a> {
		peers: RwLockReadGuard<'a, PeerMap>,
		peer_id: PeerId,
		req_id: ReqId,
		active: bool,
	}

	impl<'a> IdGuard<'a> {
		/// Create a new `IdGuard`, which will prevent access of the inner ReqId
		/// (for forming responses, triggering handlers) until defused
		pub fn new(peers: RwLockReadGuard<'a, PeerMap>, peer_id: PeerId, req_id: ReqId) -> Self {
			IdGuard {
				peers: peers,
				peer_id: peer_id,
				req_id: req_id,
				active: true,
			}
		}

		/// Defuse the guard, signalling that the request has been successfully decoded.
		pub fn defuse(mut self) -> ReqId {
			// can't use the mem::forget trick here since we need the
			// read guard to drop.
			self.active = false;
			self.req_id
		}
	}

	impl<'a> Drop for IdGuard<'a> {
		fn drop(&mut self) {
			if !self.active { return }
			if let Some(p) = self.peers.get(&self.peer_id) {
				p.lock().failed_requests.push(self.req_id);
			}
		}
	}
}

/// This is an implementation of the light ethereum network protocol, abstracted
/// over a `Provider` of data and a p2p network.
///
/// This is simply designed for request-response purposes. Higher level uses
/// of the protocol, such as synchronization, will function as wrappers around
/// this system.
//
// LOCK ORDER:
//   Locks must be acquired in the order declared, and when holding a read lock
//   on the peers, only one peer may be held at a time.
pub struct LightProtocol {
	provider: Arc<Provider>,
	config: Config,
	genesis_hash: H256,
	network_id: u64,
	pending_peers: RwLock<HashMap<PeerId, PendingPeer>>,
	peers: RwLock<PeerMap>,
	capabilities: RwLock<Capabilities>,
	flow_params: RwLock<Arc<FlowParams>>,
	handlers: Vec<Arc<Handler>>,
	req_id: AtomicUsize,
	sample_store: Box<SampleStore>,
	load_distribution: LoadDistribution,
}

impl LightProtocol {
	/// Create a new instance of the protocol manager.
	pub fn new(provider: Arc<Provider>, params: Params) -> Self {
		debug!(target: "pip", "Initializing light protocol handler");

		let genesis_hash = provider.chain_info().genesis_hash;
		let sample_store = params.sample_store.unwrap_or_else(|| Box::new(NullStore));
		let load_distribution = LoadDistribution::load(&*sample_store);
		let flow_params = FlowParams::from_request_times(
			|kind| load_distribution.expected_time(kind),
			params.config.load_share,
			Duration::from_secs(params.config.max_stored_seconds),
		);

		LightProtocol {
			provider: provider,
			config: params.config,
			genesis_hash: genesis_hash,
			network_id: params.network_id,
			pending_peers: RwLock::new(HashMap::new()),
			peers: RwLock::new(HashMap::new()),
			capabilities: RwLock::new(params.capabilities),
			flow_params: RwLock::new(Arc::new(flow_params)),
			handlers: Vec::new(),
			req_id: AtomicUsize::new(0),
			sample_store: sample_store,
			load_distribution: load_distribution,
		}
	}

	/// Attempt to get peer status.
	pub fn peer_status(&self, peer: &PeerId) -> Option<Status> {
		self.peers.read().get(&peer)
			.map(|peer| peer.lock().status.clone())
	}

	/// Get number of (connected, active) peers.
	pub fn peer_count(&self) -> (usize, usize) {
		let num_pending = self.pending_peers.read().len();
		let peers = self.peers.read();
		(
			num_pending + peers.len(),
			peers.values().filter(|p| !p.lock().pending_requests.is_empty()).count(),
		)
	}

	/// Make a request to a peer.
	///
	/// Fails on: nonexistent peer, network error, peer not server,
	/// insufficient credits. Does not check capabilities before sending.
	/// On success, returns a request id which can later be coordinated
	/// with an event.
	pub fn request_from(&self, io: &IoContext, peer_id: &PeerId, requests: Requests) -> Result<ReqId, Error> {
		let peers = self.peers.read();
		let peer = match peers.get(peer_id) {
			Some(peer) => peer,
			None => return Err(Error::UnknownPeer),
		};

		let mut peer = peer.lock();
		let peer = &mut *peer;
		match peer.remote_flow {
			None => Err(Error::NotServer),
			Some((ref mut creds, ref params)) => {
				// apply recharge to credits if there's no pending requests.
				if peer.pending_requests.is_empty() {
					params.recharge(creds);
				}

				// compute and deduct cost.
				let pre_creds = creds.current();
				let cost = match params.compute_cost_multi(requests.requests()) {
					Some(cost) => cost,
					None => return Err(Error::NotServer),
				};

				creds.deduct_cost(cost)?;

				trace!(target: "pip", "requesting from peer {}. Cost: {}; Available: {}",
					peer_id, cost, pre_creds);

				let req_id = ReqId(self.req_id.fetch_add(1, Ordering::SeqCst));
				io.send(*peer_id, packet::REQUEST, {
					let mut stream = RlpStream::new_list(2);
					stream.append(&req_id.0).append_list(&requests.requests());
					stream.out()
				});

				// begin timeout.
				peer.pending_requests.insert(req_id, requests, cost, Instant::now());
				Ok(req_id)
			}
		}
	}

	/// Make an announcement of new chain head and capabilities to all peers.
	/// The announcement is expected to be valid.
	pub fn make_announcement(&self, io: &IoContext, mut announcement: Announcement) {
		let mut reorgs_map = HashMap::new();
		let now = Instant::now();

		// update stored capabilities
		self.capabilities.write().update_from(&announcement);

		// calculate reorg info and send packets
		for (peer_id, peer_info) in self.peers.read().iter() {
			let mut peer_info = peer_info.lock();

			// TODO: "urgent" announcements like new blocks?
			// the timer approach will skip 1 (possibly 2) in rare occasions.
			if peer_info.sent_head == announcement.head_hash ||
				peer_info.status.head_num >= announcement.head_num  ||
				now - peer_info.last_update < UPDATE_INTERVAL {
				continue
			}

			peer_info.last_update = now;

			let reorg_depth = reorgs_map.entry(peer_info.sent_head)
				.or_insert_with(|| {
					match self.provider.reorg_depth(&announcement.head_hash, &peer_info.sent_head) {
						Some(depth) => depth,
						None => {
							// both values will always originate locally -- this means something
							// has gone really wrong
							debug!(target: "pip", "couldn't compute reorganization depth between {:?} and {:?}",
								&announcement.head_hash, &peer_info.sent_head);
							0
						}
					}
				});

			peer_info.sent_head = announcement.head_hash;
			announcement.reorg_depth = *reorg_depth;

			io.send(*peer_id, packet::ANNOUNCE, status::write_announcement(&announcement));
		}
	}

	/// Add an event handler.
	///
	/// These are intended to be added when the protocol structure
	/// is initialized as a means of customizing its behavior,
	/// and dispatching requests immediately upon events.
	pub fn add_handler(&mut self, handler: Arc<Handler>) {
		self.handlers.push(handler);
	}

	/// Signal to handlers that network activity is being aborted
	/// and clear peer data.
	pub fn abort(&self) {
		for handler in &self.handlers {
			handler.on_abort();
		}

		// acquire in order and hold.
		let mut pending_peers = self.pending_peers.write();
		let mut peers = self.peers.write();

		pending_peers.clear();
		peers.clear();
	}

	// Does the common pre-verification of responses before the response itself
	// is actually decoded:
	//   - check whether peer exists
	//   - check whether request was made
	//   - check whether request kinds match
	fn pre_verify_response(&self, peer: &PeerId, raw: &Rlp) -> Result<IdGuard, Error> {
		let req_id = ReqId(raw.val_at(0)?);
		let cur_credits: U256 = raw.val_at(1)?;

		trace!(target: "pip", "pre-verifying response for {} from peer {}", req_id, peer);

		let peers = self.peers.read();
		let res = match peers.get(peer) {
			Some(peer_info) => {
				let mut peer_info = peer_info.lock();
				let peer_info: &mut Peer = &mut *peer_info;
				let req_info = peer_info.pending_requests.remove(&req_id, Instant::now());
				let last_batched = peer_info.pending_requests.is_empty();
				let flow_info = peer_info.remote_flow.as_mut();

				match (req_info, flow_info) {
					(Some(_), Some(flow_info)) => {
						let &mut (ref mut c, ref mut flow) = flow_info;

						// only update if the cumulative cost of the request set is zero.
						// and this response wasn't from before request costs were updated.
						if !peer_info.skip_update && last_batched {
							let actual_credits = ::std::cmp::min(cur_credits, *flow.limit());
							c.update_to(actual_credits);
						}

						if last_batched { peer_info.skip_update = false }

						Ok(())
					}
					(None, _) => Err(Error::UnsolicitedResponse),
					(_, None) => Err(Error::NotServer), // really should be impossible.
				}
			}
			None => Err(Error::UnknownPeer), // probably only occurs in a race of some kind.
		};

		res.map(|_| IdGuard::new(peers, *peer, req_id))
	}

	/// Handle a packet using the given io context.
	/// Packet data is _untrusted_, which means that invalid data won't lead to
	/// issues.
	pub fn handle_packet(&self, io: &IoContext, peer: &PeerId, packet_id: u8, data: &[u8]) {
		let rlp = Rlp::new(data);

		trace!(target: "pip", "Incoming packet {} from peer {}", packet_id, peer);

		// handle the packet
		let res = match packet_id {
			packet::STATUS => self.status(peer, io, rlp),
			packet::ANNOUNCE => self.announcement(peer, io, rlp),

			packet::REQUEST => self.request(peer, io, rlp),
			packet::RESPONSE => self.response(peer, io, rlp),

			packet::UPDATE_CREDITS => self.update_credits(peer, io, rlp),
			packet::ACKNOWLEDGE_UPDATE => self.acknowledge_update(peer, io, rlp),

			packet::SEND_TRANSACTIONS => self.relay_transactions(peer, io, rlp),

			other => {
				Err(Error::UnrecognizedPacket(other))
			}
		};

		if let Err(e) = res {
			punish(*peer, io, e);
		}
	}

	// check timeouts and punish peers.
	fn timeout_check(&self, io: &IoContext) {
		let now = Instant::now();

		// handshake timeout
		{
			let mut pending = self.pending_peers.write();
			let slowpokes: Vec<_> = pending.iter()
				.filter(|&(_, ref peer)| {
					peer.last_update + timeout::HANDSHAKE <= now
				})
				.map(|(&p, _)| p)
				.collect();

			for slowpoke in slowpokes {
				debug!(target: "pip", "Peer {} handshake timed out", slowpoke);
				pending.remove(&slowpoke);
				io.disconnect_peer(slowpoke);
			}
		}

		// request and update ack timeouts
		let ack_duration = timeout::ACKNOWLEDGE_UPDATE;
		{
			for (peer_id, peer) in self.peers.read().iter() {
				let peer = peer.lock();
				if peer.pending_requests.check_timeout(now) {
					debug!(target: "pip", "Peer {} request timeout", peer_id);
					io.disconnect_peer(*peer_id);
				}

				if let Some((ref start, _)) = peer.awaiting_acknowledge {
					if *start + ack_duration <= now {
						debug!(target: "pip", "Peer {} update acknowledgement timeout", peer_id);
						io.disconnect_peer(*peer_id);
					}
				}
			}
		}
	}

	// propagate transactions to relay peers.
	// if we aren't on the mainnet, we just propagate to all relay peers
	fn propagate_transactions(&self, io: &IoContext) {
		if self.capabilities.read().tx_relay { return }

		let ready_transactions = self.provider.ready_transactions();
		if ready_transactions.is_empty() { return }

		trace!(target: "pip", "propagate transactions: {} ready", ready_transactions.len());

		let all_transaction_hashes: HashSet<_> = ready_transactions.iter().map(|tx| tx.hash()).collect();
		let mut buf = Vec::new();

		let peers = self.peers.read();
		for (peer_id, peer_info) in peers.iter() {
			let mut peer_info = peer_info.lock();
			if !peer_info.capabilities.tx_relay { continue }

			let prop_filter = &mut peer_info.propagated_transactions;
			*prop_filter = &*prop_filter & &all_transaction_hashes;

			// fill the buffer with all non-propagated transactions.
			let to_propagate = ready_transactions.iter()
				.filter(|tx| prop_filter.insert(tx.hash()))
				.map(|tx| &tx.transaction);

			buf.extend(to_propagate);

			// propagate to the given peer.
			if buf.is_empty() { continue }
			io.send(*peer_id, packet::SEND_TRANSACTIONS, {
				let mut stream = RlpStream::new_list(buf.len());
				for pending_tx in buf.drain(..) {
					stream.append(pending_tx);
				}

				stream.out()
			})
		}
	}

	/// called when a peer connects.
	pub fn on_connect(&self, peer: &PeerId, io: &IoContext) {
		let proto_version = match io.protocol_version(*peer).ok_or(Error::WrongNetwork) {
			Ok(pv) => pv,
			Err(e) => { punish(*peer, io, e); return }
		};

		if PROTOCOL_VERSIONS.iter().find(|x| x.0 == proto_version).is_none() {
			punish(*peer, io, Error::UnsupportedProtocolVersion(proto_version));
			return;
		}

		let chain_info = self.provider.chain_info();

		let status = Status {
			head_td: chain_info.total_difficulty,
			head_hash: chain_info.best_block_hash,
			head_num: chain_info.best_block_number,
			genesis_hash: chain_info.genesis_hash,
			protocol_version: proto_version as u32, // match peer proto version
			network_id: self.network_id,
			last_head: None,
		};

		let capabilities = self.capabilities.read().clone();
		let local_flow = self.flow_params.read();
		let status_packet = status::write_handshake(&status, &capabilities, Some(&**local_flow));

		self.pending_peers.write().insert(*peer, PendingPeer {
			sent_head: chain_info.best_block_hash,
			last_update: Instant::now(),
		});

		trace!(target: "pip", "Sending status to peer {}", peer);
		io.send(*peer, packet::STATUS, status_packet);
	}

	/// called when a peer disconnects.
	pub fn on_disconnect(&self, peer: PeerId, io: &IoContext) {
		trace!(target: "pip", "Peer {} disconnecting", peer);

		self.pending_peers.write().remove(&peer);
		let unfulfilled = match self.peers.write().remove(&peer) {
			None => return,
			Some(peer_info) => {
				let peer_info = peer_info.into_inner();
				let mut unfulfilled: Vec<_> = peer_info.pending_requests.collect_ids();
				unfulfilled.extend(peer_info.failed_requests);

				unfulfilled
			}
		};

		for handler in &self.handlers {
			handler.on_disconnect(&Ctx {
				peer: peer,
				io: io,
				proto: self,
			}, &unfulfilled)
		}
	}

	/// Execute the given closure with a basic context derived from the I/O context.
	pub fn with_context<F, T>(&self, io: &IoContext, f: F) -> T
		where F: FnOnce(&BasicContext) -> T
	{
		f(&TickCtx {
			io: io,
			proto: self,
		})
	}

	fn tick_handlers(&self, io: &IoContext) {
		for handler in &self.handlers {
			handler.tick(&TickCtx {
				io: io,
				proto: self,
			})
		}
	}

	fn begin_new_cost_period(&self, io: &IoContext) {
		self.load_distribution.end_period(&*self.sample_store);

		let new_params = Arc::new(FlowParams::from_request_times(
			|kind| self.load_distribution.expected_time(kind),
			self.config.load_share,
			Duration::from_secs(self.config.max_stored_seconds),
		));
		*self.flow_params.write() = new_params.clone();

		let peers = self.peers.read();
		let now = Instant::now();

		let packet_body = {
			let mut stream = RlpStream::new_list(3);
			stream.append(new_params.limit())
				.append(new_params.recharge_rate())
				.append(new_params.cost_table());
			stream.out()
		};

		for (peer_id, peer_info) in peers.iter() {
			let mut peer_info = peer_info.lock();

			io.send(*peer_id, packet::UPDATE_CREDITS, packet_body.clone());
			peer_info.awaiting_acknowledge = Some((now.clone(), new_params.clone()));
		}
	}
}

impl LightProtocol {
	// Handle status message from peer.
	fn status(&self, peer: &PeerId, io: &IoContext, data: Rlp) -> Result<(), Error> {
		let pending = match self.pending_peers.write().remove(peer) {
			Some(pending) => pending,
			None => {
				return Err(Error::UnexpectedHandshake);
			}
		};

		let (status, capabilities, flow_params) = status::parse_handshake(data)?;

		trace!(target: "pip", "Connected peer with chain head {:?}", (status.head_hash, status.head_num));

		if (status.network_id, status.genesis_hash) != (self.network_id, self.genesis_hash) {
			trace!(target: "pip", "peer {} wrong network: network_id is {} vs our {}, gh is {} vs our {}",
				peer, status.network_id, self.network_id, status.genesis_hash, self.genesis_hash);

			return Err(Error::WrongNetwork);
		}

		if Some(status.protocol_version as u8) != io.protocol_version(*peer) {
			return Err(Error::BadProtocolVersion);
		}

		let remote_flow = flow_params.map(|params| (params.create_credits(), params));
		let local_flow = self.flow_params.read().clone();

		self.peers.write().insert(*peer, Mutex::new(Peer {
			local_credits: local_flow.create_credits(),
			status: status.clone(),
			capabilities: capabilities.clone(),
			remote_flow: remote_flow,
			sent_head: pending.sent_head,
			last_update: pending.last_update,
			pending_requests: RequestSet::default(),
			failed_requests: Vec::new(),
			propagated_transactions: HashSet::new(),
			skip_update: false,
			local_flow: local_flow,
			awaiting_acknowledge: None,
		}));

		let any_kept = self.handlers.iter().map(
			|handler| handler.on_connect(
				&Ctx {
					peer: *peer,
					io: io,
					proto: self,
				},
				&status,
				&capabilities
			)
		).fold(PeerStatus::Kept, PeerStatus::bitor);

		if any_kept == PeerStatus::Unkept {
			Err(Error::RejectedByHandlers)
		} else {
			Ok(())
		}
	}

	// Handle an announcement.
	fn announcement(&self, peer: &PeerId, io: &IoContext, data: Rlp) -> Result<(), Error> {
		if !self.peers.read().contains_key(peer) {
			debug!(target: "pip", "Ignoring announcement from unknown peer");
			return Ok(())
		}

		let announcement = status::parse_announcement(data)?;

		// scope to ensure locks are dropped before moving into handler-space.
		{
			let peers = self.peers.read();
			let peer_info = match peers.get(peer) {
				Some(info) => info,
				None => return Ok(()),
			};

			let mut peer_info = peer_info.lock();

			// update status.
			{
				// TODO: punish peer if they've moved backwards.
				let status = &mut peer_info.status;
				let last_head = status.head_hash;
				status.head_hash = announcement.head_hash;
				status.head_td = announcement.head_td;
				status.head_num = announcement.head_num;
				status.last_head = Some((last_head, announcement.reorg_depth));
			}

			// update capabilities.
			peer_info.capabilities.update_from(&announcement);
		}

		for handler in &self.handlers {
			handler.on_announcement(&Ctx {
				peer: *peer,
				io: io,
				proto: self,
			}, &announcement);
		}

		Ok(())
	}

	// Receive requests from a peer.
	fn request(&self, peer_id: &PeerId, io: &IoContext, raw: Rlp) -> Result<(), Error> {
		// the maximum amount of requests we'll fill in a single packet.
		const MAX_REQUESTS: usize = 256;

		use ::request::Builder;
		use ::request::CompleteRequest;

		let peers = self.peers.read();
		let peer = match peers.get(peer_id) {
			Some(peer) => peer,
			None => {
				debug!(target: "pip", "Ignoring request from unknown peer");
				return Ok(())
			}
		};
		let mut peer = peer.lock();
		let peer: &mut Peer = &mut *peer;

		let req_id: u64 = raw.val_at(0)?;
		let mut request_builder = Builder::default();

		trace!(target: "pip", "Received requests (id: {}) from peer {}", req_id, peer_id);

		// deserialize requests, check costs and request validity.
		peer.local_flow.recharge(&mut peer.local_credits);

		peer.local_credits.deduct_cost(peer.local_flow.base_cost())?;
		for request_rlp in raw.at(1)?.iter().take(MAX_REQUESTS) {
			let request: Request = request_rlp.as_val()?;
			let cost = peer.local_flow.compute_cost(&request).ok_or(Error::NotServer)?;
			peer.local_credits.deduct_cost(cost)?;
			request_builder.push(request).map_err(|_| Error::BadBackReference)?;
		}

		let requests = request_builder.build();
		let num_requests = requests.requests().len();
		trace!(target: "pip", "Beginning to respond to requests (id: {}) from peer {}", req_id, peer_id);

		// respond to all requests until one fails.
		let responses = requests.respond_to_all(|complete_req| {
			let _timer = self.load_distribution.begin_timer(&complete_req);
			match complete_req {
				CompleteRequest::Headers(req) => self.provider.block_headers(req).map(Response::Headers),
				CompleteRequest::HeaderProof(req) => self.provider.header_proof(req).map(Response::HeaderProof),
				CompleteRequest::TransactionIndex(req) => self.provider.transaction_index(req).map(Response::TransactionIndex),
				CompleteRequest::Body(req) => self.provider.block_body(req).map(Response::Body),
				CompleteRequest::Receipts(req) => self.provider.block_receipts(req).map(Response::Receipts),
				CompleteRequest::Account(req) => self.provider.account_proof(req).map(Response::Account),
				CompleteRequest::Storage(req) => self.provider.storage_proof(req).map(Response::Storage),
				CompleteRequest::Code(req) => self.provider.contract_code(req).map(Response::Code),
				CompleteRequest::Execution(req) => self.provider.transaction_proof(req).map(Response::Execution),
				CompleteRequest::Signal(req) => self.provider.epoch_signal(req).map(Response::Signal),
			}
		});

		trace!(target: "pip", "Responded to {}/{} requests in packet {}", responses.len(), num_requests, req_id);
		trace!(target: "pip", "Peer {} has {} credits remaining.", peer_id, peer.local_credits.current());

		io.respond(packet::RESPONSE, {
			let mut stream = RlpStream::new_list(3);
			let cur_credits = peer.local_credits.current();
			stream.append(&req_id).append(&cur_credits).append_list(&responses);
			stream.out()
		});
		Ok(())
	}

	// handle a packet with responses.
	fn response(&self, peer: &PeerId, io: &IoContext, raw: Rlp) -> Result<(), Error> {
		let (req_id, responses) = {
			let id_guard = self.pre_verify_response(peer, &raw)?;
			let responses: Vec<Response> = raw.list_at(2)?;
			(id_guard.defuse(), responses)
		};

		for handler in &self.handlers {
			handler.on_responses(&Ctx {
				io: io,
				proto: self,
				peer: *peer,
			}, req_id, &responses);
		}

		Ok(())
	}

	// handle an update of request credits parameters.
	fn update_credits(&self, peer_id: &PeerId, io: &IoContext, raw: Rlp) -> Result<(), Error> {
		let peers = self.peers.read();

		let peer = peers.get(peer_id).ok_or(Error::UnknownPeer)?;
		let mut peer = peer.lock();

		trace!(target: "pip", "Received an update to request credit params from peer {}", peer_id);

		{
			let &mut (ref mut credits, ref mut old_params) = peer.remote_flow.as_mut().ok_or(Error::NotServer)?;
			old_params.recharge(credits);

			let new_params = FlowParams::new(
				raw.val_at(0)?, // limit
				raw.val_at(2)?, // cost table
				raw.val_at(1)?, // recharge.
			);

			// preserve ratio of current : limit when updating params.
			credits.maintain_ratio(*old_params.limit(), *new_params.limit());
			*old_params = new_params;
		}

		// set flag to true when there is an in-flight request
		// corresponding to old flow params.
		if !peer.pending_requests.is_empty() {
			peer.skip_update = true;
		}

		// let peer know we've acknowledged the update.
		io.respond(packet::ACKNOWLEDGE_UPDATE, Vec::new());
		Ok(())
	}

	// handle an acknowledgement of request credits update.
	fn acknowledge_update(&self, peer_id: &PeerId, _io: &IoContext, _raw: Rlp) -> Result<(), Error> {
		let peers = self.peers.read();
		let peer = peers.get(peer_id).ok_or(Error::UnknownPeer)?;
		let mut peer = peer.lock();

		trace!(target: "pip", "Received an acknowledgement for new request credit params from peer {}", peer_id);

		let (_, new_params) = match peer.awaiting_acknowledge.take() {
			Some(x) => x,
			None => return Err(Error::UnsolicitedResponse),
		};

		let old_limit = *peer.local_flow.limit();
		peer.local_credits.maintain_ratio(old_limit, *new_params.limit());
		peer.local_flow = new_params;
		Ok(())
	}

	// Receive a set of transactions to relay.
	fn relay_transactions(&self, peer: &PeerId, io: &IoContext, data: Rlp) -> Result<(), Error> {
		const MAX_TRANSACTIONS: usize = 256;

		let txs: Vec<_> = data.iter()
			.take(MAX_TRANSACTIONS)
			.map(|x| x.as_val::<UnverifiedTransaction>())
			.collect::<Result<_,_>>()?;

		debug!(target: "pip", "Received {} transactions to relay from peer {}", txs.len(), peer);

		for handler in &self.handlers {
			handler.on_transactions(&Ctx {
				peer: *peer,
				io: io,
				proto: self,
			}, &txs);
		}

		Ok(())
	}
}

// if something went wrong, figure out how much to punish the peer.
fn punish(peer: PeerId, io: &IoContext, e: Error) {
	match e.punishment() {
		Punishment::None => {}
		Punishment::Disconnect => {
			debug!(target: "pip", "Disconnecting peer {}: {}", peer, e);
			io.disconnect_peer(peer)
		}
		Punishment::Disable => {
			debug!(target: "pip", "Disabling peer {}: {}", peer, e);
			io.disable_peer(peer)
		}
	}
}

impl NetworkProtocolHandler for LightProtocol {
<<<<<<< HEAD
	fn initialize(&self, io: &NetworkContext, _host_info: &HostInfo) {
=======
	fn initialize(&self, io: &NetworkContext) {
>>>>>>> 3d764173
		io.register_timer(TIMEOUT, TIMEOUT_INTERVAL)
			.expect("Error registering sync timer.");
		io.register_timer(TICK_TIMEOUT, TICK_TIMEOUT_INTERVAL)
			.expect("Error registering sync timer.");
		io.register_timer(PROPAGATE_TIMEOUT, PROPAGATE_TIMEOUT_INTERVAL)
			.expect("Error registering sync timer.");
		io.register_timer(RECALCULATE_COSTS_TIMEOUT, RECALCULATE_COSTS_INTERVAL)
			.expect("Error registering request timer interval token.");
	}

	fn read(&self, io: &NetworkContext, peer: &PeerId, packet_id: u8, data: &[u8]) {
		self.handle_packet(&io, peer, packet_id, data);
	}

	fn connected(&self, io: &NetworkContext, peer: &PeerId) {
		self.on_connect(peer, &io);
	}

	fn disconnected(&self, io: &NetworkContext, peer: &PeerId) {
		self.on_disconnect(*peer, &io);
	}

	fn timeout(&self, io: &NetworkContext, timer: TimerToken) {
		match timer {
			TIMEOUT => self.timeout_check(&io),
			TICK_TIMEOUT => self.tick_handlers(&io),
			PROPAGATE_TIMEOUT => self.propagate_transactions(&io),
			RECALCULATE_COSTS_TIMEOUT => self.begin_new_cost_period(&io),
			_ => warn!(target: "pip", "received timeout on unknown token {}", timer),
		}
	}
}<|MERGE_RESOLUTION|>--- conflicted
+++ resolved
@@ -21,11 +21,7 @@
 use transaction::UnverifiedTransaction;
 
 use io::TimerToken;
-<<<<<<< HEAD
-use network::{HostInfo, NetworkProtocolHandler, NetworkContext, PeerId};
-=======
 use network::{NetworkProtocolHandler, NetworkContext, PeerId};
->>>>>>> 3d764173
 use rlp::{RlpStream, Rlp};
 use ethereum_types::{H256, U256};
 use kvdb::DBValue;
@@ -1086,11 +1082,7 @@
 }
 
 impl NetworkProtocolHandler for LightProtocol {
-<<<<<<< HEAD
-	fn initialize(&self, io: &NetworkContext, _host_info: &HostInfo) {
-=======
 	fn initialize(&self, io: &NetworkContext) {
->>>>>>> 3d764173
 		io.register_timer(TIMEOUT, TIMEOUT_INTERVAL)
 			.expect("Error registering sync timer.");
 		io.register_timer(TICK_TIMEOUT, TICK_TIMEOUT_INTERVAL)
