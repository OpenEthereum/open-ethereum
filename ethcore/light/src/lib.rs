// Copyright 2015-2019 Parity Technologies (UK) Ltd.
// This file is part of Parity Ethereum.

// Parity Ethereum is free software: you can redistribute it and/or modify
// it under the terms of the GNU General Public License as published by
// the Free Software Foundation, either version 3 of the License, or
// (at your option) any later version.

// Parity Ethereum is distributed in the hope that it will be useful,
// but WITHOUT ANY WARRANTY; without even the implied warranty of
// MERCHANTABILITY or FITNESS FOR A PARTICULAR PURPOSE.  See the
// GNU General Public License for more details.

// You should have received a copy of the GNU General Public License
// along with Parity Ethereum.  If not, see <http://www.gnu.org/licenses/>.

//! Light client logic and implementation.
//!
//! A "light" client stores very little chain-related data locally
//! unlike a full node, which stores all blocks, headers, receipts, and more.
//!
//! This enables the client to have a much lower resource footprint in
//! exchange for the cost of having to ask the network for state data
//! while responding to queries. This makes a light client unsuitable for
//! low-latency applications, but perfectly suitable for simple everyday
//! use-cases like sending transactions from a personal account.
//!
//! The light client performs a header-only sync, doing verification and pruning
//! historical blocks. Upon pruning, batches of 2048 blocks have a number => (hash, TD)
//! mapping sealed into "canonical hash tries" which can later be used to verify
//! historical block queries from peers.

#![deny(missing_docs)]

pub mod client;
pub mod cht;
pub mod net;
pub mod on_demand;
pub mod transaction_queue;
pub mod cache;
pub mod provider;

mod types;

pub use self::cache::Cache;
pub use self::provider::{Provider, MAX_HEADERS_PER_REQUEST};
pub use self::transaction_queue::TransactionQueue;
pub use types::request as request;

#[macro_use]
extern crate serde_derive;

#[macro_use]
extern crate log;

extern crate bincode;
extern crate common_types;
extern crate ethcore_blockchain;
extern crate ethcore_db;
extern crate ethcore_io as io;
extern crate ethcore_network as network;
extern crate parity_bytes as bytes;
extern crate ethereum_types;
extern crate ethcore;
<<<<<<< HEAD
extern crate hashdb;
extern crate parity_util_mem as malloc_size_of;
extern crate parity_util_mem as mem;
=======
extern crate hash_db;
extern crate heapsize;
>>>>>>> 3d0ce10f
extern crate failsafe;
extern crate futures;
extern crate itertools;
extern crate keccak_hasher;
extern crate memory_db;
extern crate trie_db as trie;
extern crate patricia_trie_ethereum as ethtrie;
extern crate fastmap;
extern crate rand;
extern crate rlp;
extern crate parking_lot;
#[macro_use]
extern crate rlp_derive;
extern crate serde;
extern crate smallvec;
extern crate stats;
extern crate vm;
extern crate keccak_hash as hash;
extern crate triehash_ethereum as triehash;
extern crate kvdb;
extern crate memory_cache;
#[macro_use]
extern crate error_chain;

#[cfg(test)]
extern crate kvdb_memorydb;
#[cfg(test)]
extern crate tempdir;
extern crate journaldb;<|MERGE_RESOLUTION|>--- conflicted
+++ resolved
@@ -62,14 +62,9 @@
 extern crate parity_bytes as bytes;
 extern crate ethereum_types;
 extern crate ethcore;
-<<<<<<< HEAD
-extern crate hashdb;
+extern crate hash_db;
 extern crate parity_util_mem as malloc_size_of;
 extern crate parity_util_mem as mem;
-=======
-extern crate hash_db;
-extern crate heapsize;
->>>>>>> 3d0ce10f
 extern crate failsafe;
 extern crate futures;
 extern crate itertools;
