--- conflicted
+++ resolved
@@ -65,21 +65,14 @@
 extern crate ethcore_miner as miner;
 extern crate ethcore;
 extern crate hash_db;
-<<<<<<< HEAD
-extern crate heapsize;
-=======
 extern crate parity_util_mem;
 extern crate parity_util_mem as mem;
 extern crate parity_util_mem as malloc_size_of;
->>>>>>> a23f5b8f
 extern crate failsafe;
 extern crate futures;
 extern crate itertools;
 extern crate keccak_hasher;
-<<<<<<< HEAD
-=======
 extern crate machine;
->>>>>>> a23f5b8f
 extern crate memory_db;
 extern crate trie_db as trie;
 extern crate patricia_trie_ethereum as ethtrie;
