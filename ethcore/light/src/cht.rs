// Copyright 2015-2019 Parity Technologies (UK) Ltd.
// This file is part of Parity Ethereum.

// Parity Ethereum is free software: you can redistribute it and/or modify
// it under the terms of the GNU General Public License as published by
// the Free Software Foundation, either version 3 of the License, or
// (at your option) any later version.

// Parity Ethereum is distributed in the hope that it will be useful,
// but WITHOUT ANY WARRANTY; without even the implied warranty of
// MERCHANTABILITY or FITNESS FOR A PARTICULAR PURPOSE.  See the
// GNU General Public License for more details.

// You should have received a copy of the GNU General Public License
// along with Parity Ethereum.  If not, see <http://www.gnu.org/licenses/>.

//! Canonical hash trie definitions and helper functions.
//!
//! Each CHT is a trie mapping block numbers to canonical hashes and total difficulty.
//! One is generated for every `SIZE` blocks, allowing us to discard those blocks in
//! favor of the trie root. When the "ancient" blocks need to be accessed, we simply
//! request an inclusion proof of a specific block number against the trie with the
//! root has. A correct proof implies that the claimed block is identical to the one
//! we discarded.

use common_types::ids::BlockId;
use ethereum_types::{H256, U256};
use hash_db::HashDB;
use keccak_hasher::KeccakHasher;
use kvdb::DBValue;
use memory_db::MemoryDB;
use journaldb::new_memory_db;
use bytes::Bytes;
use trie::{TrieMut, Trie, Recorder};
use ethtrie::{self, TrieDB, TrieDBMut};
use rlp::{RlpStream, Rlp};

// encode a key.
macro_rules! key {
	($num: expr) => { ::rlp::encode(&$num) }
}

macro_rules! val {
	($hash: expr, $td: expr) => {{
		let mut stream = RlpStream::new_list(2);
		stream.append(&$hash).append(&$td);
		stream.drain()
	}}
}

/// The size of each CHT.
pub const SIZE: u64 = 2048;

/// A canonical hash trie. This is generic over any database it can query.
/// See module docs for more details.
#[derive(Debug, Clone)]
pub struct CHT<DB: HashDB<KeccakHasher, DBValue>> {
	db: DB,
	root: H256, // the root of this CHT.
	number: u64,
}

impl<DB: HashDB<KeccakHasher, DBValue>> CHT<DB> {
	/// Query the root of the CHT.
	pub fn root(&self) -> H256 { self.root }

	/// Query the number of the CHT.
	pub fn number(&self) -> u64 { self.number }

	/// Generate an inclusion proof for the entry at a specific block.
	/// Nodes before level `from_level` will be omitted.
	/// Returns an error on an incomplete trie, and `Ok(None)` on an unprovable request.
	pub fn prove(&self, num: u64, from_level: u32) -> ethtrie::Result<Option<Vec<Bytes>>> {
		if block_to_cht_number(num) != Some(self.number) { return Ok(None) }

		let mut recorder = Recorder::with_depth(from_level);
<<<<<<< HEAD
		let db: &HashDB<_,_> = &self.db;
=======
		let db: &dyn HashDB<_,_> = &self.db;
>>>>>>> a23f5b8f
		let t = TrieDB::new(&db, &self.root)?;
		t.get_with(&key!(num), &mut recorder)?;

		Ok(Some(recorder.drain().into_iter().map(|x| x.data).collect()))
	}
}

/// Block information necessary to build a CHT.
pub struct BlockInfo {
	/// The block's hash.
	pub hash: H256,
	/// The block's parent's hash.
	pub parent_hash: H256,
	/// The block's total difficulty.
	pub total_difficulty: U256,
}

/// Build an in-memory CHT from a closure which provides necessary information
/// about blocks. If the fetcher ever fails to provide the info, the CHT
/// will not be generated.
<<<<<<< HEAD
pub fn build<F>(cht_num: u64, mut fetcher: F) -> Option<CHT<MemoryDB<KeccakHasher, memory_db::HashKey<KeccakHasher>, DBValue>>>
=======
pub fn build<F>(cht_num: u64, mut fetcher: F)
	-> Option<CHT<MemoryDB<KeccakHasher, memory_db::HashKey<KeccakHasher>, DBValue>>>
>>>>>>> a23f5b8f
	where F: FnMut(BlockId) -> Option<BlockInfo>
{
	let mut db = new_memory_db();

	// start from the last block by number and work backwards.
	let last_num = start_number(cht_num + 1) - 1;
	let mut id = BlockId::Number(last_num);

	let mut root = H256::zero();

	{
		let mut t = TrieDBMut::new(&mut db, &mut root);
		for blk_num in (0..SIZE).map(|n| last_num - n) {
			let info = match fetcher(id) {
				Some(info) => info,
				None => return None,
			};

			id = BlockId::Hash(info.parent_hash);
			t.insert(&key!(blk_num), &val!(info.hash, info.total_difficulty))
				.expect("fresh in-memory database is infallible; qed");
		}
	}

	Some(CHT {
		db,
		root,
		number: cht_num,
	})
}

/// Compute a CHT root from an iterator of (hash, td) pairs. Fails if shorter than
/// SIZE items. The items are assumed to proceed sequentially from `start_number(cht_num)`.
/// Discards the trie's nodes.
pub fn compute_root<I>(cht_num: u64, iterable: I) -> Option<H256>
	where I: IntoIterator<Item=(H256, U256)>
{
	let mut v = Vec::with_capacity(SIZE as usize);
	let start_num = start_number(cht_num) as usize;

	for (i, (h, td)) in iterable.into_iter().take(SIZE as usize).enumerate() {
		v.push((key!(i + start_num), val!(h, td)))
	}

	if v.len() == SIZE as usize {
		Some(::triehash::trie_root(v))
	} else {
		None
	}
}

/// Check a proof for a CHT.
/// Given a set of a trie nodes, a number to query, and a trie root,
/// verify the given trie branch and extract the canonical hash and total difficulty.
// TODO: better support for partially-checked queries.
pub fn check_proof(proof: &[Bytes], num: u64, root: H256) -> Option<(H256, U256)> {
	let mut db = new_memory_db();

	for node in proof { db.insert(hash_db::EMPTY_PREFIX, &node[..]); }
	let res = match TrieDB::new(&db, &root) {
		Err(_) => return None,
		Ok(trie) => trie.get_with(&key!(num), |val: &[u8]| {
			let rlp = Rlp::new(val);
			rlp.val_at::<H256>(0)
				.and_then(|h| rlp.val_at::<U256>(1).map(|td| (h, td)))
				.ok()
		})
	};

	match res {
		Ok(Some(Some((hash, td)))) => Some((hash, td)),
		_ => None,
	}
}

/// Convert a block number to a CHT number.
/// Returns `None` for `block_num` == 0, `Some` otherwise.
pub fn block_to_cht_number(block_num: u64) -> Option<u64> {
	match block_num {
		0 => None,
		n => Some((n - 1) / SIZE),
	}
}

/// Get the starting block of a given CHT.
/// CHT 0 includes block 1...SIZE,
/// CHT 1 includes block SIZE + 1 ... 2*SIZE
/// More generally: CHT N includes block (1 + N*SIZE)...((N+1)*SIZE).
/// This is because the genesis hash is assumed to be known
/// and including it would be redundant.
pub fn start_number(cht_num: u64) -> u64 {
	(cht_num * SIZE) + 1
}

#[cfg(test)]
mod tests {
	#[test]
	fn size_is_lt_usize() {
		// to ensure safe casting on the target platform.
		assert!(::cht::SIZE < usize::max_value() as u64)
	}

	#[test]
	fn block_to_cht_number() {
		assert!(::cht::block_to_cht_number(0).is_none());
		assert_eq!(::cht::block_to_cht_number(1).unwrap(), 0);
		assert_eq!(::cht::block_to_cht_number(::cht::SIZE + 1).unwrap(), 1);
		assert_eq!(::cht::block_to_cht_number(::cht::SIZE).unwrap(), 0);
	}

	#[test]
	fn start_number() {
		assert_eq!(::cht::start_number(0), 1);
		assert_eq!(::cht::start_number(1), ::cht::SIZE + 1);
		assert_eq!(::cht::start_number(2), ::cht::SIZE * 2 + 1);
	}
}<|MERGE_RESOLUTION|>--- conflicted
+++ resolved
@@ -74,11 +74,7 @@
 		if block_to_cht_number(num) != Some(self.number) { return Ok(None) }
 
 		let mut recorder = Recorder::with_depth(from_level);
-<<<<<<< HEAD
-		let db: &HashDB<_,_> = &self.db;
-=======
 		let db: &dyn HashDB<_,_> = &self.db;
->>>>>>> a23f5b8f
 		let t = TrieDB::new(&db, &self.root)?;
 		t.get_with(&key!(num), &mut recorder)?;
 
@@ -99,12 +95,8 @@
 /// Build an in-memory CHT from a closure which provides necessary information
 /// about blocks. If the fetcher ever fails to provide the info, the CHT
 /// will not be generated.
-<<<<<<< HEAD
-pub fn build<F>(cht_num: u64, mut fetcher: F) -> Option<CHT<MemoryDB<KeccakHasher, memory_db::HashKey<KeccakHasher>, DBValue>>>
-=======
 pub fn build<F>(cht_num: u64, mut fetcher: F)
 	-> Option<CHT<MemoryDB<KeccakHasher, memory_db::HashKey<KeccakHasher>, DBValue>>>
->>>>>>> a23f5b8f
 	where F: FnMut(BlockId) -> Option<BlockInfo>
 {
 	let mut db = new_memory_db();
