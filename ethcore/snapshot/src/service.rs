// Copyright 2015-2020 Parity Technologies (UK) Ltd.
// This file is part of Open Ethereum.

// Open Ethereum is free software: you can redistribute it and/or modify
// it under the terms of the GNU General Public License as published by
// the Free Software Foundation, either version 3 of the License, or
// (at your option) any later version.

// Open Ethereum is distributed in the hope that it will be useful,
// but WITHOUT ANY WARRANTY; without even the implied warranty of
// MERCHANTABILITY or FITNESS FOR A PARTICULAR PURPOSE.  See the
// GNU General Public License for more details.

// You should have received a copy of the GNU General Public License
// along with Open Ethereum.  If not, see <http://www.gnu.org/licenses/>.

//! Snapshot network service implementation.

use std::collections::HashSet;
use std::io::{self, Read, ErrorKind};
use std::fs::{self, File};
use std::path::PathBuf;
use std::sync::Arc;
use std::sync::atomic::{AtomicBool, AtomicUsize, Ordering};
use std::cmp;

use blockchain::{BlockChain, BlockChainDB, BlockChainDBHandler};
use bytes::Bytes;
use common_types::{
	io_message::ClientIoMessage,
	errors::{EthcoreError as Error, SnapshotError, SnapshotError::UnlinkedAncientBlockChain},
	ids::BlockId,
	snapshot::{ManifestData, Progress, CreationStatus, RestorationStatus},
};
use client_traits::ChainInfo;
use engine::Engine;
use ethereum_types::H256;
use ethcore_io::IoChannel;
use journaldb::Algorithm;
use keccak_hash::keccak;
use kvdb::DBTransaction;
use log::{debug, error, info, trace, warn};
use parking_lot::{Mutex, RwLock, RwLockReadGuard};
use trie_db::TrieError;

use crate::{SnapshotClient, SnapshotWriter};

use super::{
	StateRebuilder,
	SnapshotService,
	Rebuilder,
	MAX_CHUNK_SIZE,
	io::{SnapshotReader, LooseReader,  LooseWriter},
	chunker,
};

/// Helper for removing directories in case of error.
pub struct Guard(bool, PathBuf);

impl Guard {
	fn new(path: PathBuf) -> Self { Guard(true, path) }

	#[cfg(any(test, feature = "test-helpers"))]
	pub fn benign() -> Self { Guard(false, PathBuf::default()) }

	fn disarm(mut self) { self.0 = false }
}

impl Drop for Guard {
	fn drop(&mut self) {
		if self.0 {
			let _ = fs::remove_dir_all(&self.1);
		}
	}
}

/// State restoration manager.
pub struct Restoration {
	manifest: ManifestData,
	state_chunks_left: HashSet<H256>,
	block_chunks_left: HashSet<H256>,
	state: StateRebuilder,
	secondary: Box<dyn Rebuilder>,
	writer: Option<LooseWriter>,
	snappy_buffer: Bytes,
	final_state_root: H256,
	guard: Guard,
}

/// Params to initialise restoration
pub struct RestorationParams<'a> {
	manifest: ManifestData, // manifest to base restoration on.
	pruning: Algorithm, // pruning algorithm for the database.
	db: Arc<dyn BlockChainDB>, // database
	writer: Option<LooseWriter>, // writer for recovered snapshot.
	genesis: &'a [u8], // genesis block of the chain.
	guard: Guard, // guard for the restoration directory.
	engine: &'a dyn Engine,
}

#[cfg(any(test, feature = "test-helpers"))]
impl<'a> RestorationParams<'a> {
	pub fn new(
		manifest: ManifestData,
		pruning: Algorithm,
		db: Arc<dyn BlockChainDB>,
		writer: Option<LooseWriter>,
		genesis: &'a [u8],
		guard: Guard,
		engine: &'a dyn Engine,
	) -> Self {
		Self { manifest, pruning, db, writer, genesis, guard, engine }
	}
}

impl Restoration {
	/// Build a Restoration using the given parameters.
	pub fn new(params: RestorationParams) -> Result<Self, Error> {
		let manifest = params.manifest;

		let state_chunks = manifest.state_hashes.iter().cloned().collect();
		let block_chunks = manifest.block_hashes.iter().cloned().collect();

		let raw_db = params.db;

		let chain = BlockChain::new(Default::default(), params.genesis, raw_db.clone());
		let chunker = chunker(params.engine.snapshot_mode())
			.ok_or_else(|| Error::Snapshot(SnapshotError::SnapshotsUnsupported))?;

		let secondary = chunker.rebuilder(chain, raw_db.clone(), &manifest)?;

		let final_state_root = manifest.state_root.clone();

		Ok(Restoration {
			manifest,
			state_chunks_left: state_chunks,
			block_chunks_left: block_chunks,
			state: StateRebuilder::new(raw_db.key_value().clone(), params.pruning),
			secondary,
			writer: params.writer,
			snappy_buffer: Vec::new(),
			final_state_root,
			guard: params.guard,
		})
	}

	/// Feeds a chunk of state data to the Restoration. Aborts early if `flag` becomes false.
	pub fn feed_state(&mut self, hash: H256, chunk: &[u8], flag: &AtomicBool) -> Result<(), Error> {
		if self.state_chunks_left.contains(&hash) {
			let expected_len = snap::raw::decompress_len(chunk)?;
			if expected_len > MAX_CHUNK_SIZE {
				trace!(target: "snapshot", "Discarding large chunk: {} vs {}", expected_len, MAX_CHUNK_SIZE);
				return Err(SnapshotError::ChunkTooLarge.into());
			}
			if self.snappy_buffer.len() < expected_len {
				self.snappy_buffer.resize_with(expected_len, Default::default);
			}
			let len = snap::raw::Decoder::new().decompress(chunk, &mut self.snappy_buffer)?;

			self.state.feed(&self.snappy_buffer[..len], flag)?;

			if let Some(ref mut writer) = self.writer.as_mut() {
				writer.write_state_chunk(hash, chunk)?;
				trace!(target: "snapshot", "Wrote {}/{} bytes of state to db/disk. Current state root: {:?}", len, chunk.len(), self.state.state_root());
			}

			self.state_chunks_left.remove(&hash);
		}

		Ok(())
	}

	/// Feeds a chunk of block data to the `Restoration`. Aborts early if `flag` becomes false.
	pub fn feed_blocks(&mut self, hash: H256, chunk: &[u8], engine: &dyn Engine, flag: &AtomicBool) -> Result<(), Error> {
		if self.block_chunks_left.contains(&hash) {
			let expected_len = snap::raw::decompress_len(chunk)?;
			if expected_len > MAX_CHUNK_SIZE {
				trace!(target: "snapshot", "Discarding large chunk: {} vs {}", expected_len, MAX_CHUNK_SIZE);
				return Err(SnapshotError::ChunkTooLarge.into());
			}
			if self.snappy_buffer.len() < expected_len {
				self.snappy_buffer.resize_with(expected_len, Default::default);
			}
			let len = snap::raw::Decoder::new().decompress(chunk, &mut self.snappy_buffer)?;

			self.secondary.feed(&self.snappy_buffer[..len], engine, flag)?;
			if let Some(ref mut writer) = self.writer.as_mut() {
				 writer.write_block_chunk(hash, chunk)?;
			}

			self.block_chunks_left.remove(&hash);
		}

		Ok(())
	}

	// finish up restoration.
	fn finalize(mut self) -> Result<(), Error> {
		if !self.is_done() { return Ok(()) }

		// verify final state root.
		let root = self.state.state_root();
		if root != self.final_state_root {
			warn!("Final restored state has wrong state root: expected {:?}, got {:?}", self.final_state_root, root);
			return Err(TrieError::InvalidStateRoot(root).into());
		}

		// check for missing code.
		self.state.finalize(self.manifest.block_number, self.manifest.block_hash)?;

		// connect out-of-order chunks and verify chain integrity.
		self.secondary.finalize()?;

		if let Some(writer) = self.writer {
			writer.finish(self.manifest)?;
		}

		self.guard.disarm();
		trace!(target: "snapshot", "Restoration finalised correctly");
		Ok(())
	}

	/// Check if we're done restoring: no more block chunks and no more state chunks to process.
	pub fn is_done(&self) -> bool {
		self.block_chunks_left.is_empty() && self.state_chunks_left.is_empty()
	}
}

/// Type alias for client io channel.
pub type Channel<C> = IoChannel<ClientIoMessage<C>>;

/// Snapshot service parameters.
pub struct ServiceParams<C: 'static> {
	/// The consensus engine this is built on.
	pub engine: Arc<dyn Engine>,
	/// The chain's genesis block.
	pub genesis_block: Bytes,
	/// State pruning algorithm.
	pub pruning: Algorithm,
	/// Handler for opening a restoration DB.
	pub restoration_db_handler: Box<dyn BlockChainDBHandler>,
	/// Async IO channel for sending messages.
	pub channel: Channel<C>,
	/// The directory to put snapshots in.
	/// Usually "<chain hash>/snapshot"
	pub snapshot_root: PathBuf,
	/// A handle for database restoration.
	pub client: Arc<C>,
}

/// `SnapshotService` implementation.
/// This controls taking snapshots and restoring from them.
pub struct Service<C: Send + Sync + 'static> {
	restoration: Mutex<Option<Restoration>>,
	restoration_db_handler: Box<dyn BlockChainDBHandler>,
	snapshot_root: PathBuf,
	io_channel: Mutex<Channel<C>>,
	pruning: Algorithm,
	status: Mutex<RestorationStatus>,
	reader: RwLock<Option<LooseReader>>,
	engine: Arc<dyn Engine>,
	genesis_block: Bytes,
	state_chunks: AtomicUsize,
	block_chunks: AtomicUsize,
	client: Arc<C>,
	progress: RwLock<Progress>,
	taking_snapshot: AtomicBool,
	taking_snapshot_num: AtomicUsize,
	restoring_snapshot: AtomicBool,
}

impl<C> Service<C> where C: SnapshotClient + ChainInfo {
	/// Create a new snapshot service from the given parameters.
	pub fn new(params: ServiceParams<C>) -> Result<Self, Error> {
		let mut service = Service {
			restoration: Mutex::new(None),
			restoration_db_handler: params.restoration_db_handler,
			snapshot_root: params.snapshot_root,
			io_channel: Mutex::new(params.channel),
			pruning: params.pruning,
			status: Mutex::new(RestorationStatus::Inactive),
			reader: RwLock::new(None),
			engine: params.engine,
			genesis_block: params.genesis_block,
			state_chunks: AtomicUsize::new(0),
			block_chunks: AtomicUsize::new(0),
			client: params.client,
			progress: RwLock::new(Progress::new()),
			taking_snapshot: AtomicBool::new(false),
			taking_snapshot_num: AtomicUsize::new(0),
			restoring_snapshot: AtomicBool::new(false),
		};

		// create the root snapshot dir if it doesn't exist.
		if let Err(e) = fs::create_dir_all(&service.snapshot_root) {
			if e.kind() != ErrorKind::AlreadyExists {
				return Err(e.into())
			}
		}

		// delete the temporary restoration DB dir if it does exist.
		if let Err(e) = fs::remove_dir_all(service.restoration_db()) {
			if e.kind() != ErrorKind::NotFound {
				return Err(e.into())
			}
		}

		// delete the temporary snapshot dir if it does exist.
		if let Err(e) = fs::remove_dir_all(service.temp_snapshot_dir()) {
			if e.kind() != ErrorKind::NotFound {
				return Err(e.into())
			}
		}

		let reader = LooseReader::new(service.snapshot_dir()).ok();
		*service.reader.get_mut() = reader;

		Ok(service)
	}

	// get the current snapshot dir.
	fn snapshot_dir(&self) -> PathBuf {
		let mut dir = self.snapshot_root.clone();
		dir.push("current");
		dir
	}

	// get the temporary snapshot dir.
	fn temp_snapshot_dir(&self) -> PathBuf {
		let mut dir = self.snapshot_root.clone();
		dir.push("in_progress");
		dir
	}

	// get the restoration directory.
	fn restoration_dir(&self) -> PathBuf {
		let mut dir = self.snapshot_root.clone();
		dir.push("restoration");
		dir
	}

	// restoration db path.
	fn restoration_db(&self) -> PathBuf {
		let mut dir = self.restoration_dir();
		dir.push("db");
		dir
	}

	// temporary snapshot recovery path.
	fn temp_recovery_dir(&self) -> PathBuf {
		let mut dir = self.restoration_dir();
		dir.push("temp");
		dir
	}

	// previous snapshot chunks path.
	fn prev_chunks_dir(&self) -> PathBuf {
		let mut dir = self.snapshot_root.clone();
		dir.push("prev_chunks");
		dir
	}

	// Migrate the blocks in the current DB into the new chain
	fn migrate_blocks(&self) -> Result<usize, Error> {
		// Count the number of migrated blocks
		let mut count = 0;
		let rest_db = self.restoration_db();

		let cur_chain_info = self.client.chain_info();

		let next_db = self.restoration_db_handler.open(&rest_db)?;
		let next_chain = BlockChain::new(Default::default(), &[], next_db.clone());
		let next_chain_info = next_chain.chain_info();

		// The old database looks like this:
		// [genesis, best_ancient_block] ... [first_block, best_block]
		// If we are fully synced neither `best_ancient_block` nor `first_block` is set, and we can
		// assume that the whole range from [genesis, best_block] is imported.
		// The new database only contains the tip of the chain ([new_first_block, new_best_block]),
		// so the useful set of blocks is defined as:
		// [0 ... min(new.first_block, best_ancient_block or best_block)]
		//
		// If, for whatever reason, the old db does not have ancient blocks (i.e.
		// `best_ancient_block` is `None` AND a non-zero `first_block`), such that the old db looks
		// like [old_first_block..old_best_block] (which may or may not partially overlap with
		// [new_first_block..new_best_block]) we do the conservative thing and do not migrate the
		// old blocks.
		let find_range = || -> Option<(H256, H256)> {
			// In theory, if the current best_block is > new first_block (i.e. ranges overlap)
			// we could salvage them but what if there's been a re-org at the boundary and the two
			// chains do not match anymore? We'd have to check the existing blocks carefully.
			if cur_chain_info.ancient_block_number.is_none() && cur_chain_info.first_block_number.unwrap_or(0) > 0 {
				info!(target: "blockchain", "blocks in the current DB do not stretch back to genesis; can't salvage them into the new DB. In current DB, first block: #{:?}/{:?}, best block: #{:?}/{:?}",
					cur_chain_info.first_block_number, cur_chain_info.first_block_hash,
					cur_chain_info.best_block_number, cur_chain_info.best_block_hash);
				return None;
			}
			let next_available_from = next_chain_info.first_block_number?;
			let cur_available_to = cur_chain_info.ancient_block_number.unwrap_or(cur_chain_info.best_block_number);

			let highest_block_num = cmp::min(next_available_from.saturating_sub(1), cur_available_to);

			if highest_block_num == 0 {
				return None;
			}

			trace!(target: "snapshot", "Trying to import ancient blocks until {}. First block in new chain=#{}, first block in old chain=#{:?}, best block in old chain=#{}",
				highest_block_num, next_available_from, cur_chain_info.first_block_number, cur_chain_info.best_block_number);

			// Here we start from the highest block number and go backward to 0,
			// thus starting at `highest_block_num` and targeting `0`.
			let target_hash = self.client.block_hash(BlockId::Number(0))?;
			let start_hash = self.client.block_hash(BlockId::Number(highest_block_num))?;

			Some((start_hash, target_hash))
		};

		let (start_hash, target_hash) = match find_range() {
			Some(x) => x,
			None => return Ok(0),
		};
		info!(target: "snapshot", "Migrating blocks from old db to new. Start: #{}/{:?}, Target: #{}/{:?}",
			self.client.block_number(BlockId::Hash(start_hash)).unwrap_or_default(), start_hash,
			self.client.block_number(BlockId::Hash(target_hash)).unwrap_or_default(), target_hash,
		);
		let mut batch = DBTransaction::new();
		let mut parent_hash = start_hash;
		while parent_hash != target_hash {
			// Early return if restoration is aborted
			if !self.restoring_snapshot.load(Ordering::SeqCst) {
				return Ok(count);
			}

			let block = self.client.block(BlockId::Hash(parent_hash)).ok_or_else(|| {
				error!(target: "snapshot", "migrate_blocks: did not find block from parent_hash={:#x} (start_hash={:#x})", parent_hash, start_hash);
				UnlinkedAncientBlockChain(parent_hash)
			})?;
			parent_hash = block.parent_hash();

			let block_number = block.number();
			let block_receipts = self.client.block_receipts(&block.hash());
			let parent_total_difficulty = self.client.block_total_difficulty(BlockId::Hash(parent_hash));

			match (block_receipts, parent_total_difficulty) {
				(Some(block_receipts), Some(parent_total_difficulty)) => {
					let block_receipts = block_receipts.receipts;

					next_chain.insert_unordered_block(&mut batch, block, block_receipts, Some(parent_total_difficulty), false, true);
					count += 1;
				},
				_ => {
					// We couldn't reach the targeted hash
					error!(target: "snapshot", "migrate_blocks: failed to find receipts and parent total difficulty; cannot reach the target_hash ({:#x}). Block #{}, parent_hash={:#x}, parent_total_difficulty={:?}, start_hash={:#x}, ancient_block_number={:?}, best_block_number={:?}",
						target_hash, block_number, parent_hash, parent_total_difficulty,
						start_hash, cur_chain_info.ancient_block_number, cur_chain_info.best_block_number,
					);
					return Err(UnlinkedAncientBlockChain(parent_hash).into());
				},
			}

			// Writing changes to DB and logging every now and then
			if block_number % 1_000 == 0 {
				next_db.key_value().write(batch)?;
				next_chain.commit();
				batch = DBTransaction::new();

				if block_number % 10_000 == 0 {
					info!(target: "snapshot", "Block restoration at #{}", block_number);
				}
			}
		}

		// Final commit to the DB
		next_db.key_value().write(batch)?;
		next_chain.commit();

		// Update best ancient block in the Next Chain
		next_chain.update_best_ancient_block(&start_hash);
		Ok(count)
	}

	/// Get a reference to the snapshot reader.
	pub fn reader(&self) -> RwLockReadGuard<Option<LooseReader>> {
		self.reader.read()
	}

	/// Tick the snapshot service. This will log any active snapshot
	/// being taken.
	pub fn tick(&self) {
		if self.progress.read().done() || !self.taking_snapshot.load(Ordering::SeqCst) { return }

		let p = &self.progress.read();
		info!("Snapshot: {} accounts, {} blocks, {} bytes", p.accounts(), p.blocks(), p.bytes());
		let rate = p.rate();
		debug!(target: "snapshot", "Current progress rate: {:.0} acc/s, {:.0} bytes/s (compressed)", rate.0, rate.1);
	}

	/// Take a snapshot at the block with the given number.
	/// Calling this while a restoration is in progress or vice versa
	/// will lead to a race condition where the first one to finish will
	/// have their produced snapshot overwritten.
	pub fn take_snapshot(&self, client: &C, num: u64) -> Result<(), Error> {
		if self.taking_snapshot.compare_and_swap(false, true, Ordering::SeqCst) {
			info!("Skipping snapshot at #{} as another one is currently in-progress.", num);
			return Ok(());
		}

		info!("Taking snapshot at #{}", num);
		{
			self.taking_snapshot_num.store(num as usize, Ordering::SeqCst);
			scopeguard::defer! {{
				self.taking_snapshot.store(false, Ordering::SeqCst);
			}}
			let start_time = std::time::Instant::now();
			*self.progress.write() = Progress::new();

			let temp_dir = self.temp_snapshot_dir();
			let snapshot_dir = self.snapshot_dir();

			let _ = fs::remove_dir_all(&temp_dir); // expected to fail

			let writer = LooseWriter::new(temp_dir.clone())?;

			let guard = Guard::new(temp_dir.clone());
			let _ = client.take_snapshot(writer, BlockId::Number(num), &self.progress)?;
			info!("Finished taking snapshot at #{}, in {:.0?}", num, start_time.elapsed());

			// destroy the old snapshot reader.
			let mut reader = self.reader.write();
			*reader = None;

			if snapshot_dir.exists() {
				trace!(target: "snapshot", "Removing previous snapshot at {:?}", &snapshot_dir);
				fs::remove_dir_all(&snapshot_dir)?;
			}

			fs::rename(temp_dir, &snapshot_dir)?;
			trace!(target: "snapshot", "Moved new snapshot into place at {:?}", &snapshot_dir);
			*reader = Some(LooseReader::new(snapshot_dir)?);

			guard.disarm();
			Ok(())
		}
	}

	/// Initialize the restoration synchronously.
	/// The recover flag indicates whether to recover the restored snapshot.
	pub fn init_restore(&self, manifest: ManifestData, recover: bool) -> Result<(), Error> {
		let mut res = self.restoration.lock();

		let rest_dir = self.restoration_dir();
		let rest_db = self.restoration_db();
		let recovery_temp = self.temp_recovery_dir();
		let prev_chunks = self.prev_chunks_dir();

		// delete and restore the restoration dir.
		if let Err(e) = fs::remove_dir_all(&prev_chunks) {
			match e.kind() {
				ErrorKind::NotFound => {},
				_ => return Err(e.into()),
			}
		}

		// Move the previous recovery temp directory
		// to `prev_chunks` to be able to restart restoring
		// with previously downloaded blocks
		// This step is optional, so don't fail on error
		fs::rename(&recovery_temp, &prev_chunks).ok();

		self.state_chunks.store(0, Ordering::SeqCst);
		self.block_chunks.store(0, Ordering::SeqCst);

		// tear down existing restoration.
		*res = None;

		// delete and restore the restoration dir.
		if let Err(e) = fs::remove_dir_all(&rest_dir) {
			match e.kind() {
				ErrorKind::NotFound => {},
				_ => return Err(e.into()),
			}
		}

		*self.status.lock() = RestorationStatus::Initializing {
			chunks_done: 0,
			state_chunks: manifest.state_hashes.len() as u32,
			block_chunks: manifest.block_hashes.len() as u32,
		};

		fs::create_dir_all(&rest_dir)?;

		// make new restoration.
		let writer = match recover {
			true => Some(LooseWriter::new(recovery_temp)?),
			false => None
		};

		let params = RestorationParams {
			manifest: manifest.clone(),
			pruning: self.pruning,
			db: self.restoration_db_handler.open(&rest_db)?,
			writer,
			genesis: &self.genesis_block,
			guard: Guard::new(rest_db),
			engine: &*self.engine,
		};

		let state_chunks = manifest.state_hashes.len();
		let block_chunks = manifest.block_hashes.len();

		*res = Some(Restoration::new(params)?);

		self.restoring_snapshot.store(true, Ordering::SeqCst);

		let block_number = manifest.block_number;
		// Import previous chunks, continue if it fails
		self.import_prev_chunks(&mut res, manifest).ok();

		// It could be that the restoration failed or completed in the meanwhile
		let mut restoration_status = self.status.lock();
		if let RestorationStatus::Initializing { .. } = *restoration_status {
			*restoration_status = RestorationStatus::Ongoing {
				block_number,
				state_chunks: state_chunks as u32,
				block_chunks: block_chunks as u32,
				state_chunks_done: self.state_chunks.load(Ordering::SeqCst) as u32,
				block_chunks_done: self.block_chunks.load(Ordering::SeqCst) as u32,
			};
		}

		Ok(())
	}

	/// Import the previous chunks into the current restoration
	fn import_prev_chunks(&self, restoration: &mut Option<Restoration>, manifest: ManifestData) -> Result<(), Error> {
		let prev_chunks = self.prev_chunks_dir();

		// Restore previous snapshot chunks
		let files = fs::read_dir(prev_chunks.as_path())?;
		let mut num_temp_chunks = 0;

		for prev_chunk_file in files {
			// Don't go over all the files if the restoration has been aborted
			if !self.restoring_snapshot.load(Ordering::SeqCst) {
				trace!(target:"snapshot", "Aborting importing previous chunks");
				return Ok(());
			}
			// Import the chunk, don't fail and continue if one fails
			match self.import_prev_chunk(restoration, &manifest, prev_chunk_file) {
				Ok(true) => num_temp_chunks += 1,
				Err(e) => trace!(target: "snapshot", "Error importing chunk: {:?}", e),
				_ => (),
			}
		}

		trace!(target:"snapshot", "Imported {} previous chunks", num_temp_chunks);

		// Remove the prev temp directory
		fs::remove_dir_all(&prev_chunks)?;

		Ok(())
	}

	/// Import a previous chunk at the given path. Returns whether the chunk was imported or not
	fn import_prev_chunk(
		&self,
		restoration: &mut Option<Restoration>,
		manifest: &ManifestData,
		file: io::Result<fs::DirEntry>
	) -> Result<bool, Error> {
		let file = file?;
		let path = file.path();

		let mut file = File::open(path.clone())?;
		let filesize = file.metadata()?.len();
		let mut buffer = Vec::with_capacity(filesize as usize + 1); // +1 for EOF
		file.read_to_end(&mut buffer)?;

		let hash = keccak(&buffer);

		let is_state = if manifest.block_hashes.contains(&hash) {
			false
		} else if manifest.state_hashes.contains(&hash) {
			true
		} else {
			return Ok(false);
		};

		self.feed_chunk_with_restoration(restoration, hash, &buffer, is_state)?;

		trace!(target: "snapshot", "Fed chunk {:?}", hash);

		Ok(true)
	}

	// Finalize the restoration. This accepts an already-locked restoration as an argument -- so
	// acquiring it again _will_ lead to deadlock.
	fn finalize_restoration(&self, rest: &mut Option<Restoration>) -> Result<(), Error> {
		trace!(target: "snapshot", "Finalizing restoration");
		*self.status.lock() = RestorationStatus::Finalizing;

		let recover = rest.as_ref().map_or(false, |rest| rest.writer.is_some());

		// destroy the restoration before replacing databases and snapshot.
		rest.take()
			.map(|r| r.finalize())
			.unwrap_or(Ok(()))?;

		let migrated_blocks = self.migrate_blocks()?;
		info!(target: "snapshot", "Migrated {} ancient blocks from the old DB", migrated_blocks);

		// replace the Client's database with the new one (restart the Client).
		self.client.restore_db(&*self.restoration_db().to_string_lossy())?;

		if recover {
			let mut reader = self.reader.write();
			*reader = None; // destroy the old reader if it existed.

			let snapshot_dir = self.snapshot_dir();

			if snapshot_dir.exists() {
				trace!(target: "snapshot", "Removing old snapshot dir at {}", snapshot_dir.to_string_lossy());
				fs::remove_dir_all(&snapshot_dir)?;
			}

			trace!(target: "snapshot", "Copying restored snapshot files over");
			fs::rename(self.temp_recovery_dir(), &snapshot_dir)?;

			*reader = Some(LooseReader::new(snapshot_dir)?);
		}

		let _ = fs::remove_dir_all(self.restoration_dir());
		*self.status.lock() = RestorationStatus::Inactive;

		Ok(())
	}

	/// Feed a chunk of either kind (block or state). no-op if no restoration or status is wrong.
	fn feed_chunk(&self, hash: H256, chunk: &[u8], is_state: bool) {
		// TODO: be able to process block chunks and state chunks at same time?
		let r = {
			let mut restoration = self.restoration.lock();
			self.feed_chunk_with_restoration(&mut restoration, hash, chunk, is_state)
		};
		match r {
			Ok(()) |
			Err(Error::Snapshot(SnapshotError::RestorationAborted)) => (),
			Err(e) => {
				// TODO: after this we're sometimes deadlocked
				warn!("Encountered error during snapshot restoration: {}", e);
				self.abort_restore();
				if let Some(mut status) = self.status.try_lock_for(std::time::Duration::from_millis(10)) {
					*status = RestorationStatus::Failed;
				}
				let _ = fs::remove_dir_all(self.restoration_dir());
			}
		}
	}

	/// Feed a chunk with the Restoration
<<<<<<< HEAD
	fn feed_chunk_with_restoration(&self, restoration: &mut Option<Restoration>, hash: H256, chunk: &[u8], is_state: bool) -> Result<(), Error> {
		let (result, db) = {
			match self.restoration_status() {
				RestorationStatus::Inactive | RestorationStatus::Failed | RestorationStatus::Finalizing => {
					trace!(target: "snapshot", "Tried to restore chunk {:x} while inactive, failed or finalizing", hash);
					return Ok(());
				},
				RestorationStatus::Ongoing { .. } | RestorationStatus::Initializing { .. } => {
					let (res, db) = {
						let rest = match *restoration {
							Some(ref mut r) => r,
							None => return Ok(()),
						};

						(match is_state {
							true => rest.feed_state(hash, chunk, &self.restoring_snapshot),
							false => rest.feed_blocks(hash, chunk, &*self.engine, &self.restoring_snapshot),
						}.map(|_| rest.is_done()), rest.db.clone())
					};

					let res = match res {
						Ok(is_done) => {
							match is_state {
								true => self.state_chunks.fetch_add(1, Ordering::SeqCst),
								false => self.block_chunks.fetch_add(1, Ordering::SeqCst),
							};

							match is_done {
								true => {
									db.key_value().flush()?;
									drop(db);
									return self.finalize_restoration(&mut *restoration);
								},
								false => Ok(())
							}
						}
						Err(e) => Err(e)
					};
					(res, db)
=======
	fn feed_chunk_with_restoration(
		&self,
		restoration: &mut Option<Restoration>,
		hash: H256,
		chunk: &[u8],
		is_state: bool
	) -> Result<(), Error> {
		match self.status() {
			RestorationStatus::Inactive | RestorationStatus::Failed | RestorationStatus::Finalizing => {
				trace!(target: "snapshot", "Tried to restore chunk {:x} while inactive, failed or finalizing", hash);
				Ok(())
			},

			RestorationStatus::Ongoing { .. } | RestorationStatus::Initializing { .. } => {
				if let Some(ref mut rest) = *restoration {
					if is_state {
						rest.feed_state(hash, chunk , &self.restoring_snapshot)?;
						self.state_chunks.fetch_add(1, Ordering::SeqCst);
					} else {
						rest.feed_blocks(hash, chunk, &*self.engine, &self.restoring_snapshot)?;
						self.block_chunks.fetch_add(1, Ordering::SeqCst);
					}

					if rest.is_done() {
						self.finalize_restoration(&mut *restoration)?;
					}
>>>>>>> 203200e8
				}
				Ok(())
			}
		}
	}

	/// Feed a state chunk to be processed synchronously.
	pub fn feed_state_chunk(&self, hash: H256, chunk: &[u8]) {
		self.feed_chunk(hash, chunk, true);
	}

	/// Feed a block chunk to be processed synchronously.
	pub fn feed_block_chunk(&self, hash: H256, chunk: &[u8]) {
		self.feed_chunk(hash, chunk, false);
	}
}

impl<C: Send + Sync> SnapshotService for Service<C> {
	fn manifest(&self) -> Option<ManifestData> {
		self.reader.read().as_ref().map(|r| r.manifest().clone())
	}

	fn supported_versions(&self) -> Option<(u64, u64)> {
		chunker(self.engine.snapshot_mode())
			.map(|c| (c.min_supported_version(), c.current_version()))
	}

	fn completed_chunks(&self) -> Option<Vec<H256>> {
		let restoration = self.restoration.lock();

		match *restoration {
			Some(ref restoration) => {
				let completed_chunks = restoration.manifest.block_hashes
					.iter()
					.filter(|h| !restoration.block_chunks_left.contains(h))
					.chain(
						restoration.manifest.state_hashes
							.iter()
							.filter(|h| !restoration.state_chunks_left.contains(h))
					)
					.map(|h| *h)
					.collect();

				Some(completed_chunks)
			},
			None => None,
		}
	}

	fn chunk(&self, hash: H256) -> Option<Bytes> {
		self.reader.read().as_ref().and_then(|r| r.chunk(hash).ok())
	}

	fn creation_status(&self) -> CreationStatus {
		if self.taking_snapshot.load(Ordering::SeqCst) {
			CreationStatus::Ongoing {
				block_number: self.taking_snapshot_num.load(Ordering::SeqCst) as u32
			}
		} else {
			CreationStatus::Inactive
		}
	}

	fn restoration_status(&self) -> RestorationStatus {
		let mut cur_status = self.status.lock();

		match *cur_status {
			RestorationStatus::Initializing { ref mut chunks_done, .. } => {
				*chunks_done = self.state_chunks.load(Ordering::SeqCst) as u32 +
					self.block_chunks.load(Ordering::SeqCst) as u32;
			}
			RestorationStatus::Ongoing { ref mut state_chunks_done, ref mut block_chunks_done, .. } => {
				*state_chunks_done = self.state_chunks.load(Ordering::SeqCst) as u32;
				*block_chunks_done = self.block_chunks.load(Ordering::SeqCst) as u32;
			},
			_ => (),
		}

		cur_status.clone()
	}

	fn begin_restore(&self, manifest: ManifestData) {
		if let Err(e) = self.io_channel.lock().send(ClientIoMessage::BeginRestoration(manifest)) {
			trace!("Error sending snapshot service message: {:?}", e);
		}
	}

	fn abort_restore(&self) {
		trace!(target: "snapshot", "Aborting restore");
		self.restoring_snapshot.store(false, Ordering::SeqCst);
		*self.restoration.lock() = None;
		*self.status.lock() = RestorationStatus::Inactive;
	}

	fn restore_state_chunk(&self, hash: H256, chunk: Bytes) {
		if let Err(e) = self.io_channel.lock().send(ClientIoMessage::FeedStateChunk(hash, chunk)) {
			trace!("Error sending snapshot service message: {:?}", e);
		}
	}

	fn restore_block_chunk(&self, hash: H256, chunk: Bytes) {
		if let Err(e) = self.io_channel.lock().send(ClientIoMessage::FeedBlockChunk(hash, chunk)) {
			trace!("Error sending snapshot service message: {:?}", e);
		}
	}

	fn abort_snapshot(&self) {
		if self.taking_snapshot.load(Ordering::SeqCst) {
			trace!(target: "snapshot", "Aborting snapshot – Snapshot under way");
			self.progress.write().abort = true;
		}
	}

	fn shutdown(&self) {
		trace!(target: "snapshot", "Shut down SnapshotService");
		self.abort_restore();
		trace!(target: "snapshot", "Shut down SnapshotService - restore aborted");
		self.abort_snapshot();
		trace!(target: "snapshot", "Shut down SnapshotService - snapshot aborted");
	}
}

impl<C: Send + Sync> Drop for Service<C> {
	fn drop(&mut self) {
		trace!(target: "shutdown", "Dropping Service");
		self.abort_restore();
		trace!(target: "shutdown", "Dropping Service - restore aborted");
		self.abort_snapshot();
		trace!(target: "shutdown", "Dropping Service - snapshot aborted");
	}
}<|MERGE_RESOLUTION|>--- conflicted
+++ resolved
@@ -758,47 +758,6 @@
 	}
 
 	/// Feed a chunk with the Restoration
-<<<<<<< HEAD
-	fn feed_chunk_with_restoration(&self, restoration: &mut Option<Restoration>, hash: H256, chunk: &[u8], is_state: bool) -> Result<(), Error> {
-		let (result, db) = {
-			match self.restoration_status() {
-				RestorationStatus::Inactive | RestorationStatus::Failed | RestorationStatus::Finalizing => {
-					trace!(target: "snapshot", "Tried to restore chunk {:x} while inactive, failed or finalizing", hash);
-					return Ok(());
-				},
-				RestorationStatus::Ongoing { .. } | RestorationStatus::Initializing { .. } => {
-					let (res, db) = {
-						let rest = match *restoration {
-							Some(ref mut r) => r,
-							None => return Ok(()),
-						};
-
-						(match is_state {
-							true => rest.feed_state(hash, chunk, &self.restoring_snapshot),
-							false => rest.feed_blocks(hash, chunk, &*self.engine, &self.restoring_snapshot),
-						}.map(|_| rest.is_done()), rest.db.clone())
-					};
-
-					let res = match res {
-						Ok(is_done) => {
-							match is_state {
-								true => self.state_chunks.fetch_add(1, Ordering::SeqCst),
-								false => self.block_chunks.fetch_add(1, Ordering::SeqCst),
-							};
-
-							match is_done {
-								true => {
-									db.key_value().flush()?;
-									drop(db);
-									return self.finalize_restoration(&mut *restoration);
-								},
-								false => Ok(())
-							}
-						}
-						Err(e) => Err(e)
-					};
-					(res, db)
-=======
 	fn feed_chunk_with_restoration(
 		&self,
 		restoration: &mut Option<Restoration>,
@@ -806,7 +765,7 @@
 		chunk: &[u8],
 		is_state: bool
 	) -> Result<(), Error> {
-		match self.status() {
+		match self.restoration_status() {
 			RestorationStatus::Inactive | RestorationStatus::Failed | RestorationStatus::Finalizing => {
 				trace!(target: "snapshot", "Tried to restore chunk {:x} while inactive, failed or finalizing", hash);
 				Ok(())
@@ -825,7 +784,6 @@
 					if rest.is_done() {
 						self.finalize_restoration(&mut *restoration)?;
 					}
->>>>>>> 203200e8
 				}
 				Ok(())
 			}
