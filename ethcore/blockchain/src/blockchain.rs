--- conflicted
+++ resolved
@@ -1013,13 +1013,8 @@
 				Some(h) => {
 					warn!(target: "blockchain", "Block #{}: Found non-canonical block hash {} (expected {})", details.number, h, hash);
 
-<<<<<<< HEAD
 					trace!(target: "blockchain", "Block #{} Mismatched hashes. Ancestor {} != Own {}", details.number, hash, h);
-					trace!(target: "blockchain", "      Ancestor {}: #{:#?}", hash, self.block_details(&hash));
-=======
-					trace!(target: "blockchain", "Block #{} Mismatched hashes. Ancestor {} != Own {} – Own block #{}", details.number, hash, h, self.block_number(&h).unwrap_or_default() );
 					trace!(target: "blockchain", "      Ancestor {}: #{:#?}", hash, details);
->>>>>>> ffbfdaca
 					trace!(target: "blockchain", "      Own      {}: #{:#?}", h, self.block_details(&h));
 
 				},
