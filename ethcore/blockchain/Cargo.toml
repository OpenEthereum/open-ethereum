--- conflicted
+++ resolved
@@ -18,12 +18,8 @@
 kvdb = "0.1"
 log = "0.4"
 parity-bytes = "0.1"
-<<<<<<< HEAD
-parking_lot = "0.7"
+parking_lot = "0.8"
 rand = "0.6"
-=======
-parking_lot = "0.8"
->>>>>>> d5584a01
 rayon = "1.0"
 rlp = "0.4.0"
 rlp_compress = { path = "../../util/rlp-compress" }
