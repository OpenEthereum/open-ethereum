--- conflicted
+++ resolved
@@ -12,13 +12,8 @@
 bytes = { package = "parity-bytes", version = "0.1.0" }
 client-traits = { path = "../client-traits" }
 common-types = { path = "../types" }
-<<<<<<< HEAD
 ethereum-types = "0.9.1"
-parity-crypto = { version = "0.6.1", features = ["publickey"] }
-=======
-ethereum-types = "0.9.0"
 parity-crypto = { version = "0.6.2", features = ["publickey"] }
->>>>>>> f81c5764
 machine = { path = "../machine" }
 vm = { path = "../vm" }
 
