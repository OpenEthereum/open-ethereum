// Copyright 2015-2019 Parity Technologies (UK) Ltd.
// This file is part of Parity Ethereum.

// Parity Ethereum is free software: you can redistribute it and/or modify
// it under the terms of the GNU General Public License as published by
// the Free Software Foundation, either version 3 of the License, or
// (at your option) any later version.

// Parity Ethereum is distributed in the hope that it will be useful,
// but WITHOUT ANY WARRANTY; without even the implied warranty of
// MERCHANTABILITY or FITNESS FOR A PARTICULAR PURPOSE.  See the
// GNU General Public License for more details.

// You should have received a copy of the GNU General Public License
// along with Parity Ethereum.  If not, see <http://www.gnu.org/licenses/>.

//! Consensus engine specification and basic implementations.

use std::sync::{Weak, Arc};
use std::collections::BTreeMap;

use builtin::Builtin;
use common_types::{
	BlockNumber,
	ancestry_action::AncestryAction,
	header::{Header, ExtendedHeader},
	engines::{
		Seal, SealingState, Headers, PendingTransitionStore,
		params::CommonParams,
		machine as machine_types,
		machine::{AuxiliaryData, AuxiliaryRequest},
	},
	errors::{EthcoreError as Error, EngineError},
	snapshot::Snapshotting,
	transaction::{self, UnverifiedTransaction},
};
use client_traits::EngineClient;

use ethereum_types::{H256, U256, Address};
use ethkey::Signature;
use machine::{
	Machine,
	executed_block::ExecutedBlock,
};
use vm::{EnvInfo, Schedule, CallType, ActionValue};

use crate::signer::EngineSigner;

/// A system-calling closure. Enacts calls on a block's state from the system address.
pub type SystemCall<'a> = dyn FnMut(Address, Vec<u8>) -> Result<Vec<u8>, String> + 'a;

/// A system-calling closure. Enacts calls on a block's state with code either from an on-chain contract, or hard-coded EVM or WASM (if enabled on-chain) codes.
pub type SystemOrCodeCall<'a> = dyn FnMut(SystemOrCodeCallKind, Vec<u8>) -> Result<Vec<u8>, String> + 'a;

/// Kind of SystemOrCodeCall, this is either an on-chain address, or code.
#[derive(PartialEq, Debug, Clone)]
pub enum SystemOrCodeCallKind {
	/// On-chain address.
	Address(Address),
	/// Hard-coded code.
	Code(Arc<Vec<u8>>, H256),
}

/// Default SystemOrCodeCall implementation.
pub fn default_system_or_code_call<'a>(machine: &'a Machine, block: &'a mut ExecutedBlock) -> impl FnMut(SystemOrCodeCallKind, Vec<u8>) -> Result<Vec<u8>, String> + 'a {
	move |to, data| {
		let result = match to {
			SystemOrCodeCallKind::Address(address) => {
				machine.execute_as_system(
					block,
					address,
					U256::max_value(),
					Some(data),
				)
			},
			SystemOrCodeCallKind::Code(code, code_hash) => {
				machine.execute_code_as_system(
					block,
					None,
					Some(code),
					Some(code_hash),
					Some(ActionValue::Apparent(U256::zero())),
					U256::max_value(),
					Some(data),
					Some(CallType::StaticCall),
				)
			},
		};

		result.map_err(|e| format!("{}", e))
	}
}

/// Proof dependent on state.
pub trait StateDependentProof: Send + Sync {
	/// Generate a proof, given the state.
	fn generate_proof<'a>(&self, state: &machine_types::Call) -> Result<Vec<u8>, String>;
	/// Check a proof generated elsewhere (potentially by a peer).
	// `engine` needed to check state proofs, while really this should
	// just be state machine params.
	fn check_proof(&self, machine: &Machine, proof: &[u8]) -> Result<(), String>;
}

/// Proof generated on epoch change.
pub enum Proof {
	/// Known proof (extracted from signal)
	Known(Vec<u8>),
	/// State dependent proof.
	WithState(Arc<dyn StateDependentProof>),
}

/// Generated epoch verifier.
pub enum ConstructedVerifier<'a> {
	/// Fully trusted verifier.
	Trusted(Box<dyn EpochVerifier>),
	/// Verifier unconfirmed. Check whether given finality proof finalizes given hash
	/// under previous epoch.
	Unconfirmed(Box<dyn EpochVerifier>, &'a [u8], H256),
	/// Error constructing verifier.
	Err(Error),
}

impl<'a> ConstructedVerifier<'a> {
	/// Convert to a result, indicating that any necessary confirmation has been done
	/// already.
	pub fn known_confirmed(self) -> Result<Box<dyn EpochVerifier>, Error> {
		match self {
			ConstructedVerifier::Trusted(v) | ConstructedVerifier::Unconfirmed(v, _, _) => Ok(v),
			ConstructedVerifier::Err(e) => Err(e),
		}
	}
}

/// Results of a query of whether an epoch change occurred at the given block.
pub enum EpochChange {
	/// Cannot determine until more data is passed.
	Unsure(AuxiliaryRequest),
	/// No epoch change.
	No,
	/// The epoch will change, with proof.
	Yes(Proof),
}

/// A consensus mechanism for the chain. Generally either proof-of-work or proof-of-stake-based.
/// Provides hooks into each of the major parts of block import.
pub trait Engine: Sync + Send {
	/// The name of this engine.
	fn name(&self) -> &str;

	/// Get access to the underlying state machine.
	// TODO: decouple.
	fn machine(&self) -> &Machine;

	/// The number of additional header fields required for this engine.
	fn seal_fields(&self, _header: &Header) -> usize { 0 }

	/// Additional engine-specific information for the user/developer concerning `header`.
	fn extra_info(&self, _header: &Header) -> BTreeMap<String, String> { BTreeMap::new() }

	/// Maximum number of uncles a block is allowed to declare.
	fn maximum_uncle_count(&self, _block: BlockNumber) -> usize { 0 }

	/// Optional maximum gas limit.
	fn maximum_gas_limit(&self) -> Option<U256> { None }

	/// Block transformation functions, before the transactions.
	/// `epoch_begin` set to true if this block kicks off an epoch.
	fn on_new_block(
		&self,
		_block: &mut ExecutedBlock,
		_epoch_begin: bool,
	) -> Result<(), Error> {
		Ok(())
	}

	/// Block transformation functions, after the transactions.
	fn on_close_block(
		&self,
		_block: &mut ExecutedBlock,
		_parent_header: &Header,
	) -> Result<(), Error> {
		Ok(())
	}

	/// Allow mutating the header during seal generation. Currently only used by Clique.
	fn on_seal_block(&self, _block: &mut ExecutedBlock) -> Result<(), Error> { Ok(()) }

	/// Returns the engine's current sealing state.
	fn sealing_state(&self) -> SealingState { SealingState::External }

	/// Attempt to seal the block internally.
	///
	/// If `Some` is returned, then you get a valid seal.
	///
	/// This operation is synchronous and may (quite reasonably) not be available, in which None will
	/// be returned.
	///
	/// It is fine to require access to state or a full client for this function, since
	/// light clients do not generate seals.
	fn generate_seal(&self, _block: &ExecutedBlock, _parent: &Header) -> Seal { Seal::None }

	/// Verify a locally-generated seal of a header.
	///
	/// If this engine seals internally,
	/// no checks have to be done here, since all internally generated seals
	/// should be valid.
	///
	/// Externally-generated seals (e.g. PoW) will need to be checked for validity.
	///
	/// It is fine to require access to state or a full client for this function, since
	/// light clients do not generate seals.
	fn verify_local_seal(&self, header: &Header) -> Result<(), Error>;

	/// Phase 1 quick block verification. Only does checks that are cheap. Returns either a null `Ok` or a general error detailing the problem with import.
	/// The verification module can optionally avoid checking the seal (`check_seal`), if seal verification is disabled this method won't be called.
	fn verify_block_basic(&self, _header: &Header) -> Result<(), Error> { Ok(()) }

	/// Phase 2 verification. Perform costly checks such as transaction signatures. Returns either a null `Ok` or a general error detailing the problem with import.
	/// The verification module can optionally avoid checking the seal (`check_seal`), if seal verification is disabled this method won't be called.
	fn verify_block_unordered(&self, _header: &Header) -> Result<(), Error> { Ok(()) }

	/// Phase 3 verification. Check block information against parent. Returns either a null `Ok` or a general error detailing the problem with import.
	fn verify_block_family(&self, _header: &Header, _parent: &Header) -> Result<(), Error> { Ok(()) }

	/// Phase 4 verification. Verify block header against potentially external data.
	/// Should only be called when `register_client` has been called previously.
	fn verify_block_external(&self, _header: &Header) -> Result<(), Error> { Ok(()) }

	/// Genesis epoch data.
	fn genesis_epoch_data<'a>(&self, _header: &Header, _state: &machine_types::Call) -> Result<Vec<u8>, String> { Ok(Vec::new()) }

	/// Whether an epoch change is signalled at the given header but will require finality.
	/// If a change can be enacted immediately then return `No` from this function but
	/// `Yes` from `is_epoch_end`.
	///
	/// If auxiliary data of the block is required, return an auxiliary request and the function will be
	/// called again with them.
	/// Return `Yes` or `No` when the answer is definitively known.
	///
	/// Should not interact with state.
	fn signals_epoch_end<'a>(&self, _header: &Header, _aux: AuxiliaryData<'a>) -> EpochChange {
		EpochChange::No
	}

	/// Whether a block is the end of an epoch.
	///
	/// This either means that an immediate transition occurs or a block signalling transition
	/// has reached finality. The `Headers` given are not guaranteed to return any blocks
	/// from any epoch other than the current. The client must keep track of finality and provide
	/// the latest finalized headers to check against the transition store.
	///
	/// Return optional transition proof.
	fn is_epoch_end(
		&self,
		_chain_head: &Header,
		_finalized: &[H256],
		_chain: &Headers<Header>,
		_transition_store: &PendingTransitionStore,
	) -> Option<Vec<u8>> {
		None
	}

	/// Whether a block is the end of an epoch.
	///
	/// This either means that an immediate transition occurs or a block signalling transition
	/// has reached finality. The `Headers` given are not guaranteed to return any blocks
	/// from any epoch other than the current. This is a specialized method to use for light
	/// clients since the light client doesn't track finality of all blocks, and therefore finality
	/// for blocks in the current epoch is built inside this method by the engine.
	///
	/// Return optional transition proof.
	fn is_epoch_end_light(
		&self,
		_chain_head: &Header,
		_chain: &Headers<Header>,
		_transition_store: &PendingTransitionStore,
	) -> Option<Vec<u8>> {
		None
	}

	/// Create an epoch verifier from validation proof and a flag indicating
	/// whether finality is required.
	fn epoch_verifier<'a>(&self, _header: &Header, _proof: &'a [u8]) -> ConstructedVerifier<'a> {
		ConstructedVerifier::Trusted(Box::new(NoOp))
	}

	/// Populate a header's fields based on its parent's header.
	/// Usually implements the chain scoring rule based on weight.
	fn populate_from_parent(&self, _header: &mut Header, _parent: &Header) { }

	/// Handle any potential consensus messages;
	/// updating consensus state and potentially issuing a new one.
	fn handle_message(&self, _message: &[u8]) -> Result<(), EngineError> { Err(EngineError::UnexpectedMessage) }

	/// Register a component which signs consensus messages.
	fn set_signer(&self, _signer: Box<dyn EngineSigner>) {}

	/// Sign using the EngineSigner, to be used for consensus tx signing.
	fn sign(&self, _hash: H256) -> Result<Signature, Error> { unimplemented!() }

	/// Add Client which can be used for sealing, potentially querying the state and sending messages.
	fn register_client(&self, _client: Weak<dyn EngineClient>) {}

	/// Trigger next step of the consensus engine.
	fn step(&self) {}

<<<<<<< HEAD
	/// Whether this engine supports warp sync.
	fn supports_warp(&self) -> bool { false }
=======
	/// Snapshot mode for the engine: Unsupported, PoW or PoA
	fn snapshot_mode(&self) -> Snapshotting { Snapshotting::Unsupported }
>>>>>>> b34cfc4f

	/// Return a new open block header timestamp based on the parent timestamp.
	fn open_block_header_timestamp(&self, parent_timestamp: u64) -> u64 {
		use std::{time, cmp};

		let now = time::SystemTime::now().duration_since(time::UNIX_EPOCH).unwrap_or_default();
		cmp::max(now.as_secs() as u64, parent_timestamp + 1)
	}

	/// Check whether the parent timestamp is valid.
	fn is_timestamp_valid(&self, header_timestamp: u64, parent_timestamp: u64) -> bool {
		header_timestamp > parent_timestamp
	}

	/// Gather all ancestry actions. Called at the last stage when a block is committed. The Engine must guarantee that
	/// the ancestry exists.
	fn ancestry_actions(&self, _header: &Header, _ancestry: &mut dyn Iterator<Item = ExtendedHeader>) -> Vec<AncestryAction> {
		Vec::new()
	}

	/// Returns author should used when executing tx's for this block.
	fn executive_author(&self, header: &Header) -> Result<Address, Error> {
		Ok(*header.author())
	}

	/// Get the general parameters of the chain.
	fn params(&self) -> &CommonParams;

	/// Get the EVM schedule for the given block number.
	fn schedule(&self, block_number: BlockNumber) -> Schedule {
		self.machine().schedule(block_number)
	}

	/// Builtin-contracts for the chain..
	fn builtins(&self) -> &BTreeMap<Address, Builtin> {
		self.machine().builtins()
	}

	/// Attempt to get a handle to a built-in contract.
	/// Only returns references to activated built-ins.
	fn builtin(&self, a: &Address, block_number: BlockNumber) -> Option<&Builtin> {
		self.machine().builtin(a, block_number)
	}

	/// Some intrinsic operation parameters; by default they take their value from the `spec()`'s `engine_params`.
	fn maximum_extra_data_size(&self) -> usize { self.params().maximum_extra_data_size }

	/// The nonce with which accounts begin at given block.
	fn account_start_nonce(&self, block: BlockNumber) -> U256 {
		self.machine().account_start_nonce(block)
	}

	/// The network ID that transactions should be signed with.
	fn signing_chain_id(&self, env_info: &EnvInfo) -> Option<u64> {
		self.machine().signing_chain_id(env_info)
	}

	/// Perform basic/cheap transaction verification.
	///
	/// This should include all cheap checks that can be done before
	/// actually checking the signature, like chain-replay protection.
	///
	/// NOTE This is done before the signature is recovered so avoid
	/// doing any state-touching checks that might be expensive.
	///
	/// TODO: Add flags for which bits of the transaction to check.
	/// TODO: consider including State in the params.
	fn verify_transaction_basic(&self, t: &UnverifiedTransaction, header: &Header) -> Result<(), transaction::Error> {
		self.machine().verify_transaction_basic(t, header)
	}

	/// Performs pre-validation of RLP decoded transaction before other processing
	fn decode_transaction(&self, transaction: &[u8]) -> Result<UnverifiedTransaction, transaction::Error> {
		self.machine().decode_transaction(transaction)
	}
}

/// Verifier for all blocks within an epoch with self-contained state.
pub trait EpochVerifier: Send + Sync {
	/// Lightly verify the next block header.
	/// This may not be a header belonging to a different epoch.
	fn verify_light(&self, _header: &Header) -> Result<(), Error> { Ok(()) }

	/// Perform potentially heavier checks on the next block header.
	fn verify_heavy(&self, header: &Header) -> Result<(), Error> {
		self.verify_light(header)
	}

	/// Check a finality proof against this epoch verifier.
	/// Returns `Some(hashes)` if the proof proves finality of these hashes.
	/// Returns `None` if the proof doesn't prove anything.
	fn check_finality_proof(&self, _proof: &[u8]) -> Option<Vec<H256>> {
		None
	}
}

/// Special "no-op" verifier for stateless, epoch-less engines.
pub struct NoOp;

impl EpochVerifier for NoOp {}<|MERGE_RESOLUTION|>--- conflicted
+++ resolved
@@ -304,13 +304,8 @@
 	/// Trigger next step of the consensus engine.
 	fn step(&self) {}
 
-<<<<<<< HEAD
-	/// Whether this engine supports warp sync.
-	fn supports_warp(&self) -> bool { false }
-=======
 	/// Snapshot mode for the engine: Unsupported, PoW or PoA
 	fn snapshot_mode(&self) -> Snapshotting { Snapshotting::Unsupported }
->>>>>>> b34cfc4f
 
 	/// Return a new open block header timestamp based on the parent timestamp.
 	fn open_block_header_timestamp(&self, parent_timestamp: u64) -> u64 {
