--- conflicted
+++ resolved
@@ -23,9 +23,5 @@
 [dev-dependencies]
 ethcore = { path = "..", features = ["test-helpers"] }
 ethcore-db = { path = "../db" }
-<<<<<<< HEAD
 kvdb-sled = "0.1"
-=======
-kvdb-rocksdb = "0.6.0"
->>>>>>> 70c4ed7f
 tempdir = "0.3"