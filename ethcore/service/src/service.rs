--- conflicted
+++ resolved
@@ -292,14 +292,10 @@
 			&snapshot_path,
 			restoration_db_handler,
 			tempdir.path(),
-<<<<<<< HEAD
 			Arc::new(Miner::new_for_tests(&spec, None)),
-=======
-			Arc::new(Miner::with_spec(&spec)),
 			Arc::new(AccountProvider::transient_provider()),
 			Box::new(ethcore_private_tx::NoopEncryptor),
-			Default::default()
->>>>>>> 1c75e8eb
+			Default::default(),
 		);
 		assert!(service.is_ok());
 		drop(service.unwrap());
