// Copyright 2015-2019 Parity Technologies (UK) Ltd.
// This file is part of Parity Ethereum.

// Parity Ethereum is free software: you can redistribute it and/or modify
// it under the terms of the GNU General Public License as published by
// the Free Software Foundation, either version 3 of the License, or
// (at your option) any later version.

// Parity Ethereum is distributed in the hope that it will be useful,
// but WITHOUT ANY WARRANTY; without even the implied warranty of
// MERCHANTABILITY or FITNESS FOR A PARTICULAR PURPOSE.  See the
// GNU General Public License for more details.

// You should have received a copy of the GNU General Public License
// along with Parity Ethereum.  If not, see <http://www.gnu.org/licenses/>.

//! Creates and registers client and network services.

use std::path::Path;
use std::sync::Arc;
use std::time::Duration;

use ansi_term::Colour;
use ethereum_types::H256;
use io::{IoContext, TimerToken, IoHandler, IoService, IoError};

use sync::PrivateTxHandler;
use blockchain::{BlockChainDB, BlockChainDBHandler};
use ethcore::client::{Client, ClientConfig, ChainNotify};
use ethcore::miner::Miner;
use ethcore::snapshot::service::{Service as SnapshotService, ServiceParams as SnapServiceParams};
use ethcore::snapshot::{SnapshotService as _SnapshotService};
use spec::Spec;
use common_types::{
	io_message::ClientIoMessage,
	errors::{EthcoreError, SnapshotError},
	snapshot::RestorationStatus,
};
<<<<<<< HEAD
use client_traits::{ImportBlock, ClientIoMessage, SnapshotClient, Tick};
=======
use client_traits::{ImportBlock, SnapshotClient, Tick};
>>>>>>> cd265268


use ethcore_private_tx::{self, Importer, Signer};

pub struct PrivateTxService {
	provider: Arc<ethcore_private_tx::Provider>,
}

impl PrivateTxService {
	fn new(provider: Arc<ethcore_private_tx::Provider>) -> Self {
		PrivateTxService {
			provider,
		}
	}

	/// Returns underlying provider.
	pub fn provider(&self) -> Arc<ethcore_private_tx::Provider> {
		self.provider.clone()
	}
}

impl PrivateTxHandler for PrivateTxService {
	fn import_private_transaction(&self, rlp: &[u8]) -> Result<H256, String> {
		match self.provider.import_private_transaction(rlp) {
			Ok(import_result) => Ok(import_result),
			Err(err) => {
				warn!(target: "privatetx", "Unable to import private transaction packet: {}", err);
				return Err(err.to_string())
			}
		}
	}

	fn import_signed_private_transaction(&self, rlp: &[u8]) -> Result<H256, String> {
		match self.provider.import_signed_private_transaction(rlp) {
			Ok(import_result) => Ok(import_result),
			Err(err) => {
				warn!(target: "privatetx", "Unable to import signed private transaction packet: {}", err);
				return Err(err.to_string())
			}
		}
	}

	fn private_state_synced(&self, hash: &H256) -> Result<(), String> {
		match self.provider.private_state_synced(hash) {
			Ok(handle_result) => Ok(handle_result),
			Err(err) => {
				warn!(target: "privatetx", "Unable to handle private state synced message: {}", err);
				return Err(err.to_string())
			}
		}
	}
}

/// Client service setup. Creates and registers client and network services with the IO subsystem.
pub struct ClientService {
	io_service: Arc<IoService<ClientIoMessage<Client>>>,
	client: Arc<Client>,
	snapshot: Arc<SnapshotService>,
	private_tx: Arc<PrivateTxService>,
	database: Arc<dyn BlockChainDB>,
}

impl ClientService {
	/// Start the `ClientService`.
	pub fn start(
		config: ClientConfig,
		spec: &Spec,
		blockchain_db: Arc<dyn BlockChainDB>,
		snapshot_path: &Path,
		restoration_db_handler: Box<dyn BlockChainDBHandler>,
		_ipc_path: &Path,
		miner: Arc<Miner>,
		signer: Arc<dyn Signer>,
		encryptor: Box<dyn ethcore_private_tx::Encryptor>,
		private_tx_conf: ethcore_private_tx::ProviderConfig,
		private_encryptor_conf: ethcore_private_tx::EncryptorConfig,
		) -> Result<ClientService, EthcoreError>
	{
		let io_service = IoService::<ClientIoMessage<Client>>::start()?;

		info!("Configured for {} using {} engine", Colour::White.bold().paint(spec.name.clone()), Colour::Yellow.bold().paint(spec.engine.name().to_string()));

		let pruning = config.pruning;
		let client = Client::new(
			config,
			&spec,
			blockchain_db.clone(),
			miner.clone(),
			io_service.channel(),
		)?;
		spec.engine.register_client(Arc::downgrade(&client) as _);
		miner.set_io_channel(io_service.channel());
		miner.set_in_chain_checker(&client.clone());

		let snapshot_params = SnapServiceParams {
			engine: spec.engine.clone(),
			genesis_block: spec.genesis_block(),
			restoration_db_handler,
			pruning,
			channel: io_service.channel(),
			snapshot_root: snapshot_path.into(),
			client: client.clone(),
		};
		let snapshot = Arc::new(SnapshotService::new(snapshot_params)?);

		let private_keys = Arc::new(ethcore_private_tx::SecretStoreKeys::new(
			client.clone(),
			private_encryptor_conf.key_server_account,
		));
		let provider = Arc::new(ethcore_private_tx::Provider::new(
			client.clone(),
			miner,
			signer,
			encryptor,
			private_tx_conf,
			io_service.channel(),
			private_keys,
			blockchain_db.key_value().clone(),
		));
		let private_tx = Arc::new(PrivateTxService::new(provider.clone()));
		io_service.register_handler(provider)?;

		let client_io = Arc::new(ClientIoHandler {
			client: client.clone(),
			snapshot: snapshot.clone(),
		});
		io_service.register_handler(client_io)?;

		Ok(ClientService {
			io_service: Arc::new(io_service),
			client,
			snapshot,
			private_tx,
			database: blockchain_db,
		})
	}

	/// Get general IO interface
<<<<<<< HEAD
	pub fn register_io_handler(&self, handler: Arc<IoHandler<ClientIoMessage<Client>> + Send>) -> Result<(), IoError> {
=======
	pub fn register_io_handler(&self, handler: Arc<dyn IoHandler<ClientIoMessage<Client>> + Send>) -> Result<(), IoError> {
>>>>>>> cd265268
		self.io_service.register_handler(handler)
	}

	/// Get client interface
	pub fn client(&self) -> Arc<Client> {
		self.client.clone()
	}

	/// Get snapshot interface.
	pub fn snapshot_service(&self) -> Arc<SnapshotService> {
		self.snapshot.clone()
	}

	/// Get private transaction service.
	pub fn private_tx_service(&self) -> Arc<PrivateTxService> {
		self.private_tx.clone()
	}

	/// Get network service component
	pub fn io(&self) -> Arc<IoService<ClientIoMessage<Client>>> {
		self.io_service.clone()
	}

	/// Set the actor to be notified on certain chain events
	pub fn add_notify(&self, notify: Arc<dyn ChainNotify>) {
		self.client.add_notify(notify);
	}

	/// Get a handle to the database.
	pub fn db(&self) -> Arc<dyn BlockChainDB> { self.database.clone() }

	/// Shutdown the Client Service
	pub fn shutdown(&self) {
		trace!(target: "shutdown", "Shutting down Client Service");
		self.snapshot.shutdown();
	}
}

/// IO interface for the Client handler
struct ClientIoHandler<C> {
	client: Arc<C>,
	snapshot: Arc<SnapshotService>,
}

const CLIENT_TICK_TIMER: TimerToken = 0;
const SNAPSHOT_TICK_TIMER: TimerToken = 1;

const CLIENT_TICK: Duration = Duration::from_secs(5);
const SNAPSHOT_TICK: Duration = Duration::from_secs(10);

<<<<<<< HEAD
impl<C: ImportBlock + SnapshotClient + Tick + 'static> IoHandler<ClientIoMessage<C>> for ClientIoHandler<C> {
=======
impl<C> IoHandler<ClientIoMessage<C>> for ClientIoHandler<C>
where
	C: ImportBlock + SnapshotClient + Tick + 'static,
{
>>>>>>> cd265268
	fn initialize(&self, io: &IoContext<ClientIoMessage<C>>) {
		io.register_timer(CLIENT_TICK_TIMER, CLIENT_TICK).expect("Error registering client timer");
		io.register_timer(SNAPSHOT_TICK_TIMER, SNAPSHOT_TICK).expect("Error registering snapshot timer");
	}

	fn timeout(&self, _io: &IoContext<ClientIoMessage<C>>, timer: TimerToken) {
		trace_time!("service::read");
		match timer {
			CLIENT_TICK_TIMER => {
				use ethcore::snapshot::SnapshotService;
				let snapshot_restoration = if let RestorationStatus::Ongoing{..} = self.snapshot.status() { true } else { false };
				self.client.tick(snapshot_restoration)
			},
			SNAPSHOT_TICK_TIMER => self.snapshot.tick(),
			_ => warn!("IO service triggered unregistered timer '{}'", timer),
		}
	}

	fn message(&self, _io: &IoContext<ClientIoMessage<C>>, net_message: &ClientIoMessage<C>) {
		trace_time!("service::message");
		use std::thread;

		match *net_message {
			ClientIoMessage::BlockVerified => {
				self.client.import_verified_blocks();
			}
			ClientIoMessage::BeginRestoration(ref manifest) => {
				if let Err(e) = self.snapshot.init_restore(manifest.clone(), true) {
					warn!("Failed to initialize snapshot restoration: {}", e);
				}
			}
			ClientIoMessage::FeedStateChunk(ref hash, ref chunk) => {
				self.snapshot.feed_state_chunk(*hash, chunk)
			}
			ClientIoMessage::FeedBlockChunk(ref hash, ref chunk) => {
				self.snapshot.feed_block_chunk(*hash, chunk)
			}
			ClientIoMessage::TakeSnapshot(num) => {
				let client = self.client.clone();
				let snapshot = self.snapshot.clone();

				let res = thread::Builder::new().name("Periodic Snapshot".into()).spawn(move || {
					if let Err(e) = snapshot.take_snapshot(&*client, num) {
						match e {
							EthcoreError::Snapshot(SnapshotError::SnapshotAborted) => info!("Snapshot aborted"),
							_ => warn!("Failed to take snapshot at block #{}: {}", num, e),
						}

					}
				});

				if let Err(e) = res {
					debug!(target: "snapshot", "Failed to initialize periodic snapshot thread: {:?}", e);
				}
			},
			ClientIoMessage::Execute(ref exec) => {
				(*exec.0)(&self.client);
			}
			_ => {} // ignore other messages
		}
	}
}

#[cfg(test)]
mod tests {
	use std::sync::Arc;
	use std::{time, thread};

	use tempdir::TempDir;

	use ethcore_db::NUM_COLUMNS;
	use ethcore::client::ClientConfig;
	use ethcore::miner::Miner;
	use spec;
	use ethcore::test_helpers;
	use kvdb_rocksdb::{DatabaseConfig, CompactionProfile};
	use super::*;

	use ethcore_private_tx;

	#[test]
	fn it_can_be_started() {
		let tempdir = TempDir::new("").unwrap();
		let client_path = tempdir.path().join("client");
		let snapshot_path = tempdir.path().join("snapshot");

		let client_config = ClientConfig::default();
		let mut client_db_config = DatabaseConfig::with_columns(NUM_COLUMNS);

		client_db_config.memory_budget = client_config.db_cache_size;
		client_db_config.compaction = CompactionProfile::auto(&client_path);

		let client_db_handler = test_helpers::restoration_db_handler(client_db_config.clone());
		let client_db = client_db_handler.open(&client_path).unwrap();
		let restoration_db_handler = test_helpers::restoration_db_handler(client_db_config);

		let spec = spec::new_test();
		let service = ClientService::start(
			ClientConfig::default(),
			&spec,
			client_db,
			&snapshot_path,
			restoration_db_handler,
			tempdir.path(),
			Arc::new(Miner::new_for_tests(&spec, None)),
			Arc::new(ethcore_private_tx::DummySigner),
			Box::new(ethcore_private_tx::NoopEncryptor),
			Default::default(),
			Default::default(),
		);
		assert!(service.is_ok());
		drop(service.unwrap());
		thread::park_timeout(time::Duration::from_millis(100));
	}
}<|MERGE_RESOLUTION|>--- conflicted
+++ resolved
@@ -36,11 +36,7 @@
 	errors::{EthcoreError, SnapshotError},
 	snapshot::RestorationStatus,
 };
-<<<<<<< HEAD
-use client_traits::{ImportBlock, ClientIoMessage, SnapshotClient, Tick};
-=======
 use client_traits::{ImportBlock, SnapshotClient, Tick};
->>>>>>> cd265268
 
 
 use ethcore_private_tx::{self, Importer, Signer};
@@ -179,11 +175,7 @@
 	}
 
 	/// Get general IO interface
-<<<<<<< HEAD
-	pub fn register_io_handler(&self, handler: Arc<IoHandler<ClientIoMessage<Client>> + Send>) -> Result<(), IoError> {
-=======
 	pub fn register_io_handler(&self, handler: Arc<dyn IoHandler<ClientIoMessage<Client>> + Send>) -> Result<(), IoError> {
->>>>>>> cd265268
 		self.io_service.register_handler(handler)
 	}
 
@@ -234,14 +226,10 @@
 const CLIENT_TICK: Duration = Duration::from_secs(5);
 const SNAPSHOT_TICK: Duration = Duration::from_secs(10);
 
-<<<<<<< HEAD
-impl<C: ImportBlock + SnapshotClient + Tick + 'static> IoHandler<ClientIoMessage<C>> for ClientIoHandler<C> {
-=======
 impl<C> IoHandler<ClientIoMessage<C>> for ClientIoHandler<C>
 where
 	C: ImportBlock + SnapshotClient + Tick + 'static,
 {
->>>>>>> cd265268
 	fn initialize(&self, io: &IoContext<ClientIoMessage<C>>) {
 		io.register_timer(CLIENT_TICK_TIMER, CLIENT_TICK).expect("Error registering client timer");
 		io.register_timer(SNAPSHOT_TICK_TIMER, SNAPSHOT_TICK).expect("Error registering snapshot timer");
