// Copyright 2015-2018 Parity Technologies (UK) Ltd.
// This file is part of Parity.

// Parity is free software: you can redistribute it and/or modify
// it under the terms of the GNU General Public License as published by
// the Free Software Foundation, either version 3 of the License, or
// (at your option) any later version.

// Parity is distributed in the hope that it will be useful,
// but WITHOUT ANY WARRANTY; without even the implied warranty of
// MERCHANTABILITY or FITNESS FOR A PARTICULAR PURPOSE.  See the
// GNU General Public License for more details.

// You should have received a copy of the GNU General Public License
// along with Parity.  If not, see <http://www.gnu.org/licenses/>.

//! Creates and registers client and network services.

use std::sync::Arc;
use std::path::Path;
use std::time::Duration;

use ansi_term::Colour;
use io::{IoContext, TimerToken, IoHandler, IoService, IoError};
use stop_guard::StopGuard;

use sync::PrivateTxHandler;
use ethcore::{BlockChainDB, BlockChainDBHandler};
use ethcore::client::{Client, ClientConfig, ChainNotify, ClientIoMessage};
use ethcore::miner::Miner;
use ethcore::snapshot::service::{Service as SnapshotService, ServiceParams as SnapServiceParams};
use ethcore::snapshot::{SnapshotService as _SnapshotService, RestorationStatus};
use ethcore::spec::Spec;
use ethcore::account_provider::AccountProvider;

use ethcore_private_tx::{self, Importer};
use Error;

pub struct PrivateTxService {
	provider: Arc<ethcore_private_tx::Provider>,
}

impl PrivateTxService {
	fn new(provider: Arc<ethcore_private_tx::Provider>) -> Self {
		PrivateTxService {
			provider,
		}
	}

	/// Returns underlying provider.
	pub fn provider(&self) -> Arc<ethcore_private_tx::Provider> {
		self.provider.clone()
	}
}

impl PrivateTxHandler for PrivateTxService {
	fn import_private_transaction(&self, rlp: &[u8]) -> Result<(), String> {
		self.provider.import_private_transaction(rlp).map_err(|e| e.to_string())
	}

	fn import_signed_private_transaction(&self, rlp: &[u8]) -> Result<(), String> {
		self.provider.import_signed_private_transaction(rlp).map_err(|e| e.to_string())
	}
}

/// Client service setup. Creates and registers client and network services with the IO subsystem.
pub struct ClientService {
	io_service: Arc<IoService<ClientIoMessage>>,
	client: Arc<Client>,
	snapshot: Arc<SnapshotService>,
	private_tx: Arc<PrivateTxService>,
	database: Arc<BlockChainDB>,
	_stop_guard: StopGuard,
}

impl ClientService {
	/// Start the `ClientService`.
	pub fn start(
		config: ClientConfig,
		spec: &Spec,
		blockchain_db: Arc<BlockChainDB>,
		snapshot_path: &Path,
		restoration_db_handler: Box<BlockChainDBHandler>,
		_ipc_path: &Path,
		miner: Arc<Miner>,
		account_provider: Arc<AccountProvider>,
		encryptor: Box<ethcore_private_tx::Encryptor>,
		private_tx_conf: ethcore_private_tx::ProviderConfig,
		) -> Result<ClientService, Error>
	{
		let io_service = IoService::<ClientIoMessage>::start()?;

		info!("Configured for {} using {} engine", Colour::White.bold().paint(spec.name.clone()), Colour::Yellow.bold().paint(spec.engine.name()));

		let pruning = config.pruning;
		let client = Client::new(config, &spec, blockchain_db.clone(), miner.clone(), io_service.channel())?;

		let snapshot_params = SnapServiceParams {
			engine: spec.engine.clone(),
			genesis_block: spec.genesis_block(),
			restoration_db_handler: restoration_db_handler,
			pruning: pruning,
			channel: io_service.channel(),
			snapshot_root: snapshot_path.into(),
			db_restore: client.clone(),
		};
		let snapshot = Arc::new(SnapshotService::new(snapshot_params)?);

		let provider = Arc::new(ethcore_private_tx::Provider::new(
				client.clone(),
				miner,
				account_provider,
				encryptor,
				private_tx_conf,
				io_service.channel(),
		));
		let private_tx = Arc::new(PrivateTxService::new(provider));

		let client_io = Arc::new(ClientIoHandler {
			client: client.clone(),
			snapshot: snapshot.clone(),
		});
		io_service.register_handler(client_io)?;

		spec.engine.register_client(Arc::downgrade(&client) as _);

		let stop_guard = StopGuard::new();

		Ok(ClientService {
			io_service: Arc::new(io_service),
			client: client,
			snapshot: snapshot,
			private_tx,
			database: blockchain_db,
			_stop_guard: stop_guard,
		})
	}

	/// Get general IO interface
	pub fn register_io_handler(&self, handler: Arc<IoHandler<ClientIoMessage> + Send>) -> Result<(), IoError> {
		self.io_service.register_handler(handler)
	}

	/// Get client interface
	pub fn client(&self) -> Arc<Client> {
		self.client.clone()
	}

	/// Get snapshot interface.
	pub fn snapshot_service(&self) -> Arc<SnapshotService> {
		self.snapshot.clone()
	}

	/// Get private transaction service.
	pub fn private_tx_service(&self) -> Arc<PrivateTxService> {
		self.private_tx.clone()
	}

	/// Get network service component
	pub fn io(&self) -> Arc<IoService<ClientIoMessage>> {
		self.io_service.clone()
	}

	/// Set the actor to be notified on certain chain events
	pub fn add_notify(&self, notify: Arc<ChainNotify>) {
		self.client.add_notify(notify);
	}

	/// Get a handle to the database.
	pub fn db(&self) -> Arc<BlockChainDB> { self.database.clone() }

	/// Shutdown the Client Service
	pub fn shutdown(&self) {
		self.snapshot.shutdown();
	}
}

/// IO interface for the Client handler
struct ClientIoHandler {
	client: Arc<Client>,
	snapshot: Arc<SnapshotService>,
}

const CLIENT_TICK_TIMER: TimerToken = 0;
const SNAPSHOT_TICK_TIMER: TimerToken = 1;

const CLIENT_TICK: Duration = Duration::from_secs(5);
const SNAPSHOT_TICK: Duration = Duration::from_secs(10);

impl IoHandler<ClientIoMessage> for ClientIoHandler {
	fn initialize(&self, io: &IoContext<ClientIoMessage>) {
		io.register_timer(CLIENT_TICK_TIMER, CLIENT_TICK).expect("Error registering client timer");
		io.register_timer(SNAPSHOT_TICK_TIMER, SNAPSHOT_TICK).expect("Error registering snapshot timer");
	}

	fn timeout(&self, _io: &IoContext<ClientIoMessage>, timer: TimerToken) {
		trace_time!("service::read");
		match timer {
			CLIENT_TICK_TIMER => {
				use ethcore::snapshot::SnapshotService;
				let snapshot_restoration = if let RestorationStatus::Ongoing{..} = self.snapshot.status() { true } else { false };
				self.client.tick(snapshot_restoration)
			},
			SNAPSHOT_TICK_TIMER => self.snapshot.tick(),
			_ => warn!("IO service triggered unregistered timer '{}'", timer),
		}
	}

	fn message(&self, _io: &IoContext<ClientIoMessage>, net_message: &ClientIoMessage) {
		trace_time!("service::message");
		use std::thread;

		match *net_message {
			ClientIoMessage::BlockVerified => {
				self.client.import_verified_blocks();
			}
			ClientIoMessage::BeginRestoration(ref manifest) => {
				if let Err(e) = self.snapshot.init_restore(manifest.clone(), true) {
					warn!("Failed to initialize snapshot restoration: {}", e);
				}
			}
			ClientIoMessage::FeedStateChunk(ref hash, ref chunk) => {
				self.snapshot.feed_state_chunk(*hash, chunk)
			}
			ClientIoMessage::FeedBlockChunk(ref hash, ref chunk) => {
				self.snapshot.feed_block_chunk(*hash, chunk)
			}
			ClientIoMessage::TakeSnapshot(num) => {
				let client = self.client.clone();
				let snapshot = self.snapshot.clone();

				let res = thread::Builder::new().name("Periodic Snapshot".into()).spawn(move || {
					if let Err(e) = snapshot.take_snapshot(&*client, num) {
						warn!("Failed to take snapshot at block #{}: {}", num, e);
					}
				});

				if let Err(e) = res {
					debug!(target: "snapshot", "Failed to initialize periodic snapshot thread: {:?}", e);
				}
			},
			ClientIoMessage::Execute(ref exec) => {
				(*exec.0)(&self.client);
			}
			_ => {} // ignore other messages
		}
	}
}

#[cfg(test)]
mod tests {
	use std::sync::Arc;
	use std::{time, thread, io};

	use tempdir::TempDir;

	use ethcore::account_provider::AccountProvider;
	use ethcore::client::ClientConfig;
	use ethcore::miner::Miner;
	use ethcore::spec::Spec;
	use ethcore::db::NUM_COLUMNS;
<<<<<<< HEAD
	use kvdb_rocksdb::{Database, DatabaseConfig, CompactionProfile};
=======
	use ethcore::test_helpers;
	use kvdb_rocksdb::{DatabaseConfig, CompactionProfile};
>>>>>>> 9b5483a7
	use super::*;

	use ethcore_private_tx;

	#[test]
	fn it_can_be_started() {
		let tempdir = TempDir::new("").unwrap();
		let client_path = tempdir.path().join("client");
		let snapshot_path = tempdir.path().join("snapshot");

		let client_config = ClientConfig::default();
		let mut client_db_config = DatabaseConfig::with_columns(NUM_COLUMNS);

		client_db_config.memory_budget = client_config.db_cache_size;
		client_db_config.compaction = CompactionProfile::auto(&client_path);
		client_db_config.wal = client_config.db_wal;

<<<<<<< HEAD
		let client_db = Arc::new(Database::open(
			&client_db_config,
			&client_path.to_str().expect("DB path could not be converted to string.")
		).unwrap());

		struct RestorationDBHandler {
			config: DatabaseConfig,
		}

		impl KeyValueDBHandler for RestorationDBHandler {
			fn open(&self, db_path: &Path) -> io::Result<Arc<KeyValueDB>> {
				Ok(Arc::new(Database::open(&self.config, &db_path.to_string_lossy())?))
			}
		}

		let restoration_db_handler = Box::new(RestorationDBHandler {
			config: client_db_config,
		});
=======
		let client_db_handler = test_helpers::restoration_db_handler(client_db_config.clone());
		let client_db = client_db_handler.open(&client_path).unwrap();
		let restoration_db_handler = test_helpers::restoration_db_handler(client_db_config);
>>>>>>> 9b5483a7

		let spec = Spec::new_test();
		let service = ClientService::start(
			ClientConfig::default(),
			&spec,
			client_db,
			&snapshot_path,
			restoration_db_handler,
			tempdir.path(),
			Arc::new(Miner::new_for_tests(&spec, None)),
			Arc::new(AccountProvider::transient_provider()),
			Box::new(ethcore_private_tx::NoopEncryptor),
			Default::default(),
		);
		assert!(service.is_ok());
		drop(service.unwrap());
		thread::park_timeout(time::Duration::from_millis(100));
	}
}<|MERGE_RESOLUTION|>--- conflicted
+++ resolved
@@ -250,7 +250,7 @@
 #[cfg(test)]
 mod tests {
 	use std::sync::Arc;
-	use std::{time, thread, io};
+	use std::{time, thread};
 
 	use tempdir::TempDir;
 
@@ -259,12 +259,8 @@
 	use ethcore::miner::Miner;
 	use ethcore::spec::Spec;
 	use ethcore::db::NUM_COLUMNS;
-<<<<<<< HEAD
-	use kvdb_rocksdb::{Database, DatabaseConfig, CompactionProfile};
-=======
 	use ethcore::test_helpers;
 	use kvdb_rocksdb::{DatabaseConfig, CompactionProfile};
->>>>>>> 9b5483a7
 	use super::*;
 
 	use ethcore_private_tx;
@@ -282,30 +278,9 @@
 		client_db_config.compaction = CompactionProfile::auto(&client_path);
 		client_db_config.wal = client_config.db_wal;
 
-<<<<<<< HEAD
-		let client_db = Arc::new(Database::open(
-			&client_db_config,
-			&client_path.to_str().expect("DB path could not be converted to string.")
-		).unwrap());
-
-		struct RestorationDBHandler {
-			config: DatabaseConfig,
-		}
-
-		impl KeyValueDBHandler for RestorationDBHandler {
-			fn open(&self, db_path: &Path) -> io::Result<Arc<KeyValueDB>> {
-				Ok(Arc::new(Database::open(&self.config, &db_path.to_string_lossy())?))
-			}
-		}
-
-		let restoration_db_handler = Box::new(RestorationDBHandler {
-			config: client_db_config,
-		});
-=======
 		let client_db_handler = test_helpers::restoration_db_handler(client_db_config.clone());
 		let client_db = client_db_handler.open(&client_path).unwrap();
 		let restoration_db_handler = test_helpers::restoration_db_handler(client_db_config);
->>>>>>> 9b5483a7
 
 		let spec = Spec::new_test();
 		let service = ClientService::start(
