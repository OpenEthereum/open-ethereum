// Copyright 2015-2017 Parity Technologies (UK) Ltd.
// This file is part of Parity.

// Parity is free software: you can redistribute it and/or modify
// it under the terms of the GNU General Public License as published by
// the Free Software Foundation, either version 3 of the License, or
// (at your option) any later version.

// Parity is distributed in the hope that it will be useful,
// but WITHOUT ANY WARRANTY; without even the implied warranty of
// MERCHANTABILITY or FITNESS FOR A PARTICULAR PURPOSE.  See the
// GNU General Public License for more details.

// You should have received a copy of the GNU General Public License
// along with Parity.  If not, see <http://www.gnu.org/licenses/>.

//! Creates and registers client and network services.

use std::sync::Arc;
use std::path::Path;

use ansi_term::Colour;
use io::{IoContext, TimerToken, IoHandler, IoService, IoError};
use kvdb::{KeyValueDB, KeyValueDBHandler};
use stop_guard::StopGuard;

<<<<<<< HEAD
use ethsync::PrivateTxHandler;
use ethcore::client::{Client, ClientConfig, ChainNotify, ClientIoMessage};
use ethcore::{db, error};
=======
use ethcore::client::{Client, ClientConfig, ChainNotify, ClientIoMessage};
use ethcore::error::Error;
>>>>>>> c039ab79
use ethcore::miner::Miner;
use ethcore::snapshot::service::{Service as SnapshotService, ServiceParams as SnapServiceParams};
use ethcore::snapshot::{RestorationStatus};
use ethcore::spec::Spec;
use ethcore::account_provider::AccountProvider;

use ethcore_private_tx;
use Error;

pub struct PrivateTxService {
	provider: Arc<ethcore_private_tx::Provider>,
}

impl PrivateTxService {
	fn new(provider: Arc<ethcore_private_tx::Provider>) -> Self {
		PrivateTxService {
			provider,
		}
	}

	/// Returns underlying provider.
	pub fn provider(&self) -> Arc<ethcore_private_tx::Provider> {
		self.provider.clone()
	}
}

impl PrivateTxHandler for PrivateTxService {
	fn import_private_transaction(&self, rlp: &[u8]) -> Result<(), String> {
		self.provider.import_private_transaction(rlp).map_err(|e| e.to_string())
	}

	fn import_signed_private_transaction(&self, rlp: &[u8]) -> Result<(), String> {
		self.provider.import_signed_private_transaction(rlp).map_err(|e| e.to_string())
	}
}

/// Client service setup. Creates and registers client and network services with the IO subsystem.
pub struct ClientService {
	io_service: Arc<IoService<ClientIoMessage>>,
	client: Arc<Client>,
	snapshot: Arc<SnapshotService>,
<<<<<<< HEAD
	private_tx: Arc<PrivateTxService>,
	database: Arc<Database>,
=======
	database: Arc<KeyValueDB>,
>>>>>>> c039ab79
	_stop_guard: StopGuard,
}

impl ClientService {
	/// Start the `ClientService`.
	pub fn start(
		config: ClientConfig,
		spec: &Spec,
		client_db: Arc<KeyValueDB>,
		snapshot_path: &Path,
		restoration_db_handler: Box<KeyValueDBHandler>,
		_ipc_path: &Path,
		miner: Arc<Miner>,
		account_provider: Arc<AccountProvider>,
		encryptor: Box<ethcore_private_tx::Encryptor>,
		private_tx_conf: ethcore_private_tx::ProviderConfig,
		) -> Result<ClientService, Error>
	{
		let io_service = IoService::<ClientIoMessage>::start()?;

		info!("Configured for {} using {} engine", Colour::White.bold().paint(spec.name.clone()), Colour::Yellow.bold().paint(spec.engine.name()));

<<<<<<< HEAD
		let mut db_config = DatabaseConfig::with_columns(db::NUM_COLUMNS);

		db_config.memory_budget = config.db_cache_size;
		db_config.compaction = config.db_compaction.compaction_profile(client_path);
		db_config.wal = config.db_wal;

		let db = Arc::new(Database::open(
			&db_config,
			&client_path.to_str().expect("DB path could not be converted to string.")
		).map_err(error::Error::Database)?);


=======
>>>>>>> c039ab79
		let pruning = config.pruning;
		let client = Client::new(config, &spec, client_db.clone(), miner, io_service.channel())?;

		let snapshot_params = SnapServiceParams {
			engine: spec.engine.clone(),
			genesis_block: spec.genesis_block(),
			restoration_db_handler: restoration_db_handler,
			pruning: pruning,
			channel: io_service.channel(),
			snapshot_root: snapshot_path.into(),
			db_restore: client.clone(),
		};
		let snapshot = Arc::new(SnapshotService::new(snapshot_params)?);

		let provider = Arc::new(ethcore_private_tx::Provider::new(client.clone(), account_provider, encryptor, private_tx_conf, io_service.channel())?);
		let private_tx = Arc::new(PrivateTxService::new(provider));

		let client_io = Arc::new(ClientIoHandler {
			client: client.clone(),
			snapshot: snapshot.clone(),
			private_tx: private_tx.clone(),
		});
		io_service.register_handler(client_io)?;

		spec.engine.register_client(Arc::downgrade(&client) as _);

		let stop_guard = StopGuard::new();

		Ok(ClientService {
			io_service: Arc::new(io_service),
			client: client,
			snapshot: snapshot,
<<<<<<< HEAD
			private_tx,
			database: db,
=======
			database: client_db,
>>>>>>> c039ab79
			_stop_guard: stop_guard,
		})
	}

	/// Get general IO interface
	pub fn register_io_handler(&self, handler: Arc<IoHandler<ClientIoMessage> + Send>) -> Result<(), IoError> {
		self.io_service.register_handler(handler)
	}

	/// Get client interface
	pub fn client(&self) -> Arc<Client> {
		self.client.clone()
	}

	/// Get snapshot interface.
	pub fn snapshot_service(&self) -> Arc<SnapshotService> {
		self.snapshot.clone()
	}

	/// Get private transaction service.
	pub fn private_tx_service(&self) -> Arc<PrivateTxService> {
		self.private_tx.clone()
	}

	/// Get network service component
	pub fn io(&self) -> Arc<IoService<ClientIoMessage>> {
		self.io_service.clone()
	}

	/// Set the actor to be notified on certain chain events
	pub fn add_notify(&self, notify: Arc<ChainNotify>) {
		self.client.add_notify(notify);
	}

	/// Get a handle to the database.
	pub fn db(&self) -> Arc<KeyValueDB> { self.database.clone() }
}

/// IO interface for the Client handler
struct ClientIoHandler {
	client: Arc<Client>,
	snapshot: Arc<SnapshotService>,
	private_tx: Arc<PrivateTxService>,
}

const CLIENT_TICK_TIMER: TimerToken = 0;
const SNAPSHOT_TICK_TIMER: TimerToken = 1;

const CLIENT_TICK_MS: u64 = 5000;
const SNAPSHOT_TICK_MS: u64 = 10000;

impl IoHandler<ClientIoMessage> for ClientIoHandler {
	fn initialize(&self, io: &IoContext<ClientIoMessage>) {
		io.register_timer(CLIENT_TICK_TIMER, CLIENT_TICK_MS).expect("Error registering client timer");
		io.register_timer(SNAPSHOT_TICK_TIMER, SNAPSHOT_TICK_MS).expect("Error registering snapshot timer");
	}

	fn timeout(&self, _io: &IoContext<ClientIoMessage>, timer: TimerToken) {
		match timer {
			CLIENT_TICK_TIMER => {
				use ethcore::snapshot::SnapshotService;
				let snapshot_restoration = if let RestorationStatus::Ongoing{..} = self.snapshot.status() { true } else { false };
				self.client.tick(snapshot_restoration)
			},
			SNAPSHOT_TICK_TIMER => self.snapshot.tick(),
			_ => warn!("IO service triggered unregistered timer '{}'", timer),
		}
	}

	fn message(&self, _io: &IoContext<ClientIoMessage>, net_message: &ClientIoMessage) {
		use std::thread;

		match *net_message {
			ClientIoMessage::BlockVerified => { self.client.import_verified_blocks(); }
			ClientIoMessage::NewTransactions(ref transactions, peer_id) => {
				self.client.import_queued_transactions(transactions, peer_id);
			}
			ClientIoMessage::BeginRestoration(ref manifest) => {
				if let Err(e) = self.snapshot.init_restore(manifest.clone(), true) {
					warn!("Failed to initialize snapshot restoration: {}", e);
				}
			}
			ClientIoMessage::FeedStateChunk(ref hash, ref chunk) => self.snapshot.feed_state_chunk(*hash, chunk),
			ClientIoMessage::FeedBlockChunk(ref hash, ref chunk) => self.snapshot.feed_block_chunk(*hash, chunk),
			ClientIoMessage::TakeSnapshot(num) => {
				let client = self.client.clone();
				let snapshot = self.snapshot.clone();

				let res = thread::Builder::new().name("Periodic Snapshot".into()).spawn(move || {
					if let Err(e) = snapshot.take_snapshot(&*client, num) {
						warn!("Failed to take snapshot at block #{}: {}", num, e);
					}
				});

				if let Err(e) = res {
					debug!(target: "snapshot", "Failed to initialize periodic snapshot thread: {:?}", e);
				}
			},
			ClientIoMessage::NewMessage(ref message) => if let Err(e) = self.client.engine().handle_message(message) {
				trace!(target: "poa", "Invalid message received: {}", e);
			},
			ClientIoMessage::NewPrivateTransaction => if let Err(e) = self.private_tx.provider.on_private_transaction_queued() {
				warn!("Failed to handle private transaction {:?}", e);
			},
			_ => {} // ignore other messages
		}
	}
}

#[cfg(test)]
mod tests {
	use std::sync::Arc;
	use std::{time, thread};

	use tempdir::TempDir;

	use ethcore::account_provider::AccountProvider;
	use ethcore::client::ClientConfig;
	use ethcore::miner::Miner;
	use ethcore::spec::Spec;
	use ethcore::db::NUM_COLUMNS;
	use kvdb::Error;
	use kvdb_rocksdb::{Database, DatabaseConfig, CompactionProfile};
	use super::*;

	use ethcore_private_tx;

	#[test]
	fn it_can_be_started() {
		let tempdir = TempDir::new("").unwrap();
		let client_path = tempdir.path().join("client");
		let snapshot_path = tempdir.path().join("snapshot");

		let client_config = ClientConfig::default();
		let mut client_db_config = DatabaseConfig::with_columns(NUM_COLUMNS);

		client_db_config.memory_budget = client_config.db_cache_size;
		client_db_config.compaction = CompactionProfile::auto(&client_path);
		client_db_config.wal = client_config.db_wal;

		let client_db = Arc::new(Database::open(
			&client_db_config,
			&client_path.to_str().expect("DB path could not be converted to string.")
		).unwrap());

		struct RestorationDBHandler {
			config: DatabaseConfig,
		}

		impl KeyValueDBHandler for RestorationDBHandler {
			fn open(&self, db_path: &Path) -> Result<Arc<KeyValueDB>, Error> {
				Ok(Arc::new(Database::open(&self.config, &db_path.to_string_lossy())?))
			}
		}

		let restoration_db_handler = Box::new(RestorationDBHandler {
			config: client_db_config,
		});

		let spec = Spec::new_test();
		let service = ClientService::start(
			ClientConfig::default(),
			&spec,
			client_db,
			&snapshot_path,
			restoration_db_handler,
			tempdir.path(),
			Arc::new(Miner::with_spec(&spec)),
			Arc::new(AccountProvider::transient_provider()),
			Box::new(ethcore_private_tx::NoopEncryptor),
			Default::default()
		);
		assert!(service.is_ok());
		drop(service.unwrap());
		thread::park_timeout(time::Duration::from_millis(100));
	}
}<|MERGE_RESOLUTION|>--- conflicted
+++ resolved
@@ -24,14 +24,9 @@
 use kvdb::{KeyValueDB, KeyValueDBHandler};
 use stop_guard::StopGuard;
 
-<<<<<<< HEAD
 use ethsync::PrivateTxHandler;
 use ethcore::client::{Client, ClientConfig, ChainNotify, ClientIoMessage};
 use ethcore::{db, error};
-=======
-use ethcore::client::{Client, ClientConfig, ChainNotify, ClientIoMessage};
-use ethcore::error::Error;
->>>>>>> c039ab79
 use ethcore::miner::Miner;
 use ethcore::snapshot::service::{Service as SnapshotService, ServiceParams as SnapServiceParams};
 use ethcore::snapshot::{RestorationStatus};
@@ -73,12 +68,8 @@
 	io_service: Arc<IoService<ClientIoMessage>>,
 	client: Arc<Client>,
 	snapshot: Arc<SnapshotService>,
-<<<<<<< HEAD
 	private_tx: Arc<PrivateTxService>,
-	database: Arc<Database>,
-=======
 	database: Arc<KeyValueDB>,
->>>>>>> c039ab79
 	_stop_guard: StopGuard,
 }
 
@@ -101,21 +92,6 @@
 
 		info!("Configured for {} using {} engine", Colour::White.bold().paint(spec.name.clone()), Colour::Yellow.bold().paint(spec.engine.name()));
 
-<<<<<<< HEAD
-		let mut db_config = DatabaseConfig::with_columns(db::NUM_COLUMNS);
-
-		db_config.memory_budget = config.db_cache_size;
-		db_config.compaction = config.db_compaction.compaction_profile(client_path);
-		db_config.wal = config.db_wal;
-
-		let db = Arc::new(Database::open(
-			&db_config,
-			&client_path.to_str().expect("DB path could not be converted to string.")
-		).map_err(error::Error::Database)?);
-
-
-=======
->>>>>>> c039ab79
 		let pruning = config.pruning;
 		let client = Client::new(config, &spec, client_db.clone(), miner, io_service.channel())?;
 
@@ -148,12 +124,8 @@
 			io_service: Arc::new(io_service),
 			client: client,
 			snapshot: snapshot,
-<<<<<<< HEAD
 			private_tx,
-			database: db,
-=======
 			database: client_db,
->>>>>>> c039ab79
 			_stop_guard: stop_guard,
 		})
 	}
