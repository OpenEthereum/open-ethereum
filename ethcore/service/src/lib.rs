// Copyright 2015-2018 Parity Technologies (UK) Ltd.
// This file is part of Parity.

// Parity is free software: you can redistribute it and/or modify
// it under the terms of the GNU General Public License as published by
// the Free Software Foundation, either version 3 of the License, or
// (at your option) any later version.

// Parity is distributed in the hope that it will be useful,
// but WITHOUT ANY WARRANTY; without even the implied warranty of
// MERCHANTABILITY or FITNESS FOR A PARTICULAR PURPOSE.  See the
// GNU General Public License for more details.

// You should have received a copy of the GNU General Public License
// along with Parity.  If not, see <http://www.gnu.org/licenses/>.

extern crate ansi_term;
extern crate ethcore;
extern crate ethcore_io as io;
extern crate ethsync;
extern crate kvdb;
<<<<<<< HEAD
extern crate kvdb_rocksdb;
extern crate ethcore_private_tx;
=======
>>>>>>> c039ab79
extern crate stop_guard;

#[macro_use]
extern crate error_chain;

#[macro_use]
extern crate log;

#[cfg(test)]
extern crate tempdir;

<<<<<<< HEAD
mod error;
=======
#[cfg(test)]
extern crate kvdb_rocksdb;

>>>>>>> c039ab79
mod service;

pub use error::{Error, ErrorKind};
pub use service::{ClientService, PrivateTxService};<|MERGE_RESOLUTION|>--- conflicted
+++ resolved
@@ -19,11 +19,7 @@
 extern crate ethcore_io as io;
 extern crate ethsync;
 extern crate kvdb;
-<<<<<<< HEAD
-extern crate kvdb_rocksdb;
 extern crate ethcore_private_tx;
-=======
->>>>>>> c039ab79
 extern crate stop_guard;
 
 #[macro_use]
@@ -35,14 +31,11 @@
 #[cfg(test)]
 extern crate tempdir;
 
-<<<<<<< HEAD
 mod error;
-=======
+mod service;
+
 #[cfg(test)]
 extern crate kvdb_rocksdb;
 
->>>>>>> c039ab79
-mod service;
-
 pub use error::{Error, ErrorKind};
 pub use service::{ClientService, PrivateTxService};