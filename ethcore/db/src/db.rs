--- conflicted
+++ resolved
@@ -35,13 +35,8 @@
 pub const COL_EXTRA: u32 = 3;
 /// Column for Traces
 pub const COL_TRACE: u32 = 4;
-<<<<<<< HEAD
 /// Column for the accounts existence bloom filter.
-/// **DEPRECATED**
-=======
-/// Column for the empty accounts bloom filter.
-#[deprecated(since = "3.0.0", note = "Bloom column is deprecated")]
->>>>>>> 3e12a954
+#[deprecated(since = "3.0.0", note = "Accounts bloom column is deprecated")]
 pub const COL_ACCOUNT_BLOOM: u32 = 5;
 /// Column for general information from the local node which can persist.
 pub const COL_NODE_INFO: u32 = 6;
