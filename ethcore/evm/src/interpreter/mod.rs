--- conflicted
+++ resolved
@@ -531,26 +531,18 @@
 
 				return match call_result {
 					MessageCallResult::Success(gas_left, data) => {
-<<<<<<< HEAD
 						let len = cmp::min(output.len(), data.len());
 						(&mut output[..len]).copy_from_slice(&data[..len]);
 
-						stack.push(U256::one());
-=======
 						self.stack.push(U256::one());
->>>>>>> 9c595aff
 						self.return_data = data;
 						Ok(InstructionResult::UnusedGas(Cost::from_u256(gas_left).expect("Gas left cannot be greater than current one")))
 					},
 					MessageCallResult::Reverted(gas_left, data) => {
-<<<<<<< HEAD
 						let len = cmp::min(output.len(), data.len());
 						(&mut output[..len]).copy_from_slice(&data[..len]);
 
-						stack.push(U256::zero());
-=======
 						self.stack.push(U256::zero());
->>>>>>> 9c595aff
 						self.return_data = data;
 						Ok(InstructionResult::UnusedGas(Cost::from_u256(gas_left).expect("Gas left cannot be greater than current one")))
 					},
