--- conflicted
+++ resolved
@@ -6,13 +6,8 @@
 [dependencies]
 bit-set = "0.4"
 parity-bytes = "0.1"
-<<<<<<< HEAD
-ethereum-types = "0.4"
+ethereum-types = "0.6.0"
 parity-util-mem = "0.1"
-=======
-ethereum-types = "0.6.0"
-heapsize = "0.4"
->>>>>>> 9de1afee
 lazy_static = "1.0"
 log = "0.4"
 vm = { path = "../vm" }
