[package]
name = "evm"
version = "0.1.0"
authors = ["Parity Technologies <admin@parity.io>"]

[dependencies]
bit-set = "0.4"
byteorder = "1.0"
common-types = { path = "../types" }
ethcore-util = { path = "../../util" }
ethcore-bigint = { path = "../../util/bigint" }
evmjit = { path = "../../evmjit", optional = true }
ethjson = { path = "../../json" }
heapsize = "0.4"
lazy_static = "0.2"
log = "0.3"
rlp = { path = "../../util/rlp" }
vm = { path = "../vm" }
<<<<<<< HEAD
=======
parity-wasm = "0.12"
parking_lot = "0.4"
>>>>>>> 7e3c0810
ethcore-logger = { path = "../../logger" }
wasm-utils = { git = "https://github.com/paritytech/wasm-utils" }
hash = { path = "../../util/hash" }

[dev-dependencies]
rustc-hex = "1.0"

[features]
jit = ["evmjit"]<|MERGE_RESOLUTION|>--- conflicted
+++ resolved
@@ -16,11 +16,6 @@
 log = "0.3"
 rlp = { path = "../../util/rlp" }
 vm = { path = "../vm" }
-<<<<<<< HEAD
-=======
-parity-wasm = "0.12"
-parking_lot = "0.4"
->>>>>>> 7e3c0810
 ethcore-logger = { path = "../../logger" }
 wasm-utils = { git = "https://github.com/paritytech/wasm-utils" }
 hash = { path = "../../util/hash" }
