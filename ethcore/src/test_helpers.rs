--- conflicted
+++ resolved
@@ -40,14 +40,11 @@
 use std::sync::Arc;
 use transaction::{Action, Transaction, SignedTransaction};
 use views::BlockView;
-<<<<<<< HEAD
 use stream_encoder::Stream;
-=======
 use blooms_db;
 use kvdb::KeyValueDB;
 use kvdb_rocksdb;
 use tempdir::TempDir;
->>>>>>> 458afcd2
 
 /// Creates test block with corresponding header
 pub fn create_test_block(header: &Header) -> Bytes {
