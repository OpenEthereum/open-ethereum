--- conflicted
+++ resolved
@@ -324,17 +324,6 @@
 		}
 	}
 
-<<<<<<< HEAD
-	/// Returns new contract address generation scheme at given block number.
-	pub fn create_address_scheme(&self, _number: BlockNumber) -> CreateContractAddress {
-		CreateContractAddress::FromSenderAndNonce
-=======
-	/// Verify a particular transaction is valid, regardless of order.
-	pub fn verify_transaction_unordered(&self, t: UnverifiedTransaction, _header: &Header) -> Result<SignedTransaction, transaction::Error> {
-		Ok(SignedTransaction::new(t)?)
->>>>>>> fa1f81b5
-	}
-
 	/// Does basic verification of the transaction.
 	pub fn verify_transaction_basic(&self, t: &UnverifiedTransaction, header: &Header) -> Result<(), transaction::Error> {
 		let check_low_s = match self.ethash_extensions {
