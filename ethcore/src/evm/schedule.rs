--- conflicted
+++ resolved
@@ -127,12 +127,8 @@
 			tx_create_gas: tcg,
 			tx_data_zero_gas: 4,
 			tx_data_non_zero_gas: 68,
-<<<<<<< HEAD
 			copy_gas: 3,
-=======
-			copy_gas: 3,	
 			block_dao_transactions: false,
->>>>>>> 2b650117
 		}
 	}
 }