--- conflicted
+++ resolved
@@ -22,12 +22,9 @@
 #[macro_use]
 pub mod factory;
 pub mod schedule;
-<<<<<<< HEAD
 pub mod wasm;
-=======
 
 mod vmtype;
->>>>>>> 5a20c63b
 mod instructions;
 #[cfg(feature = "jit" )]
 mod jit;
