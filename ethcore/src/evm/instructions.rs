// Copyright 2015-2017 Parity Technologies (UK) Ltd.
// This file is part of Parity.

// Parity is free software: you can redistribute it and/or modify
// it under the terms of the GNU General Public License as published by
// the Free Software Foundation, either version 3 of the License, or
// (at your option) any later version.

// Parity is distributed in the hope that it will be useful,
// but WITHOUT ANY WARRANTY; without even the implied warranty of
// MERCHANTABILITY or FITNESS FOR A PARTICULAR PURPOSE.  See the
// GNU General Public License for more details.

// You should have received a copy of the GNU General Public License
// along with Parity.  If not, see <http://www.gnu.org/licenses/>.

//! VM Instructions list and utility functions

pub type Instruction = u8;

/// Returns true if given instruction is `PUSHN` instruction.
pub fn is_push(i: Instruction) -> bool {
	i >= PUSH1 && i <= PUSH32
}

/// Returns number of bytes to read for `PUSHN` instruction
/// PUSH1 -> 1
pub fn get_push_bytes(i: Instruction) -> usize {
	assert!(is_push(i), "Only for PUSH instructions.");
	(i - PUSH1 + 1) as usize
}

#[test]
fn test_get_push_bytes() {
	assert_eq!(get_push_bytes(PUSH1), 1);
	assert_eq!(get_push_bytes(PUSH3), 3);
	assert_eq!(get_push_bytes(PUSH32), 32);
}

/// Returns stack position of item to duplicate
/// DUP1 -> 0
pub fn get_dup_position(i: Instruction) -> usize {
	assert!(i >= DUP1 && i <= DUP16);
	(i - DUP1) as usize
}

#[test]
fn test_get_dup_position() {
	assert_eq!(get_dup_position(DUP1), 0);
	assert_eq!(get_dup_position(DUP5), 4);
	assert_eq!(get_dup_position(DUP10), 9);
}

/// Returns stack position of item to SWAP top with
/// SWAP1 -> 1
pub fn get_swap_position(i: Instruction) -> usize {
	assert!(i >= SWAP1 && i <= SWAP16);
	(i - SWAP1 + 1) as usize
}

#[test]
fn test_get_swap_position() {
	assert_eq!(get_swap_position(SWAP1), 1);
	assert_eq!(get_swap_position(SWAP5), 5);
	assert_eq!(get_swap_position(SWAP10), 10);
}

/// Returns number of topcis to take from stack
/// LOG0 -> 0
pub fn get_log_topics (i: Instruction) -> usize {
	assert!(i >= LOG0 && i <= LOG4);
	(i - LOG0) as usize
}

#[test]
fn test_get_log_topics() {
	assert_eq!(get_log_topics(LOG0), 0);
	assert_eq!(get_log_topics(LOG2), 2);
	assert_eq!(get_log_topics(LOG4), 4);
}

#[derive(PartialEq, Clone, Copy)]
pub enum GasPriceTier {
	/// 0 Zero
	Zero,
	/// 2 Quick
	Base,
	/// 3 Fastest
	VeryLow,
	/// 5 Fast
	Low,
	/// 8 Mid
	Mid,
	/// 10 Slow
	High,
	/// 20 Ext
	Ext,
	/// Multiparam or otherwise special
	Special,
	/// Invalid
	Invalid
}

impl Default for GasPriceTier {
	fn default() -> Self {
		GasPriceTier::Invalid
	}
}

/// Returns the index in schedule for specific `GasPriceTier`
pub fn get_tier_idx (tier: GasPriceTier) -> usize {
	match tier {
		GasPriceTier::Zero => 0,
		GasPriceTier::Base => 1,
		GasPriceTier::VeryLow => 2,
		GasPriceTier::Low => 3,
		GasPriceTier::Mid => 4,
		GasPriceTier::High => 5,
		GasPriceTier::Ext => 6,
		GasPriceTier::Special => 7,
		GasPriceTier::Invalid => 8
	}
}

#[derive(Copy, Clone, Default)]
pub struct InstructionInfo {
	pub name: &'static str,
	pub additional: usize,
	pub args: usize,
	pub ret: usize,
	pub side_effects: bool,
	pub tier: GasPriceTier
}

impl InstructionInfo {
	pub fn new(name: &'static str, additional: usize, args: usize, ret: usize, side_effects: bool, tier: GasPriceTier) -> Self {
		InstructionInfo {
			name: name,
			additional: additional,
			args: args,
			ret: ret,
			side_effects: side_effects,
			tier: tier
		}
	}
}

lazy_static! {
	pub static ref INSTRUCTIONS: [InstructionInfo; 0x100] = {
		let mut arr = [InstructionInfo::default(); 0x100];
		arr[STOP as usize] =			InstructionInfo::new("STOP",			0, 0, 0, true, GasPriceTier::Zero);
		arr[ADD as usize] = 			InstructionInfo::new("ADD",				0, 2, 1, false, GasPriceTier::VeryLow);
		arr[SUB as usize] = 			InstructionInfo::new("SUB",				0, 2, 1, false, GasPriceTier::VeryLow);
		arr[MUL as usize] = 			InstructionInfo::new("MUL",				0, 2, 1, false, GasPriceTier::Low);
		arr[DIV as usize] = 			InstructionInfo::new("DIV",				0, 2, 1, false, GasPriceTier::Low);
		arr[SDIV as usize] =			InstructionInfo::new("SDIV",			0, 2, 1, false, GasPriceTier::Low);
		arr[MOD as usize] = 			InstructionInfo::new("MOD",				0, 2, 1, false, GasPriceTier::Low);
		arr[SMOD as usize] =			InstructionInfo::new("SMOD",			0, 2, 1, false, GasPriceTier::Low);
		arr[EXP as usize] = 			InstructionInfo::new("EXP",				0, 2, 1, false, GasPriceTier::Special);
		arr[NOT as usize] = 			InstructionInfo::new("NOT",				0, 1, 1, false, GasPriceTier::VeryLow);
		arr[LT as usize] =				InstructionInfo::new("LT",				0, 2, 1, false, GasPriceTier::VeryLow);
		arr[GT as usize] =				InstructionInfo::new("GT",				0, 2, 1, false, GasPriceTier::VeryLow);
		arr[SLT as usize] = 			InstructionInfo::new("SLT",				0, 2, 1, false, GasPriceTier::VeryLow);
		arr[SGT as usize] = 			InstructionInfo::new("SGT",				0, 2, 1, false, GasPriceTier::VeryLow);
		arr[EQ as usize] =				InstructionInfo::new("EQ",				0, 2, 1, false, GasPriceTier::VeryLow);
		arr[ISZERO as usize] =			InstructionInfo::new("ISZERO",			0, 1, 1, false, GasPriceTier::VeryLow);
		arr[AND as usize] = 			InstructionInfo::new("AND",				0, 2, 1, false, GasPriceTier::VeryLow);
		arr[OR as usize] =				InstructionInfo::new("OR",				0, 2, 1, false, GasPriceTier::VeryLow);
		arr[XOR as usize] = 			InstructionInfo::new("XOR",				0, 2, 1, false, GasPriceTier::VeryLow);
		arr[BYTE as usize] =			InstructionInfo::new("BYTE",			0, 2, 1, false, GasPriceTier::VeryLow);
		arr[ADDMOD as usize] =			InstructionInfo::new("ADDMOD",			0, 3, 1, false, GasPriceTier::Mid);
		arr[MULMOD as usize] =			InstructionInfo::new("MULMOD",			0, 3, 1, false, GasPriceTier::Mid);
		arr[SIGNEXTEND as usize] =		InstructionInfo::new("SIGNEXTEND",		0, 2, 1, false, GasPriceTier::Low);
		arr[SHA3 as usize] =			InstructionInfo::new("SHA3",			0, 2, 1, false, GasPriceTier::Special);
		arr[ADDRESS as usize] = 		InstructionInfo::new("ADDRESS",			0, 0, 1, false, GasPriceTier::Base);
		arr[BALANCE as usize] = 		InstructionInfo::new("BALANCE",			0, 1, 1, false, GasPriceTier::Special);
		arr[ORIGIN as usize] =			InstructionInfo::new("ORIGIN",			0, 0, 1, false, GasPriceTier::Base);
		arr[CALLER as usize] =			InstructionInfo::new("CALLER",			0, 0, 1, false, GasPriceTier::Base);
		arr[CALLVALUE as usize] =		InstructionInfo::new("CALLVALUE",		0, 0, 1, false, GasPriceTier::Base);
		arr[CALLDATALOAD as usize] =	InstructionInfo::new("CALLDATALOAD",	0, 1, 1, false, GasPriceTier::VeryLow);
		arr[CALLDATASIZE as usize] =	InstructionInfo::new("CALLDATASIZE",	0, 0, 1, false, GasPriceTier::Base);
		arr[CALLDATACOPY as usize] =	InstructionInfo::new("CALLDATACOPY",	0, 3, 0, true, GasPriceTier::VeryLow);
		arr[CODESIZE as usize] =		InstructionInfo::new("CODESIZE",		0, 0, 1, false, GasPriceTier::Base);
		arr[CODECOPY as usize] =		InstructionInfo::new("CODECOPY",		0, 3, 0, true, GasPriceTier::VeryLow);
		arr[GASPRICE as usize] =		InstructionInfo::new("GASPRICE",		0, 0, 1, false, GasPriceTier::Base);
		arr[EXTCODESIZE as usize] = 	InstructionInfo::new("EXTCODESIZE",		0, 1, 1, false, GasPriceTier::Special);
		arr[EXTCODECOPY as usize] = 	InstructionInfo::new("EXTCODECOPY",		0, 4, 0, true, GasPriceTier::Special);
		arr[BLOCKHASH as usize] =		InstructionInfo::new("BLOCKHASH",		0, 1, 1, false, GasPriceTier::Ext);
		arr[COINBASE as usize] =		InstructionInfo::new("COINBASE",		0, 0, 1, false, GasPriceTier::Base);
		arr[TIMESTAMP as usize] =		InstructionInfo::new("TIMESTAMP",		0, 0, 1, false, GasPriceTier::Base);
		arr[NUMBER as usize] =			InstructionInfo::new("NUMBER",			0, 0, 1, false, GasPriceTier::Base);
		arr[DIFFICULTY as usize] =		InstructionInfo::new("DIFFICULTY",		0, 0, 1, false, GasPriceTier::Base);
		arr[GASLIMIT as usize] =		InstructionInfo::new("GASLIMIT",		0, 0, 1, false, GasPriceTier::Base);
		arr[POP as usize] = 			InstructionInfo::new("POP",				0, 1, 0, false, GasPriceTier::Base);
		arr[MLOAD as usize] =			InstructionInfo::new("MLOAD",			0, 1, 1, false, GasPriceTier::VeryLow);
		arr[MSTORE as usize] =			InstructionInfo::new("MSTORE",			0, 2, 0, true, GasPriceTier::VeryLow);
		arr[MSTORE8 as usize] = 		InstructionInfo::new("MSTORE8",			0, 2, 0, true, GasPriceTier::VeryLow);
		arr[SLOAD as usize] =			InstructionInfo::new("SLOAD",			0, 1, 1, false, GasPriceTier::Special);
		arr[SSTORE as usize] =			InstructionInfo::new("SSTORE",			0, 2, 0, true, GasPriceTier::Special);
		arr[JUMP as usize] =			InstructionInfo::new("JUMP",			0, 1, 0, true, GasPriceTier::Mid);
		arr[JUMPI as usize] =			InstructionInfo::new("JUMPI",			0, 2, 0, true, GasPriceTier::High);
		arr[PC as usize] =				InstructionInfo::new("PC",				0, 0, 1, false, GasPriceTier::Base);
		arr[MSIZE as usize] =			InstructionInfo::new("MSIZE",			0, 0, 1, false, GasPriceTier::Base);
		arr[GAS as usize] = 			InstructionInfo::new("GAS",				0, 0, 1, false, GasPriceTier::Base);
		arr[JUMPDEST as usize] =		InstructionInfo::new("JUMPDEST",		0, 0, 0, true, GasPriceTier::Special);
		arr[PUSH1 as usize] =			InstructionInfo::new("PUSH1",			1, 0, 1, false, GasPriceTier::VeryLow);
		arr[PUSH2 as usize] =			InstructionInfo::new("PUSH2",			2, 0, 1, false, GasPriceTier::VeryLow);
		arr[PUSH3 as usize] =			InstructionInfo::new("PUSH3",			3, 0, 1, false, GasPriceTier::VeryLow);
		arr[PUSH4 as usize] =			InstructionInfo::new("PUSH4",			4, 0, 1, false, GasPriceTier::VeryLow);
		arr[PUSH5 as usize] =			InstructionInfo::new("PUSH5",			5, 0, 1, false, GasPriceTier::VeryLow);
		arr[PUSH6 as usize] =			InstructionInfo::new("PUSH6",			6, 0, 1, false, GasPriceTier::VeryLow);
		arr[PUSH7 as usize] =			InstructionInfo::new("PUSH7",			7, 0, 1, false, GasPriceTier::VeryLow);
		arr[PUSH8 as usize] =			InstructionInfo::new("PUSH8",			8, 0, 1, false, GasPriceTier::VeryLow);
		arr[PUSH9 as usize] =			InstructionInfo::new("PUSH9",			9, 0, 1, false, GasPriceTier::VeryLow);
		arr[PUSH10 as usize] =			InstructionInfo::new("PUSH10",			10, 0, 1, false, GasPriceTier::VeryLow);
		arr[PUSH11 as usize] =			InstructionInfo::new("PUSH11",			11, 0, 1, false, GasPriceTier::VeryLow);
		arr[PUSH12 as usize] =			InstructionInfo::new("PUSH12",			12, 0, 1, false, GasPriceTier::VeryLow);
		arr[PUSH13 as usize] =			InstructionInfo::new("PUSH13",			13, 0, 1, false, GasPriceTier::VeryLow);
		arr[PUSH14 as usize] =			InstructionInfo::new("PUSH14",			14, 0, 1, false, GasPriceTier::VeryLow);
		arr[PUSH15 as usize] =			InstructionInfo::new("PUSH15",			15, 0, 1, false, GasPriceTier::VeryLow);
		arr[PUSH16 as usize] =			InstructionInfo::new("PUSH16",			16, 0, 1, false, GasPriceTier::VeryLow);
		arr[PUSH17 as usize] =			InstructionInfo::new("PUSH17",			17, 0, 1, false, GasPriceTier::VeryLow);
		arr[PUSH18 as usize] =			InstructionInfo::new("PUSH18",			18, 0, 1, false, GasPriceTier::VeryLow);
		arr[PUSH19 as usize] =			InstructionInfo::new("PUSH19",			19, 0, 1, false, GasPriceTier::VeryLow);
		arr[PUSH20 as usize] =			InstructionInfo::new("PUSH20",			20, 0, 1, false, GasPriceTier::VeryLow);
		arr[PUSH21 as usize] =			InstructionInfo::new("PUSH21",			21, 0, 1, false, GasPriceTier::VeryLow);
		arr[PUSH22 as usize] =			InstructionInfo::new("PUSH22",			22, 0, 1, false, GasPriceTier::VeryLow);
		arr[PUSH23 as usize] =			InstructionInfo::new("PUSH23",			23, 0, 1, false, GasPriceTier::VeryLow);
		arr[PUSH24 as usize] =			InstructionInfo::new("PUSH24",			24, 0, 1, false, GasPriceTier::VeryLow);
		arr[PUSH25 as usize] =			InstructionInfo::new("PUSH25",			25, 0, 1, false, GasPriceTier::VeryLow);
		arr[PUSH26 as usize] =			InstructionInfo::new("PUSH26",			26, 0, 1, false, GasPriceTier::VeryLow);
		arr[PUSH27 as usize] =			InstructionInfo::new("PUSH27",			27, 0, 1, false, GasPriceTier::VeryLow);
		arr[PUSH28 as usize] =			InstructionInfo::new("PUSH28",			28, 0, 1, false, GasPriceTier::VeryLow);
		arr[PUSH29 as usize] =			InstructionInfo::new("PUSH29",			29, 0, 1, false, GasPriceTier::VeryLow);
		arr[PUSH30 as usize] =			InstructionInfo::new("PUSH30",			30, 0, 1, false, GasPriceTier::VeryLow);
		arr[PUSH31 as usize] =			InstructionInfo::new("PUSH31",			31, 0, 1, false, GasPriceTier::VeryLow);
		arr[PUSH32 as usize] =			InstructionInfo::new("PUSH32",			32, 0, 1, false, GasPriceTier::VeryLow);
		arr[DUP1 as usize] =			InstructionInfo::new("DUP1",			0, 1, 2, false, GasPriceTier::VeryLow);
		arr[DUP2 as usize] =			InstructionInfo::new("DUP2",			0, 2, 3, false, GasPriceTier::VeryLow);
		arr[DUP3 as usize] =			InstructionInfo::new("DUP3",			0, 3, 4, false, GasPriceTier::VeryLow);
		arr[DUP4 as usize] =			InstructionInfo::new("DUP4",			0, 4, 5, false, GasPriceTier::VeryLow);
		arr[DUP5 as usize] =			InstructionInfo::new("DUP5",			0, 5, 6, false, GasPriceTier::VeryLow);
		arr[DUP6 as usize] =			InstructionInfo::new("DUP6",			0, 6, 7, false, GasPriceTier::VeryLow);
		arr[DUP7 as usize] =			InstructionInfo::new("DUP7",			0, 7, 8, false, GasPriceTier::VeryLow);
		arr[DUP8 as usize] =			InstructionInfo::new("DUP8",			0, 8, 9, false, GasPriceTier::VeryLow);
		arr[DUP9 as usize] =			InstructionInfo::new("DUP9",			0, 9, 10, false, GasPriceTier::VeryLow);
		arr[DUP10 as usize] =			InstructionInfo::new("DUP10",			0, 10, 11, false, GasPriceTier::VeryLow);
		arr[DUP11 as usize] =			InstructionInfo::new("DUP11",			0, 11, 12, false, GasPriceTier::VeryLow);
		arr[DUP12 as usize] =			InstructionInfo::new("DUP12",			0, 12, 13, false, GasPriceTier::VeryLow);
		arr[DUP13 as usize] =			InstructionInfo::new("DUP13",			0, 13, 14, false, GasPriceTier::VeryLow);
		arr[DUP14 as usize] =			InstructionInfo::new("DUP14",			0, 14, 15, false, GasPriceTier::VeryLow);
		arr[DUP15 as usize] =			InstructionInfo::new("DUP15",			0, 15, 16, false, GasPriceTier::VeryLow);
		arr[DUP16 as usize] =			InstructionInfo::new("DUP16",			0, 16, 17, false, GasPriceTier::VeryLow);
		arr[SWAP1 as usize] =			InstructionInfo::new("SWAP1",			0, 2, 2, false, GasPriceTier::VeryLow);
		arr[SWAP2 as usize] =			InstructionInfo::new("SWAP2",			0, 3, 3, false, GasPriceTier::VeryLow);
		arr[SWAP3 as usize] =			InstructionInfo::new("SWAP3",			0, 4, 4, false, GasPriceTier::VeryLow);
		arr[SWAP4 as usize] =			InstructionInfo::new("SWAP4",			0, 5, 5, false, GasPriceTier::VeryLow);
		arr[SWAP5 as usize] =			InstructionInfo::new("SWAP5",			0, 6, 6, false, GasPriceTier::VeryLow);
		arr[SWAP6 as usize] =			InstructionInfo::new("SWAP6",			0, 7, 7, false, GasPriceTier::VeryLow);
		arr[SWAP7 as usize] =			InstructionInfo::new("SWAP7",			0, 8, 8, false, GasPriceTier::VeryLow);
		arr[SWAP8 as usize] =			InstructionInfo::new("SWAP8",			0, 9, 9, false, GasPriceTier::VeryLow);
		arr[SWAP9 as usize] =			InstructionInfo::new("SWAP9",			0, 10, 10, false, GasPriceTier::VeryLow);
		arr[SWAP10 as usize] =			InstructionInfo::new("SWAP10",			0, 11, 11, false, GasPriceTier::VeryLow);
		arr[SWAP11 as usize] =			InstructionInfo::new("SWAP11",			0, 12, 12, false, GasPriceTier::VeryLow);
		arr[SWAP12 as usize] =			InstructionInfo::new("SWAP12",			0, 13, 13, false, GasPriceTier::VeryLow);
		arr[SWAP13 as usize] =			InstructionInfo::new("SWAP13",			0, 14, 14, false, GasPriceTier::VeryLow);
		arr[SWAP14 as usize] =			InstructionInfo::new("SWAP14",			0, 15, 15, false, GasPriceTier::VeryLow);
		arr[SWAP15 as usize] =			InstructionInfo::new("SWAP15",			0, 16, 16, false, GasPriceTier::VeryLow);
		arr[SWAP16 as usize] =			InstructionInfo::new("SWAP16",			0, 17, 17, false, GasPriceTier::VeryLow);
		arr[LOG0 as usize] =			InstructionInfo::new("LOG0",			0, 2, 0, true, GasPriceTier::Special);
		arr[LOG1 as usize] =			InstructionInfo::new("LOG1",			0, 3, 0, true, GasPriceTier::Special);
		arr[LOG2 as usize] =			InstructionInfo::new("LOG2",			0, 4, 0, true, GasPriceTier::Special);
		arr[LOG3 as usize] =			InstructionInfo::new("LOG3",			0, 5, 0, true, GasPriceTier::Special);
		arr[LOG4 as usize] =			InstructionInfo::new("LOG4",			0, 6, 0, true, GasPriceTier::Special);
		arr[CREATE as usize] =			InstructionInfo::new("CREATE",			0, 3, 1, true, GasPriceTier::Special);
		arr[CALL as usize] =			InstructionInfo::new("CALL",			0, 7, 1, true, GasPriceTier::Special);
		arr[CALLCODE as usize] =		InstructionInfo::new("CALLCODE",		0, 7, 1, true, GasPriceTier::Special);
		arr[RETURN as usize] =			InstructionInfo::new("RETURN",			0, 2, 0, true, GasPriceTier::Zero);
		arr[DELEGATECALL as usize] =	InstructionInfo::new("DELEGATECALL",	0, 6, 1, true, GasPriceTier::Special);
		arr[SUICIDE as usize] = 		InstructionInfo::new("SUICIDE",			0, 1, 0, true, GasPriceTier::Special);
<<<<<<< HEAD
		arr[CREATE_P2SH as usize] = 	InstructionInfo::new("CREATE_P2SH",		0, 3, 1, true, GasPriceTier::Special);
=======
		arr[CREATE2 as usize] = 		InstructionInfo::new("CREATE2",			0, 3, 1, true, GasPriceTier::Special);
>>>>>>> 5d973f8e
		arr
	};
}

/// Virtual machine bytecode instruction.
/// halts execution
pub const STOP: Instruction = 0x00;
/// addition operation
pub const ADD: Instruction = 0x01;
/// mulitplication operation
pub const MUL: Instruction = 0x02;
/// subtraction operation
pub const SUB: Instruction = 0x03;
/// integer division operation
pub const DIV: Instruction = 0x04;
/// signed integer division operation
pub const SDIV: Instruction = 0x05;
/// modulo remainder operation
pub const MOD: Instruction = 0x06;
/// signed modulo remainder operation
pub const SMOD: Instruction = 0x07;
/// unsigned modular addition
pub const ADDMOD: Instruction = 0x08;
/// unsigned modular multiplication
pub const MULMOD: Instruction = 0x09;
/// exponential operation
pub const EXP: Instruction = 0x0a;
/// extend length of signed integer
pub const SIGNEXTEND: Instruction = 0x0b;

/// less-than comparision
pub const LT: Instruction = 0x10;
/// greater-than comparision
pub const GT: Instruction = 0x11;
/// signed less-than comparision
pub const SLT: Instruction = 0x12;
/// signed greater-than comparision
pub const SGT: Instruction = 0x13;
/// equality comparision
pub const EQ: Instruction = 0x14;
/// simple not operator
pub const ISZERO: Instruction = 0x15;
/// bitwise AND operation
pub const AND: Instruction = 0x16;
/// bitwise OR operation
pub const OR: Instruction = 0x17;
/// bitwise XOR operation
pub const XOR: Instruction = 0x18;
/// bitwise NOT opertation
pub const NOT: Instruction = 0x19;
/// retrieve single byte from word
pub const BYTE: Instruction = 0x1a;

/// compute SHA3-256 hash
pub const SHA3: Instruction = 0x20;

/// get address of currently executing account
pub const ADDRESS: Instruction = 0x30;
/// get balance of the given account
pub const BALANCE: Instruction = 0x31;
/// get execution origination address
pub const ORIGIN: Instruction = 0x32;
/// get caller address
pub const CALLER: Instruction = 0x33;
/// get deposited value by the instruction/transaction responsible for this execution
pub const CALLVALUE: Instruction = 0x34;
/// get input data of current environment
pub const CALLDATALOAD: Instruction = 0x35;
/// get size of input data in current environment
pub const CALLDATASIZE: Instruction = 0x36;
/// copy input data in current environment to memory
pub const CALLDATACOPY: Instruction = 0x37;
/// get size of code running in current environment
pub const CODESIZE: Instruction = 0x38;
/// copy code running in current environment to memory
pub const CODECOPY: Instruction = 0x39;
/// get price of gas in current environment
pub const GASPRICE: Instruction = 0x3a;
/// get external code size (from another contract)
pub const EXTCODESIZE: Instruction = 0x3b;
/// copy external code (from another contract)
pub const EXTCODECOPY: Instruction = 0x3c;

/// get hash of most recent complete block
pub const BLOCKHASH: Instruction = 0x40;
/// get the block's coinbase address
pub const COINBASE: Instruction = 0x41;
/// get the block's timestamp
pub const TIMESTAMP: Instruction = 0x42;
/// get the block's number
pub const NUMBER: Instruction = 0x43;
/// get the block's difficulty
pub const DIFFICULTY: Instruction = 0x44;
/// get the block's gas limit
pub const GASLIMIT: Instruction = 0x45;

/// remove item from stack
pub const POP: Instruction = 0x50;
/// load word from memory
pub const MLOAD: Instruction = 0x51;
/// save word to memory
pub const MSTORE: Instruction = 0x52;
/// save byte to memory
pub const MSTORE8: Instruction = 0x53;
/// load word from storage
pub const SLOAD: Instruction = 0x54;
/// save word to storage
pub const SSTORE: Instruction = 0x55;
/// alter the program counter
pub const JUMP: Instruction = 0x56;
/// conditionally alter the program counter
pub const JUMPI: Instruction = 0x57;
/// get the program counter
pub const PC: Instruction = 0x58;
/// get the size of active memory
pub const MSIZE: Instruction = 0x59;
/// get the amount of available gas
pub const GAS: Instruction = 0x5a;
/// set a potential jump destination
pub const JUMPDEST: Instruction = 0x5b;

/// place 1 byte item on stack
pub const PUSH1: Instruction = 0x60;
/// place 2 byte item on stack
pub const PUSH2: Instruction = 0x61;
/// place 3 byte item on stack
pub const PUSH3: Instruction = 0x62;
/// place 4 byte item on stack
pub const PUSH4: Instruction = 0x63;
/// place 5 byte item on stack
pub const PUSH5: Instruction = 0x64;
/// place 6 byte item on stack
pub const PUSH6: Instruction = 0x65;
/// place 7 byte item on stack
pub const PUSH7: Instruction = 0x66;
/// place 8 byte item on stack
pub const PUSH8: Instruction = 0x67;
/// place 9 byte item on stack
pub const PUSH9: Instruction = 0x68;
/// place 10 byte item on stack
pub const PUSH10: Instruction = 0x69;
/// place 11 byte item on stack
pub const PUSH11: Instruction = 0x6a;
/// place 12 byte item on stack
pub const PUSH12: Instruction = 0x6b;
/// place 13 byte item on stack
pub const PUSH13: Instruction = 0x6c;
/// place 14 byte item on stack
pub const PUSH14: Instruction = 0x6d;
/// place 15 byte item on stack
pub const PUSH15: Instruction = 0x6e;
/// place 16 byte item on stack
pub const PUSH16: Instruction = 0x6f;
/// place 17 byte item on stack
pub const PUSH17: Instruction = 0x70;
/// place 18 byte item on stack
pub const PUSH18: Instruction = 0x71;
/// place 19 byte item on stack
pub const PUSH19: Instruction = 0x72;
/// place 20 byte item on stack
pub const PUSH20: Instruction = 0x73;
/// place 21 byte item on stack
pub const PUSH21: Instruction = 0x74;
/// place 22 byte item on stack
pub const PUSH22: Instruction = 0x75;
/// place 23 byte item on stack
pub const PUSH23: Instruction = 0x76;
/// place 24 byte item on stack
pub const PUSH24: Instruction = 0x77;
/// place 25 byte item on stack
pub const PUSH25: Instruction = 0x78;
/// place 26 byte item on stack
pub const PUSH26: Instruction = 0x79;
/// place 27 byte item on stack
pub const PUSH27: Instruction = 0x7a;
/// place 28 byte item on stack
pub const PUSH28: Instruction = 0x7b;
/// place 29 byte item on stack
pub const PUSH29: Instruction = 0x7c;
/// place 30 byte item on stack
pub const PUSH30: Instruction = 0x7d;
/// place 31 byte item on stack
pub const PUSH31: Instruction = 0x7e;
/// place 32 byte item on stack
pub const PUSH32: Instruction = 0x7f;

/// copies the highest item in the stack to the top of the stack
pub const DUP1: Instruction = 0x80;
/// copies the second highest item in the stack to the top of the stack
pub const DUP2: Instruction = 0x81;
/// copies the third highest item in the stack to the top of the stack
pub const DUP3: Instruction = 0x82;
/// copies the 4th highest item in the stack to the top of the stack
pub const DUP4: Instruction = 0x83;
/// copies the 5th highest item in the stack to the top of the stack
pub const DUP5: Instruction = 0x84;
/// copies the 6th highest item in the stack to the top of the stack
pub const DUP6: Instruction = 0x85;
/// copies the 7th highest item in the stack to the top of the stack
pub const DUP7: Instruction = 0x86;
/// copies the 8th highest item in the stack to the top of the stack
pub const DUP8: Instruction = 0x87;
/// copies the 9th highest item in the stack to the top of the stack
pub const DUP9: Instruction = 0x88;
/// copies the 10th highest item in the stack to the top of the stack
pub const DUP10: Instruction = 0x89;
/// copies the 11th highest item in the stack to the top of the stack
pub const DUP11: Instruction = 0x8a;
/// copies the 12th highest item in the stack to the top of the stack
pub const DUP12: Instruction = 0x8b;
/// copies the 13th highest item in the stack to the top of the stack
pub const DUP13: Instruction = 0x8c;
/// copies the 14th highest item in the stack to the top of the stack
pub const DUP14: Instruction = 0x8d;
/// copies the 15th highest item in the stack to the top of the stack
pub const DUP15: Instruction = 0x8e;
/// copies the 16th highest item in the stack to the top of the stack
pub const DUP16: Instruction = 0x8f;

/// swaps the highest and second highest value on the stack
pub const SWAP1: Instruction = 0x90;
/// swaps the highest and third highest value on the stack
pub const SWAP2: Instruction = 0x91;
/// swaps the highest and 4th highest value on the stack
pub const SWAP3: Instruction = 0x92;
/// swaps the highest and 5th highest value on the stack
pub const SWAP4: Instruction = 0x93;
/// swaps the highest and 6th highest value on the stack
pub const SWAP5: Instruction = 0x94;
/// swaps the highest and 7th highest value on the stack
pub const SWAP6: Instruction = 0x95;
/// swaps the highest and 8th highest value on the stack
pub const SWAP7: Instruction = 0x96;
/// swaps the highest and 9th highest value on the stack
pub const SWAP8: Instruction = 0x97;
/// swaps the highest and 10th highest value on the stack
pub const SWAP9: Instruction = 0x98;
/// swaps the highest and 11th highest value on the stack
pub const SWAP10: Instruction = 0x99;
/// swaps the highest and 12th highest value on the stack
pub const SWAP11: Instruction = 0x9a;
/// swaps the highest and 13th highest value on the stack
pub const SWAP12: Instruction = 0x9b;
/// swaps the highest and 14th highest value on the stack
pub const SWAP13: Instruction = 0x9c;
/// swaps the highest and 15th highest value on the stack
pub const SWAP14: Instruction = 0x9d;
/// swaps the highest and 16th highest value on the stack
pub const SWAP15: Instruction = 0x9e;
/// swaps the highest and 17th highest value on the stack
pub const SWAP16: Instruction = 0x9f;

/// Makes a log entry; no topics.
pub const LOG0: Instruction = 0xa0;
/// Makes a log entry; 1 topic.
pub const LOG1: Instruction = 0xa1;
/// Makes a log entry; 2 topics.
pub const LOG2: Instruction = 0xa2;
/// Makes a log entry; 3 topics.
pub const LOG3: Instruction = 0xa3;
/// Makes a log entry; 4 topics.
pub const LOG4: Instruction = 0xa4;
/// Maximal number of topics for log instructions
pub const MAX_NO_OF_TOPICS : usize = 4;

/// create a new account with associated code
pub const CREATE: Instruction = 0xf0;
/// message-call into an account
pub const CALL: Instruction = 0xf1;
/// message-call with another account's code only
pub const CALLCODE: Instruction = 0xf2;
/// halt execution returning output data
pub const RETURN: Instruction = 0xf3;
/// like CALLCODE but keeps caller's value and sender
pub const DELEGATECALL: Instruction = 0xf4;
/// create a new account and set creation address to sha3(sender + sha3(init code)) % 2**160
<<<<<<< HEAD
pub const CREATE_P2SH: Instruction = 0xfb;
=======
pub const CREATE2: Instruction = 0xfb;
>>>>>>> 5d973f8e
/// halt execution and register account for later deletion
pub const SUICIDE: Instruction = 0xff;
<|MERGE_RESOLUTION|>--- conflicted
+++ resolved
@@ -278,11 +278,7 @@
 		arr[RETURN as usize] =			InstructionInfo::new("RETURN",			0, 2, 0, true, GasPriceTier::Zero);
 		arr[DELEGATECALL as usize] =	InstructionInfo::new("DELEGATECALL",	0, 6, 1, true, GasPriceTier::Special);
 		arr[SUICIDE as usize] = 		InstructionInfo::new("SUICIDE",			0, 1, 0, true, GasPriceTier::Special);
-<<<<<<< HEAD
-		arr[CREATE_P2SH as usize] = 	InstructionInfo::new("CREATE_P2SH",		0, 3, 1, true, GasPriceTier::Special);
-=======
 		arr[CREATE2 as usize] = 		InstructionInfo::new("CREATE2",			0, 3, 1, true, GasPriceTier::Special);
->>>>>>> 5d973f8e
 		arr
 	};
 }
@@ -559,10 +555,6 @@
 /// like CALLCODE but keeps caller's value and sender
 pub const DELEGATECALL: Instruction = 0xf4;
 /// create a new account and set creation address to sha3(sender + sha3(init code)) % 2**160
-<<<<<<< HEAD
-pub const CREATE_P2SH: Instruction = 0xfb;
-=======
 pub const CREATE2: Instruction = 0xfb;
->>>>>>> 5d973f8e
 /// halt execution and register account for later deletion
 pub const SUICIDE: Instruction = 0xff;
