--- conflicted
+++ resolved
@@ -121,13 +121,9 @@
 	pub eip1052_transition: BlockNumber,
 	/// Number of first block where EIP-1283 (CONSTANTINOPLE) rules begin.
 	pub eip1283_transition: BlockNumber,
-<<<<<<< HEAD
-	/// Number of first block where EIP-1014 (CONSTANTINOPLE) rules begin.
-=======
-	/// Number of first block where EIP-1283 rules end.
+	/// Number of first block where EIP-1283 rules end. (CONSTANTINOPLE)
 	pub eip1283_disable_transition: BlockNumber,
 	/// Number of first block where EIP-1014 rules begin.
->>>>>>> c2de31e5
 	pub eip1014_transition: BlockNumber,
 	/// Number of first block where dust cleanup rules (EIP-168 and EIP169) begin.
 	pub dust_protection_transition: BlockNumber,
