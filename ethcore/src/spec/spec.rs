--- conflicted
+++ resolved
@@ -277,15 +277,13 @@
 	/// Accounts with secrets "0".sha3() and "1".sha3() are the validators.
 	pub fn new_test_round() -> Self { load_bundled!("authority_round") }
 
-<<<<<<< HEAD
 	/// Create a new Spec with BasicAuthority which uses a contract to determine the current validators.
 	/// Accounts with secrets "0".sha3() and "1".sha3() are initially the validators.
 	pub fn new_validator_contract() -> Self { load_bundled!("validator_contract") }
-=======
+
 	/// Create a new Spec with Tendermint consensus which does internal sealing (not requiring work).
 	/// Account "0".sha3() and "1".sha3() are a authorities.
 	pub fn new_test_tendermint() -> Self { load_bundled!("tendermint") }
->>>>>>> 590428e7
 }
 
 #[cfg(test)]
