// Copyright 2015, 2016 Ethcore (UK) Ltd.
// This file is part of Parity.

// Parity is free software: you can redistribute it and/or modify
// it under the terms of the GNU General Public License as published by
// the Free Software Foundation, either version 3 of the License, or
// (at your option) any later version.

// Parity is distributed in the hope that it will be useful,
// but WITHOUT ANY WARRANTY; without even the implied warranty of
// MERCHANTABILITY or FITNESS FOR A PARTICULAR PURPOSE.  See the
// GNU General Public License for more details.

// You should have received a copy of the GNU General Public License
// along with Parity.  If not, see <http://www.gnu.org/licenses/>.

//! Parameters for a block chain.

use common::*;
use engines::{Engine, NullEngine, BasicAuthority};
use pod_state::*;
use account_db::*;
use super::genesis::Genesis;
use super::seal::Generic as GenericSeal;
use ethereum;
use ethjson;

/// Parameters common to all engines.
#[derive(Debug, PartialEq, Clone)]
#[cfg_attr(test, derive(Default))]
pub struct CommonParams {
	/// Account start nonce.
	pub account_start_nonce: U256,
	/// Maximum size of extra data.
	pub maximum_extra_data_size: usize,
	/// Network id.
	pub network_id: U256,
	/// Minimum gas limit.
	pub min_gas_limit: U256,
	/// Fork block to check.
	pub fork_block: Option<(BlockNumber, H256)>,
}

impl From<ethjson::spec::Params> for CommonParams {
	fn from(p: ethjson::spec::Params) -> Self {
		CommonParams {
			account_start_nonce: p.account_start_nonce.into(),
			maximum_extra_data_size: p.maximum_extra_data_size.into(),
			network_id: p.network_id.into(),
			min_gas_limit: p.min_gas_limit.into(),
			fork_block: if let (Some(n), Some(h)) = (p.fork_block, p.fork_hash) { Some((n.into(), h.into())) } else { None },
		}
	}
}

/// Parameters for a block chain; includes both those intrinsic to the design of the
/// chain and those to be interpreted by the active chain engine.
pub struct Spec {
	/// User friendly spec name
	pub name: String,
	/// What engine are we using for this?
<<<<<<< HEAD
	pub engine: Arc<Engine>,
=======
	pub engine: Box<Engine>,
	/// The fork identifier for this chain. Only needed to distinguish two chains sharing the same genesis.
	pub fork_name: Option<String>,
>>>>>>> 53f1d7b6

	/// Known nodes on the network in enode format.
	pub nodes: Vec<String>,

	/// Parameters common to all engines.
	pub params: CommonParams,

	/// The genesis block's parent hash field.
	pub parent_hash: H256,
	/// The genesis block's author field.
	pub author: Address,
	/// The genesis block's difficulty field.
	pub difficulty: U256,
	/// The genesis block's gas limit field.
	pub gas_limit: U256,
	/// The genesis block's gas used field.
	pub gas_used: U256,
	/// The genesis block's timestamp field.
	pub timestamp: u64,
	/// Transactions root of the genesis block. Should be SHA3_NULL_RLP.
	pub transactions_root: H256,
	/// Receipts root of the genesis block. Should be SHA3_NULL_RLP.
	pub receipts_root: H256,
	/// The genesis block's extra data field.
	pub extra_data: Bytes,
	/// The number of seal fields in the genesis block.
	pub seal_fields: usize,
	/// Each seal field, expressed as RLP, concatenated.
	pub seal_rlp: Bytes,

	// May be prepopulated if we know this in advance.
	state_root_memo: RwLock<Option<H256>>,

	// Genesis state as plain old data.
	genesis_state: PodState,
}

impl From<ethjson::spec::Spec> for Spec {
	fn from(s: ethjson::spec::Spec) -> Self {
		let builtins = s.accounts.builtins().into_iter().map(|p| (p.0.into(), From::from(p.1))).collect();
		let g = Genesis::from(s.genesis);
		let seal: GenericSeal = g.seal.into();
		let params = CommonParams::from(s.params);
		Spec {
			name: s.name.into(),
			params: params.clone(),
			engine: Spec::engine(s.engine, params, builtins),
			fork_name: s.fork_name.map(Into::into),
			nodes: s.nodes.unwrap_or_else(Vec::new),
			parent_hash: g.parent_hash,
			transactions_root: g.transactions_root,
			receipts_root: g.receipts_root,
			author: g.author,
			difficulty: g.difficulty,
			gas_limit: g.gas_limit,
			gas_used: g.gas_used,
			timestamp: g.timestamp,
			extra_data: g.extra_data,
			seal_fields: seal.fields,
			seal_rlp: seal.rlp,
			state_root_memo: RwLock::new(g.state_root),
			genesis_state: From::from(s.accounts),
		}
	}
}

impl Spec {
	/// Convert engine spec into a arc'd Engine of the right underlying type.
	/// TODO avoid this hard-coded nastiness - use dynamic-linked plugin framework instead.
	fn engine(engine_spec: ethjson::spec::Engine, params: CommonParams, builtins: BTreeMap<Address, Builtin>) -> Arc<Engine> {
		match engine_spec {
			ethjson::spec::Engine::Null => Arc::new(NullEngine::new(params, builtins)),
			ethjson::spec::Engine::Ethash(ethash) => Arc::new(ethereum::Ethash::new(params, From::from(ethash.params), builtins)),
			ethjson::spec::Engine::BasicAuthority(basic_authority) => Arc::new(BasicAuthority::new(params, From::from(basic_authority.params), builtins)),
		}
	}

	/// Return the state root for the genesis state, memoising accordingly.
	pub fn state_root(&self) -> H256 {
		if self.state_root_memo.read().is_none() {
			*self.state_root_memo.write() = Some(self.genesis_state.root());
		}
		self.state_root_memo.read().as_ref().unwrap().clone()
	}

	/// Get the known knodes of the network in enode format.
	pub fn nodes(&self) -> &[String] { &self.nodes }

	/// Get the configured Network ID.
	pub fn network_id(&self) -> U256 { self.params.network_id }

	/// Get the configured network fork block.
	pub fn fork_block(&self) -> Option<(BlockNumber, H256)> { self.params.fork_block }

	/// Get the header of the genesis block.
	pub fn genesis_header(&self) -> Header {
		Header {
			parent_hash: self.parent_hash.clone(),
			timestamp: self.timestamp,
			number: 0,
			author: self.author.clone(),
			transactions_root: self.transactions_root.clone(),
			uncles_hash: RlpStream::new_list(0).out().sha3(),
			extra_data: self.extra_data.clone(),
			state_root: self.state_root().clone(),
			receipts_root: self.receipts_root.clone(),
			log_bloom: H2048::new().clone(),
			gas_used: self.gas_used.clone(),
			gas_limit: self.gas_limit.clone(),
			difficulty: self.difficulty.clone(),
			seal: {
				let seal = {
					let mut s = RlpStream::new_list(self.seal_fields);
					s.append_raw(&self.seal_rlp, self.seal_fields);
					s.out()
				};
				let r = Rlp::new(&seal);
				(0..self.seal_fields).map(|i| r.at(i).as_raw().to_vec()).collect()
			},
			hash: RefCell::new(None),
			bare_hash: RefCell::new(None),
		}
	}

	/// Compose the genesis block for this chain.
	pub fn genesis_block(&self) -> Bytes {
		let empty_list = RlpStream::new_list(0).out();
		let header = self.genesis_header();
		let mut ret = RlpStream::new_list(3);
		ret.append(&header);
		ret.append_raw(&empty_list, 1);
		ret.append_raw(&empty_list, 1);
		ret.out()
	}

	/// Overwrite the genesis components.
	pub fn overwrite_genesis_params(&mut self, g: Genesis) {
		let seal: GenericSeal = g.seal.into();
		self.parent_hash = g.parent_hash;
		self.transactions_root = g.transactions_root;
		self.receipts_root = g.receipts_root;
		self.author = g.author;
		self.difficulty = g.difficulty;
		self.gas_limit = g.gas_limit;
		self.gas_used = g.gas_used;
		self.timestamp = g.timestamp;
		self.extra_data = g.extra_data;
		self.seal_fields = seal.fields;
		self.seal_rlp = seal.rlp;
		self.state_root_memo = RwLock::new(g.state_root);
	}

	/// Alter the value of the genesis state.
	pub fn set_genesis_state(&mut self, s: PodState) {
		self.genesis_state = s;
		*self.state_root_memo.write() = None;
	}

	/// Returns `false` if the memoized state root is invalid. `true` otherwise.
	pub fn is_state_root_valid(&self) -> bool {
		self.state_root_memo.read().clone().map_or(true, |sr| sr == self.genesis_state.root())
	}

	/// Ensure that the given state DB has the trie nodes in for the genesis state.
	pub fn ensure_db_good(&self, db: &mut HashDB) -> bool {
		if !db.contains(&self.state_root()) {
			let mut root = H256::new();
			{
				let mut t = SecTrieDBMut::new(db, &mut root);
				for (address, account) in self.genesis_state.get().iter() {
					t.insert(address.as_slice(), &account.rlp());
				}
			}
			for (address, account) in self.genesis_state.get().iter() {
				account.insert_additional(&mut AccountDBMut::new(db, address));
			}
			assert!(db.contains(&self.state_root()));
			true
		} else { false }
	}

	/// Loads spec from json file.
	pub fn load(reader: &[u8]) -> Self {
		From::from(ethjson::spec::Spec::load(reader).expect("invalid json file"))
	}

	/// Create a new Spec which conforms to the Frontier-era Morden chain except that it's a NullEngine consensus.
	pub fn new_test() -> Spec {
		Spec::load(include_bytes!("../../res/null_morden.json"))
	}

	/// Create a new Spec which is a NullEngine consensus with a premine of address whose secret is sha3('').
	pub fn new_null() -> Spec {
		Spec::load(include_bytes!("../../res/null.json"))
	}
}

#[cfg(test)]
mod tests {
	use std::str::FromStr;
	use util::hash::*;
	use util::sha3::*;
	use views::*;
	use super::*;

	#[test]
	fn test_chain() {
		let test_spec = Spec::new_test();

		assert_eq!(test_spec.state_root(), H256::from_str("f3f4696bbf3b3b07775128eb7a3763279a394e382130f27c21e70233e04946a9").unwrap());
		let genesis = test_spec.genesis_block();
		assert_eq!(BlockView::new(&genesis).header_view().sha3(), H256::from_str("0cd786a2425d16f152c658316c423e6ce1181e15c3295826d7c9904cba9ce303").unwrap());
	}
}<|MERGE_RESOLUTION|>--- conflicted
+++ resolved
@@ -59,13 +59,9 @@
 	/// User friendly spec name
 	pub name: String,
 	/// What engine are we using for this?
-<<<<<<< HEAD
 	pub engine: Arc<Engine>,
-=======
-	pub engine: Box<Engine>,
 	/// The fork identifier for this chain. Only needed to distinguish two chains sharing the same genesis.
 	pub fork_name: Option<String>,
->>>>>>> 53f1d7b6
 
 	/// Known nodes on the network in enode format.
 	pub nodes: Vec<String>,
