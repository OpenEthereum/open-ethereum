// Copyright 2015-2017 Parity Technologies (UK) Ltd.
// This file is part of Parity.

// Parity is free software: you can redistribute it and/or modify
// it under the terms of the GNU General Public License as published by
// the Free Software Foundation, either version 3 of the License, or
// (at your option) any later version.

// Parity is distributed in the hope that it will be useful,
// but WITHOUT ANY WARRANTY; without even the implied warranty of
// MERCHANTABILITY or FITNESS FOR A PARTICULAR PURPOSE.  See the
// GNU General Public License for more details.

// You should have received a copy of the GNU General Public License
// along with Parity.  If not, see <http://www.gnu.org/licenses/>.

//! Parameters for a block chain.

use std::io::Read;
use std::collections::BTreeMap;
use std::path::Path;
use std::sync::Arc;
use rustc_hex::FromHex;
use hash::{KECCAK_NULL_RLP, keccak};
use super::genesis::Genesis;
use super::seal::Generic as GenericSeal;

use builtin::Builtin;
use engines::{EthEngine, /* NullEngine, InstantSeal, BasicAuthority, AuthorityRound, Tendermint, */ DEFAULT_BLOCKHASH_CONTRACT};
use vm::{EnvInfo, CallType, ActionValue, ActionParams};
use error::Error;
use ethereum;
use ethjson;
use executive::Executive;
use factory::Factories;
use header::{BlockNumber, Header};
use pod_state::*;
use rlp::{Rlp, RlpStream};
use state::{Backend, State, Substate};
use state::backend::Basic as BasicBackend;
use trace::{NoopTracer, NoopVMTracer};
use bigint::prelude::U256;
use bigint::hash::{H256, H2048};
use parking_lot::RwLock;
use util::*;

/// Parameters common to ethereum-like blockchains.
/// NOTE: when adding bugfix hard-fork parameters,
/// add to `contains_bugfix_hard_fork`
///
/// we define a "bugfix" hard fork as any hard fork which
/// you would put on-by-default in a new chain.
#[derive(Debug, PartialEq, Default)]
#[cfg_attr(test, derive(Clone))]
pub struct CommonParams {
	/// Account start nonce.
	pub account_start_nonce: U256,
	/// Maximum size of extra data.
	pub maximum_extra_data_size: usize,
	/// Network id.
	pub network_id: u64,
	/// Chain id.
	pub chain_id: u64,
	/// Main subprotocol name.
	pub subprotocol_name: String,
	/// Minimum gas limit.
	pub min_gas_limit: U256,
	/// Fork block to check.
	pub fork_block: Option<(BlockNumber, H256)>,
	/// Number of first block where EIP-98 rules begin.
	pub eip98_transition: BlockNumber,
	/// Number of first block where EIP-155 rules begin.
	pub eip155_transition: BlockNumber,
	/// Validate block receipts root.
	pub validate_receipts_transition: BlockNumber,
	/// Number of first block where EIP-86 (Metropolis) rules begin.
	pub eip86_transition: BlockNumber,
	/// Number of first block where EIP-140 (Metropolis: REVERT opcode) rules begin.
	pub eip140_transition: BlockNumber,
	/// Number of first block where EIP-210 (Metropolis: BLOCKHASH changes) rules begin.
	pub eip210_transition: BlockNumber,
	/// EIP-210 Blockhash contract address.
	pub eip210_contract_address: Address,
	/// EIP-210 Blockhash contract code.
	pub eip210_contract_code: Bytes,
	/// Gas allocated for EIP-210 blockhash update.
	pub eip210_contract_gas: U256,
	/// Number of first block where EIP-211 (Metropolis: RETURNDATASIZE/RETURNDATACOPY) rules begin.
	pub eip211_transition: BlockNumber,
	/// Number of first block where EIP-214 rules begin.
	pub eip214_transition: BlockNumber,
	/// Number of first block where dust cleanup rules (EIP-168 and EIP169) begin.
	pub dust_protection_transition: BlockNumber,
	/// Nonce cap increase per block. Nonce cap is only checked if dust protection is enabled.
	pub nonce_cap_increment: u64,
	/// Enable dust cleanup for contracts.
	pub remove_dust_contracts: bool,
	/// Wasm support
	pub wasm: bool,
	/// Gas limit bound divisor (how much gas limit can change per block)
	pub gas_limit_bound_divisor: U256,
	/// Registrar contract address.
	pub registrar: Address,
	/// Node permission managing contract address.
	pub node_permission_contract: Option<Address>,
<<<<<<< HEAD
	/// Maximum contract code size that can be deployed.
	pub max_code_size: u64,
=======
	/// Transaction permission managing contract address.
	pub transaction_permission_contract: Option<Address>,
>>>>>>> e9abcb2f
}

impl CommonParams {
	/// Schedule for an EVM in the post-EIP-150-era of the Ethereum main net.
	pub fn schedule(&self, block_number: u64) -> ::vm::Schedule {
		let mut schedule = ::vm::Schedule::new_post_eip150(self.max_code_size as _, true, true, true);
		self.update_schedule(block_number, &mut schedule);
		schedule
	}

	/// Apply common spec config parameters to the schedule.
 	pub fn update_schedule(&self, block_number: u64, schedule: &mut ::vm::Schedule) {
		schedule.have_create2 = block_number >= self.eip86_transition;
		schedule.have_revert = block_number >= self.eip140_transition;
		schedule.have_static_call = block_number >= self.eip214_transition;
		schedule.have_return_data = block_number >= self.eip211_transition;
		if block_number >= self.eip210_transition {
			schedule.blockhash_gas = 350;
		}
		if block_number >= self.dust_protection_transition {
			schedule.kill_dust = match self.remove_dust_contracts {
				true => ::vm::CleanDustMode::WithCodeAndStorage,
				false => ::vm::CleanDustMode::BasicOnly,
			};
		}
	}

	/// Whether these params contain any bug-fix hard forks.
	pub fn contains_bugfix_hard_fork(&self) -> bool {
		self.eip98_transition != 0 &&
			self.eip155_transition != 0 &&
			self.validate_receipts_transition != 0 &&
			self.eip86_transition != 0 &&
			self.eip140_transition != 0 &&
			self.eip210_transition != 0 &&
			self.eip211_transition != 0 &&
			self.eip214_transition != 0 &&
			self.dust_protection_transition != 0
	}
}

impl From<ethjson::spec::Params> for CommonParams {
	fn from(p: ethjson::spec::Params) -> Self {
		CommonParams {
			account_start_nonce: p.account_start_nonce.map_or_else(U256::zero, Into::into),
			maximum_extra_data_size: p.maximum_extra_data_size.into(),
			network_id: p.network_id.into(),
			chain_id: if let Some(n) = p.chain_id { n.into() } else { p.network_id.into() },
			subprotocol_name: p.subprotocol_name.unwrap_or_else(|| "eth".to_owned()),
			min_gas_limit: p.min_gas_limit.into(),
			fork_block: if let (Some(n), Some(h)) = (p.fork_block, p.fork_hash) { Some((n.into(), h.into())) } else { None },
			eip98_transition: p.eip98_transition.map_or(0, Into::into),
			eip155_transition: p.eip155_transition.map_or(0, Into::into),
			validate_receipts_transition: p.validate_receipts_transition.map_or(0, Into::into),
			eip86_transition: p.eip86_transition.map_or(BlockNumber::max_value(), Into::into),
			eip140_transition: p.eip140_transition.map_or(BlockNumber::max_value(), Into::into),
			eip210_transition: p.eip210_transition.map_or(BlockNumber::max_value(), Into::into),
			eip210_contract_address: p.eip210_contract_address.map_or(0xf0.into(), Into::into),
			eip210_contract_code: p.eip210_contract_code.map_or_else(
				|| DEFAULT_BLOCKHASH_CONTRACT.from_hex().expect("Default BLOCKHASH contract is valid"),
				Into::into),
			eip210_contract_gas: p.eip210_contract_gas.map_or(1000000.into(), Into::into),
			eip211_transition: p.eip211_transition.map_or(BlockNumber::max_value(), Into::into),
			eip214_transition: p.eip214_transition.map_or(BlockNumber::max_value(), Into::into),
			dust_protection_transition: p.dust_protection_transition.map_or(BlockNumber::max_value(), Into::into),
			nonce_cap_increment: p.nonce_cap_increment.map_or(64, Into::into),
			remove_dust_contracts: p.remove_dust_contracts.unwrap_or(false),
			wasm: p.wasm.unwrap_or(false),
			gas_limit_bound_divisor: p.gas_limit_bound_divisor.into(),
			registrar: p.registrar.map_or_else(Address::new, Into::into),
			node_permission_contract: p.node_permission_contract.map(Into::into),
<<<<<<< HEAD
			max_code_size: p.max_code_size.map_or(u64::max_value(), Into::into),
=======
			transaction_permission_contract: p.transaction_permission_contract.map(Into::into),
>>>>>>> e9abcb2f
		}
	}
}

/// Parameters for a block chain; includes both those intrinsic to the design of the
/// chain and those to be interpreted by the active chain engine.
pub struct Spec {
	/// User friendly spec name
	pub name: String,
	/// What engine are we using for this?
	pub engine: Arc<EthEngine>,
	/// Name of the subdir inside the main data dir to use for chain data and settings.
	pub data_dir: String,

	/// Known nodes on the network in enode format.
	pub nodes: Vec<String>,

	/// The genesis block's parent hash field.
	pub parent_hash: H256,
	/// The genesis block's author field.
	pub author: Address,
	/// The genesis block's difficulty field.
	pub difficulty: U256,
	/// The genesis block's gas limit field.
	pub gas_limit: U256,
	/// The genesis block's gas used field.
	pub gas_used: U256,
	/// The genesis block's timestamp field.
	pub timestamp: u64,
	/// Transactions root of the genesis block. Should be KECCAK_NULL_RLP.
	pub transactions_root: H256,
	/// Receipts root of the genesis block. Should be KECCAK_NULL_RLP.
	pub receipts_root: H256,
	/// The genesis block's extra data field.
	pub extra_data: Bytes,
	/// Each seal field, expressed as RLP, concatenated.
	pub seal_rlp: Bytes,

	/// Contract constructors to be executed on genesis.
	constructors: Vec<(Address, Bytes)>,

	/// May be prepopulated if we know this in advance.
	state_root_memo: RwLock<H256>,

	/// Genesis state as plain old data.
	genesis_state: PodState,
}

fn load_from<T: AsRef<Path>>(cache_dir: T, s: ethjson::spec::Spec) -> Result<Spec, Error> {
	let builtins = s.accounts.builtins().into_iter().map(|p| (p.0.into(), From::from(p.1))).collect();
	let g = Genesis::from(s.genesis);
	let GenericSeal(seal_rlp) = g.seal.into();
	let params = CommonParams::from(s.params);

	let mut s = Spec {
		name: s.name.clone().into(),
		engine: Spec::engine(cache_dir, s.engine, params, builtins),
		data_dir: s.data_dir.unwrap_or(s.name).into(),
		nodes: s.nodes.unwrap_or_else(Vec::new),
		parent_hash: g.parent_hash,
		transactions_root: g.transactions_root,
		receipts_root: g.receipts_root,
		author: g.author,
		difficulty: g.difficulty,
		gas_limit: g.gas_limit,
		gas_used: g.gas_used,
		timestamp: g.timestamp,
		extra_data: g.extra_data,
		seal_rlp: seal_rlp,
		constructors: s.accounts.constructors().into_iter().map(|(a, c)| (a.into(), c.into())).collect(),
		state_root_memo: RwLock::new(Default::default()), // will be overwritten right after.
		genesis_state: s.accounts.into(),
	};

	// use memoized state root if provided.
	match g.state_root {
		Some(root) => *s.state_root_memo.get_mut() = root,
		None => { let _ = s.run_constructors(&Default::default(), BasicBackend(MemoryDB::new()))?; },
	}

	Ok(s)
}

macro_rules! load_bundled {
	($e:expr) => {
		Spec::load(
			&::std::env::temp_dir(),
			include_bytes!(concat!("../../res/", $e, ".json")) as &[u8]
		).expect(concat!("Chain spec ", $e, " is invalid."))
	};
}

impl Spec {
	/// Convert engine spec into a arc'd Engine of the right underlying type.
	/// TODO avoid this hard-coded nastiness - use dynamic-linked plugin framework instead.
	fn engine<T: AsRef<Path>>(
		cache_dir: T,
		engine_spec: ethjson::spec::Engine,
		params: CommonParams,
		builtins: BTreeMap<Address, Builtin>,
	) -> Arc<EthEngine> {
		// TODO: instantiate ethash-specific params.
		// match engine_spec {
		// 	ethjson::spec::Engine::Null => Arc::new(NullEngine::new(params, builtins)),
		// 	ethjson::spec::Engine::InstantSeal => Arc::new(InstantSeal::new(params, builtins)),
		// 	ethjson::spec::Engine::Ethash(ethash) => Arc::new(ethereum::Ethash::new(cache_dir, params, From::from(ethash.params), builtins)),
		// 	ethjson::spec::Engine::BasicAuthority(basic_authority) => Arc::new(BasicAuthority::new(params, From::from(basic_authority.params), builtins)),
		// 	ethjson::spec::Engine::AuthorityRound(authority_round) => AuthorityRound::new(params, From::from(authority_round.params), builtins).expect("Failed to start AuthorityRound consensus engine."),
		// 	ethjson::spec::Engine::Tendermint(tendermint) => Tendermint::new(params, From::from(tendermint.params), builtins).expect("Failed to start the Tendermint consensus engine."),
		// }
		unimplemented!()
	}

	// given a pre-constructor state, run all the given constructors and produce a new state and state root.
	fn run_constructors<T: Backend>(&self, factories: &Factories, mut db: T) -> Result<T, Error> {
		let mut root = KECCAK_NULL_RLP;

		// basic accounts in spec.
		{
			let mut t = factories.trie.create(db.as_hashdb_mut(), &mut root);

			for (address, account) in self.genesis_state.get().iter() {
				t.insert(&**address, &account.rlp())?;
			}
		}

		for (address, account) in self.genesis_state.get().iter() {
			db.note_non_null_account(address);
			account.insert_additional(
				&mut *factories.accountdb.create(db.as_hashdb_mut(), keccak(address)),
				&factories.trie
			);
		}

		let start_nonce = self.engine.account_start_nonce(0);

		let (root, db) = {
			let mut state = State::from_existing(
				db,
				root,
				start_nonce,
				factories.clone(),
			)?;

			// Execute contract constructors.
			let env_info = EnvInfo {
				number: 0,
				author: self.author,
				timestamp: self.timestamp,
				difficulty: self.difficulty,
				last_hashes: Default::default(),
				gas_used: U256::zero(),
				gas_limit: U256::max_value(),
			};

			let from = Address::default();
			for &(ref address, ref constructor) in self.constructors.iter() {
				trace!(target: "spec", "run_constructors: Creating a contract at {}.", address);
				trace!(target: "spec", "  .. root before = {}", state.root());
				let params = ActionParams {
					code_address: address.clone(),
					code_hash: Some(keccak(constructor)),
					address: address.clone(),
					sender: from.clone(),
					origin: from.clone(),
					gas: U256::max_value(),
					gas_price: Default::default(),
					value: ActionValue::Transfer(Default::default()),
					code: Some(Arc::new(constructor.clone())),
					data: None,
					call_type: CallType::None,
				};

				let mut substate = Substate::new();

				{
<<<<<<< HEAD
					let mut exec = Executive::new(&mut state, &env_info, self.engine.machine());
					if let Err(e) = exec.create(params, &mut substate, &mut NoopTracer, &mut NoopVMTracer) {
=======
					let mut exec = Executive::new(&mut state, &env_info, self.engine.as_ref());
					if let Err(e) = exec.create(params, &mut substate, &mut None, &mut NoopTracer, &mut NoopVMTracer) {
>>>>>>> e9abcb2f
						warn!(target: "spec", "Genesis constructor execution at {} failed: {}.", address, e);
					}
				}

				if let Err(e) = state.commit() {
					warn!(target: "spec", "Genesis constructor trie commit at {} failed: {}.", address, e);
				}

				trace!(target: "spec", "  .. root after = {}", state.root());
			}

			state.drop()
		};

		*self.state_root_memo.write() = root;
		Ok(db)
	}

	/// Return the state root for the genesis state, memoising accordingly.
	pub fn state_root(&self) -> H256 {
		self.state_root_memo.read().clone()
	}

	/// Get common blockchain parameters.
	pub fn params(&self) -> &CommonParams { &self.engine.params() }

	/// Get the known knodes of the network in enode format.
	pub fn nodes(&self) -> &[String] { &self.nodes }

	/// Get the configured Network ID.
	pub fn network_id(&self) -> u64 { self.params().network_id }

	/// Get the chain ID used for signing.
	pub fn chain_id(&self) -> u64 { self.params().chain_id }

	/// Get the configured subprotocol name.
	pub fn subprotocol_name(&self) -> String { self.params().subprotocol_name.clone() }

	/// Get the configured network fork block.
	pub fn fork_block(&self) -> Option<(BlockNumber, H256)> { self.params().fork_block }

	/// Get the header of the genesis block.
	pub fn genesis_header(&self) -> Header {
		let mut header: Header = Default::default();
		header.set_parent_hash(self.parent_hash.clone());
		header.set_timestamp(self.timestamp);
		header.set_number(0);
		header.set_author(self.author.clone());
		header.set_transactions_root(self.transactions_root.clone());
		header.set_uncles_hash(keccak(RlpStream::new_list(0).out()));
		header.set_extra_data(self.extra_data.clone());
		header.set_state_root(self.state_root());
		header.set_receipts_root(self.receipts_root.clone());
		header.set_log_bloom(H2048::new().clone());
		header.set_gas_used(self.gas_used.clone());
		header.set_gas_limit(self.gas_limit.clone());
		header.set_difficulty(self.difficulty.clone());
		header.set_seal({
			let r = Rlp::new(&self.seal_rlp);
			r.iter().map(|f| f.as_raw().to_vec()).collect()
		});
		trace!(target: "spec", "Header hash is {}", header.hash());
		header
	}

	/// Compose the genesis block for this chain.
	pub fn genesis_block(&self) -> Bytes {
		let empty_list = RlpStream::new_list(0).out();
		let header = self.genesis_header();
		let mut ret = RlpStream::new_list(3);
		ret.append(&header);
		ret.append_raw(&empty_list, 1);
		ret.append_raw(&empty_list, 1);
		ret.out()
	}

	/// Overwrite the genesis components.
	pub fn overwrite_genesis_params(&mut self, g: Genesis) {
		let GenericSeal(seal_rlp) = g.seal.into();
		self.parent_hash = g.parent_hash;
		self.transactions_root = g.transactions_root;
		self.receipts_root = g.receipts_root;
		self.author = g.author;
		self.difficulty = g.difficulty;
		self.gas_limit = g.gas_limit;
		self.gas_used = g.gas_used;
		self.timestamp = g.timestamp;
		self.extra_data = g.extra_data;
		self.seal_rlp = seal_rlp;
	}

	/// Alter the value of the genesis state.
	pub fn set_genesis_state(&mut self, s: PodState) -> Result<(), Error> {
		self.genesis_state = s;
		let _ = self.run_constructors(&Default::default(), BasicBackend(MemoryDB::new()))?;

		Ok(())
	}

	/// Returns `false` if the memoized state root is invalid. `true` otherwise.
	pub fn is_state_root_valid(&self) -> bool {
		// TODO: get rid of this function and ensure state root always is valid.
		// we're mostly there, but `self.genesis_state.root()` doesn't encompass
		// post-constructor state.
		*self.state_root_memo.read() == self.genesis_state.root()
	}

	/// Ensure that the given state DB has the trie nodes in for the genesis state.
	pub fn ensure_db_good<T: Backend>(&self, db: T, factories: &Factories) -> Result<T, Error> {
		if db.as_hashdb().contains(&self.state_root()) {
			return Ok(db)
		}

		// TODO: could optimize so we don't re-run, but `ensure_db_good` is barely ever
		// called anyway.
		let db = self.run_constructors(factories, db)?;
		Ok(db)
	}

	/// Loads spec from json file. Provide factories for executing contracts and ensuring
	/// storage goes to the right place.
	pub fn load<T: AsRef<Path>, R>(cache_dir: T, reader: R) -> Result<Self, String> where R: Read {
		fn fmt<F: ::std::fmt::Display>(f: F) -> String {
			format!("Spec json is invalid: {}", f)
		}

		ethjson::spec::Spec::load(reader).map_err(fmt)
			.and_then(|x| load_from(cache_dir, x).map_err(fmt))
	}

	/// initialize genesis epoch data, using in-memory database for
	/// constructor.
	pub fn genesis_epoch_data(&self) -> Result<Vec<u8>, String> {
		use transaction::{Action, Transaction};
		use util::{journaldb, kvdb};

		let genesis = self.genesis_header();

		let factories = Default::default();
		let mut db = journaldb::new(
			Arc::new(kvdb::in_memory(0)),
			journaldb::Algorithm::Archive,
			None,
		);

		self.ensure_db_good(BasicBackend(db.as_hashdb_mut()), &factories)
			.map_err(|e| format!("Unable to initialize genesis state: {}", e))?;

		let call = |a, d| {
			let mut db = db.boxed_clone();
			let env_info = ::evm::EnvInfo {
				number: 0,
				author: *genesis.author(),
				timestamp: genesis.timestamp(),
				difficulty: *genesis.difficulty(),
				gas_limit: *genesis.gas_limit(),
				last_hashes: Arc::new(Vec::new()),
				gas_used: 0.into()
			};

			let from = Address::default();
			let tx = Transaction {
				nonce: self.engine.account_start_nonce(0),
				action: Action::Call(a),
				gas: U256::from(50_000_000), // TODO: share with client.
				gas_price: U256::default(),
				value: U256::default(),
				data: d,
			}.fake_sign(from);

			let res = ::state::prove_transaction(
				db.as_hashdb_mut(),
				*genesis.state_root(),
				&tx,
				&*self.engine,
				&env_info,
				factories.clone(),
				true,
			);

			res.map(|(out, proof)| (out, proof.into_iter().map(|x| x.into_vec()).collect()))
				.ok_or_else(|| "Failed to prove call: insufficient state".into())
		};

		self.engine.genesis_epoch_data(&genesis, &call)
	}

	/// Create a new Spec which conforms to the Frontier-era Morden chain except that it's a NullEngine consensus.
	pub fn new_test() -> Spec { load_bundled!("null_morden") }

	/// Create a new Spec which conforms to the Frontier-era Morden chain except that it's a NullEngine consensus with applying reward on block close.
	pub fn new_test_with_reward() -> Spec { load_bundled!("null_morden_with_reward") }

	/// Create a new Spec which is a NullEngine consensus with a premine of address whose secret is keccak('').
	pub fn new_null() -> Spec { load_bundled!("null") }

	/// Create a new Spec which constructs a contract at address 5 with storage at 0 equal to 1.
	pub fn new_test_constructor() -> Spec { load_bundled!("constructor") }

	/// Create a new Spec with InstantSeal consensus which does internal sealing (not requiring work).
	pub fn new_instant() -> Spec { load_bundled!("instant_seal") }

	/// Create a new Spec with AuthorityRound consensus which does internal sealing (not requiring work).
	/// Accounts with secrets keccak("0") and keccak("1") are the validators.
	pub fn new_test_round() -> Self { load_bundled!("authority_round") }

	/// Create a new Spec with Tendermint consensus which does internal sealing (not requiring work).
	/// Account keccak("0") and keccak("1") are a authorities.
	pub fn new_test_tendermint() -> Self { load_bundled!("tendermint") }

	/// TestList.sol used in both specs: https://github.com/paritytech/contracts/pull/30/files
	/// Accounts with secrets keccak("0") and keccak("1") are initially the validators.
	/// Create a new Spec with BasicAuthority which uses a contract at address 5 to determine the current validators using `getValidators`.
	/// Second validator can be removed with "0xbfc708a000000000000000000000000082a978b3f5962a5b0957d9ee9eef472ee55b42f1" and added back in using "0x4d238c8e00000000000000000000000082a978b3f5962a5b0957d9ee9eef472ee55b42f1".
	pub fn new_validator_safe_contract() -> Self { load_bundled!("validator_safe_contract") }

	/// The same as the `safeContract`, but allows reporting and uses AuthorityRound.
	/// Account is marked with `reportBenign` it can be checked as disliked with "0xd8f2e0bf".
	/// Validator can be removed with `reportMalicious`.
	pub fn new_validator_contract() -> Self { load_bundled!("validator_contract") }

	/// Create a new Spec with BasicAuthority which uses multiple validator sets changing with height.
	/// Account with secrets keccak("0") is the validator for block 1 and with keccak("1") onwards.
	pub fn new_validator_multi() -> Self { load_bundled!("validator_multi") }

	/// Create a new spec for a PoW chain
	pub fn new_pow_test_spec() -> Self { load_bundled!("ethereum/olympic") }
}

#[cfg(test)]
mod tests {
	use std::str::FromStr;
	use util::*;
	use views::*;
	use tests::helpers::get_temp_state_db;
	use state::State;
	use super::*;

	// https://github.com/paritytech/parity/issues/1840
	#[test]
	fn test_load_empty() {
		assert!(Spec::load(::std::env::temp_dir(), &[] as &[u8]).is_err());
	}

	#[test]
	fn test_chain() {
		let test_spec = Spec::new_test();

		assert_eq!(test_spec.state_root(), H256::from_str("f3f4696bbf3b3b07775128eb7a3763279a394e382130f27c21e70233e04946a9").unwrap());
		let genesis = test_spec.genesis_block();
		assert_eq!(BlockView::new(&genesis).header_view().hash(), H256::from_str("0cd786a2425d16f152c658316c423e6ce1181e15c3295826d7c9904cba9ce303").unwrap());
	}

	#[test]
	fn genesis_constructor() {
		::ethcore_logger::init_log();
		let spec = Spec::new_test_constructor();
		let db = spec.ensure_db_good(get_temp_state_db(), &Default::default()).unwrap();
		let state = State::from_existing(db.boxed_clone(), spec.state_root(), spec.engine.account_start_nonce(0), Default::default()).unwrap();
		let expected = H256::from_str("0000000000000000000000000000000000000000000000000000000000000001").unwrap();
		let address = Address::from_str("0000000000000000000000000000000000000005").unwrap();

		assert_eq!(state.storage_at(&address, &H256::zero()).unwrap(), expected);
		assert_eq!(state.balance(&address).unwrap(), 1.into());
	}
}<|MERGE_RESOLUTION|>--- conflicted
+++ resolved
@@ -103,13 +103,10 @@
 	pub registrar: Address,
 	/// Node permission managing contract address.
 	pub node_permission_contract: Option<Address>,
-<<<<<<< HEAD
 	/// Maximum contract code size that can be deployed.
 	pub max_code_size: u64,
-=======
 	/// Transaction permission managing contract address.
 	pub transaction_permission_contract: Option<Address>,
->>>>>>> e9abcb2f
 }
 
 impl CommonParams {
@@ -181,11 +178,8 @@
 			gas_limit_bound_divisor: p.gas_limit_bound_divisor.into(),
 			registrar: p.registrar.map_or_else(Address::new, Into::into),
 			node_permission_contract: p.node_permission_contract.map(Into::into),
-<<<<<<< HEAD
 			max_code_size: p.max_code_size.map_or(u64::max_value(), Into::into),
-=======
 			transaction_permission_contract: p.transaction_permission_contract.map(Into::into),
->>>>>>> e9abcb2f
 		}
 	}
 }
@@ -362,13 +356,8 @@
 				let mut substate = Substate::new();
 
 				{
-<<<<<<< HEAD
 					let mut exec = Executive::new(&mut state, &env_info, self.engine.machine());
-					if let Err(e) = exec.create(params, &mut substate, &mut NoopTracer, &mut NoopVMTracer) {
-=======
-					let mut exec = Executive::new(&mut state, &env_info, self.engine.as_ref());
 					if let Err(e) = exec.create(params, &mut substate, &mut None, &mut NoopTracer, &mut NoopVMTracer) {
->>>>>>> e9abcb2f
 						warn!(target: "spec", "Genesis constructor execution at {} failed: {}.", address, e);
 					}
 				}
