--- conflicted
+++ resolved
@@ -31,12 +31,7 @@
 
 pub const ACCOUNT_BLOOM_HASHCOUNT_KEY: &'static [u8] = b"account_hash_count";
 
-<<<<<<< HEAD
-const STATE_CACHE_BLOCKS: usize = 8;
-
-=======
 const STATE_CACHE_BLOCKS: usize = 12;
->>>>>>> 123b7517
 
 /// Shared canonical state cache.
 struct AccountCache {
@@ -457,54 +452,30 @@
 	    // balance [ 5     5     4  3  2     2 ]
 		let mut s = state_db.boxed_clone_canon(&root_parent);
 		s.add_to_account_cache(address, Some(Account::new_basic(2.into(), 0.into())), false);
-<<<<<<< HEAD
-		s.commit(&mut batch, 0, &h0, None).unwrap();
-		s.sync_cache(&[], &[], true);
-
-		let mut s = state_db.boxed_clone_canon(&h0);
-		s.commit(&mut batch, 1, &h1a, None).unwrap();
-=======
 		s.journal_under(&mut batch, 0, &h0).unwrap();
 		s.sync_cache(&[], &[], true);
 
 		let mut s = state_db.boxed_clone_canon(&h0);
 		s.journal_under(&mut batch, 1, &h1a).unwrap();
->>>>>>> 123b7517
 		s.sync_cache(&[], &[], true);
 
 		let mut s = state_db.boxed_clone_canon(&h0);
 		s.add_to_account_cache(address, Some(Account::new_basic(3.into(), 0.into())), true);
-<<<<<<< HEAD
-		s.commit(&mut batch, 1, &h1b, None).unwrap();
-=======
 		s.journal_under(&mut batch, 1, &h1b).unwrap();
->>>>>>> 123b7517
 		s.sync_cache(&[], &[], false);
 
 		let mut s = state_db.boxed_clone_canon(&h1b);
 		s.add_to_account_cache(address, Some(Account::new_basic(4.into(), 0.into())), true);
-<<<<<<< HEAD
-		s.commit(&mut batch, 2, &h2b, None).unwrap();
-=======
 		s.journal_under(&mut batch, 2, &h2b).unwrap();
->>>>>>> 123b7517
 		s.sync_cache(&[], &[], false);
 
 		let mut s = state_db.boxed_clone_canon(&h1a);
 		s.add_to_account_cache(address, Some(Account::new_basic(5.into(), 0.into())), true);
-<<<<<<< HEAD
-		s.commit(&mut batch, 2, &h2a, None).unwrap();
-		s.sync_cache(&[], &[], true);
-
-		let mut s = state_db.boxed_clone_canon(&h2a);
-		s.commit(&mut batch, 3, &h3a, None).unwrap();
-=======
 		s.journal_under(&mut batch, 2, &h2a).unwrap();
 		s.sync_cache(&[], &[], true);
 
 		let mut s = state_db.boxed_clone_canon(&h2a);
 		s.journal_under(&mut batch, 3, &h3a).unwrap();
->>>>>>> 123b7517
 		s.sync_cache(&[], &[], true);
 
 		let s = state_db.boxed_clone_canon(&h3a);
@@ -522,11 +493,7 @@
 		// reorg to 3b
 		// blocks  [ 3b(c) 3a 2a 2b(c) 1b 1a 0 ]
 		let mut s = state_db.boxed_clone_canon(&h2b);
-<<<<<<< HEAD
-		s.commit(&mut batch, 3, &h3b, None).unwrap();
-=======
 		s.journal_under(&mut batch, 3, &h3b).unwrap();
->>>>>>> 123b7517
 		s.sync_cache(&[h1b.clone(), h2b.clone(), h3b.clone()], &[h1a.clone(), h2a.clone(), h3a.clone()], true);
 		let s = state_db.boxed_clone_canon(&h3a);
 		assert!(s.get_cached_account(&address).is_none());
