// Copyright 2015-2018 Parity Technologies (UK) Ltd.
// This file is part of Parity.

// Parity is free software: you can redistribute it and/or modify
// it under the terms of the GNU General Public License as published by
// the Free Software Foundation, either version 3 of the License, or
// (at your option) any later version.

// Parity is distributed in the hope that it will be useful,
// but WITHOUT ANY WARRANTY; without even the implied warranty of
// MERCHANTABILITY or FITNESS FOR A PARTICULAR PURPOSE.  See the
// GNU General Public License for more details.

// You should have received a copy of the GNU General Public License
// along with Parity.  If not, see <http://www.gnu.org/licenses/>.

//! Smart contract based transaction filter.

use ethereum_types::{H256, U256, Address};
use lru_cache::LruCache;

use client::{BlockInfo, CallContract, BlockId};
use parking_lot::Mutex;
use spec::CommonParams;
use transaction::{Action, SignedTransaction};
use hash::KECCAK_EMPTY;

use_contract!(transact_acl_deprecated, "TransactAclDeprecated", "res/contracts/tx_acl_deprecated.json");
use_contract!(transact_acl, "TransactAcl", "res/contracts/tx_acl.json");

const MAX_CACHE_SIZE: usize = 4096;

mod tx_permissions {
	pub const _ALL: u32 = 0xffffffff;
	pub const NONE: u32 = 0x0;
	pub const BASIC: u32 = 0b00000001;
	pub const CALL: u32 = 0b00000010;
	pub const CREATE: u32 = 0b00000100;
	pub const _PRIVATE: u32 = 0b00001000;
}

/// Connection filter that uses a contract to manage permissions.
pub struct TransactionFilter {
	contract_deprecated: transact_acl_deprecated::TransactAclDeprecated,
	contract: transact_acl::TransactAcl,
	contract_address: Address,
	permission_cache: Mutex<LruCache<(H256, Address), u32>>,
	contract_version_cache: Mutex<LruCache<(H256), Option<U256>>>
}

impl TransactionFilter {
	/// Create a new instance if address is specified in params.
	pub fn from_params(params: &CommonParams) -> Option<TransactionFilter> {
		params.transaction_permission_contract.map(|address|
			TransactionFilter {
				contract_deprecated: transact_acl_deprecated::TransactAclDeprecated::default(),
				contract: transact_acl::TransactAcl::default(),
				contract_address: address,
				permission_cache: Mutex::new(LruCache::new(MAX_CACHE_SIZE)),
				contract_version_cache: Mutex::new(LruCache::new(MAX_CACHE_SIZE)),
			}
		)
	}

	/// Check if transaction is allowed at given block.
	pub fn transaction_allowed<C: BlockInfo + CallContract>(&self, parent_hash: &H256, transaction: &SignedTransaction, client: &C) -> bool {
<<<<<<< HEAD
		let mut cache = self.permission_cache.lock();
		let mut to: Address = Address::new();
		let tx_type = match transaction.action {
			Action::Create => tx_permissions::CREATE,
			Action::Call(address) => {
				to = address;
				if client.code_hash(&address, BlockId::Hash(*parent_hash)).map_or(false, |c| c != KECCAK_EMPTY) {
					tx_permissions::CALL
				} else {
					tx_permissions::BASIC
				}
			}
=======
		let mut permission_cache = self.permission_cache.lock();
		let mut contract_version_cache = self.contract_version_cache.lock();

		let (tx_type, to) = match transaction.action {
			Action::Create => (tx_permissions::CREATE, Address::new()),
			Action::Call(address) => if client.code_hash(&address, BlockId::Hash(*parent_hash)).map_or(false, |c| c != KECCAK_EMPTY) {
					(tx_permissions::CALL, address)
				} else {
					(tx_permissions::BASIC, address)
				}
>>>>>>> c7f608ec
		};

		let sender = transaction.sender();
		let value = transaction.value;
		let key = (*parent_hash, sender);

		if let Some(permissions) = permission_cache.get_mut(&key) {
			return *permissions & tx_type != 0;
		}

		let contract_address = self.contract_address;
<<<<<<< HEAD
		let permissions = self.contract.functions()
			.allowed_tx_types()
			.call(sender, to, value, &|data| client.call_contract(BlockId::Hash(*parent_hash), contract_address, data))
			.map(|p| p.low_u32())
			.unwrap_or_else(|e| {
				debug!("Error callling tx permissions contract: {:?}", e);
				tx_permissions::NONE
			});

		cache.insert((*parent_hash, sender), permissions);

		trace!("Permissions required: {}, got: {}", tx_type, permissions);
=======
		let contract_version = contract_version_cache.get_mut(parent_hash).and_then(|v| *v).or_else(||  {
			self.contract.functions()
				.contract_version()
				.call(&|data| client.call_contract(BlockId::Hash(*parent_hash), contract_address, data))
				.ok()
		});
		contract_version_cache.insert(*parent_hash, contract_version);

		// Check permissions in smart contract based on its version
		let (permissions, filter_only_sender) = match contract_version {
			Some(version) => {
				let version_u64 = version.low_u64();
				trace!(target: "tx_filter", "Version of tx permission contract: {}", version);
				match version_u64 {
					2 => self.contract.functions()
						.allowed_tx_types()
						.call(sender, to, value, &|data| client.call_contract(BlockId::Hash(*parent_hash), contract_address, data))
						.map(|(p, f)| (p.low_u32(), f))
						.unwrap_or_else(|e| {
							error!(target: "tx_filter", "Error calling tx permissions contract: {:?}", e);
							(tx_permissions::NONE, true)
						}),
					_ => {
						error!(target: "tx_filter", "Unknown version of tx permissions contract is used");
						(tx_permissions::NONE, true)
					}
				}
			},
			None => {
				trace!(target: "tx_filter", "Fallback to the deprecated version of tx permission contract");
				(self.contract_deprecated.functions()
					 .allowed_tx_types()
					 .call(sender, &|data| client.call_contract(BlockId::Hash(*parent_hash), contract_address, data))
					 .map(|p| p.low_u32())
					 .unwrap_or_else(|e| {
						 error!(target: "tx_filter", "Error calling tx permissions contract: {:?}", e);
						 tx_permissions::NONE
					 }), true)
			}
		};

		if filter_only_sender {
			permission_cache.insert((*parent_hash, sender), permissions);
		}
		trace!(target: "tx_filter",
			"Given transaction data: sender: {:?} to: {:?} value: {}. Permissions required: {:X}, got: {:X}",
			   sender, to, value, tx_type, permissions
		);
>>>>>>> c7f608ec
		permissions & tx_type != 0
	}
}

#[cfg(test)]
mod test {
	use std::sync::Arc;
	use spec::Spec;
	use client::{BlockChainClient, Client, ClientConfig, BlockId};
	use miner::Miner;
	use ethereum_types::{U256, Address};
	use io::IoChannel;
	use ethkey::{Secret, KeyPair};
	use super::TransactionFilter;
	use transaction::{Transaction, Action};
	use tempdir::TempDir;
	use test_helpers;

	/// Contract code: https://gist.github.com/VladLupashevskyi/84f18eabb1e4afadf572cf92af3e7e7f
	#[test]
	fn transaction_filter() {
		let spec_data = include_str!("../res/tx_permission_tests/contract_ver_2_genesis.json");

		let db = test_helpers::new_db();
		let tempdir = TempDir::new("").unwrap();
		let spec = Spec::load(&tempdir.path(), spec_data.as_bytes()).unwrap();

		let client = Client::new(
			ClientConfig::default(),
			&spec,
			db,
			Arc::new(Miner::new_for_tests(&spec, None)),
			IoChannel::disconnected(),
		).unwrap();
		let key1 = KeyPair::from_secret(Secret::from("0000000000000000000000000000000000000000000000000000000000000001")).unwrap();
		let key2 = KeyPair::from_secret(Secret::from("0000000000000000000000000000000000000000000000000000000000000002")).unwrap();
		let key3 = KeyPair::from_secret(Secret::from("0000000000000000000000000000000000000000000000000000000000000003")).unwrap();
		let key4 = KeyPair::from_secret(Secret::from("0000000000000000000000000000000000000000000000000000000000000004")).unwrap();
		let key5 = KeyPair::from_secret(Secret::from("0000000000000000000000000000000000000000000000000000000000000005")).unwrap();
		let key6 = KeyPair::from_secret(Secret::from("0000000000000000000000000000000000000000000000000000000000000006")).unwrap();
		let key7 = KeyPair::from_secret(Secret::from("0000000000000000000000000000000000000000000000000000000000000007")).unwrap();

		let filter = TransactionFilter::from_params(spec.params()).unwrap();
		let mut basic_tx = Transaction::default();
		basic_tx.action = Action::Call(Address::from("d41c057fd1c78805aac12b0a94a405c0461a6fbb"));
		let create_tx = Transaction::default();
		let mut call_tx = Transaction::default();
		call_tx.action = Action::Call(Address::from("0000000000000000000000000000000000000005"));

		let mut basic_tx_with_ether_and_to_key7 = Transaction::default();
		basic_tx_with_ether_and_to_key7.action = Action::Call(Address::from("d41c057fd1c78805aac12b0a94a405c0461a6fbb"));
		basic_tx_with_ether_and_to_key7.value = U256::from(123123);
		let mut call_tx_with_ether = Transaction::default();
		call_tx_with_ether.action = Action::Call(Address::from("0000000000000000000000000000000000000005"));
		call_tx_with_ether.value = U256::from(123123);

		let mut basic_tx_to_key6 = Transaction::default();
		basic_tx_to_key6.action = Action::Call(Address::from("e57bfe9f44b819898f47bf37e5af72a0783e1141"));
		let mut basic_tx_with_ether_and_to_key6 = Transaction::default();
		basic_tx_with_ether_and_to_key6.action = Action::Call(Address::from("e57bfe9f44b819898f47bf37e5af72a0783e1141"));
		basic_tx_with_ether_and_to_key6.value = U256::from(123123);

		let genesis = client.block_hash(BlockId::Latest).unwrap();

		assert!(filter.transaction_allowed(&genesis, &basic_tx.clone().sign(key1.secret(), None), &*client));
		assert!(filter.transaction_allowed(&genesis, &create_tx.clone().sign(key1.secret(), None), &*client));
		assert!(filter.transaction_allowed(&genesis, &call_tx.clone().sign(key1.secret(), None), &*client));

		assert!(filter.transaction_allowed(&genesis, &basic_tx.clone().sign(key2.secret(), None), &*client));
		assert!(!filter.transaction_allowed(&genesis, &create_tx.clone().sign(key2.secret(), None), &*client));
		assert!(filter.transaction_allowed(&genesis, &call_tx.clone().sign(key2.secret(), None), &*client));

		assert!(filter.transaction_allowed(&genesis, &basic_tx.clone().sign(key3.secret(), None), &*client));
		assert!(!filter.transaction_allowed(&genesis, &create_tx.clone().sign(key3.secret(), None), &*client));
		assert!(!filter.transaction_allowed(&genesis, &call_tx.clone().sign(key3.secret(), None), &*client));

		assert!(!filter.transaction_allowed(&genesis, &basic_tx.clone().sign(key4.secret(), None), &*client));
		assert!(!filter.transaction_allowed(&genesis, &create_tx.clone().sign(key4.secret(), None), &*client));
		assert!(!filter.transaction_allowed(&genesis, &call_tx.clone().sign(key4.secret(), None), &*client));

		assert!(filter.transaction_allowed(&genesis, &basic_tx.clone().sign(key1.secret(), None), &*client));
		assert!(filter.transaction_allowed(&genesis, &create_tx.clone().sign(key1.secret(), None), &*client));
		assert!(filter.transaction_allowed(&genesis, &call_tx.clone().sign(key1.secret(), None), &*client));

		assert!(!filter.transaction_allowed(&genesis, &basic_tx_with_ether_and_to_key7.clone().sign(key5.secret(), None), &*client));
		assert!(!filter.transaction_allowed(&genesis, &call_tx_with_ether.clone().sign(key5.secret(), None), &*client));
		assert!(filter.transaction_allowed(&genesis, &basic_tx.clone().sign(key6.secret(), None), &*client));
		assert!(filter.transaction_allowed(&genesis, &basic_tx_with_ether_and_to_key7.clone().sign(key6.secret(), None), &*client));
		assert!(filter.transaction_allowed(&genesis, &basic_tx_to_key6.clone().sign(key7.secret(), None), &*client));
		assert!(!filter.transaction_allowed(&genesis, &basic_tx_with_ether_and_to_key6.clone().sign(key7.secret(), None), &*client));
	}

	/// Contract code: https://gist.github.com/arkpar/38a87cb50165b7e683585eec71acb05a
	#[test]
	fn transaction_filter_deprecated() {
		let spec_data = include_str!("../res/tx_permission_tests/deprecated_contract_genesis.json");

		let db = test_helpers::new_db();
		let tempdir = TempDir::new("").unwrap();
		let spec = Spec::load(&tempdir.path(), spec_data.as_bytes()).unwrap();

		let client = Client::new(
			ClientConfig::default(),
			&spec,
			db,
			Arc::new(Miner::new_for_tests(&spec, None)),
			IoChannel::disconnected(),
		).unwrap();
		let key1 = KeyPair::from_secret(Secret::from("0000000000000000000000000000000000000000000000000000000000000001")).unwrap();
		let key2 = KeyPair::from_secret(Secret::from("0000000000000000000000000000000000000000000000000000000000000002")).unwrap();
		let key3 = KeyPair::from_secret(Secret::from("0000000000000000000000000000000000000000000000000000000000000003")).unwrap();
		let key4 = KeyPair::from_secret(Secret::from("0000000000000000000000000000000000000000000000000000000000000004")).unwrap();

		let filter = TransactionFilter::from_params(spec.params()).unwrap();
		let mut basic_tx = Transaction::default();
		basic_tx.action = Action::Call(Address::from("000000000000000000000000000000000000032"));
		let create_tx = Transaction::default();
		let mut call_tx = Transaction::default();
		call_tx.action = Action::Call(Address::from("0000000000000000000000000000000000000005"));

		let genesis = client.block_hash(BlockId::Latest).unwrap();

		assert!(filter.transaction_allowed(&genesis, &basic_tx.clone().sign(key1.secret(), None), &*client));
		assert!(filter.transaction_allowed(&genesis, &create_tx.clone().sign(key1.secret(), None), &*client));
		assert!(filter.transaction_allowed(&genesis, &call_tx.clone().sign(key1.secret(), None), &*client));

		assert!(filter.transaction_allowed(&genesis, &basic_tx.clone().sign(key2.secret(), None), &*client));
		assert!(!filter.transaction_allowed(&genesis, &create_tx.clone().sign(key2.secret(), None), &*client));
		assert!(filter.transaction_allowed(&genesis, &call_tx.clone().sign(key2.secret(), None), &*client));

		assert!(filter.transaction_allowed(&genesis, &basic_tx.clone().sign(key3.secret(), None), &*client));
		assert!(!filter.transaction_allowed(&genesis, &create_tx.clone().sign(key3.secret(), None), &*client));
		assert!(!filter.transaction_allowed(&genesis, &call_tx.clone().sign(key3.secret(), None), &*client));

		assert!(!filter.transaction_allowed(&genesis, &basic_tx.clone().sign(key4.secret(), None), &*client));
		assert!(!filter.transaction_allowed(&genesis, &create_tx.clone().sign(key4.secret(), None), &*client));
		assert!(!filter.transaction_allowed(&genesis, &call_tx.clone().sign(key4.secret(), None), &*client));
	}
}<|MERGE_RESOLUTION|>--- conflicted
+++ resolved
@@ -64,20 +64,6 @@
 
 	/// Check if transaction is allowed at given block.
 	pub fn transaction_allowed<C: BlockInfo + CallContract>(&self, parent_hash: &H256, transaction: &SignedTransaction, client: &C) -> bool {
-<<<<<<< HEAD
-		let mut cache = self.permission_cache.lock();
-		let mut to: Address = Address::new();
-		let tx_type = match transaction.action {
-			Action::Create => tx_permissions::CREATE,
-			Action::Call(address) => {
-				to = address;
-				if client.code_hash(&address, BlockId::Hash(*parent_hash)).map_or(false, |c| c != KECCAK_EMPTY) {
-					tx_permissions::CALL
-				} else {
-					tx_permissions::BASIC
-				}
-			}
-=======
 		let mut permission_cache = self.permission_cache.lock();
 		let mut contract_version_cache = self.contract_version_cache.lock();
 
@@ -88,7 +74,6 @@
 				} else {
 					(tx_permissions::BASIC, address)
 				}
->>>>>>> c7f608ec
 		};
 
 		let sender = transaction.sender();
@@ -100,20 +85,6 @@
 		}
 
 		let contract_address = self.contract_address;
-<<<<<<< HEAD
-		let permissions = self.contract.functions()
-			.allowed_tx_types()
-			.call(sender, to, value, &|data| client.call_contract(BlockId::Hash(*parent_hash), contract_address, data))
-			.map(|p| p.low_u32())
-			.unwrap_or_else(|e| {
-				debug!("Error callling tx permissions contract: {:?}", e);
-				tx_permissions::NONE
-			});
-
-		cache.insert((*parent_hash, sender), permissions);
-
-		trace!("Permissions required: {}, got: {}", tx_type, permissions);
-=======
 		let contract_version = contract_version_cache.get_mut(parent_hash).and_then(|v| *v).or_else(||  {
 			self.contract.functions()
 				.contract_version()
@@ -162,7 +133,6 @@
 			"Given transaction data: sender: {:?} to: {:?} value: {}. Permissions required: {:X}, got: {:X}",
 			   sender, to, value, tx_type, permissions
 		);
->>>>>>> c7f608ec
 		permissions & tx_type != 0
 	}
 }
