// Copyright 2015, 2016 Parity Technologies (UK) Ltd.
// This file is part of Parity.

// Parity is free software: you can redistribute it and/or modify
// it under the terms of the GNU General Public License as published by
// the Free Software Foundation, either version 3 of the License, or
// (at your option) any later version.

// Parity is distributed in the hope that it will be useful,
// but WITHOUT ANY WARRANTY; without even the implied warranty of
// MERCHANTABILITY or FITNESS FOR A PARTICULAR PURPOSE.  See the
// GNU General Public License for more details.

// You should have received a copy of the GNU General Public License
// along with Parity.  If not, see <http://www.gnu.org/licenses/>.

use ethash::{quick_get_difficulty, slow_get_seedhash, EthashManager};
use util::*;
use block::*;
use builtin::Builtin;
use env_info::EnvInfo;
use error::{BlockError, TransactionError, Error};
use header::Header;
use views::HeaderView;
use state::CleanupMode;
use spec::CommonParams;
use transaction::UnverifiedTransaction;
use engines::Engine;
use evm::Schedule;
use ethjson;
use rlp::{self, UntrustedRlp, View};
use blockchain::extras::BlockDetails;

/// Parity tries to round block.gas_limit to multiplier of this constant
pub const PARITY_GAS_LIMIT_DETERMINANT: U256 = U256([13, 0, 0, 0]);

/// Ethash params.
#[derive(Debug, PartialEq)]
pub struct EthashParams {
	/// Gas limit divisor.
	pub gas_limit_bound_divisor: U256,
	/// Minimum difficulty.
	pub minimum_difficulty: U256,
	/// Difficulty bound divisor.
	pub difficulty_bound_divisor: U256,
	/// Difficulty increment divisor.
	pub difficulty_increment_divisor: u64,
	/// Block duration.
	pub duration_limit: u64,
	/// Block reward.
	pub block_reward: U256,
	/// Namereg contract address.
	pub registrar: Address,
	/// Homestead transition block number.
	pub homestead_transition: u64,
	/// DAO hard-fork transition block (X).
	pub dao_hardfork_transition: u64,
	/// DAO hard-fork refund contract address (C).
	pub dao_hardfork_beneficiary: Address,
	/// DAO hard-fork DAO accounts list (L)
	pub dao_hardfork_accounts: Vec<Address>,
	/// Transition block for a change of difficulty params (currently just bound_divisor).
	pub difficulty_hardfork_transition: u64,
	/// Difficulty param after the difficulty transition.
	pub difficulty_hardfork_bound_divisor: U256,
	/// Block on which there is no additional difficulty from the exponential bomb.
	pub bomb_defuse_transition: u64,
	/// Number of first block where EIP-150 rules begin.
	pub eip150_transition: u64,
	/// Number of first block where EIP-155 rules begin.
	pub eip155_transition: u64,
	/// Number of first block where EIP-160 rules begin.
	pub eip160_transition: u64,
	/// Number of first block where EIP-161.abc begin.
	pub eip161abc_transition: u64,
	/// Number of first block where EIP-161.d begins.
	pub eip161d_transition: u64,
	/// Number of first block where ECIP-1010 begins.
	pub ecip1010_pause_transition: u64,
	/// Number of first block where ECIP-1010 ends.
	pub ecip1010_continue_transition: u64,
	/// Maximum amount of code that can be deploying into a contract.
	pub max_code_size: u64,
}

impl From<ethjson::spec::EthashParams> for EthashParams {
	fn from(p: ethjson::spec::EthashParams) -> Self {
		EthashParams {
			gas_limit_bound_divisor: p.gas_limit_bound_divisor.into(),
			minimum_difficulty: p.minimum_difficulty.into(),
			difficulty_bound_divisor: p.difficulty_bound_divisor.into(),
			difficulty_increment_divisor: p.difficulty_increment_divisor.map_or(10, Into::into),
			duration_limit: p.duration_limit.into(),
			block_reward: p.block_reward.into(),
			registrar: p.registrar.map_or_else(Address::new, Into::into),
			homestead_transition: p.homestead_transition.map_or(0, Into::into),
			dao_hardfork_transition: p.dao_hardfork_transition.map_or(u64::max_value(), Into::into),
			dao_hardfork_beneficiary: p.dao_hardfork_beneficiary.map_or_else(Address::new, Into::into),
			dao_hardfork_accounts: p.dao_hardfork_accounts.unwrap_or_else(Vec::new).into_iter().map(Into::into).collect(),
			difficulty_hardfork_transition: p.difficulty_hardfork_transition.map_or(u64::max_value(), Into::into),
			difficulty_hardfork_bound_divisor: p.difficulty_hardfork_bound_divisor.map_or(p.difficulty_bound_divisor.into(), Into::into),
			bomb_defuse_transition: p.bomb_defuse_transition.map_or(u64::max_value(), Into::into),
			eip150_transition: p.eip150_transition.map_or(0, Into::into),
			eip155_transition: p.eip155_transition.map_or(0, Into::into),
			eip160_transition: p.eip160_transition.map_or(0, Into::into),
			eip161abc_transition: p.eip161abc_transition.map_or(0, Into::into),
			eip161d_transition: p.eip161d_transition.map_or(u64::max_value(), Into::into),
			ecip1010_pause_transition: p.ecip1010_pause_transition.map_or(u64::max_value(), Into::into),
			ecip1010_continue_transition: p.ecip1010_continue_transition.map_or(u64::max_value(), Into::into),
			max_code_size: p.max_code_size.map_or(u64::max_value(), Into::into),
		}
	}
}

/// Engine using Ethash proof-of-work consensus algorithm, suitable for Ethereum
/// mainnet chains in the Olympic, Frontier and Homestead eras.
pub struct Ethash {
	params: CommonParams,
	ethash_params: EthashParams,
	builtins: BTreeMap<Address, Builtin>,
	pow: EthashManager,
}

impl Ethash {
	/// Create a new instance of Ethash engine
	pub fn new(params: CommonParams, ethash_params: EthashParams, builtins: BTreeMap<Address, Builtin>) -> Self {
		Ethash {
			params: params,
			ethash_params: ethash_params,
			builtins: builtins,
			pow: EthashManager::new(),
		}
	}
}

impl Engine for Ethash {
	fn name(&self) -> &str { "Ethash" }
	fn version(&self) -> SemanticVersion { SemanticVersion::new(1, 0, 0) }
	// Two fields - mix
	fn seal_fields(&self) -> usize { 2 }

	fn params(&self) -> &CommonParams { &self.params }
	fn additional_params(&self) -> HashMap<String, String> { hash_map!["registrar".to_owned() => self.ethash_params.registrar.hex()] }

	fn builtins(&self) -> &BTreeMap<Address, Builtin> {
		&self.builtins
	}

	/// Additional engine-specific information for the user/developer concerning `header`.
	fn extra_info(&self, header: &Header) -> BTreeMap<String, String> {
		map!["nonce".to_owned() => format!("0x{}", header.nonce().hex()), "mixHash".to_owned() => format!("0x{}", header.mix_hash().hex())]
	}

	fn schedule(&self, env_info: &EnvInfo) -> Schedule {
		trace!(target: "client", "Creating schedule. fCML={}, bGCML={}", self.ethash_params.homestead_transition, self.ethash_params.eip150_transition);

		if env_info.number < self.ethash_params.homestead_transition {
			Schedule::new_frontier()
		} else if env_info.number < self.ethash_params.eip150_transition {
			Schedule::new_homestead()
		} else {
			Schedule::new_post_eip150(
				self.ethash_params.max_code_size as usize,
				env_info.number >= self.ethash_params.eip160_transition,
				env_info.number >= self.ethash_params.eip161abc_transition,
				env_info.number >= self.ethash_params.eip161d_transition
			)
		}
	}

	fn signing_network_id(&self, env_info: &EnvInfo) -> Option<u64> {
		if env_info.number >= self.ethash_params.eip155_transition {
			Some(self.params().chain_id)
		} else {
			None
		}
	}

	fn populate_from_parent(&self, header: &mut Header, parent: &Header, gas_floor_target: U256, gas_ceil_target: U256) {
		let difficulty = self.calculate_difficulty(header, parent);
		let gas_limit = {
			let gas_limit = parent.gas_limit().clone();
			let bound_divisor = self.ethash_params.gas_limit_bound_divisor;
			let lower_limit = gas_limit - gas_limit / bound_divisor + 1.into();
			let upper_limit = gas_limit + gas_limit / bound_divisor - 1.into();
			if gas_limit < gas_floor_target {
				let gas_limit = min(gas_floor_target, upper_limit);
				gas_limit - gas_limit % PARITY_GAS_LIMIT_DETERMINANT
			} else if gas_limit > gas_ceil_target {
				let gas_limit = max(gas_ceil_target, lower_limit);
				gas_limit + (PARITY_GAS_LIMIT_DETERMINANT - gas_limit % PARITY_GAS_LIMIT_DETERMINANT)
			} else {
<<<<<<< HEAD
				let total_upper_limit = min(gas_ceil_target, upper_limit);
				let gas_limit = max(gas_floor_target, min(total_upper_limit, 
					lower_limit + (header.gas_used().clone() * 6.into() / 5.into()) / bound_divisor));
				let increased_gas_limit = gas_limit + (PARITY_GAS_LIMIT_DETERMINANT - gas_limit % PARITY_GAS_LIMIT_DETERMINANT);
				if increased_gas_limit > total_upper_limit {
					let total_lower_limit = max(gas_floor_target, lower_limit);
					let decreased_gas_limit = increased_gas_limit - PARITY_GAS_LIMIT_DETERMINANT;
					if decreased_gas_limit < total_lower_limit {
						gas_limit
					} else {
						decreased_gas_limit
					}
				} else {
					increased_gas_limit
				}
=======
				max(gas_floor_target, min(min(gas_ceil_target, upper_limit),
					lower_limit + (header.gas_used().clone() * 6.into() / 5.into()) / bound_divisor))
>>>>>>> ee4ede91
			}
		};
		header.set_difficulty(difficulty);
		header.set_gas_limit(gas_limit);
		if header.number() >= self.ethash_params.dao_hardfork_transition &&
			header.number() <= self.ethash_params.dao_hardfork_transition + 9 {
			header.set_extra_data(b"dao-hard-fork"[..].to_owned());
		}
		header.note_dirty();
//		info!("ethash: populate_from_parent #{}: difficulty={} and gas_limit={}", header.number(), header.difficulty(), header.gas_limit());
	}

	fn on_new_block(&self, block: &mut ExecutedBlock) {
		if block.fields().header.number() == self.ethash_params.dao_hardfork_transition {
			// TODO: enable trigger function maybe?
//			if block.fields().header.gas_limit() <= 4_000_000.into() {
				let mut state = block.fields_mut().state;
				for child in &self.ethash_params.dao_hardfork_accounts {
					let b = state.balance(child);
					state.transfer_balance(child, &self.ethash_params.dao_hardfork_beneficiary, &b, CleanupMode::NoEmpty);
				}
//			}
		}
	}

	/// Apply the block reward on finalisation of the block.
	/// This assumes that all uncles are valid uncles (i.e. of at least one generation before the current).
	fn on_close_block(&self, block: &mut ExecutedBlock) {
		let reward = self.ethash_params.block_reward;
		let fields = block.fields_mut();

		// Bestow block reward
		fields.state.add_balance(fields.header.author(), &(reward + reward / U256::from(32) * U256::from(fields.uncles.len())), CleanupMode::NoEmpty);

		// Bestow uncle rewards
		let current_number = fields.header.number();
		for u in fields.uncles.iter() {
			fields.state.add_balance(u.author(), &(reward * U256::from(8 + u.number() - current_number) / U256::from(8)), CleanupMode::NoEmpty);
		}

		// Commit state so that we can actually figure out the state root.
		if let Err(e) = fields.state.commit() {
			warn!("Encountered error on state commit: {}", e);
		}
	}

	fn verify_block_basic(&self, header: &Header, _block: Option<&[u8]>) -> result::Result<(), Error> {
		// check the seal fields.
		if header.seal().len() != self.seal_fields() {
			return Err(From::from(BlockError::InvalidSealArity(
				Mismatch { expected: self.seal_fields(), found: header.seal().len() }
			)));
		}
		UntrustedRlp::new(&header.seal()[0]).as_val::<H256>()?;
		UntrustedRlp::new(&header.seal()[1]).as_val::<H64>()?;

		// TODO: consider removing these lines.
		let min_difficulty = self.ethash_params.minimum_difficulty;
		if header.difficulty() < &min_difficulty {
			return Err(From::from(BlockError::DifficultyOutOfBounds(OutOfBounds { min: Some(min_difficulty), max: None, found: header.difficulty().clone() })))
		}

		let difficulty = Ethash::boundary_to_difficulty(&H256(quick_get_difficulty(
			&header.bare_hash().0,
			header.nonce().low_u64(),
			&header.mix_hash().0
		)));
		if &difficulty < header.difficulty() {
			return Err(From::from(BlockError::InvalidProofOfWork(OutOfBounds { min: Some(header.difficulty().clone()), max: None, found: difficulty })));
		}

		if header.number() >= self.ethash_params.dao_hardfork_transition &&
			header.number() <= self.ethash_params.dao_hardfork_transition + 9 &&
			header.extra_data()[..] != b"dao-hard-fork"[..] {
			return Err(From::from(BlockError::ExtraDataOutOfBounds(OutOfBounds { min: None, max: None, found: 0 })));
		}

		if header.gas_limit() > &0x7fffffffffffffffu64.into() {
			return Err(From::from(BlockError::InvalidGasLimit(OutOfBounds { min: None, max: Some(0x7fffffffffffffffu64.into()), found: header.gas_limit().clone() })));
		}

		Ok(())
	}

	fn verify_block_unordered(&self, header: &Header, _block: Option<&[u8]>) -> result::Result<(), Error> {
		if header.seal().len() != self.seal_fields() {
			return Err(From::from(BlockError::InvalidSealArity(
				Mismatch { expected: self.seal_fields(), found: header.seal().len() }
			)));
		}
		let result = self.pow.compute_light(header.number() as u64, &header.bare_hash().0, header.nonce().low_u64());
		let mix = H256(result.mix_hash);
		let difficulty = Ethash::boundary_to_difficulty(&H256(result.value));
		trace!(target: "miner", "num: {}, seed: {}, h: {}, non: {}, mix: {}, res: {}" , header.number() as u64, H256(slow_get_seedhash(header.number() as u64)), header.bare_hash(), header.nonce().low_u64(), H256(result.mix_hash), H256(result.value));
		if mix != header.mix_hash() {
			return Err(From::from(BlockError::MismatchedH256SealElement(Mismatch { expected: mix, found: header.mix_hash() })));
		}
		if &difficulty < header.difficulty() {
			return Err(From::from(BlockError::InvalidProofOfWork(OutOfBounds { min: Some(header.difficulty().clone()), max: None, found: difficulty })));
		}
		Ok(())
	}

	fn verify_block_family(&self, header: &Header, parent: &Header, _block: Option<&[u8]>) -> result::Result<(), Error> {
		// we should not calculate difficulty for genesis blocks
		if header.number() == 0 {
			return Err(From::from(BlockError::RidiculousNumber(OutOfBounds { min: Some(1), max: None, found: header.number() })));
		}

		// Check difficulty is correct given the two timestamps.
		let expected_difficulty = self.calculate_difficulty(header, parent);
		if header.difficulty() != &expected_difficulty {
			return Err(From::from(BlockError::InvalidDifficulty(Mismatch { expected: expected_difficulty, found: header.difficulty().clone() })))
		}
		let gas_limit_divisor = self.ethash_params.gas_limit_bound_divisor;
		let min_gas = parent.gas_limit().clone() - parent.gas_limit().clone() / gas_limit_divisor;
		let max_gas = parent.gas_limit().clone() + parent.gas_limit().clone() / gas_limit_divisor;
		if header.gas_limit() <= &min_gas || header.gas_limit() >= &max_gas {
			return Err(From::from(BlockError::InvalidGasLimit(OutOfBounds { min: Some(min_gas), max: Some(max_gas), found: header.gas_limit().clone() })));
		}
		Ok(())
	}

	fn verify_transaction_basic(&self, t: &UnverifiedTransaction, header: &Header) -> result::Result<(), Error> {
		if header.number() >= self.ethash_params.homestead_transition {
			t.check_low_s()?;
		}

		if let Some(n) = t.network_id() {
			if header.number() < self.ethash_params.eip155_transition || n != self.params().chain_id {
				return Err(TransactionError::InvalidNetworkId.into())
			}
		}

		Ok(())
	}

	fn is_new_best_block(&self, best_total_difficulty: U256, _best_header: HeaderView, parent_details: &BlockDetails, new_header: &HeaderView) -> bool {
		is_new_best_block(best_total_difficulty, parent_details, new_header)
	}
}

/// Check if a new block should replace the best blockchain block.
pub fn is_new_best_block(best_total_difficulty: U256, parent_details: &BlockDetails, new_header: &HeaderView) -> bool {
	parent_details.total_difficulty + new_header.difficulty() > best_total_difficulty
}

#[cfg_attr(feature="dev", allow(wrong_self_convention))]
impl Ethash {
	fn calculate_difficulty(&self, header: &Header, parent: &Header) -> U256 {
		const EXP_DIFF_PERIOD: u64 = 100000;
		if header.number() == 0 {
			panic!("Can't calculate genesis block difficulty");
		}

		let min_difficulty = self.ethash_params.minimum_difficulty;
		let difficulty_hardfork = header.number() >= self.ethash_params.difficulty_hardfork_transition;
		let difficulty_bound_divisor = match difficulty_hardfork {
			true => self.ethash_params.difficulty_hardfork_bound_divisor,
			false => self.ethash_params.difficulty_bound_divisor,
		};
		let duration_limit = self.ethash_params.duration_limit;
		let frontier_limit = self.ethash_params.homestead_transition;

		let mut target = if header.number() < frontier_limit {
			if header.timestamp() >= parent.timestamp() + duration_limit {
				parent.difficulty().clone() - (parent.difficulty().clone() / difficulty_bound_divisor)
			} else {
				parent.difficulty().clone() + (parent.difficulty().clone() / difficulty_bound_divisor)
			}
		}
		else {
			trace!(target: "ethash", "Calculating difficulty parent.difficulty={}, header.timestamp={}, parent.timestamp={}", parent.difficulty(), header.timestamp(), parent.timestamp());
			//block_diff = parent_diff + parent_diff // 2048 * max(1 - (block_timestamp - parent_timestamp) // 10, -99)
			let diff_inc = (header.timestamp() - parent.timestamp()) / self.ethash_params.difficulty_increment_divisor;
			if diff_inc <= 1 {
				parent.difficulty().clone() + parent.difficulty().clone() / From::from(difficulty_bound_divisor) * From::from(1 - diff_inc)
			} else {
				parent.difficulty().clone() - parent.difficulty().clone() / From::from(difficulty_bound_divisor) * From::from(min(diff_inc - 1, 99))
			}
		};
		target = max(min_difficulty, target);
		if header.number() < self.ethash_params.bomb_defuse_transition {
			if header.number() < self.ethash_params.ecip1010_pause_transition {
				let period = ((parent.number() + 1) / EXP_DIFF_PERIOD) as usize;
				if period > 1 {
					target = max(min_difficulty, target + (U256::from(1) << (period - 2)));
				}
			}
			else if header.number() < self.ethash_params.ecip1010_continue_transition {
				let fixed_difficulty = ((self.ethash_params.ecip1010_pause_transition / EXP_DIFF_PERIOD) - 2) as usize;
				target = max(min_difficulty, target + (U256::from(1) << fixed_difficulty));
			}
			else {
				let period = ((parent.number() + 1) / EXP_DIFF_PERIOD) as usize;
				let delay = ((self.ethash_params.ecip1010_continue_transition - self.ethash_params.ecip1010_pause_transition) / EXP_DIFF_PERIOD) as usize;
				target = max(min_difficulty, target + (U256::from(1) << (period - delay - 2)));
			}
		}
		target
	}

	/// Convert an Ethash boundary to its original difficulty. Basically just `f(x) = 2^256 / x`.
	pub fn boundary_to_difficulty(boundary: &H256) -> U256 {
		let d = U256::from(*boundary);
		if d <= U256::one() {
			U256::max_value()
		} else {
			((U256::one() << 255) / d) << 1
		}
	}

	/// Convert an Ethash difficulty to the target boundary. Basically just `f(x) = 2^256 / x`.
	pub fn difficulty_to_boundary(difficulty: &U256) -> H256 {
		if *difficulty <= U256::one() {
			U256::max_value().into()
		} else {
			(((U256::one() << 255) / *difficulty) << 1).into()
		}
	}
}

impl Header {
	/// Get the none field of the header.
	pub fn nonce(&self) -> H64 {
		rlp::decode(&self.seal()[1])
	}

	/// Get the mix hash field of the header.
	pub fn mix_hash(&self) -> H256 {
		rlp::decode(&self.seal()[0])
	}

	/// Set the nonce and mix hash fields of the header.
	pub fn set_nonce_and_mix_hash(&mut self, nonce: &H64, mix_hash: &H256) {
		self.set_seal(vec![rlp::encode(mix_hash).to_vec(), rlp::encode(nonce).to_vec()]);
	}
}

#[cfg(test)]
mod tests {
	use util::*;
	use block::*;
	use tests::helpers::*;
	use engines::Engine;
	use env_info::EnvInfo;
	use error::{BlockError, Error};
	use header::Header;
	use super::super::{new_morden, new_homestead_test};
	use super::{Ethash, EthashParams, PARITY_GAS_LIMIT_DETERMINANT};
	use rlp;

	#[test]
	fn on_close_block() {
		let spec = new_morden();
		let engine = &*spec.engine;
		let genesis_header = spec.genesis_header();
		let mut db_result = get_temp_state_db();
		let db = spec.ensure_db_good(db_result.take(), &Default::default()).unwrap();
		let last_hashes = Arc::new(vec![genesis_header.hash()]);
		let b = OpenBlock::new(engine, Default::default(), false, db, &genesis_header, last_hashes, Address::zero(), (3141562.into(), 31415620.into()), vec![]).unwrap();
		let b = b.close();
		assert_eq!(b.state().balance(&Address::zero()), U256::from_str("4563918244f40000").unwrap());
	}

	#[test]
	fn on_close_block_with_uncle() {
		let spec = new_morden();
		let engine = &*spec.engine;
		let genesis_header = spec.genesis_header();
		let mut db_result = get_temp_state_db();
		let db = spec.ensure_db_good(db_result.take(), &Default::default()).unwrap();
		let last_hashes = Arc::new(vec![genesis_header.hash()]);
		let mut b = OpenBlock::new(engine, Default::default(), false, db, &genesis_header, last_hashes, Address::zero(), (3141562.into(), 31415620.into()), vec![]).unwrap();
		let mut uncle = Header::new();
		let uncle_author: Address = "ef2d6d194084c2de36e0dabfce45d046b37d1106".into();
		uncle.set_author(uncle_author);
		b.push_uncle(uncle).unwrap();

		let b = b.close();
		assert_eq!(b.state().balance(&Address::zero()), "478eae0e571ba000".into());
		assert_eq!(b.state().balance(&uncle_author), "3cb71f51fc558000".into());
	}

	#[test]
	fn has_valid_metadata() {
		let engine = new_morden().engine;
		assert!(!engine.name().is_empty());
		assert!(engine.version().major >= 1);
	}

	#[test]
	fn can_return_schedule() {
		let engine = new_morden().engine;
		let schedule = engine.schedule(&EnvInfo {
			number: 10000000,
			author: 0.into(),
			timestamp: 0,
			difficulty: 0.into(),
			last_hashes: Arc::new(vec![]),
			gas_used: 0.into(),
			gas_limit: 0.into(),
		});

		assert!(schedule.stack_limit > 0);

		let schedule = engine.schedule(&EnvInfo {
			number: 100,
			author: 0.into(),
			timestamp: 0,
			difficulty: 0.into(),
			last_hashes: Arc::new(vec![]),
			gas_used: 0.into(),
			gas_limit: 0.into(),
		});

		assert!(!schedule.have_delegate_call);
	}

	#[test]
	fn can_do_seal_verification_fail() {
		let engine = new_morden().engine;
		//let engine = Ethash::new_test(new_morden());
		let header: Header = Header::default();

		let verify_result = engine.verify_block_basic(&header, None);

		match verify_result {
			Err(Error::Block(BlockError::InvalidSealArity(_))) => {},
			Err(_) => { panic!("should be block seal-arity mismatch error (got {:?})", verify_result); },
			_ => { panic!("Should be error, got Ok"); },
		}
	}

	#[test]
	fn can_do_difficulty_verification_fail() {
		let engine = new_morden().engine;
		let mut header: Header = Header::default();
		header.set_seal(vec![rlp::encode(&H256::zero()).to_vec(), rlp::encode(&H64::zero()).to_vec()]);

		let verify_result = engine.verify_block_basic(&header, None);

		match verify_result {
			Err(Error::Block(BlockError::DifficultyOutOfBounds(_))) => {},
			Err(_) => { panic!("should be block difficulty error (got {:?})", verify_result); },
			_ => { panic!("Should be error, got Ok"); },
		}
	}

	#[test]
	fn can_do_proof_of_work_verification_fail() {
		let engine = new_morden().engine;
		let mut header: Header = Header::default();
		header.set_seal(vec![rlp::encode(&H256::zero()).to_vec(), rlp::encode(&H64::zero()).to_vec()]);
		header.set_difficulty(U256::from_str("ffffffffffffffffffffffffffffffffffffffffffffaaaaaaaaaaaaaaaaaaaa").unwrap());

		let verify_result = engine.verify_block_basic(&header, None);

		match verify_result {
			Err(Error::Block(BlockError::InvalidProofOfWork(_))) => {},
			Err(_) => { panic!("should be invalid proof of work error (got {:?})", verify_result); },
			_ => { panic!("Should be error, got Ok"); },
		}
	}

	#[test]
	fn can_do_seal_unordered_verification_fail() {
		let engine = new_morden().engine;
		let header: Header = Header::default();

		let verify_result = engine.verify_block_unordered(&header, None);

		match verify_result {
			Err(Error::Block(BlockError::InvalidSealArity(_))) => {},
			Err(_) => { panic!("should be block seal-arity mismatch error (got {:?})", verify_result); },
			_ => { panic!("Should be error, got Ok"); },
		}
	}

	#[test]
	fn can_do_seal256_verification_fail() {
		let engine = new_morden().engine;
		let mut header: Header = Header::default();
		header.set_seal(vec![rlp::encode(&H256::zero()).to_vec(), rlp::encode(&H64::zero()).to_vec()]);
		let verify_result = engine.verify_block_unordered(&header, None);

		match verify_result {
			Err(Error::Block(BlockError::MismatchedH256SealElement(_))) => {},
			Err(_) => { panic!("should be invalid 256-bit seal fail (got {:?})", verify_result); },
			_ => { panic!("Should be error, got Ok"); },
		}
	}

	#[test]
	fn can_do_proof_of_work_unordered_verification_fail() {
		let engine = new_morden().engine;
		let mut header: Header = Header::default();
		header.set_seal(vec![rlp::encode(&H256::from("b251bd2e0283d0658f2cadfdc8ca619b5de94eca5742725e2e757dd13ed7503d")).to_vec(), rlp::encode(&H64::zero()).to_vec()]);
		header.set_difficulty(U256::from_str("ffffffffffffffffffffffffffffffffffffffffffffaaaaaaaaaaaaaaaaaaaa").unwrap());

		let verify_result = engine.verify_block_unordered(&header, None);

		match verify_result {
			Err(Error::Block(BlockError::InvalidProofOfWork(_))) => {},
			Err(_) => { panic!("should be invalid proof-of-work fail (got {:?})", verify_result); },
			_ => { panic!("Should be error, got Ok"); },
		}
	}

	#[test]
	fn can_verify_block_family_genesis_fail() {
		let engine = new_morden().engine;
		let header: Header = Header::default();
		let parent_header: Header = Header::default();

		let verify_result = engine.verify_block_family(&header, &parent_header, None);

		match verify_result {
			Err(Error::Block(BlockError::RidiculousNumber(_))) => {},
			Err(_) => { panic!("should be invalid block number fail (got {:?})", verify_result); },
			_ => { panic!("Should be error, got Ok"); },
		}
	}

	#[test]
	fn can_verify_block_family_difficulty_fail() {
		let engine = new_morden().engine;
		let mut header: Header = Header::default();
		header.set_number(2);
		let mut parent_header: Header = Header::default();
		parent_header.set_number(1);

		let verify_result = engine.verify_block_family(&header, &parent_header, None);

		match verify_result {
			Err(Error::Block(BlockError::InvalidDifficulty(_))) => {},
			Err(_) => { panic!("should be invalid difficulty fail (got {:?})", verify_result); },
			_ => { panic!("Should be error, got Ok"); },
		}
	}

	#[test]
	fn can_verify_block_family_gas_fail() {
		let engine = new_morden().engine;
		let mut header: Header = Header::default();
		header.set_number(2);
		header.set_difficulty(U256::from_str("0000000000000000000000000000000000000000000000000000000000020000").unwrap());
		let mut parent_header: Header = Header::default();
		parent_header.set_number(1);

		let verify_result = engine.verify_block_family(&header, &parent_header, None);

		match verify_result {
			Err(Error::Block(BlockError::InvalidGasLimit(_))) => {},
			Err(_) => { panic!("should be invalid difficulty fail (got {:?})", verify_result); },
			_ => { panic!("Should be error, got Ok"); },
		}
	}

	#[test]
	fn test_difficulty_to_boundary() {
		// result of f(0) is undefined, so do not assert the result
		let _ = Ethash::difficulty_to_boundary(&U256::from(0));
		assert_eq!(Ethash::difficulty_to_boundary(&U256::from(1)), H256::from(U256::max_value()));
		assert_eq!(Ethash::difficulty_to_boundary(&U256::from(2)), H256::from_str("8000000000000000000000000000000000000000000000000000000000000000").unwrap());
		assert_eq!(Ethash::difficulty_to_boundary(&U256::from(4)), H256::from_str("4000000000000000000000000000000000000000000000000000000000000000").unwrap());
		assert_eq!(Ethash::difficulty_to_boundary(&U256::from(32)), H256::from_str("0800000000000000000000000000000000000000000000000000000000000000").unwrap());
	}

	#[test]
	fn difficulty_frontier() {
		let spec = new_homestead_test();
		let ethparams = get_default_ethash_params();
		let ethash = Ethash::new(spec.params, ethparams, BTreeMap::new());

		let mut parent_header = Header::default();
		parent_header.set_number(1000000);
		parent_header.set_difficulty(U256::from_str("b69de81a22b").unwrap());
		parent_header.set_timestamp(1455404053);
		let mut header = Header::default();
		header.set_number(parent_header.number() + 1);
		header.set_timestamp(1455404058);

		let difficulty = ethash.calculate_difficulty(&header, &parent_header);
		assert_eq!(U256::from_str("b6b4bbd735f").unwrap(), difficulty);
	}

	#[test]
	fn difficulty_homestead() {
		let spec = new_homestead_test();
		let ethparams = get_default_ethash_params();
		let ethash = Ethash::new(spec.params, ethparams, BTreeMap::new());

		let mut parent_header = Header::default();
		parent_header.set_number(1500000);
		parent_header.set_difficulty(U256::from_str("1fd0fd70792b").unwrap());
		parent_header.set_timestamp(1463003133);
		let mut header = Header::default();
		header.set_number(parent_header.number() + 1);
		header.set_timestamp(1463003177);

		let difficulty = ethash.calculate_difficulty(&header, &parent_header);
		assert_eq!(U256::from_str("1fc50f118efe").unwrap(), difficulty);
	}

	#[test]
	fn difficulty_classic_bomb_delay() {
		let spec = new_homestead_test();
		let ethparams = EthashParams {
			ecip1010_pause_transition: 3000000,
			..get_default_ethash_params()
		};
		let ethash = Ethash::new(spec.params, ethparams, BTreeMap::new());

		let mut parent_header = Header::default();
		parent_header.set_number(3500000);
		parent_header.set_difficulty(U256::from_str("6F62EAF8D3C").unwrap());
		parent_header.set_timestamp(1452838500);
		let mut header = Header::default();
		header.set_number(parent_header.number() + 1);

		header.set_timestamp(parent_header.timestamp() + 20);
		assert_eq!(
			U256::from_str("6F55FE9B74B").unwrap(),
			ethash.calculate_difficulty(&header, &parent_header)
		);
		header.set_timestamp(parent_header.timestamp() + 5);
		assert_eq!(
			U256::from_str("6F71D75632D").unwrap(),
			ethash.calculate_difficulty(&header, &parent_header)
		);
		header.set_timestamp(parent_header.timestamp() + 80);
		assert_eq!(
			U256::from_str("6F02746B3A5").unwrap(),
			ethash.calculate_difficulty(&header, &parent_header)
		);
	}

	#[test]
	fn test_difficulty_bomb_continue() {
		let spec = new_homestead_test();
		let ethparams = EthashParams {
			ecip1010_pause_transition: 3000000,
			ecip1010_continue_transition: 5000000,
			..get_default_ethash_params()
		};
		let ethash = Ethash::new(spec.params, ethparams, BTreeMap::new());

		let mut parent_header = Header::default();
		parent_header.set_number(5000102);
		parent_header.set_difficulty(U256::from_str("14944397EE8B").unwrap());
		parent_header.set_timestamp(1513175023);
		let mut header = Header::default();
		header.set_number(parent_header.number() + 1);
		header.set_timestamp(parent_header.timestamp() + 6);
		assert_eq!(
			U256::from_str("1496E6206188").unwrap(),
			ethash.calculate_difficulty(&header, &parent_header)
		);
		parent_header.set_number(5100123);
		parent_header.set_difficulty(U256::from_str("14D24B39C7CF").unwrap());
		parent_header.set_timestamp(1514609324);
		header.set_number(parent_header.number() + 1);
		header.set_timestamp(parent_header.timestamp() + 41);
		assert_eq!(
			U256::from_str("14CA9C5D9227").unwrap(),
			ethash.calculate_difficulty(&header, &parent_header)
		);
		parent_header.set_number(6150001);
		parent_header.set_difficulty(U256::from_str("305367B57227").unwrap());
		parent_header.set_timestamp(1529664575);
		header.set_number(parent_header.number() + 1);
		header.set_timestamp(parent_header.timestamp() + 105);
		assert_eq!(
			U256::from_str("309D09E0C609").unwrap(),
			ethash.calculate_difficulty(&header, &parent_header)
		);
		parent_header.set_number(8000000);
		parent_header.set_difficulty(U256::from_str("1180B36D4CE5B6A").unwrap());
		parent_header.set_timestamp(1535431724);
		header.set_number(parent_header.number() + 1);
		header.set_timestamp(parent_header.timestamp() + 420);
		assert_eq!(
			U256::from_str("5126FFD5BCBB9E7").unwrap(),
			ethash.calculate_difficulty(&header, &parent_header)
		);
	}

	#[test]
	fn gas_limit_is_multiplier_of_determinant() {
		let spec = new_homestead_test();
		let ethash = Ethash::new(spec.params, get_default_ethash_params(), BTreeMap::new());
		let mut parent = Header::new();
		let mut header = Header::new();
		header.set_number(1);

		// this test will work for this constant only
		assert_eq!(PARITY_GAS_LIMIT_DETERMINANT, U256::from(13));

		// when parent.gas_limit < gas_floor_target:
		parent.set_gas_limit(U256::from(50_000));
		ethash.populate_from_parent(&mut header, &parent, U256::from(100_000), U256::from(200_000));
		assert_eq!(*header.gas_limit(), U256::from(50_037));

		// when parent.gas_limit > gas_ceil_target:
		parent.set_gas_limit(U256::from(250_000));
		ethash.populate_from_parent(&mut header, &parent, U256::from(100_000), U256::from(200_000));
		assert_eq!(*header.gas_limit(), U256::from(249_769));

		// when parent.gas_limit is in miner's range
		header.set_gas_used(U256::from(150_000));
		parent.set_gas_limit(U256::from(150_000));
		ethash.populate_from_parent(&mut header, &parent, U256::from(100_000), U256::from(200_000));
		assert_eq!(*header.gas_limit(), U256::from(150_033));

		// when parent.gas_limit is in miner's range
		// && we can NOT increase it to be multiplier of constant
		header.set_gas_used(U256::from(150_000));
		parent.set_gas_limit(U256::from(150_000));
		ethash.populate_from_parent(&mut header, &parent, U256::from(100_000), U256::from(150_002));
		assert_eq!(*header.gas_limit(), U256::from(149_994));

		// when parent.gas_limit is in miner's range
		// && we can NOT increase it to be multiplier of constant
		// && we can NOT decrease it to be multiplier of constant
		header.set_gas_used(U256::from(150_000));
		parent.set_gas_limit(U256::from(150_000));
		ethash.populate_from_parent(&mut header, &parent, U256::from(150_000), U256::from(150_002));
		assert_eq!(*header.gas_limit(), U256::from(150_002));

	}
}<|MERGE_RESOLUTION|>--- conflicted
+++ resolved
@@ -190,9 +190,8 @@
 				let gas_limit = max(gas_ceil_target, lower_limit);
 				gas_limit + (PARITY_GAS_LIMIT_DETERMINANT - gas_limit % PARITY_GAS_LIMIT_DETERMINANT)
 			} else {
-<<<<<<< HEAD
 				let total_upper_limit = min(gas_ceil_target, upper_limit);
-				let gas_limit = max(gas_floor_target, min(total_upper_limit, 
+				let gas_limit = max(gas_floor_target, min(total_upper_limit,
 					lower_limit + (header.gas_used().clone() * 6.into() / 5.into()) / bound_divisor));
 				let increased_gas_limit = gas_limit + (PARITY_GAS_LIMIT_DETERMINANT - gas_limit % PARITY_GAS_LIMIT_DETERMINANT);
 				if increased_gas_limit > total_upper_limit {
@@ -206,10 +205,6 @@
 				} else {
 					increased_gas_limit
 				}
-=======
-				max(gas_floor_target, min(min(gas_ceil_target, upper_limit),
-					lower_limit + (header.gas_used().clone() * 6.into() / 5.into()) / bound_divisor))
->>>>>>> ee4ede91
 			}
 		};
 		header.set_difficulty(difficulty);
