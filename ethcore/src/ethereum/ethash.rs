// Copyright 2015-2017 Parity Technologies (UK) Ltd.
// This file is part of Parity.

// Parity is free software: you can redistribute it and/or modify
// it under the terms of the GNU General Public License as published by
// the Free Software Foundation, either version 3 of the License, or
// (at your option) any later version.

// Parity is distributed in the hope that it will be useful,
// but WITHOUT ANY WARRANTY; without even the implied warranty of
// MERCHANTABILITY or FITNESS FOR A PARTICULAR PURPOSE.  See the
// GNU General Public License for more details.

// You should have received a copy of the GNU General Public License
// along with Parity.  If not, see <http://www.gnu.org/licenses/>.

use std::path::Path;
use std::cmp;
use std::collections::{BTreeMap, HashMap};
use std::sync::Arc;
use hash::{KECCAK_EMPTY_LIST_RLP};
use ethash::{quick_get_difficulty, slow_get_seedhash, EthashManager};
use bigint::prelude::U256;
use bigint::hash::{H256, H64};
use util::*;
use unexpected::{OutOfBounds, Mismatch};
use block::*;
use error::{BlockError, Error};
use header::Header;
use engines::{self, Engine, EthEngine};
use ethjson;
use rlp::{self, UntrustedRlp};
use machine::EthereumMachine;
use parity_machine;
use semantic_version::SemanticVersion;

/// Number of blocks in an ethash snapshot.
// make dependent on difficulty incrment divisor?
const SNAPSHOT_BLOCKS: u64 = 5000;
/// Maximum number of blocks allowed in an ethash snapshot.
const MAX_SNAPSHOT_BLOCKS: u64 = 30000;

<<<<<<< HEAD
=======
const DEFAULT_EIP649_DELAY: u64 = 3_000_000;

>>>>>>> 9196c726
/// Ethash params.
#[derive(Debug, PartialEq)]
pub struct EthashParams {
	/// Minimum difficulty.
	pub minimum_difficulty: U256,
	/// Difficulty bound divisor.
	pub difficulty_bound_divisor: U256,
	/// Difficulty increment divisor.
	pub difficulty_increment_divisor: u64,
	/// Metropolis difficulty increment divisor.
	pub metropolis_difficulty_increment_divisor: u64,
	/// Block duration.
	pub duration_limit: u64,
	/// Homestead transition block number.
	pub homestead_transition: u64,
	/// DAO hard-fork transition block (X).
	pub dao_hardfork_transition: u64,
	/// DAO hard-fork refund contract address (C).
	pub dao_hardfork_beneficiary: Address,
	/// DAO hard-fork DAO accounts list (L)
	pub dao_hardfork_accounts: Vec<Address>,
	/// Transition block for a change of difficulty params (currently just bound_divisor).
	pub difficulty_hardfork_transition: u64,
	/// Difficulty param after the difficulty transition.
	pub difficulty_hardfork_bound_divisor: U256,
	/// Block on which there is no additional difficulty from the exponential bomb.
	pub bomb_defuse_transition: u64,
	/// Number of first block where EIP-100 rules begin.
	pub eip100b_transition: u64,
	/// Number of first block where EIP-150 rules begin.
	pub eip150_transition: u64,
	/// Number of first block where EIP-160 rules begin.
	pub eip160_transition: u64,
	/// Number of first block where EIP-161.abc begin.
	pub eip161abc_transition: u64,
	/// Number of first block where EIP-161.d begins.
	pub eip161d_transition: u64,
	/// Number of first block where ECIP-1010 begins.
	pub ecip1010_pause_transition: u64,
	/// Number of first block where ECIP-1010 ends.
	pub ecip1010_continue_transition: u64,
	/// Total block number for one ECIP-1017 era.
	pub ecip1017_era_rounds: u64,
<<<<<<< HEAD
	/// Block reward in base units.
	pub block_reward: U256,
=======
	/// Maximum amount of code that can be deploying into a contract.
	pub max_code_size: u64,
	/// Number of first block where the max gas limit becomes effective.
	pub max_gas_limit_transition: u64,
	/// Maximum valid block gas limit,
	pub max_gas_limit: U256,
	/// Number of first block where the minimum gas price becomes effective.
	pub min_gas_price_transition: u64,
	/// Do not alow transactions with lower gas price.
	pub min_gas_price: U256,
	/// EIP-649 transition block.
	pub eip649_transition: u64,
	/// EIP-649 bomb delay.
	pub eip649_delay: u64,
	/// EIP-649 base reward.
	pub eip649_reward: Option<U256>,
>>>>>>> 9196c726
}

impl From<ethjson::spec::EthashParams> for EthashParams {
	fn from(p: ethjson::spec::EthashParams) -> Self {
		EthashParams {
			minimum_difficulty: p.minimum_difficulty.into(),
			difficulty_bound_divisor: p.difficulty_bound_divisor.into(),
			difficulty_increment_divisor: p.difficulty_increment_divisor.map_or(10, Into::into),
			metropolis_difficulty_increment_divisor: p.metropolis_difficulty_increment_divisor.map_or(9, Into::into),
			duration_limit: p.duration_limit.map_or(0, Into::into),
			homestead_transition: p.homestead_transition.map_or(0, Into::into),
			dao_hardfork_transition: p.dao_hardfork_transition.map_or(u64::max_value(), Into::into),
			dao_hardfork_beneficiary: p.dao_hardfork_beneficiary.map_or_else(Address::new, Into::into),
			dao_hardfork_accounts: p.dao_hardfork_accounts.unwrap_or_else(Vec::new).into_iter().map(Into::into).collect(),
			difficulty_hardfork_transition: p.difficulty_hardfork_transition.map_or(u64::max_value(), Into::into),
			difficulty_hardfork_bound_divisor: p.difficulty_hardfork_bound_divisor.map_or(p.difficulty_bound_divisor.into(), Into::into),
			bomb_defuse_transition: p.bomb_defuse_transition.map_or(u64::max_value(), Into::into),
			eip100b_transition: p.eip100b_transition.map_or(u64::max_value(), Into::into),
			eip150_transition: p.eip150_transition.map_or(0, Into::into),
			eip160_transition: p.eip160_transition.map_or(0, Into::into),
			eip161abc_transition: p.eip161abc_transition.map_or(0, Into::into),
			eip161d_transition: p.eip161d_transition.map_or(u64::max_value(), Into::into),
			ecip1010_pause_transition: p.ecip1010_pause_transition.map_or(u64::max_value(), Into::into),
			ecip1010_continue_transition: p.ecip1010_continue_transition.map_or(u64::max_value(), Into::into),
			ecip1017_era_rounds: p.ecip1017_era_rounds.map_or(u64::max_value(), Into::into),
<<<<<<< HEAD
			block_reward: p.block_reward.map_or_else(Default::default, Into::into),
=======
			max_code_size: p.max_code_size.map_or(u64::max_value(), Into::into),
			max_gas_limit_transition: p.max_gas_limit_transition.map_or(u64::max_value(), Into::into),
			max_gas_limit: p.max_gas_limit.map_or(U256::max_value(), Into::into),
			min_gas_price_transition: p.min_gas_price_transition.map_or(u64::max_value(), Into::into),
			min_gas_price: p.min_gas_price.map_or(U256::zero(), Into::into),
			eip649_transition: p.eip649_transition.map_or(u64::max_value(), Into::into),
			eip649_delay: p.eip649_delay.map_or(DEFAULT_EIP649_DELAY, Into::into),
			eip649_reward: p.eip649_reward.map(Into::into),
>>>>>>> 9196c726
		}
	}
}

/// Engine using Ethash proof-of-work consensus algorithm, suitable for Ethereum
/// mainnet chains in the Olympic, Frontier and Homestead eras.
pub struct Ethash {
	ethash_params: EthashParams,
	pow: EthashManager,
	machine: EthereumMachine,
}

impl Ethash {
	/// Create a new instance of Ethash engine
	pub fn new<T: AsRef<Path>>(
		cache_dir: T,
		ethash_params: EthashParams,
		machine: EthereumMachine,
	) -> Arc<Self> {
		Arc::new(Ethash {
			ethash_params,
			machine,
			pow: EthashManager::new(cache_dir),
		})
	}
}

// TODO [rphmeier]
//
// for now, this is different than Ethash's own epochs, and signal
// "consensus epochs".
// in this sense, `Ethash` is epochless: the same `EpochVerifier` can be used
// for any block in the chain.
// in the future, we might move the Ethash epoch
// caching onto this mechanism as well.
impl engines::EpochVerifier<EthereumMachine> for Arc<Ethash> {
	fn verify_light(&self, _header: &Header) -> Result<(), Error> { Ok(()) }
	fn verify_heavy(&self, header: &Header) -> Result<(), Error> {
		self.verify_block_unordered(header)
	}
}

impl Engine<EthereumMachine> for Arc<Ethash> {
	fn name(&self) -> &str { "Ethash" }
	fn version(&self) -> SemanticVersion { SemanticVersion::new(1, 0, 0) }
	fn machine(&self) -> &EthereumMachine { &self.machine }

	// Two fields - nonce and mix.
	fn seal_fields(&self) -> usize { 2 }

	fn additional_params(&self) -> HashMap<String, String> { hash_map!["registrar".to_owned() => self.params().registrar.hex()] }

	/// Additional engine-specific information for the user/developer concerning `header`.
	fn extra_info(&self, header: &Header) -> BTreeMap<String, String> {
		if header.seal().len() == self.seal_fields() {
			map![
				"nonce".to_owned() => format!("0x{}", header.nonce().hex()),
				"mixHash".to_owned() => format!("0x{}", header.mix_hash().hex())
			]
		} else {
			BTreeMap::default()
		}
	}

<<<<<<< HEAD
	fn populate_from_parent(&self, header: &mut Header, parent: &Header) {
=======
	fn schedule(&self, block_number: BlockNumber) -> Schedule {
		trace!(target: "client", "Creating schedule. fCML={}, bGCML={}", self.ethash_params.homestead_transition, self.ethash_params.eip150_transition);

		if block_number < self.ethash_params.homestead_transition {
			Schedule::new_frontier()
		} else if block_number < self.ethash_params.eip150_transition {
			Schedule::new_homestead()
		} else {
			/// There's no max_code_size transition so we tie it to eip161abc
			let max_code_size = if block_number >= self.ethash_params.eip161abc_transition { self.ethash_params.max_code_size as usize } else { usize::max_value() };
			let mut schedule = Schedule::new_post_eip150(
				max_code_size,
				block_number >= self.ethash_params.eip160_transition,
				block_number >= self.ethash_params.eip161abc_transition,
				block_number >= self.ethash_params.eip161d_transition);

			self.params().update_schedule(block_number, &mut schedule);
			schedule
		}
	}

	fn signing_chain_id(&self, env_info: &EnvInfo) -> Option<u64> {
		if env_info.number >= self.params().eip155_transition {
			Some(self.params().chain_id)
		} else {
			None
		}
	}

	fn populate_from_parent(&self, header: &mut Header, parent: &Header, gas_floor_target: U256, mut gas_ceil_target: U256) {
>>>>>>> 9196c726
		let difficulty = self.calculate_difficulty(header, parent);
		header.set_difficulty(difficulty);
	}

	fn on_new_block(
		&self,
		_block: &mut ExecutedBlock,
		_begins_epoch: bool,
	) -> Result<(), Error> {
		Ok(())
	}

	/// Apply the block reward on finalisation of the block.
	/// This assumes that all uncles are valid uncles (i.e. of at least one generation before the current).
	fn on_close_block(&self, block: &mut ExecutedBlock) -> Result<(), Error> {
		use std::ops::Shr;
<<<<<<< HEAD
		use parity_machine::{WithUncles, WithBalances};

		let reward = self.ethash_params.block_reward;
		let author = *block.header().author();
		let number = block.header().number();
=======
		let tracing_enabled = block.tracing_enabled();
		let fields = block.fields_mut();
		let reward = if fields.header.number() >= self.ethash_params.eip649_transition {
			self.ethash_params.eip649_reward.unwrap_or(self.params().block_reward)
		} else {
			self.params().block_reward
		};
>>>>>>> 9196c726

		let eras_rounds = self.ethash_params.ecip1017_era_rounds;
		let (eras, reward) = ecip1017_eras_block_reward(eras_rounds, reward, number);

		let n_uncles = WithUncles::uncles(&*block).len();

		// Bestow block reward
		let result_block_reward = reward + reward.shr(5) * U256::from(n_uncles);
		let mut uncle_rewards = Vec::with_capacity(n_uncles);

		self.machine.add_balance(block, &author, &result_block_reward)?;

		// bestow uncle rewards.
		for u in WithUncles::uncles(&*block) {
			let uncle_author = u.author();
			let result_uncle_reward = if eras == 0 {
				(reward * U256::from(8 + u.number() - number)).shr(3)
			} else {
				reward.shr(5)
			};

			uncle_rewards.push((*uncle_author, result_uncle_reward));
		}

		for &(ref a, ref reward) in &uncle_rewards {
			self.machine.add_balance(block, a, reward)?;
		}

		// note and trace.
		self.machine.note_rewards(block, &[(author, result_block_reward)], &uncle_rewards)
	}

	fn verify_block_basic(&self, header: &Header) -> Result<(), Error> {
		// check the seal fields.
		if header.seal().len() != self.seal_fields() {
			return Err(From::from(BlockError::InvalidSealArity(
				Mismatch { expected: self.seal_fields(), found: header.seal().len() }
			)));
		}
		UntrustedRlp::new(&header.seal()[0]).as_val::<H256>()?;
		UntrustedRlp::new(&header.seal()[1]).as_val::<H64>()?;

		// TODO: consider removing these lines.
		let min_difficulty = self.ethash_params.minimum_difficulty;
		if header.difficulty() < &min_difficulty {
			return Err(From::from(BlockError::DifficultyOutOfBounds(OutOfBounds { min: Some(min_difficulty), max: None, found: header.difficulty().clone() })))
		}

		let difficulty = Ethash::boundary_to_difficulty(&H256(quick_get_difficulty(
			&header.bare_hash().0,
			header.nonce().low_u64(),
			&header.mix_hash().0
		)));
		if &difficulty < header.difficulty() {
			return Err(From::from(BlockError::InvalidProofOfWork(OutOfBounds { min: Some(header.difficulty().clone()), max: None, found: difficulty })));
		}

		if header.number() >= self.ethash_params.dao_hardfork_transition &&
			header.number() <= self.ethash_params.dao_hardfork_transition + 9 &&
			header.extra_data()[..] != b"dao-hard-fork"[..] {
			return Err(From::from(BlockError::ExtraDataOutOfBounds(OutOfBounds { min: None, max: None, found: 0 })));
		}

		if header.gas_limit() > &0x7fffffffffffffffu64.into() {
			return Err(From::from(BlockError::InvalidGasLimit(OutOfBounds { min: None, max: Some(0x7fffffffffffffffu64.into()), found: header.gas_limit().clone() })));
		}

		Ok(())
	}

	fn verify_block_unordered(&self, header: &Header) -> Result<(), Error> {
		if header.seal().len() != self.seal_fields() {
			return Err(From::from(BlockError::InvalidSealArity(
				Mismatch { expected: self.seal_fields(), found: header.seal().len() }
			)));
		}
		let result = self.pow.compute_light(header.number() as u64, &header.bare_hash().0, header.nonce().low_u64());
		let mix = H256(result.mix_hash);
		let difficulty = Ethash::boundary_to_difficulty(&H256(result.value));
		trace!(target: "miner", "num: {}, seed: {}, h: {}, non: {}, mix: {}, res: {}" , header.number() as u64, H256(slow_get_seedhash(header.number() as u64)), header.bare_hash(), header.nonce().low_u64(), H256(result.mix_hash), H256(result.value));
		if mix != header.mix_hash() {
			return Err(From::from(BlockError::MismatchedH256SealElement(Mismatch { expected: mix, found: header.mix_hash() })));
		}
		if &difficulty < header.difficulty() {
			return Err(From::from(BlockError::InvalidProofOfWork(OutOfBounds { min: Some(header.difficulty().clone()), max: None, found: difficulty })));
		}
		Ok(())
	}

	fn verify_block_family(&self, header: &Header, parent: &Header) -> Result<(), Error> {
		// we should not calculate difficulty for genesis blocks
		if header.number() == 0 {
			return Err(From::from(BlockError::RidiculousNumber(OutOfBounds { min: Some(1), max: None, found: header.number() })));
		}

		// Check difficulty is correct given the two timestamps.
		let expected_difficulty = self.calculate_difficulty(header, parent);
		if header.difficulty() != &expected_difficulty {
			return Err(From::from(BlockError::InvalidDifficulty(Mismatch { expected: expected_difficulty, found: header.difficulty().clone() })))
		}

		Ok(())
	}

	fn epoch_verifier<'a>(&self, _header: &Header, _proof: &'a [u8]) -> engines::ConstructedVerifier<'a, EthereumMachine> {
		engines::ConstructedVerifier::Trusted(Box::new(self.clone()))
	}

	fn snapshot_components(&self) -> Option<Box<::snapshot::SnapshotComponents>> {
		Some(Box::new(::snapshot::PowSnapshot::new(SNAPSHOT_BLOCKS, MAX_SNAPSHOT_BLOCKS)))
	}
}

#[cfg_attr(feature="dev", allow(wrong_self_convention))]
impl Ethash {
	fn calculate_difficulty(&self, header: &Header, parent: &Header) -> U256 {
		const EXP_DIFF_PERIOD: u64 = 100_000;
		if header.number() == 0 {
			panic!("Can't calculate genesis block difficulty");
		}

		let parent_has_uncles = parent.uncles_hash() != &KECCAK_EMPTY_LIST_RLP;

		let min_difficulty = self.ethash_params.minimum_difficulty;

		let difficulty_hardfork = header.number() >= self.ethash_params.difficulty_hardfork_transition;
		let difficulty_bound_divisor = if difficulty_hardfork {
			self.ethash_params.difficulty_hardfork_bound_divisor
		} else {
			self.ethash_params.difficulty_bound_divisor
		};

		let duration_limit = self.ethash_params.duration_limit;
		let frontier_limit = self.ethash_params.homestead_transition;

		let mut target = if header.number() < frontier_limit {
			if header.timestamp() >= parent.timestamp() + duration_limit {
				*parent.difficulty() - (*parent.difficulty() / difficulty_bound_divisor)
			} else {
				*parent.difficulty() + (*parent.difficulty() / difficulty_bound_divisor)
			}
		}
		else {
			trace!(target: "ethash", "Calculating difficulty parent.difficulty={}, header.timestamp={}, parent.timestamp={}", parent.difficulty(), header.timestamp(), parent.timestamp());
			//block_diff = parent_diff + parent_diff // 2048 * max(1 - (block_timestamp - parent_timestamp) // 10, -99)
			let (increment_divisor, threshold) = if header.number() < self.ethash_params.eip100b_transition {
				(self.ethash_params.difficulty_increment_divisor, 1)
			} else if parent_has_uncles {
				(self.ethash_params.metropolis_difficulty_increment_divisor, 2)
			} else {
				(self.ethash_params.metropolis_difficulty_increment_divisor, 1)
			};

			let diff_inc = (header.timestamp() - parent.timestamp()) / increment_divisor;
			if diff_inc <= threshold {
				*parent.difficulty() + *parent.difficulty() / difficulty_bound_divisor * (threshold - diff_inc).into()
			} else {
				let multiplier = cmp::min(diff_inc - threshold, 99).into();
				parent.difficulty().saturating_sub(
					*parent.difficulty() / difficulty_bound_divisor * multiplier
				)
			}
		};
		target = cmp::max(min_difficulty, target);
		if header.number() < self.ethash_params.bomb_defuse_transition {
			if header.number() < self.ethash_params.ecip1010_pause_transition {
				let mut number = header.number();
				if number >= self.ethash_params.eip649_transition {
					number = number.saturating_sub(self.ethash_params.eip649_delay);
				}
				let period = (number / EXP_DIFF_PERIOD) as usize;
				if period > 1 {
					target = cmp::max(min_difficulty, target + (U256::from(1) << (period - 2)));
				}
			}
			else if header.number() < self.ethash_params.ecip1010_continue_transition {
				let fixed_difficulty = ((self.ethash_params.ecip1010_pause_transition / EXP_DIFF_PERIOD) - 2) as usize;
				target = cmp::max(min_difficulty, target + (U256::from(1) << fixed_difficulty));
			}
			else {
				let period = ((parent.number() + 1) / EXP_DIFF_PERIOD) as usize;
				let delay = ((self.ethash_params.ecip1010_continue_transition - self.ethash_params.ecip1010_pause_transition) / EXP_DIFF_PERIOD) as usize;
				target = cmp::max(min_difficulty, target + (U256::from(1) << (period - delay - 2)));
			}
		}
		target
	}

	/// Convert an Ethash boundary to its original difficulty. Basically just `f(x) = 2^256 / x`.
	pub fn boundary_to_difficulty(boundary: &H256) -> U256 {
		let d = U256::from(*boundary);
		if d <= U256::one() {
			U256::max_value()
		} else {
			((U256::one() << 255) / d) << 1
		}
	}

	/// Convert an Ethash difficulty to the target boundary. Basically just `f(x) = 2^256 / x`.
	pub fn difficulty_to_boundary(difficulty: &U256) -> H256 {
		if *difficulty <= U256::one() {
			U256::max_value().into()
		} else {
			(((U256::one() << 255) / *difficulty) << 1).into()
		}
	}
}

impl Header {
	/// Get the nonce field of the header.
	pub fn nonce(&self) -> H64 {
		rlp::decode(&self.seal()[1])
	}

	/// Get the mix hash field of the header.
	pub fn mix_hash(&self) -> H256 {
		rlp::decode(&self.seal()[0])
	}
}

fn ecip1017_eras_block_reward(era_rounds: u64, mut reward: U256, block_number:u64) -> (u64, U256) {
	let eras = if block_number != 0 && block_number % era_rounds == 0 {
		block_number / era_rounds - 1
	} else {
		block_number / era_rounds
	};
	for _ in 0..eras {
		reward = reward / U256::from(5) * U256::from(4);
	}
	(eras, reward)
}

#[cfg(test)]
mod tests {
	use std::str::FromStr;
	use std::collections::BTreeMap;
	use std::sync::Arc;
	use bigint::prelude::U256;
	use bigint::hash::{H64, H256};
	use util::*;
	use block::*;
	use tests::helpers::*;
	use engines::Engine;
	use error::{BlockError, Error};
	use header::Header;
	use spec::Spec;
	use super::super::{new_morden, new_homestead_test};
	use super::{Ethash, EthashParams, PARITY_GAS_LIMIT_DETERMINANT, ecip1017_eras_block_reward};
	use rlp;

	fn test_spec() -> Spec {
		new_morden(&::std::env::temp_dir())
	}

	#[test]
	fn on_close_block() {
		let spec = test_spec();
		let engine = &*spec.engine;
		let genesis_header = spec.genesis_header();
		let db = spec.ensure_db_good(get_temp_state_db(), &Default::default()).unwrap();
		let last_hashes = Arc::new(vec![genesis_header.hash()]);
		let b = OpenBlock::new(engine, Default::default(), false, db, &genesis_header, last_hashes, Address::zero(), (3141562.into(), 31415620.into()), vec![], false).unwrap();
		let b = b.close();
		assert_eq!(b.state().balance(&Address::zero()).unwrap(), U256::from_str("4563918244f40000").unwrap());
	}

	#[test]
	fn has_valid_ecip1017_eras_block_reward() {
		let eras_rounds = 5000000;

		let start_reward: U256 = "4563918244F40000".parse().unwrap();

		let block_number = 0;
		let (eras, reward) = ecip1017_eras_block_reward(eras_rounds, start_reward, block_number);
		assert_eq!(0, eras);
		assert_eq!(U256::from_str("4563918244F40000").unwrap(), reward);

		let block_number = 5000000;
		let (eras, reward) = ecip1017_eras_block_reward(eras_rounds, start_reward, block_number);
		assert_eq!(0, eras);
		assert_eq!(U256::from_str("4563918244F40000").unwrap(), reward);

		let block_number = 10000000;
		let (eras, reward) = ecip1017_eras_block_reward(eras_rounds, start_reward, block_number);
		assert_eq!(1, eras);
		assert_eq!(U256::from_str("3782DACE9D900000").unwrap(), reward);

		let block_number = 20000000;
		let (eras, reward) = ecip1017_eras_block_reward(eras_rounds, start_reward, block_number);
		assert_eq!(3, eras);
		assert_eq!(U256::from_str("2386F26FC1000000").unwrap(), reward);

		let block_number = 80000000;
		let (eras, reward) = ecip1017_eras_block_reward(eras_rounds, start_reward, block_number);
		assert_eq!(15, eras);
		assert_eq!(U256::from_str("271000000000000").unwrap(), reward);
	}

	#[test]
	fn on_close_block_with_uncle() {
		let spec = test_spec();
		let engine = &*spec.engine;
		let genesis_header = spec.genesis_header();
		let db = spec.ensure_db_good(get_temp_state_db(), &Default::default()).unwrap();
		let last_hashes = Arc::new(vec![genesis_header.hash()]);
		let mut b = OpenBlock::new(engine, Default::default(), false, db, &genesis_header, last_hashes, Address::zero(), (3141562.into(), 31415620.into()), vec![], false).unwrap();
		let mut uncle = Header::new();
		let uncle_author: Address = "ef2d6d194084c2de36e0dabfce45d046b37d1106".into();
		uncle.set_author(uncle_author);
		b.push_uncle(uncle).unwrap();

		let b = b.close();
		assert_eq!(b.state().balance(&Address::zero()).unwrap(), "478eae0e571ba000".into());
		assert_eq!(b.state().balance(&uncle_author).unwrap(), "3cb71f51fc558000".into());
	}

	#[test]
	fn has_valid_metadata() {
		let engine = test_spec().engine;
		assert!(!engine.name().is_empty());
		assert!(engine.version().major >= 1);
	}

	#[test]
	fn can_return_schedule() {
		let engine = test_spec().engine;
		let schedule = engine.schedule(10000000);
		assert!(schedule.stack_limit > 0);

		let schedule = engine.schedule(100);
		assert!(!schedule.have_delegate_call);
	}

	#[test]
	fn can_do_seal_verification_fail() {
		let engine = test_spec().engine;
		//let engine = Ethash::new_test(test_spec());
		let header: Header = Header::default();

		let verify_result = engine.verify_block_basic(&header);

		match verify_result {
			Err(Error::Block(BlockError::InvalidSealArity(_))) => {},
			Err(_) => { panic!("should be block seal-arity mismatch error (got {:?})", verify_result); },
			_ => { panic!("Should be error, got Ok"); },
		}
	}

	#[test]
	fn can_do_difficulty_verification_fail() {
		let engine = test_spec().engine;
		let mut header: Header = Header::default();
		header.set_seal(vec![rlp::encode(&H256::zero()).into_vec(), rlp::encode(&H64::zero()).into_vec()]);

		let verify_result = engine.verify_block_basic(&header);

		match verify_result {
			Err(Error::Block(BlockError::DifficultyOutOfBounds(_))) => {},
			Err(_) => { panic!("should be block difficulty error (got {:?})", verify_result); },
			_ => { panic!("Should be error, got Ok"); },
		}
	}

	#[test]
	fn can_do_proof_of_work_verification_fail() {
		let engine = test_spec().engine;
		let mut header: Header = Header::default();
		header.set_seal(vec![rlp::encode(&H256::zero()).into_vec(), rlp::encode(&H64::zero()).into_vec()]);
		header.set_difficulty(U256::from_str("ffffffffffffffffffffffffffffffffffffffffffffaaaaaaaaaaaaaaaaaaaa").unwrap());

		let verify_result = engine.verify_block_basic(&header);

		match verify_result {
			Err(Error::Block(BlockError::InvalidProofOfWork(_))) => {},
			Err(_) => { panic!("should be invalid proof of work error (got {:?})", verify_result); },
			_ => { panic!("Should be error, got Ok"); },
		}
	}

	#[test]
	fn can_do_seal_unordered_verification_fail() {
		let engine = test_spec().engine;
		let header: Header = Header::default();

		let verify_result = engine.verify_block_unordered(&header);

		match verify_result {
			Err(Error::Block(BlockError::InvalidSealArity(_))) => {},
			Err(_) => { panic!("should be block seal-arity mismatch error (got {:?})", verify_result); },
			_ => { panic!("Should be error, got Ok"); },
		}
	}

	#[test]
	fn can_do_seal256_verification_fail() {
		let engine = test_spec().engine;
		let mut header: Header = Header::default();
		header.set_seal(vec![rlp::encode(&H256::zero()).into_vec(), rlp::encode(&H64::zero()).into_vec()]);
		let verify_result = engine.verify_block_unordered(&header);

		match verify_result {
			Err(Error::Block(BlockError::MismatchedH256SealElement(_))) => {},
			Err(_) => { panic!("should be invalid 256-bit seal fail (got {:?})", verify_result); },
			_ => { panic!("Should be error, got Ok"); },
		}
	}

	#[test]
	fn can_do_proof_of_work_unordered_verification_fail() {
		let engine = test_spec().engine;
		let mut header: Header = Header::default();
		header.set_seal(vec![rlp::encode(&H256::from("b251bd2e0283d0658f2cadfdc8ca619b5de94eca5742725e2e757dd13ed7503d")).into_vec(), rlp::encode(&H64::zero()).into_vec()]);
		header.set_difficulty(U256::from_str("ffffffffffffffffffffffffffffffffffffffffffffaaaaaaaaaaaaaaaaaaaa").unwrap());

		let verify_result = engine.verify_block_unordered(&header);

		match verify_result {
			Err(Error::Block(BlockError::InvalidProofOfWork(_))) => {},
			Err(_) => { panic!("should be invalid proof-of-work fail (got {:?})", verify_result); },
			_ => { panic!("Should be error, got Ok"); },
		}
	}

	#[test]
	fn can_verify_block_family_genesis_fail() {
		let engine = test_spec().engine;
		let header: Header = Header::default();
		let parent_header: Header = Header::default();

		let verify_result = engine.verify_block_family(&header, &parent_header);

		match verify_result {
			Err(Error::Block(BlockError::RidiculousNumber(_))) => {},
			Err(_) => { panic!("should be invalid block number fail (got {:?})", verify_result); },
			_ => { panic!("Should be error, got Ok"); },
		}
	}

	#[test]
	fn can_verify_block_family_difficulty_fail() {
		let engine = test_spec().engine;
		let mut header: Header = Header::default();
		header.set_number(2);
		let mut parent_header: Header = Header::default();
		parent_header.set_number(1);

		let verify_result = engine.verify_block_family(&header, &parent_header);

		match verify_result {
			Err(Error::Block(BlockError::InvalidDifficulty(_))) => {},
			Err(_) => { panic!("should be invalid difficulty fail (got {:?})", verify_result); },
			_ => { panic!("Should be error, got Ok"); },
		}
	}

	#[test]
	fn can_verify_block_family_gas_fail() {
		let engine = test_spec().engine;
		let mut header: Header = Header::default();
		header.set_number(2);
		header.set_difficulty(U256::from_str("0000000000000000000000000000000000000000000000000000000000020000").unwrap());
		let mut parent_header: Header = Header::default();
		parent_header.set_number(1);

		let verify_result = engine.verify_block_family(&header, &parent_header);

		match verify_result {
			Err(Error::Block(BlockError::InvalidGasLimit(_))) => {},
			Err(_) => { panic!("should be invalid difficulty fail (got {:?})", verify_result); },
			_ => { panic!("Should be error, got Ok"); },
		}
	}

	#[test]
	fn test_difficulty_to_boundary() {
		// result of f(0) is undefined, so do not assert the result
		let _ = Ethash::difficulty_to_boundary(&U256::from(0));
		assert_eq!(Ethash::difficulty_to_boundary(&U256::from(1)), H256::from(U256::max_value()));
		assert_eq!(Ethash::difficulty_to_boundary(&U256::from(2)), H256::from_str("8000000000000000000000000000000000000000000000000000000000000000").unwrap());
		assert_eq!(Ethash::difficulty_to_boundary(&U256::from(4)), H256::from_str("4000000000000000000000000000000000000000000000000000000000000000").unwrap());
		assert_eq!(Ethash::difficulty_to_boundary(&U256::from(32)), H256::from_str("0800000000000000000000000000000000000000000000000000000000000000").unwrap());
	}

	#[test]
	fn difficulty_frontier() {
		let spec = new_homestead_test();
		let ethparams = get_default_ethash_params();
		let ethash = Ethash::new(&::std::env::temp_dir(), spec.params().clone(), ethparams, BTreeMap::new());

		let mut parent_header = Header::default();
		parent_header.set_number(1000000);
		parent_header.set_difficulty(U256::from_str("b69de81a22b").unwrap());
		parent_header.set_timestamp(1455404053);
		let mut header = Header::default();
		header.set_number(parent_header.number() + 1);
		header.set_timestamp(1455404058);

		let difficulty = ethash.calculate_difficulty(&header, &parent_header);
		assert_eq!(U256::from_str("b6b4bbd735f").unwrap(), difficulty);
	}

	#[test]
	fn difficulty_homestead() {
		let spec = new_homestead_test();
		let ethparams = get_default_ethash_params();
		let ethash = Ethash::new(&::std::env::temp_dir(), spec.params().clone(), ethparams, BTreeMap::new());

		let mut parent_header = Header::default();
		parent_header.set_number(1500000);
		parent_header.set_difficulty(U256::from_str("1fd0fd70792b").unwrap());
		parent_header.set_timestamp(1463003133);
		let mut header = Header::default();
		header.set_number(parent_header.number() + 1);
		header.set_timestamp(1463003177);

		let difficulty = ethash.calculate_difficulty(&header, &parent_header);
		assert_eq!(U256::from_str("1fc50f118efe").unwrap(), difficulty);
	}

	#[test]
	fn difficulty_classic_bomb_delay() {
		let spec = new_homestead_test();
		let ethparams = EthashParams {
			ecip1010_pause_transition: 3000000,
			..get_default_ethash_params()
		};
		let ethash = Ethash::new(&::std::env::temp_dir(), spec.params().clone(), ethparams, BTreeMap::new());

		let mut parent_header = Header::default();
		parent_header.set_number(3500000);
		parent_header.set_difficulty(U256::from_str("6F62EAF8D3C").unwrap());
		parent_header.set_timestamp(1452838500);
		let mut header = Header::default();
		header.set_number(parent_header.number() + 1);

		header.set_timestamp(parent_header.timestamp() + 20);
		assert_eq!(
			U256::from_str("6F55FE9B74B").unwrap(),
			ethash.calculate_difficulty(&header, &parent_header)
		);
		header.set_timestamp(parent_header.timestamp() + 5);
		assert_eq!(
			U256::from_str("6F71D75632D").unwrap(),
			ethash.calculate_difficulty(&header, &parent_header)
		);
		header.set_timestamp(parent_header.timestamp() + 80);
		assert_eq!(
			U256::from_str("6F02746B3A5").unwrap(),
			ethash.calculate_difficulty(&header, &parent_header)
		);
	}

	#[test]
	fn test_difficulty_bomb_continue() {
		let spec = new_homestead_test();
		let ethparams = EthashParams {
			ecip1010_pause_transition: 3000000,
			ecip1010_continue_transition: 5000000,
			..get_default_ethash_params()
		};
		let ethash = Ethash::new(&::std::env::temp_dir(), spec.params().clone(), ethparams, BTreeMap::new());

		let mut parent_header = Header::default();
		parent_header.set_number(5000102);
		parent_header.set_difficulty(U256::from_str("14944397EE8B").unwrap());
		parent_header.set_timestamp(1513175023);
		let mut header = Header::default();
		header.set_number(parent_header.number() + 1);
		header.set_timestamp(parent_header.timestamp() + 6);
		assert_eq!(
			U256::from_str("1496E6206188").unwrap(),
			ethash.calculate_difficulty(&header, &parent_header)
		);
		parent_header.set_number(5100123);
		parent_header.set_difficulty(U256::from_str("14D24B39C7CF").unwrap());
		parent_header.set_timestamp(1514609324);
		header.set_number(parent_header.number() + 1);
		header.set_timestamp(parent_header.timestamp() + 41);
		assert_eq!(
			U256::from_str("14CA9C5D9227").unwrap(),
			ethash.calculate_difficulty(&header, &parent_header)
		);
		parent_header.set_number(6150001);
		parent_header.set_difficulty(U256::from_str("305367B57227").unwrap());
		parent_header.set_timestamp(1529664575);
		header.set_number(parent_header.number() + 1);
		header.set_timestamp(parent_header.timestamp() + 105);
		assert_eq!(
			U256::from_str("309D09E0C609").unwrap(),
			ethash.calculate_difficulty(&header, &parent_header)
		);
		parent_header.set_number(8000000);
		parent_header.set_difficulty(U256::from_str("1180B36D4CE5B6A").unwrap());
		parent_header.set_timestamp(1535431724);
		header.set_number(parent_header.number() + 1);
		header.set_timestamp(parent_header.timestamp() + 420);
		assert_eq!(
			U256::from_str("5126FFD5BCBB9E7").unwrap(),
			ethash.calculate_difficulty(&header, &parent_header)
		);
	}

	#[test]
	fn difficulty_max_timestamp() {
		let spec = new_homestead_test();
		let ethparams = get_default_ethash_params();
		let ethash = Ethash::new(&::std::env::temp_dir(), spec.params().clone(), ethparams, BTreeMap::new());

		let mut parent_header = Header::default();
		parent_header.set_number(1000000);
		parent_header.set_difficulty(U256::from_str("b69de81a22b").unwrap());
		parent_header.set_timestamp(1455404053);
		let mut header = Header::default();
		header.set_number(parent_header.number() + 1);
		header.set_timestamp(u64::max_value());

		let difficulty = ethash.calculate_difficulty(&header, &parent_header);
		assert_eq!(U256::from(12543204905719u64), difficulty);
	}
}<|MERGE_RESOLUTION|>--- conflicted
+++ resolved
@@ -40,11 +40,8 @@
 /// Maximum number of blocks allowed in an ethash snapshot.
 const MAX_SNAPSHOT_BLOCKS: u64 = 30000;
 
-<<<<<<< HEAD
-=======
 const DEFAULT_EIP649_DELAY: u64 = 3_000_000;
 
->>>>>>> 9196c726
 /// Ethash params.
 #[derive(Debug, PartialEq)]
 pub struct EthashParams {
@@ -88,27 +85,14 @@
 	pub ecip1010_continue_transition: u64,
 	/// Total block number for one ECIP-1017 era.
 	pub ecip1017_era_rounds: u64,
-<<<<<<< HEAD
 	/// Block reward in base units.
 	pub block_reward: U256,
-=======
-	/// Maximum amount of code that can be deploying into a contract.
-	pub max_code_size: u64,
-	/// Number of first block where the max gas limit becomes effective.
-	pub max_gas_limit_transition: u64,
-	/// Maximum valid block gas limit,
-	pub max_gas_limit: U256,
-	/// Number of first block where the minimum gas price becomes effective.
-	pub min_gas_price_transition: u64,
-	/// Do not alow transactions with lower gas price.
-	pub min_gas_price: U256,
 	/// EIP-649 transition block.
 	pub eip649_transition: u64,
 	/// EIP-649 bomb delay.
 	pub eip649_delay: u64,
 	/// EIP-649 base reward.
 	pub eip649_reward: Option<U256>,
->>>>>>> 9196c726
 }
 
 impl From<ethjson::spec::EthashParams> for EthashParams {
@@ -134,18 +118,10 @@
 			ecip1010_pause_transition: p.ecip1010_pause_transition.map_or(u64::max_value(), Into::into),
 			ecip1010_continue_transition: p.ecip1010_continue_transition.map_or(u64::max_value(), Into::into),
 			ecip1017_era_rounds: p.ecip1017_era_rounds.map_or(u64::max_value(), Into::into),
-<<<<<<< HEAD
 			block_reward: p.block_reward.map_or_else(Default::default, Into::into),
-=======
-			max_code_size: p.max_code_size.map_or(u64::max_value(), Into::into),
-			max_gas_limit_transition: p.max_gas_limit_transition.map_or(u64::max_value(), Into::into),
-			max_gas_limit: p.max_gas_limit.map_or(U256::max_value(), Into::into),
-			min_gas_price_transition: p.min_gas_price_transition.map_or(u64::max_value(), Into::into),
-			min_gas_price: p.min_gas_price.map_or(U256::zero(), Into::into),
 			eip649_transition: p.eip649_transition.map_or(u64::max_value(), Into::into),
 			eip649_delay: p.eip649_delay.map_or(DEFAULT_EIP649_DELAY, Into::into),
 			eip649_reward: p.eip649_reward.map(Into::into),
->>>>>>> 9196c726
 		}
 	}
 }
@@ -210,40 +186,7 @@
 		}
 	}
 
-<<<<<<< HEAD
 	fn populate_from_parent(&self, header: &mut Header, parent: &Header) {
-=======
-	fn schedule(&self, block_number: BlockNumber) -> Schedule {
-		trace!(target: "client", "Creating schedule. fCML={}, bGCML={}", self.ethash_params.homestead_transition, self.ethash_params.eip150_transition);
-
-		if block_number < self.ethash_params.homestead_transition {
-			Schedule::new_frontier()
-		} else if block_number < self.ethash_params.eip150_transition {
-			Schedule::new_homestead()
-		} else {
-			/// There's no max_code_size transition so we tie it to eip161abc
-			let max_code_size = if block_number >= self.ethash_params.eip161abc_transition { self.ethash_params.max_code_size as usize } else { usize::max_value() };
-			let mut schedule = Schedule::new_post_eip150(
-				max_code_size,
-				block_number >= self.ethash_params.eip160_transition,
-				block_number >= self.ethash_params.eip161abc_transition,
-				block_number >= self.ethash_params.eip161d_transition);
-
-			self.params().update_schedule(block_number, &mut schedule);
-			schedule
-		}
-	}
-
-	fn signing_chain_id(&self, env_info: &EnvInfo) -> Option<u64> {
-		if env_info.number >= self.params().eip155_transition {
-			Some(self.params().chain_id)
-		} else {
-			None
-		}
-	}
-
-	fn populate_from_parent(&self, header: &mut Header, parent: &Header, gas_floor_target: U256, mut gas_ceil_target: U256) {
->>>>>>> 9196c726
 		let difficulty = self.calculate_difficulty(header, parent);
 		header.set_difficulty(difficulty);
 	}
@@ -260,21 +203,15 @@
 	/// This assumes that all uncles are valid uncles (i.e. of at least one generation before the current).
 	fn on_close_block(&self, block: &mut ExecutedBlock) -> Result<(), Error> {
 		use std::ops::Shr;
-<<<<<<< HEAD
 		use parity_machine::{WithUncles, WithBalances};
 
-		let reward = self.ethash_params.block_reward;
 		let author = *block.header().author();
 		let number = block.header().number();
-=======
-		let tracing_enabled = block.tracing_enabled();
-		let fields = block.fields_mut();
-		let reward = if fields.header.number() >= self.ethash_params.eip649_transition {
-			self.ethash_params.eip649_reward.unwrap_or(self.params().block_reward)
+		let reward = if number >= self.ethash_params.eip649_transition {
+			self.ethash_params.eip649_reward.unwrap_or(self.ethash_params.block_reward)
 		} else {
-			self.params().block_reward
+			self.ethash_params.block_reward
 		};
->>>>>>> 9196c726
 
 		let eras_rounds = self.ethash_params.ecip1017_era_rounds;
 		let (eras, reward) = ecip1017_eras_block_reward(eras_rounds, reward, number);
