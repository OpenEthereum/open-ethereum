--- conflicted
+++ resolved
@@ -113,29 +113,16 @@
 
 impl Ethash {
 	/// Create a new instance of Ethash engine
-<<<<<<< HEAD
-	pub fn new<T: AsRef<Path>>(
-		cache_dir: T,
+	pub fn new<T: Into<Option<OptimizeFor>>>(
+		cache_dir: &Path,
 		ethash_params: EthashParams,
 		machine: EthereumMachine,
-=======
-	pub fn new<T: Into<Option<OptimizeFor>>>(
-		cache_dir: &Path,
-		params: CommonParams,
-		ethash_params: EthashParams,
-		builtins: BTreeMap<Address, Builtin>,
 		optimize_for: T,
->>>>>>> 5c08698f
 	) -> Arc<Self> {
 		Arc::new(Ethash {
 			ethash_params,
-<<<<<<< HEAD
 			machine,
-			pow: EthashManager::new(cache_dir),
-=======
-			builtins,
 			pow: EthashManager::new(cache_dir.as_ref(), optimize_for.into()),
->>>>>>> 5c08698f
 		})
 	}
 }
@@ -669,11 +656,7 @@
 	fn difficulty_frontier() {
 		let machine = new_homestead_test_machine();
 		let ethparams = get_default_ethash_params();
-<<<<<<< HEAD
-		let ethash = Ethash::new(&::std::env::temp_dir(), ethparams, machine);
-=======
-		let ethash = Ethash::new(&::std::env::temp_dir(), spec.params().clone(), ethparams, BTreeMap::new(), None);
->>>>>>> 5c08698f
+		let ethash = Ethash::new(&::std::env::temp_dir(), ethparams, machine, None);
 
 		let mut parent_header = Header::default();
 		parent_header.set_number(1000000);
@@ -691,11 +674,7 @@
 	fn difficulty_homestead() {
 		let machine = new_homestead_test_machine();
 		let ethparams = get_default_ethash_params();
-<<<<<<< HEAD
-		let ethash = Ethash::new(&::std::env::temp_dir(), ethparams, machine);
-=======
-		let ethash = Ethash::new(&::std::env::temp_dir(), spec.params().clone(), ethparams, BTreeMap::new(), None);
->>>>>>> 5c08698f
+		let ethash = Ethash::new(&::std::env::temp_dir(), ethparams, machine, None);
 
 		let mut parent_header = Header::default();
 		parent_header.set_number(1500000);
@@ -716,11 +695,7 @@
 			ecip1010_pause_transition: 3000000,
 			..get_default_ethash_params()
 		};
-<<<<<<< HEAD
-		let ethash = Ethash::new(&::std::env::temp_dir(), ethparams, machine);
-=======
-		let ethash = Ethash::new(&::std::env::temp_dir(), spec.params().clone(), ethparams, BTreeMap::new(), None);
->>>>>>> 5c08698f
+		let ethash = Ethash::new(&::std::env::temp_dir(), ethparams, machine, None);
 
 		let mut parent_header = Header::default();
 		parent_header.set_number(3500000);
@@ -754,11 +729,7 @@
 			ecip1010_continue_transition: 5000000,
 			..get_default_ethash_params()
 		};
-<<<<<<< HEAD
-		let ethash = Ethash::new(&::std::env::temp_dir(), ethparams, machine);
-=======
-		let ethash = Ethash::new(&::std::env::temp_dir(), spec.params().clone(), ethparams, BTreeMap::new(), None);
->>>>>>> 5c08698f
+		let ethash = Ethash::new(&::std::env::temp_dir(), ethparams, machine, None);
 
 		let mut parent_header = Header::default();
 		parent_header.set_number(5000102);
@@ -801,61 +772,10 @@
 	}
 
 	#[test]
-<<<<<<< HEAD
-=======
-	fn gas_limit_is_multiple_of_determinant() {
-		let spec = new_homestead_test();
-		let ethparams = get_default_ethash_params();
-		let ethash = Ethash::new(&::std::env::temp_dir(), spec.params().clone(), ethparams, BTreeMap::new(), None);
-		let mut parent = Header::new();
-		let mut header = Header::new();
-		header.set_number(1);
-
-		// this test will work for this constant only
-		assert_eq!(PARITY_GAS_LIMIT_DETERMINANT, U256::from(37));
-
-		// when parent.gas_limit < gas_floor_target:
-		parent.set_gas_limit(U256::from(50_000));
-		ethash.populate_from_parent(&mut header, &parent, U256::from(100_000), U256::from(200_000));
-		assert_eq!(*header.gas_limit(), U256::from(50_024));
-
-		// when parent.gas_limit > gas_ceil_target:
-		parent.set_gas_limit(U256::from(250_000));
-		ethash.populate_from_parent(&mut header, &parent, U256::from(100_000), U256::from(200_000));
-		assert_eq!(*header.gas_limit(), U256::from(249_787));
-
-		// when parent.gas_limit is in miner's range
-		header.set_gas_used(U256::from(150_000));
-		parent.set_gas_limit(U256::from(150_000));
-		ethash.populate_from_parent(&mut header, &parent, U256::from(100_000), U256::from(200_000));
-		assert_eq!(*header.gas_limit(), U256::from(150_035));
-
-		// when parent.gas_limit is in miner's range
-		// && we can NOT increase it to be multiple of constant
-		header.set_gas_used(U256::from(150_000));
-		parent.set_gas_limit(U256::from(150_000));
-		ethash.populate_from_parent(&mut header, &parent, U256::from(100_000), U256::from(150_002));
-		assert_eq!(*header.gas_limit(), U256::from(149_998));
-
-		// when parent.gas_limit is in miner's range
-		// && we can NOT increase it to be multiple of constant
-		// && we can NOT decrease it to be multiple of constant
-		header.set_gas_used(U256::from(150_000));
-		parent.set_gas_limit(U256::from(150_000));
-		ethash.populate_from_parent(&mut header, &parent, U256::from(150_000), U256::from(150_002));
-		assert_eq!(*header.gas_limit(), U256::from(150_002));
-	}
-
-	#[test]
->>>>>>> 5c08698f
 	fn difficulty_max_timestamp() {
 		let machine = new_homestead_test_machine();
 		let ethparams = get_default_ethash_params();
-<<<<<<< HEAD
-		let ethash = Ethash::new(&::std::env::temp_dir(), ethparams, machine);
-=======
-		let ethash = Ethash::new(&::std::env::temp_dir(), spec.params().clone(), ethparams, BTreeMap::new(), None);
->>>>>>> 5c08698f
+		let ethash = Ethash::new(&::std::env::temp_dir(), ethparams, machine, None);
 
 		let mut parent_header = Header::default();
 		parent_header.set_number(1000000);
@@ -868,85 +788,4 @@
 		let difficulty = ethash.calculate_difficulty(&header, &parent_header);
 		assert_eq!(U256::from(12543204905719u64), difficulty);
 	}
-<<<<<<< HEAD
-=======
-
-	#[test]
-	fn rejects_blocks_over_max_gas_limit() {
-		let spec = new_homestead_test();
-		let mut ethparams = get_default_ethash_params();
-		ethparams.max_gas_limit_transition = 10;
-		ethparams.max_gas_limit = 100_000.into();
-
-		let mut parent_header = Header::default();
-		parent_header.set_number(1);
-		parent_header.set_gas_limit(100_000.into());
-		let mut header = Header::default();
-		header.set_number(parent_header.number() + 1);
-		header.set_gas_limit(100_001.into());
-		header.set_difficulty(ethparams.minimum_difficulty);
-		let ethash = Ethash::new(&::std::env::temp_dir(), spec.params().clone(), ethparams, BTreeMap::new(), None);
-		assert!(ethash.verify_block_family(&header, &parent_header, None).is_ok());
-
-		parent_header.set_number(9);
-		header.set_number(parent_header.number() + 1);
-
-		parent_header.set_gas_limit(99_999.into());
-		header.set_gas_limit(100_000.into());
-		assert!(ethash.verify_block_family(&header, &parent_header, None).is_ok());
-
-		parent_header.set_gas_limit(200_000.into());
-		header.set_gas_limit(200_000.into());
-		assert!(ethash.verify_block_family(&header, &parent_header, None).is_ok());
-
-		parent_header.set_gas_limit(100_000.into());
-		header.set_gas_limit(100_001.into());
-		assert!(ethash.verify_block_family(&header, &parent_header, None).is_err());
-
-		parent_header.set_gas_limit(200_000.into());
-		header.set_gas_limit(200_001.into());
-		assert!(ethash.verify_block_family(&header, &parent_header, None).is_err());
-	}
-
-	#[test]
-	fn rejects_transactions_below_min_gas_price() {
-		use ethkey::{Generator, Random};
-		use transaction::{Transaction, Action};
-
-		let spec = new_homestead_test();
-		let mut ethparams = get_default_ethash_params();
-		ethparams.min_gas_price_transition = 10;
-		ethparams.min_gas_price = 100000.into();
-
-		let mut header = Header::default();
-		header.set_number(1);
-
-		let keypair = Random.generate().unwrap();
-		let tx1 = Transaction {
-			action: Action::Create,
-			value: U256::zero(),
-			data: Vec::new(),
-			gas: 100_000.into(),
-			gas_price: 100_000.into(),
-			nonce: U256::zero(),
-		}.sign(keypair.secret(), None).into();
-
-		let tx2 = Transaction {
-			action: Action::Create,
-			value: U256::zero(),
-			data: Vec::new(),
-			gas: 100_000.into(),
-			gas_price: 99_999.into(),
-			nonce: U256::zero(),
-		}.sign(keypair.secret(), None).into();
-
-		let ethash = Ethash::new(&::std::env::temp_dir(), spec.params().clone(), ethparams, BTreeMap::new(), None);
-		assert!(ethash.verify_transaction_basic(&tx1, &header).is_ok());
-		assert!(ethash.verify_transaction_basic(&tx2, &header).is_ok());
-
-		header.set_number(10);
-		assert!(ethash.verify_transaction_basic(&tx1, &header).is_ok());
-		assert!(ethash.verify_transaction_basic(&tx2, &header).is_err());
-	}
->>>>>>> 5c08698f
 }