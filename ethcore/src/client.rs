// Copyright 2015, 2016 Ethcore (UK) Ltd.
// This file is part of Parity.

// Parity is free software: you can redistribute it and/or modify
// it under the terms of the GNU General Public License as published by
// the Free Software Foundation, either version 3 of the License, or
// (at your option) any later version.

// Parity is distributed in the hope that it will be useful,
// but WITHOUT ANY WARRANTY; without even the implied warranty of
// MERCHANTABILITY or FITNESS FOR A PARTICULAR PURPOSE.  See the
// GNU General Public License for more details.

// You should have received a copy of the GNU General Public License
// along with Parity.  If not, see <http://www.gnu.org/licenses/>.

//! Blockchain database client.

use util::*;
use util::panics::*;
use blockchain::{BlockChain, BlockProvider};
use views::BlockView;
use error::*;
use header::{BlockNumber, Header};
use state::State;
use spec::Spec;
use engine::Engine;
use views::HeaderView;
use block_queue::BlockQueue;
use service::{NetSyncMessage, SyncMessage};
use env_info::LastHashes;
use verification::*;
use block::*;
use transaction::LocalizedTransaction;
use extras::TransactionAddress;
use filter::Filter;
use log_entry::LocalizedLogEntry;
pub use block_queue::{BlockQueueConfig, BlockQueueInfo};
pub use blockchain::{TreeRoute, BlockChainConfig, CacheSize as BlockChainCacheSize};

/// Uniquely identifies block.
#[derive(Debug, PartialEq, Clone)]
pub enum BlockId {
	/// Block's sha3.
	/// Querying by hash is always faster.
	Hash(H256),
	/// Block number within canon blockchain.
	Number(BlockNumber),
	/// Earliest block (genesis).
	Earliest,
	/// Latest mined block.
	Latest
}

/// Uniquely identifies transaction.
#[derive(Debug, PartialEq, Clone)]
pub enum TransactionId {
	/// Transaction's sha3.
	Hash(H256),
	/// Block id and transaction index within this block.
	/// Querying by block position is always faster.
	Location(BlockId, usize)
}

/// General block status
#[derive(Debug, Eq, PartialEq)]
pub enum BlockStatus {
	/// Part of the blockchain.
	InChain,
	/// Queued for import.
	Queued,
	/// Known as bad.
	Bad,
	/// Unknown.
	Unknown,
}

/// Client configuration. Includes configs for all sub-systems.
#[derive(Debug, Default)]
pub struct ClientConfig {
	/// Block queue configuration.
	pub queue: BlockQueueConfig,
	/// Blockchain configuration.
	pub blockchain: BlockChainConfig,
}

/// Information about the blockchain gathered together.
#[derive(Debug)]
pub struct BlockChainInfo {
	/// Blockchain difficulty.
	pub total_difficulty: U256,
	/// Block queue difficulty.
	pub pending_total_difficulty: U256,
	/// Genesis block hash.
	pub genesis_hash: H256,
	/// Best blockchain block hash.
	pub best_block_hash: H256,
	/// Best blockchain block number.
	pub best_block_number: BlockNumber
}

impl fmt::Display for BlockChainInfo {
	fn fmt(&self, f: &mut fmt::Formatter) -> fmt::Result {
		write!(f, "#{}.{}", self.best_block_number, self.best_block_hash)
	}
}

/// Blockchain database client. Owns and manages a blockchain and a block queue.
pub trait BlockChainClient : Sync + Send {
	/// Get raw block header data by block id.
	fn block_header(&self, id: BlockId) -> Option<Bytes>;

	/// Get raw block body data by block id.
	/// Block body is an RLP list of two items: uncles and transactions.
	fn block_body(&self, id: BlockId) -> Option<Bytes>;

	/// Get raw block data by block header hash.
	fn block(&self, id: BlockId) -> Option<Bytes>;

	/// Get block status by block header hash.
	fn block_status(&self, id: BlockId) -> BlockStatus;

	/// Get block total difficulty.
	fn block_total_difficulty(&self, id: BlockId) -> Option<U256>;

	/// Get address nonce.
	fn nonce(&self, address: &Address) -> U256;

	/// Get address code.
	fn code(&self, address: &Address) -> Option<Bytes>;

	/// Get transaction with given hash.
	fn transaction(&self, id: TransactionId) -> Option<LocalizedTransaction>;

	/// Get a tree route between `from` and `to`.
	/// See `BlockChain::tree_route`.
	fn tree_route(&self, from: &H256, to: &H256) -> Option<TreeRoute>;

	/// Get latest state node
	fn state_data(&self, hash: &H256) -> Option<Bytes>;

	/// Get raw block receipts data by block header hash.
	fn block_receipts(&self, hash: &H256) -> Option<Bytes>;

	/// Import a block into the blockchain.
	fn import_block(&self, bytes: Bytes) -> ImportResult;

	/// Get block queue information.
	fn queue_info(&self) -> BlockQueueInfo;

	/// Clear block queue and abort all import activity.
	fn clear_queue(&self);

	/// Get blockchain information.
	fn chain_info(&self) -> BlockChainInfo;

	/// Get the best block header.
	fn best_block_header(&self) -> Bytes {
		self.block_header(BlockId::Hash(self.chain_info().best_block_hash)).unwrap()
	}

	/// Returns numbers of blocks containing given bloom.
	fn blocks_with_bloom(&self, bloom: &H2048, from_block: BlockId, to_block: BlockId) -> Option<Vec<BlockNumber>>;

	/// Returns logs matching given filter.
	fn logs(&self, filter: Filter) -> Vec<LocalizedLogEntry>;
}

#[derive(Default, Clone, Debug, Eq, PartialEq)]
/// Report on the status of a client.
pub struct ClientReport {
	/// How many blocks have been imported so far.
	pub blocks_imported: usize,
	/// How many transactions have been applied so far.
	pub transactions_applied: usize,
	/// How much gas has been processed so far.
	pub gas_processed: U256,
}

impl ClientReport {
	/// Alter internal reporting to reflect the additional `block` has been processed.
	pub fn accrue_block(&mut self, block: &PreVerifiedBlock) {
		self.blocks_imported += 1;
		self.transactions_applied += block.transactions.len();
		self.gas_processed = self.gas_processed + block.header.gas_used;
	}
}

/// Blockchain database client backed by a persistent database. Owns and manages a blockchain and a block queue.
/// Call `import_block()` to import a block asynchronously; `flush_queue()` flushes the queue.
pub struct Client {
	chain: Arc<RwLock<BlockChain>>,
	engine: Arc<Box<Engine>>,
	state_db: Mutex<JournalDB>,
	block_queue: RwLock<BlockQueue>,
	report: RwLock<ClientReport>,
	import_lock: Mutex<()>,
	panic_handler: Arc<PanicHandler>,
}

const HISTORY: u64 = 1000;
const CLIENT_DB_VER_STR: &'static str = "4.0";

impl Client {
	/// Create a new client with given spec and DB path.
	pub fn new(config: ClientConfig, spec: Spec, path: &Path, message_channel: IoChannel<NetSyncMessage> ) -> Result<Arc<Client>, Error> {
		let mut dir = path.to_path_buf();
		dir.push(H64::from(spec.genesis_header().hash()).hex());
		//TODO: sec/fat: pruned/full versioning
		dir.push(format!("v{}-sec-pruned", CLIENT_DB_VER_STR));
		let path = dir.as_path();
		let gb = spec.genesis_block();
		let chain = Arc::new(RwLock::new(BlockChain::new(config.blockchain, &gb, path)));
		let mut state_path = path.to_path_buf();
		state_path.push("state");

		let engine = Arc::new(try!(spec.to_engine()));
		let mut state_db = JournalDB::new(state_path.to_str().unwrap());
		if state_db.is_empty() && engine.spec().ensure_db_good(&mut state_db) {
			state_db.commit(0, &engine.spec().genesis_header().hash(), None).expect("Error commiting genesis state to state DB");
		}

		let block_queue = BlockQueue::new(config.queue, engine.clone(), message_channel);
		let panic_handler = PanicHandler::new_in_arc();
		panic_handler.forward_from(&block_queue);

		Ok(Arc::new(Client {
			chain: chain,
			engine: engine,
			state_db: Mutex::new(state_db),
			block_queue: RwLock::new(block_queue),
			report: RwLock::new(Default::default()),
			import_lock: Mutex::new(()),
			panic_handler: panic_handler
		}))
	}

	/// Flush the block import queue.
	pub fn flush_queue(&self) {
		self.block_queue.write().unwrap().flush();
	}

	fn build_last_hashes(&self, header: &Header) -> LastHashes {
		let mut last_hashes = LastHashes::new();
		last_hashes.resize(256, H256::new());
		last_hashes[0] = header.parent_hash.clone();
		let chain = self.chain.read().unwrap();
		for i in 0..255 {
			match chain.block_details(&last_hashes[i]) {
				Some(details) => {
					last_hashes[i + 1] = details.parent.clone();
				},
				None => break,
			}
		}
		last_hashes
	}

	fn check_and_close_block(&self, block: &PreVerifiedBlock) -> Result<ClosedBlock, ()> {
		let engine = self.engine.deref().deref();
		let header = &block.header;

		// Verify Block Family
		let verify_family_result = verify_block_family(&header, &block.bytes, engine, self.chain.read().unwrap().deref());
		if let Err(e) = verify_family_result {
			warn!(target: "client", "Stage 3 block verification failed for #{} ({})\nError: {:?}", header.number(), header.hash(), e);
			return Err(());
		};

		// Check if Parent is in chain
		let chain_has_parent = self.chain.read().unwrap().block_header(&header.parent_hash);
		if let None = chain_has_parent {
			warn!(target: "client", "Block import failed for #{} ({}): Parent not found ({}) ", header.number(), header.hash(), header.parent_hash);
			return Err(());
		};

		// Enact Verified Block
		let parent = chain_has_parent.unwrap();
		let last_hashes = self.build_last_hashes(header);
		let db = self.state_db.lock().unwrap().clone();

		let enact_result = enact_verified(&block, engine, db, &parent, last_hashes);
		if let Err(e) = enact_result {
			warn!(target: "client", "Block import failed for #{} ({})\nError: {:?}", header.number(), header.hash(), e);
			return Err(());
		};

		// Final Verification
		let closed_block = enact_result.unwrap();
		if let Err(e) = verify_block_final(&header, closed_block.block().header()) {
			warn!(target: "client", "Stage 4 block verification failed for #{} ({})\nError: {:?}", header.number(), header.hash(), e);
			return Err(());
		}

		Ok(closed_block)
	}

	/// This is triggered by a message coming from a block queue when the block is ready for insertion
	pub fn import_verified_blocks(&self, io: &IoChannel<NetSyncMessage>) -> usize {
		let max_blocks_to_import = 128;

		let mut good_blocks = Vec::with_capacity(max_blocks_to_import);
		let mut bad_blocks = HashSet::new();

		let _import_lock = self.import_lock.lock();
		let blocks = self.block_queue.write().unwrap().drain(max_blocks_to_import);

		for block in blocks {
			let header = &block.header;

			if bad_blocks.contains(&header.parent_hash) {
				bad_blocks.insert(header.hash());
				continue;
			}

			let closed_block = self.check_and_close_block(&block);
			if let Err(_) = closed_block {
				bad_blocks.insert(header.hash());
				break;
			}

			// Insert block
			let closed_block = closed_block.unwrap();
<<<<<<< HEAD
			self.chain.write().unwrap().insert_block(&block.bytes);
=======
			self.chain.write().unwrap().insert_block(&block.bytes, closed_block.block().receipts().clone());
>>>>>>> 5869dc82
			good_blocks.push(header.hash());

			let ancient = if header.number() >= HISTORY {
				let n = header.number() - HISTORY;
				let chain = self.chain.read().unwrap();
				Some((n, chain.block_hash(n).unwrap()))
			} else {
				None
			};

			// Commit results
			closed_block.drain()
				.commit(header.number(), &header.hash(), ancient)
				.expect("State DB commit failed.");

			self.report.write().unwrap().accrue_block(&block);
			trace!(target: "client", "Imported #{} ({})", header.number(), header.hash());
		}

		let imported = good_blocks.len();
		let bad_blocks = bad_blocks.into_iter().collect::<Vec<H256>>();

		{
			let mut block_queue = self.block_queue.write().unwrap();
			block_queue.mark_as_bad(&bad_blocks);
			block_queue.mark_as_good(&good_blocks);
		}

		{
			let block_queue = self.block_queue.read().unwrap();
			if !good_blocks.is_empty() && block_queue.queue_info().is_empty() {
				io.send(NetworkIoMessage::User(SyncMessage::NewChainBlocks {
					good: good_blocks,
					bad: bad_blocks,
				})).unwrap();
			}
		}

		imported
	}

	/// Get a copy of the best block's state.
	pub fn state(&self) -> State {
		State::from_existing(self.state_db.lock().unwrap().clone(), HeaderView::new(&self.best_block_header()).state_root(), self.engine.account_start_nonce())
	}

	/// Get info on the cache.
	pub fn blockchain_cache_info(&self) -> BlockChainCacheSize {
		self.chain.read().unwrap().cache_size()
	}

	/// Get the report.
	pub fn report(&self) -> ClientReport {
		self.report.read().unwrap().clone()
	}

	/// Tick the client.
	pub fn tick(&self) {
		self.chain.read().unwrap().collect_garbage();
		self.block_queue.read().unwrap().collect_garbage();
	}

	/// Set up the cache behaviour.
	pub fn configure_cache(&self, pref_cache_size: usize, max_cache_size: usize) {
		self.chain.write().unwrap().configure_cache(pref_cache_size, max_cache_size);
	}

	fn block_hash(chain: &BlockChain, id: BlockId) -> Option<H256> {
		match id {
			BlockId::Hash(hash) => Some(hash),
			BlockId::Number(number) => chain.block_hash(number),
			BlockId::Earliest => chain.block_hash(0),
			BlockId::Latest => Some(chain.best_block_hash())
		}
	}

	fn block_number(&self, id: BlockId) -> Option<BlockNumber> {
		match id {
			BlockId::Number(number) => Some(number),
			BlockId::Hash(ref hash) => self.chain.read().unwrap().block_number(hash),
			BlockId::Earliest => Some(0),
			BlockId::Latest => Some(self.chain.read().unwrap().best_block_number())
		}
	}
}

impl BlockChainClient for Client {
	fn block_header(&self, id: BlockId) -> Option<Bytes> {
		let chain = self.chain.read().unwrap();
		Self::block_hash(&chain, id).and_then(|hash| chain.block(&hash).map(|bytes| BlockView::new(&bytes).rlp().at(0).as_raw().to_vec()))
	}

	fn block_body(&self, id: BlockId) -> Option<Bytes> {
		let chain = self.chain.read().unwrap();
		Self::block_hash(&chain, id).and_then(|hash| {
			chain.block(&hash).map(|bytes| {
				let rlp = Rlp::new(&bytes);
				let mut body = RlpStream::new_list(2);
				body.append_raw(rlp.at(1).as_raw(), 1);
				body.append_raw(rlp.at(2).as_raw(), 1);
				body.out()
			})
		})
	}

	fn block(&self, id: BlockId) -> Option<Bytes> {
		let chain = self.chain.read().unwrap();
		Self::block_hash(&chain, id).and_then(|hash| {
			chain.block(&hash)
		})
	}

	fn block_status(&self, id: BlockId) -> BlockStatus {
		let chain = self.chain.read().unwrap();
		match Self::block_hash(&chain, id) {
			Some(ref hash) if chain.is_known(hash) => BlockStatus::InChain,
			Some(hash) => self.block_queue.read().unwrap().block_status(&hash),
			None => BlockStatus::Unknown
		}
	}

	fn block_total_difficulty(&self, id: BlockId) -> Option<U256> {
		let chain = self.chain.read().unwrap();
		Self::block_hash(&chain, id).and_then(|hash| chain.block_details(&hash)).map(|d| d.total_difficulty)
	}

	fn nonce(&self, address: &Address) -> U256 {
		self.state().nonce(address)
	}

	fn code(&self, address: &Address) -> Option<Bytes> {
		self.state().code(address)
	}

	fn transaction(&self, id: TransactionId) -> Option<LocalizedTransaction> {
		let chain = self.chain.read().unwrap();
		match id {
			TransactionId::Hash(ref hash) => chain.transaction_address(hash),
			TransactionId::Location(id, index) => Self::block_hash(&chain, id).map(|hash| TransactionAddress {
				block_hash: hash,
				index: index
			})
		}.and_then(|address| chain.transaction(&address))
	}

	fn tree_route(&self, from: &H256, to: &H256) -> Option<TreeRoute> {
		let chain = self.chain.read().unwrap();
		match chain.is_known(from) && chain.is_known(to) {
			true => Some(chain.tree_route(from.clone(), to.clone())),
			false => None
		}
	}

	fn state_data(&self, _hash: &H256) -> Option<Bytes> {
		None
	}

	fn block_receipts(&self, _hash: &H256) -> Option<Bytes> {
		None
	}

	fn import_block(&self, bytes: Bytes) -> ImportResult {
		let header = BlockView::new(&bytes).header();
		if self.chain.read().unwrap().is_known(&header.hash()) {
			return Err(ImportError::AlreadyInChain);
		}
		if self.block_status(BlockId::Hash(header.parent_hash)) == BlockStatus::Unknown {
			return Err(ImportError::UnknownParent);
		}
		self.block_queue.write().unwrap().import_block(bytes)
	}

	fn queue_info(&self) -> BlockQueueInfo {
		self.block_queue.read().unwrap().queue_info()
	}

	fn clear_queue(&self) {
		self.block_queue.write().unwrap().clear();
	}

	fn chain_info(&self) -> BlockChainInfo {
		let chain = self.chain.read().unwrap();
		BlockChainInfo {
			total_difficulty: chain.best_block_total_difficulty(),
			pending_total_difficulty: chain.best_block_total_difficulty(),
			genesis_hash: chain.genesis_hash(),
			best_block_hash: chain.best_block_hash(),
			best_block_number: From::from(chain.best_block_number())
		}
	}

	fn blocks_with_bloom(&self, bloom: &H2048, from_block: BlockId, to_block: BlockId) -> Option<Vec<BlockNumber>> {
		match (self.block_number(from_block), self.block_number(to_block)) {
			(Some(from), Some(to)) => Some(self.chain.read().unwrap().blocks_with_bloom(bloom, from, to)),
			_ => None
		}
	}

	fn logs(&self, filter: Filter) -> Vec<LocalizedLogEntry> {
		let mut blocks = filter.bloom_possibilities().iter()
			.filter_map(|bloom| self.blocks_with_bloom(bloom, filter.from_block.clone(), filter.to_block.clone()))
			.flat_map(|m| m)
			// remove duplicate elements
			.collect::<HashSet<u64>>()
			.into_iter()
			.collect::<Vec<u64>>();

		blocks.sort();

		blocks.into_iter()
			.filter_map(|number| self.chain.read().unwrap().block_hash(number).map(|hash| (number, hash)))
			.filter_map(|(number, hash)| self.chain.read().unwrap().block_receipts(&hash).map(|r| (number, hash, r.receipts)))
			.filter_map(|(number, hash, receipts)| self.chain.read().unwrap().block(&hash).map(|ref b| (number, hash, receipts, BlockView::new(b).transaction_hashes())))
			.flat_map(|(number, hash, receipts, hashes)| {
				let mut log_index = 0;
				receipts.into_iter()
					.enumerate()
					.flat_map(|(index, receipt)| {
						log_index += receipt.logs.len();
						receipt.logs.into_iter()
							.enumerate()
							.filter(|tuple| filter.matches(&tuple.1))
						 	.map(|(i, log)| LocalizedLogEntry {
							 	entry: log,
								block_hash: hash.clone(),
								block_number: number as usize,
								transaction_hash: hashes.get(index).cloned().unwrap_or_else(H256::new),
								transaction_index: index,
								log_index: log_index + i
							})
							.collect::<Vec<LocalizedLogEntry>>()
					})
					.collect::<Vec<LocalizedLogEntry>>()

			})
			.collect()
	}
}

impl MayPanic for Client {
	fn on_panic<F>(&self, closure: F) where F: OnPanicListener {
		self.panic_handler.on_panic(closure);
	}
}<|MERGE_RESOLUTION|>--- conflicted
+++ resolved
@@ -321,11 +321,7 @@
 
 			// Insert block
 			let closed_block = closed_block.unwrap();
-<<<<<<< HEAD
-			self.chain.write().unwrap().insert_block(&block.bytes);
-=======
 			self.chain.write().unwrap().insert_block(&block.bytes, closed_block.block().receipts().clone());
->>>>>>> 5869dc82
 			good_blocks.push(header.hash());
 
 			let ancient = if header.number() >= HISTORY {
