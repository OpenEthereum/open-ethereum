// Copyright 2015-2019 Parity Technologies (UK) Ltd.
// This file is part of Parity Ethereum.

// Parity Ethereum is free software: you can redistribute it and/or modify
// it under the terms of the GNU General Public License as published by
// the Free Software Foundation, either version 3 of the License, or
// (at your option) any later version.

// Parity Ethereum is distributed in the hope that it will be useful,
// but WITHOUT ANY WARRANTY; without even the implied warranty of
// MERCHANTABILITY or FITNESS FOR A PARTICULAR PURPOSE.  See the
// GNU General Public License for more details.

// You should have received a copy of the GNU General Public License
// along with Parity Ethereum.  If not, see <http://www.gnu.org/licenses/>.

use ethjson;
use trie::{TrieFactory, TrieSpec};
use ethtrie::{RlpCodec, Layout};
use ethereum_types::H256;

use super::HookType;

pub use self::generic::run_test_path as run_generic_test_path;
pub use self::generic::run_test_file as run_generic_test_file;
pub use self::secure::run_test_path as run_secure_test_path;
pub use self::secure::run_test_file as run_secure_test_file;

fn test_trie<H: FnMut(&str, HookType)>(json: &[u8], trie: TrieSpec, start_stop_hook: &mut H) -> Vec<String> {
	let tests = ethjson::trie::Test::load(json).unwrap();
	let factory = TrieFactory::new(trie, ethtrie::Layout);
	let mut result = vec![];

	for (name, test) in tests.into_iter() {
		start_stop_hook(&name, HookType::OnStart);

		let mut memdb = journaldb::new_memory_db();
<<<<<<< HEAD
		let mut root = H256::default();
=======
		let mut root = H256::zero();
>>>>>>> a23f5b8f
		let mut t = factory.create(&mut memdb, &mut root);

		for (key, value) in test.input.data.into_iter() {
			let key: Vec<u8> = key.into();
			let value: Vec<u8> = value.map_or_else(Vec::new, Into::into);
			t.insert(&key, &value)
				.expect(&format!("Trie test '{:?}' failed due to internal error", name));
		}

		if *t.root() != test.root.into() {
			result.push(format!("Trie test '{:?}' failed.", name));
		}

		start_stop_hook(&name, HookType::OnStop);
	}

	for i in &result {
		println!("FAILED: {}", i);
	}

	result
}

mod generic {
	use std::path::Path;
	use trie::TrieSpec;

	use super::HookType;

	/// Run generic trie jsontests on a given folder.
	pub fn run_test_path<H: FnMut(&str, HookType)>(p: &Path, skip: &[&'static str], h: &mut H) {
		::json_tests::test_common::run_test_path(p, skip, do_json_test, h)
	}

	/// Run generic trie jsontests on a given file.
	pub fn run_test_file<H: FnMut(&str, HookType)>(p: &Path, h: &mut H) {
		::json_tests::test_common::run_test_file(p, do_json_test, h)
	}

	fn do_json_test<H: FnMut(&str, HookType)>(json: &[u8], h: &mut H) -> Vec<String> {
		super::test_trie(json, TrieSpec::Generic, h)
	}

	declare_test!{TrieTests_trietest, "TrieTests/trietest"}
	declare_test!{TrieTests_trieanyorder, "TrieTests/trieanyorder"}
}

mod secure {
	use std::path::Path;
	use trie::TrieSpec;

	use super::HookType;

	/// Run secure trie jsontests on a given folder.
	pub fn run_test_path<H: FnMut(&str, HookType)>(p: &Path, skip: &[&'static str], h: &mut H) {
		::json_tests::test_common::run_test_path(p, skip, do_json_test, h)
	}

	/// Run secure trie jsontests on a given file.
	pub fn run_test_file<H: FnMut(&str, HookType)>(p: &Path, h: &mut H) {
		::json_tests::test_common::run_test_file(p, do_json_test, h)
	}

	fn do_json_test<H: FnMut(&str, HookType)>(json: &[u8], h: &mut H) -> Vec<String> {
		super::test_trie(json, TrieSpec::Secure, h)
	}

	declare_test!{TrieTests_hex_encoded_secure, "TrieTests/hex_encoded_securetrie_test"}
	declare_test!{TrieTests_trietest_secure, "TrieTests/trietest_secureTrie"}
	declare_test!{TrieTests_trieanyorder_secure, "TrieTests/trieanyorder_secureTrie"}
}<|MERGE_RESOLUTION|>--- conflicted
+++ resolved
@@ -35,11 +35,7 @@
 		start_stop_hook(&name, HookType::OnStart);
 
 		let mut memdb = journaldb::new_memory_db();
-<<<<<<< HEAD
-		let mut root = H256::default();
-=======
 		let mut root = H256::zero();
->>>>>>> a23f5b8f
 		let mut t = factory.create(&mut memdb, &mut root);
 
 		for (key, value) in test.input.data.into_iter() {
