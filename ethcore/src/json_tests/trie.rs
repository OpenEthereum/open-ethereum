// Copyright 2015-2018 Parity Technologies (UK) Ltd.
// This file is part of Parity.

// Parity is free software: you can redistribute it and/or modify
// it under the terms of the GNU General Public License as published by
// the Free Software Foundation, either version 3 of the License, or
// (at your option) any later version.

// Parity is distributed in the hope that it will be useful,
// but WITHOUT ANY WARRANTY; without even the implied warranty of
// MERCHANTABILITY or FITNESS FOR A PARTICULAR PURPOSE.  See the
// GNU General Public License for more details.

// You should have received a copy of the GNU General Public License
// along with Parity.  If not, see <http://www.gnu.org/licenses/>.

use ethjson;
use trie::{TrieFactory, TrieSpec};
use ethtrie::RlpCodec;
use ethereum_types::H256;
use memorydb::MemoryDB;
use keccak_hasher::KeccakHasher;

use super::HookType;

pub use self::generic::run_test_path as run_generic_test_path;
pub use self::generic::run_test_file as run_generic_test_file;
pub use self::secure::run_test_path as run_secure_test_path;
pub use self::secure::run_test_file as run_secure_test_file;

fn test_trie<H: FnMut(&str, HookType)>(json: &[u8], trie: TrieSpec, start_stop_hook: &mut H) -> Vec<String> {
	let tests = ethjson::trie::Test::load(json).unwrap();
	let factory = TrieFactory::<_, RlpCodec>::new(trie);
	let mut result = vec![];

	for (name, test) in tests.into_iter() {
<<<<<<< HEAD
		let mut memdb = MemoryDB::<KeccakHasher>::new();
=======
		start_stop_hook(&name, HookType::OnStart);

		let mut memdb = MemoryDB::new();
>>>>>>> e9f1b389
		let mut root = H256::default();
		let mut t = factory.create(&mut memdb, &mut root);

		for (key, value) in test.input.data.into_iter() {
			let key: Vec<u8> = key.into();
			let value: Vec<u8> = value.map_or_else(Vec::new, Into::into);
			t.insert(&key, &value)
				.expect(&format!("Trie test '{:?}' failed due to internal error", name));
		}

		if *t.root() != test.root.into() {
			result.push(format!("Trie test '{:?}' failed.", name));
		}

		start_stop_hook(&name, HookType::OnStop);
	}

	for i in &result {
		println!("FAILED: {}", i);
	}

	result
}

mod generic {
	use std::path::Path;
	use trie::TrieSpec;

	use super::HookType;

	/// Run generic trie jsontests on a given folder.
	pub fn run_test_path<H: FnMut(&str, HookType)>(p: &Path, skip: &[&'static str], h: &mut H) {
		::json_tests::test_common::run_test_path(p, skip, do_json_test, h)
	}

	/// Run generic trie jsontests on a given file.
	pub fn run_test_file<H: FnMut(&str, HookType)>(p: &Path, h: &mut H) {
		::json_tests::test_common::run_test_file(p, do_json_test, h)
	}

	fn do_json_test<H: FnMut(&str, HookType)>(json: &[u8], h: &mut H) -> Vec<String> {
		super::test_trie(json, TrieSpec::Generic, h)
	}

	declare_test!{TrieTests_trietest, "TrieTests/trietest"}
	declare_test!{TrieTests_trieanyorder, "TrieTests/trieanyorder"}
}

mod secure {
	use std::path::Path;
	use trie::TrieSpec;

	use super::HookType;

	/// Run secure trie jsontests on a given folder.
	pub fn run_test_path<H: FnMut(&str, HookType)>(p: &Path, skip: &[&'static str], h: &mut H) {
		::json_tests::test_common::run_test_path(p, skip, do_json_test, h)
	}

	/// Run secure trie jsontests on a given file.
	pub fn run_test_file<H: FnMut(&str, HookType)>(p: &Path, h: &mut H) {
		::json_tests::test_common::run_test_file(p, do_json_test, h)
	}

	fn do_json_test<H: FnMut(&str, HookType)>(json: &[u8], h: &mut H) -> Vec<String> {
		super::test_trie(json, TrieSpec::Secure, h)
	}

	declare_test!{TrieTests_hex_encoded_secure, "TrieTests/hex_encoded_securetrie_test"}
	declare_test!{TrieTests_trietest_secure, "TrieTests/trietest_secureTrie"}
	declare_test!{TrieTests_trieanyorder_secure, "TrieTests/trieanyorder_secureTrie"}
}<|MERGE_RESOLUTION|>--- conflicted
+++ resolved
@@ -34,13 +34,9 @@
 	let mut result = vec![];
 
 	for (name, test) in tests.into_iter() {
-<<<<<<< HEAD
-		let mut memdb = MemoryDB::<KeccakHasher>::new();
-=======
 		start_stop_hook(&name, HookType::OnStart);
 
-		let mut memdb = MemoryDB::new();
->>>>>>> e9f1b389
+		let mut memdb = MemoryDB::<KeccakHasher>::new();
 		let mut root = H256::default();
 		let mut t = factory.create(&mut memdb, &mut root);
 
