// Copyright 2015-2019 Parity Technologies (UK) Ltd.
// This file is part of Parity Ethereum.

// Parity Ethereum is free software: you can redistribute it and/or modify
// it under the terms of the GNU General Public License as published by
// the Free Software Foundation, either version 3 of the License, or
// (at your option) any later version.

// Parity Ethereum is distributed in the hope that it will be useful,
// but WITHOUT ANY WARRANTY; without even the implied warranty of
// MERCHANTABILITY or FITNESS FOR A PARTICULAR PURPOSE.  See the
// GNU General Public License for more details.

// You should have received a copy of the GNU General Public License
// along with Parity Ethereum.  If not, see <http://www.gnu.org/licenses/>.

use std::path::Path;
use std::sync::Arc;
use super::test_common::*;
use account_state::{Backend as StateBackend, State};
use evm::{VMType, Finalize};
use vm::{
	self, ActionParams, CallType, Schedule, Ext,
	ContractCreateResult, EnvInfo, MessageCallResult,
	CreateContractAddress, ReturnData,
};
use machine::{
	Machine,
	externalities::{OutputPolicy, OriginInfo, Externalities},
	substate::Substate,
	executive::contract_address,
	test_helpers::new_frontier_test_machine,
};

use test_helpers::get_temp_state;
use ethjson;
use trace::{Tracer, NoopTracer, VMTracer, NoopVMTracer};
use bytes::Bytes;
use ethtrie;
use rlp::RlpStream;
use hash::keccak;
use ethereum_types::BigEndianHash;
use crate::spec;

use super::HookType;

/// Run executive jsontests on a given folder.
pub fn run_test_path<H: FnMut(&str, HookType)>(p: &Path, skip: &[&'static str], h: &mut H) {
	::json_tests::test_common::run_test_path(p, skip, do_json_test, h)
}

/// Run executive jsontests on a given file.
pub fn run_test_file<H: FnMut(&str, HookType)>(p: &Path, h: &mut H) {
	::json_tests::test_common::run_test_file(p, do_json_test, h)
}

#[derive(Debug, PartialEq, Clone)]
struct CallCreate {
	data: Bytes,
	destination: Option<Address>,
	gas_limit: U256,
	value: U256
}

impl From<ethjson::vm::Call> for CallCreate {
	fn from(c: ethjson::vm::Call) -> Self {
		let dst: Option<ethjson::hash::Address> = c.destination.into();
		CallCreate {
			data: c.data.into(),
			destination: dst.map(Into::into),
			gas_limit: c.gas_limit.into(),
			value: c.value.into()
		}
	}
}

/// Tiny wrapper around executive externalities.
/// Stores callcreates.
struct TestExt<'a, T: 'a, V: 'a, B: 'a>
	where T: Tracer, V: VMTracer, B: StateBackend
{
	ext: Externalities<'a, T, V, B>,
	callcreates: Vec<CallCreate>,
	nonce: U256,
	sender: Address,
}

impl<'a, T: 'a, V: 'a, B: 'a> TestExt<'a, T, V, B>
	where T: Tracer, V: VMTracer, B: StateBackend,
{
	fn new(
		state: &'a mut State<B>,
		info: &'a EnvInfo,
		machine: &'a Machine,
		schedule: &'a Schedule,
		depth: usize,
		origin_info: &'a OriginInfo,
		substate: &'a mut Substate,
		output: OutputPolicy,
		address: Address,
		tracer: &'a mut T,
		vm_tracer: &'a mut V,
	) -> ethtrie::Result<Self> {
		let static_call = false;
		Ok(TestExt {
			nonce: state.nonce(&address)?,
			ext: Externalities::new(state, info, machine, schedule, depth, 0, origin_info, substate, output, tracer, vm_tracer, static_call),
			callcreates: vec![],
			sender: address,
		})
	}
}

impl<'a, T: 'a, V: 'a, B: 'a> Ext for TestExt<'a, T, V, B>
	where T: Tracer, V: VMTracer, B: StateBackend
{
	fn storage_at(&self, key: &H256) -> vm::Result<H256> {
		self.ext.storage_at(key)
	}

	fn initial_storage_at(&self, key: &H256) -> vm::Result<H256> {
		self.ext.initial_storage_at(key)
	}

	fn set_storage(&mut self, key: H256, value: H256) -> vm::Result<()> {
		self.ext.set_storage(key, value)
	}

	fn exists(&self, address: &Address) -> vm::Result<bool> {
		self.ext.exists(address)
	}

	fn exists_and_not_null(&self, address: &Address) -> vm::Result<bool> {
		self.ext.exists_and_not_null(address)
	}

	fn balance(&self, address: &Address) -> vm::Result<U256> {
		self.ext.balance(address)
	}

	fn origin_balance(&self) -> vm::Result<U256> {
		self.ext.origin_balance()
	}

	fn blockhash(&mut self, number: &U256) -> H256 {
		self.ext.blockhash(number)
	}

	fn create(
		&mut self,
		gas: &U256,
		value: &U256,
		code: &[u8],
		_code_version: &U256,
		address: CreateContractAddress,
		_trap: bool
	) -> Result<ContractCreateResult, vm::TrapKind> {
		self.callcreates.push(CallCreate {
			data: code.to_vec(),
			destination: None,
			gas_limit: *gas,
			value: *value
		});
		let contract_address = contract_address(address, &self.sender, &self.nonce, &code).0;
		Ok(ContractCreateResult::Created(contract_address, *gas))
	}

	fn call(
		&mut self,
		gas: &U256,
		_sender_address: &Address,
		receive_address: &Address,
		value: Option<U256>,
		data: &[u8],
		_code_address: &Address,
		_call_type: CallType,
		_trap: bool
	) -> Result<MessageCallResult, vm::TrapKind> {
		self.callcreates.push(CallCreate {
			data: data.to_vec(),
			destination: Some(receive_address.clone()),
			gas_limit: *gas,
			value: value.unwrap()
		});
		Ok(MessageCallResult::Success(*gas, ReturnData::empty()))
	}

	fn extcode(&self, address: &Address) -> vm::Result<Option<Arc<Bytes>>>  {
		self.ext.extcode(address)
	}

	fn extcodesize(&self, address: &Address) -> vm::Result<Option<usize>> {
		self.ext.extcodesize(address)
	}

	fn extcodehash(&self, address: &Address) -> vm::Result<Option<H256>> {
		self.ext.extcodehash(address)
	}

	fn log(&mut self, topics: Vec<H256>, data: &[u8]) -> vm::Result<()> {
		self.ext.log(topics, data)
	}

	fn ret(self, gas: &U256, data: &ReturnData, apply_state: bool) -> Result<U256, vm::Error> {
		self.ext.ret(gas, data, apply_state)
	}

	fn suicide(&mut self, refund_address: &Address) -> vm::Result<()> {
		self.ext.suicide(refund_address)
	}

	fn schedule(&self) -> &Schedule {
		self.ext.schedule()
	}

	fn env_info(&self) -> &EnvInfo {
		self.ext.env_info()
	}

	fn depth(&self) -> usize {
		0
	}

	fn is_static(&self) -> bool {
		false
	}

	fn add_sstore_refund(&mut self, value: usize) {
		self.ext.add_sstore_refund(value)
	}

	fn sub_sstore_refund(&mut self, value: usize) {
		self.ext.sub_sstore_refund(value)
	}
}

fn do_json_test<H: FnMut(&str, HookType)>(json_data: &[u8], h: &mut H) -> Vec<String> {
	let vms = VMType::all();
	vms
		.iter()
		.flat_map(|vm| do_json_test_for(vm, json_data, h))
		.collect()
}

fn do_json_test_for<H: FnMut(&str, HookType)>(vm_type: &VMType, json_data: &[u8], start_stop_hook: &mut H) -> Vec<String> {
	let tests = ethjson::vm::Test::load(json_data).unwrap();
	let mut failed = Vec::new();

	for (name, vm) in tests.into_iter() {
		start_stop_hook(&format!("{}-{}", name, vm_type), HookType::OnStart);

		info!(target: "jsontests", "name: {:?}", name);
		let mut fail = false;

		let mut fail_unless = |cond: bool, s: &str | if !cond && !fail {
			failed.push(format!("[{}] {}: {}", vm_type, name, s));
			fail = true
		};

		macro_rules! try_fail {
			($e: expr) => {
				match $e {
					Ok(x) => x,
					Err(e) => {
						let msg = format!("Internal error: {}", e);
						fail_unless(false, &msg);
						continue
					}
				}
			}
		}

		let out_of_gas = vm.out_of_gas();
		let mut state = get_temp_state();
		state.populate_from(From::from(vm.pre_state.clone()));
		let info: EnvInfo = From::from(vm.env);
		let machine = {
<<<<<<< HEAD
			let mut machine = new_frontier_test_machine();
=======
			let mut machine = spec::new_frontier_test_machine();
>>>>>>> 45978bc2
			machine.set_schedule_creation_rules(Box::new(move |s, _| s.max_depth = 1));
			machine
		};

		let params = ActionParams::from(vm.transaction);

		let mut substate = Substate::new();
		let mut tracer = NoopTracer;
		let mut vm_tracer = NoopVMTracer;
		let vm_factory = state.vm_factory();
		let origin_info = OriginInfo::from(&params);

		// execute
		let (res, callcreates) = {
			let schedule = machine.schedule(info.number);
			let mut ex = try_fail!(TestExt::new(
				&mut state,
				&info,
				&machine,
				&schedule,
				0,
				&origin_info,
				&mut substate,
				OutputPolicy::Return,
				params.address.clone(),
				&mut tracer,
				&mut vm_tracer,
			));
			let evm = vm_factory.create(params, &schedule, 0).expect("Current tests are all of version 0; factory always return Some; qed");
			let res = evm.exec(&mut ex).ok().expect("TestExt never trap; resume error never happens; qed");
			// a return in finalize will not alter callcreates
			let callcreates = ex.callcreates.clone();
			(res.finalize(ex), callcreates)
		};

		let output = match &res {
			Ok(res) => res.return_data.to_vec(),
			Err(_) => Vec::new(),
		};

		let log_hash = {
			let mut rlp = RlpStream::new_list(substate.logs.len());
			for l in &substate.logs {
				rlp.append(l);
			}
			keccak(&rlp.drain())
		};

		match res {
			Err(_) => fail_unless(out_of_gas, "didn't expect to run out of gas."),
			Ok(res) => {
				fail_unless(!out_of_gas, "expected to run out of gas.");
				fail_unless(Some(res.gas_left) == vm.gas_left.map(Into::into), "gas_left is incorrect");
				let vm_output: Option<Vec<u8>> = vm.output.map(Into::into);
				fail_unless(Some(output) == vm_output, "output is incorrect");
				fail_unless(Some(log_hash) == vm.logs.map(|h| h.0), "logs are incorrect");

				for (address, account) in vm.post_state.unwrap().into_iter() {
					let address = address.into();
					let code: Vec<u8> = account.code.into();
					let found_code = try_fail!(state.code(&address));
					let found_balance = try_fail!(state.balance(&address));
					let found_nonce = try_fail!(state.nonce(&address));

					fail_unless(found_code.as_ref().map_or_else(|| code.is_empty(), |c| &**c == &code), "code is incorrect");
					fail_unless(found_balance == account.balance.into(), "balance is incorrect");
					fail_unless(found_nonce == account.nonce.into(), "nonce is incorrect");
					for (k, v) in account.storage {
						let key: U256 = k.into();
						let value: U256 = v.into();
						let found_storage = try_fail!(state.storage_at(&address, &BigEndianHash::from_uint(&key)));
						fail_unless(found_storage == BigEndianHash::from_uint(&value), "storage is incorrect");
					}
				}

				let calls: Option<Vec<CallCreate>> = vm.calls.map(|c| c.into_iter().map(From::from).collect());
				fail_unless(Some(callcreates) == calls, "callcreates does not match");
			}
		};

		start_stop_hook(&format!("{}-{}", name, vm_type), HookType::OnStop);
	}

	for f in &failed {
		error!("FAILED: {:?}", f);
	}

	failed
}

declare_test!{ExecutiveTests_vmArithmeticTest, "VMTests/vmArithmeticTest"}
declare_test!{ExecutiveTests_vmBitwiseLogicOperationTest, "VMTests/vmBitwiseLogicOperation"}
declare_test!{ExecutiveTests_vmBlockInfoTest, "VMTests/vmBlockInfoTest"}
 // TODO [todr] Fails with Signal 11 when using JIT
declare_test!{ExecutiveTests_vmEnvironmentalInfoTest, "VMTests/vmEnvironmentalInfo"}
declare_test!{ExecutiveTests_vmIOandFlowOperationsTest, "VMTests/vmIOandFlowOperations"}
declare_test!{ExecutiveTests_vmLogTest, "VMTests/vmLogTest"}
declare_test!{heavy => ExecutiveTests_vmPerformance, "VMTests/vmPerformance"}
declare_test!{ExecutiveTests_vmPushDupSwapTest, "VMTests/vmPushDupSwapTest"}
declare_test!{ExecutiveTests_vmRandomTest, "VMTests/vmRandomTest"}
declare_test!{ExecutiveTests_vmSha3Test, "VMTests/vmSha3Test"}
declare_test!{ExecutiveTests_vmSystemOperationsTest, "VMTests/vmSystemOperations"}
declare_test!{ExecutiveTests_vmTests, "VMTests/vmTests"}<|MERGE_RESOLUTION|>--- conflicted
+++ resolved
@@ -275,11 +275,7 @@
 		state.populate_from(From::from(vm.pre_state.clone()));
 		let info: EnvInfo = From::from(vm.env);
 		let machine = {
-<<<<<<< HEAD
-			let mut machine = new_frontier_test_machine();
-=======
 			let mut machine = spec::new_frontier_test_machine();
->>>>>>> 45978bc2
 			machine.set_schedule_creation_rules(Box::new(move |s, _| s.max_depth = 1));
 			machine
 		};
