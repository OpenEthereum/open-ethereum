--- conflicted
+++ resolved
@@ -226,11 +226,7 @@
 			};
 
 			let block_hash = block.header.hash();
-<<<<<<< HEAD
 			match verify_block_unordered(block.header, block.bytes, &*engine) {
-=======
-			match verify_block_unordered(block.header, block.bytes, &**engine) {
->>>>>>> 725d3208
 				Ok(verified) => {
 					let mut verifying = verification.verifying.lock();
 					for e in verifying.iter_mut() {
@@ -323,11 +319,7 @@
 			}
 		}
 
-<<<<<<< HEAD
 		match verify_block_basic(&header, &bytes, &*self.engine) {
-=======
-		match verify_block_basic(&header, &bytes, &**self.engine) {
->>>>>>> 725d3208
 			Ok(()) => {
 				self.processing.write().insert(h.clone());
 				self.verification.unverified.lock().push_back(UnverifiedBlock { header: header, bytes: bytes });
