// Copyright 2015, 2016 Ethcore (UK) Ltd.
// This file is part of Parity.

// Parity is free software: you can redistribute it and/or modify
// it under the terms of the GNU General Public License as published by
// the Free Software Foundation, either version 3 of the License, or
// (at your option) any later version.

// Parity is distributed in the hope that it will be useful,
// but WITHOUT ANY WARRANTY; without even the implied warranty of
// MERCHANTABILITY or FITNESS FOR A PARTICULAR PURPOSE.  See the
// GNU General Public License for more details.

// You should have received a copy of the GNU General Public License
// along with Parity.  If not, see <http://www.gnu.org/licenses/>.

//! Transaction Execution environment.
use common::*;
use state::*;
use engine::*;
use types::executed::CallType;
use evm::{self, Ext, Factory, Finalize};
use externalities::*;
use substate::*;
use trace::{Trace, Tracer, NoopTracer, ExecutiveTracer, VMTrace, VMTracer, ExecutiveVMTracer, NoopVMTracer};
use trace::flat::FlatTrace;
use crossbeam;
pub use types::executed::{Executed, ExecutionResult};

/// Max depth to avoid stack overflow (when it's reached we start a new thread with VM)
/// TODO [todr] We probably need some more sophisticated calculations here (limit on my machine 132)
/// Maybe something like here: `https://github.com/ethereum/libethereum/blob/4db169b8504f2b87f7d5a481819cfb959fc65f6c/libethereum/ExtVM.cpp`
const MAX_VM_DEPTH_FOR_THREAD: usize = 64;

/// Returns new address created from address and given nonce.
pub fn contract_address(address: &Address, nonce: &U256) -> Address {
	let mut stream = RlpStream::new_list(2);
	stream.append(address);
	stream.append(nonce);
	From::from(stream.out().sha3())
}

/// Transaction execution options.
#[derive(Default)]
pub struct TransactOptions {
	/// Enable call tracing.
	pub tracing: bool,
	/// Enable VM tracing.
	pub vm_tracing: bool,
	/// Check transaction nonce before execution.
	pub check_nonce: bool,
}

/// Transaction executor.
pub struct Executive<'a> {
	state: &'a mut State,
	info: &'a EnvInfo,
	engine: &'a Engine,
	vm_factory: &'a Factory,
	depth: usize,
}

impl<'a> Executive<'a> {
	/// Basic constructor.
	pub fn new(state: &'a mut State, info: &'a EnvInfo, engine: &'a Engine, vm_factory: &'a Factory) -> Self {
		Executive {
			state: state,
			info: info,
			engine: engine,
			vm_factory: vm_factory,
			depth: 0,
		}
	}

	/// Populates executive from parent properties. Increments executive depth.
	pub fn from_parent(state: &'a mut State, info: &'a EnvInfo, engine: &'a Engine, vm_factory: &'a Factory, parent_depth: usize) -> Self {
		Executive {
			state: state,
			info: info,
			engine: engine,
			vm_factory: vm_factory,
			depth: parent_depth + 1,
		}
	}

	/// Creates `Externalities` from `Executive`.
	pub fn as_externalities<'any, T, V>(
		&'any mut self,
		origin_info: OriginInfo,
		substate: &'any mut Substate,
		output: OutputPolicy<'any, 'any>,
		tracer: &'any mut T,
		vm_tracer: &'any mut V
	) -> Externalities<'any, T, V> where T: Tracer, V: VMTracer {
		Externalities::new(self.state, self.info, self.engine, self.vm_factory, self.depth, origin_info, substate, output, tracer, vm_tracer)
	}

	/// This function should be used to execute transaction.
	pub fn transact(&'a mut self, t: &SignedTransaction, options: TransactOptions) -> Result<Executed, ExecutionError> {
		let check = options.check_nonce;
		match options.tracing {
			true => match options.vm_tracing {
				true => self.transact_with_tracer(t, check, ExecutiveTracer::default(), ExecutiveVMTracer::default()),
				false => self.transact_with_tracer(t, check, ExecutiveTracer::default(), NoopVMTracer),
			},
			false => match options.vm_tracing {
				true => self.transact_with_tracer(t, check, NoopTracer, ExecutiveVMTracer::default()),
				false => self.transact_with_tracer(t, check, NoopTracer, NoopVMTracer),
			},
		}
	}

	/// Execute transaction/call with tracing enabled
	pub fn transact_with_tracer<T, V>(
		&'a mut self,
		t: &SignedTransaction,
		check_nonce: bool,
		mut tracer: T,
		mut vm_tracer: V
	) -> Result<Executed, ExecutionError> where T: Tracer, V: VMTracer {
		let sender = try!(t.sender().map_err(|e| {
			let message = format!("Transaction malformed: {:?}", e);
			ExecutionError::TransactionMalformed(message)
		}));
		let nonce = self.state.nonce(&sender);

		let schedule = self.engine.schedule(self.info);
		let base_gas_required = U256::from(t.gas_required(&schedule));

		if t.gas < base_gas_required {
			return Err(From::from(ExecutionError::NotEnoughBaseGas { required: base_gas_required, got: t.gas }));
		}

		let init_gas = t.gas - base_gas_required;

		// validate transaction nonce
		if check_nonce && t.nonce != nonce {
			return Err(From::from(ExecutionError::InvalidNonce { expected: nonce, got: t.nonce }));
		}

		// validate if transaction fits into given block
		if self.info.gas_used + t.gas > self.info.gas_limit {
			return Err(From::from(ExecutionError::BlockGasLimitReached {
				gas_limit: self.info.gas_limit,
				gas_used: self.info.gas_used,
				gas: t.gas
			}));
		}

		// TODO: we might need bigints here, or at least check overflows.
		let balance = self.state.balance(&sender);
		let gas_cost = U512::from(t.gas) * U512::from(t.gas_price);
		let total_cost = U512::from(t.value) + gas_cost;

		// avoid unaffordable transactions
		if U512::from(balance) < total_cost {
			return Err(From::from(ExecutionError::NotEnoughCash { required: total_cost, got: U512::from(balance) }));
		}

		// NOTE: there can be no invalid transactions from this point.
		self.state.inc_nonce(&sender);
		self.state.sub_balance(&sender, &U256::from(gas_cost));

		let mut substate = Substate::new();

		let (gas_left, output) = match t.action {
			Action::Create => {
				let new_address = contract_address(&sender, &nonce);
				let params = ActionParams {
					code_address: new_address.clone(),
					address: new_address,
					sender: sender.clone(),
					origin: sender.clone(),
					gas: init_gas,
					gas_price: t.gas_price,
					value: ActionValue::Transfer(t.value),
					code: Some(t.data.clone()),
					data: None,
					call_type: CallType::None,
				};
				(self.create(params, &mut substate, &mut tracer, &mut vm_tracer), vec![])
			},
			Action::Call(ref address) => {
				let params = ActionParams {
					code_address: address.clone(),
					address: address.clone(),
					sender: sender.clone(),
					origin: sender.clone(),
					gas: init_gas,
					gas_price: t.gas_price,
					value: ActionValue::Transfer(t.value),
					code: self.state.code(address),
					data: Some(t.data.clone()),
					call_type: CallType::Call,
				};
				// TODO: move output upstream
				let mut out = vec![];
				(self.call(params, &mut substate, BytesRef::Flexible(&mut out), &mut tracer, &mut vm_tracer), out)
			}
		};

		// finalize here!
		Ok(try!(self.finalize(t, substate, gas_left, output, tracer.traces(), vm_tracer.drain())))
	}

	fn exec_vm<T, V>(
		&mut self,
		params: ActionParams,
		unconfirmed_substate: &mut Substate,
		output_policy: OutputPolicy,
		tracer: &mut T,
		vm_tracer: &mut V
	) -> evm::Result<U256> where T: Tracer, V: VMTracer {
		// Ordinary execution - keep VM in same thread
		if (self.depth + 1) % MAX_VM_DEPTH_FOR_THREAD != 0 {
			let vm_factory = self.vm_factory;
			let mut ext = self.as_externalities(OriginInfo::from(&params), unconfirmed_substate, output_policy, tracer, vm_tracer);
			trace!(target: "executive", "ext.schedule.have_delegate_call: {}", ext.schedule().have_delegate_call);
			return vm_factory.create(params.gas).exec(params, &mut ext).finalize(ext);
		}

		// Start in new thread to reset stack
		// TODO [todr] No thread builder yet, so we need to reset once for a while
		// https://github.com/aturon/crossbeam/issues/16
		crossbeam::scope(|scope| {
			let vm_factory = self.vm_factory;
			let mut ext = self.as_externalities(OriginInfo::from(&params), unconfirmed_substate, output_policy, tracer, vm_tracer);

			scope.spawn(move || {
				vm_factory.create(params.gas).exec(params, &mut ext).finalize(ext)
			})
		}).join()
	}

	/// Calls contract function with given contract params.
	/// NOTE. It does not finalize the transaction (doesn't do refunds, nor suicides).
	/// Modifies the substate and the output.
	/// Returns either gas_left or `evm::Error`.
	pub fn call<T, V>(
		&mut self,
		params: ActionParams,
		substate: &mut Substate,
		mut output: BytesRef,
		tracer: &mut T,
		vm_tracer: &mut V
	) -> evm::Result<U256> where T: Tracer, V: VMTracer {
		// backup used in case of running out of gas
		self.state.snapshot();

		// at first, transfer value to destination
		if let ActionValue::Transfer(val) = params.value {
			self.state.transfer_balance(&params.sender, &params.address, &val);
		}
		trace!("Executive::call(params={:?}) self.env_info={:?}", params, self.info);

		if self.engine.is_builtin(&params.code_address) {
			// if destination is builtin, try to execute it

			let default = [];
			let data = if let Some(ref d) = params.data { d as &[u8] } else { &default as &[u8] };

			let trace_info = tracer.prepare_trace_call(&params);

			let cost = self.engine.cost_of_builtin(&params.code_address, data);
			if cost <= params.gas {
				self.engine.execute_builtin(&params.code_address, data, &mut output);
				self.state.clear_snapshot();

				// trace only top level calls to builtins to avoid DDoS attacks
				if self.depth == 0 {
					let mut trace_output = tracer.prepare_trace_output();
					if let Some(mut out) = trace_output.as_mut() {
						*out = output.to_owned();
					}

					tracer.trace_call(
						trace_info,
						cost,
						trace_output,
						self.depth,
						vec![]
					);
				}

				Ok(params.gas - cost)
			} else {
				// just drain the whole gas
				self.state.revert_snapshot();

				tracer.trace_failed_call(trace_info, self.depth, vec![]);

				Err(evm::Error::OutOfGas)
			}
		} else {
			let trace_info = tracer.prepare_trace_call(&params);
			let mut trace_output = tracer.prepare_trace_output();
			let mut subtracer = tracer.subtracer();

			let gas = params.gas;

			if params.code.is_some() {
				// part of substate that may be reverted
				let mut unconfirmed_substate = Substate::new();

				// TODO: make ActionParams pass by ref then avoid copy altogether.
				let mut subvmtracer = vm_tracer.prepare_subtrace(params.code.as_ref().expect("scope is conditional on params.code.is_some(); qed"));

				let res = {
					self.exec_vm(params, &mut unconfirmed_substate, OutputPolicy::Return(output, trace_output.as_mut()), &mut subtracer, &mut subvmtracer)
				};

				vm_tracer.done_subtrace(subvmtracer);

				trace!(target: "executive", "res={:?}", res);

				let traces = subtracer.traces();
				match res {
					Ok(gas_left) => tracer.trace_call(
						trace_info,
						gas - gas_left,
						trace_output,
						self.depth,
						traces
					),
					_ => tracer.trace_failed_call(trace_info, self.depth, traces),
				};

				trace!(target: "executive", "substate={:?}; unconfirmed_substate={:?}\n", substate, unconfirmed_substate);

				self.enact_result(&res, substate, unconfirmed_substate);
				trace!(target: "executive", "enacted: substate={:?}\n", substate);
				res
			} else {
				// otherwise it's just a basic transaction, only do tracing, if necessary.
				self.state.clear_snapshot();

				tracer.trace_call(trace_info, U256::zero(), trace_output, self.depth, vec![]);
				Ok(params.gas)
			}
		}
	}

	/// Creates contract with given contract params.
	/// NOTE. It does not finalize the transaction (doesn't do refunds, nor suicides).
	/// Modifies the substate.
	pub fn create<T, V>(
		&mut self,
		params: ActionParams,
		substate: &mut Substate,
		tracer: &mut T,
		vm_tracer: &mut V
	) -> evm::Result<U256> where T: Tracer, V: VMTracer {
		// backup used in case of running out of gas
		self.state.snapshot();

		// part of substate that may be reverted
		let mut unconfirmed_substate = Substate::new();

		// create contract and transfer value to it if necessary
		let prev_bal = self.state.balance(&params.address);
		if let ActionValue::Transfer(val) = params.value {
			self.state.sub_balance(&params.sender, &val);
			self.state.new_contract(&params.address, val + prev_bal);
		} else {
			self.state.new_contract(&params.address, prev_bal);
		}

		let trace_info = tracer.prepare_trace_create(&params);
		let mut trace_output = tracer.prepare_trace_output();
		let mut subtracer = tracer.subtracer();
		let gas = params.gas;
		let created = params.address.clone();

		let mut subvmtracer = vm_tracer.prepare_subtrace(params.code.as_ref().expect("two ways into create (Externalities::create and Executive::transact_with_tracer); both place `Some(...)` `code` in `params`; qed"));

		let res = {
			self.exec_vm(params, &mut unconfirmed_substate, OutputPolicy::InitContract(trace_output.as_mut()), &mut subtracer, &mut subvmtracer)
		};

		vm_tracer.done_subtrace(subvmtracer);

		match res {
			Ok(gas_left) => tracer.trace_create(
				trace_info,
				gas - gas_left,
				trace_output,
				created,
				self.depth,
				subtracer.traces()
			),
			_ => tracer.trace_failed_create(trace_info, self.depth, subtracer.traces())
		};

		self.enact_result(&res, substate, unconfirmed_substate);
		res
	}

	/// Finalizes the transaction (does refunds and suicides).
	fn finalize(
		&mut self,
		t: &SignedTransaction,
		substate: Substate,
		result: evm::Result<U256>,
		output: Bytes,
		trace: Vec<FlatTrace>,
		vm_trace: Option<VMTrace>
	) -> ExecutionResult {
		let schedule = self.engine.schedule(self.info);

		// refunds from SSTORE nonzero -> zero
		let sstore_refunds = U256::from(schedule.sstore_refund_gas) * substate.sstore_clears_count;
		// refunds from contract suicides
		let suicide_refunds = U256::from(schedule.suicide_refund_gas) * U256::from(substate.suicides.len());
		let refunds_bound = sstore_refunds + suicide_refunds;

		// real ammount to refund
		let gas_left_prerefund = match result { Ok(x) => x, _ => 0.into() };
		let refunded = cmp::min(refunds_bound, (t.gas - gas_left_prerefund) / U256::from(2));
		let gas_left = gas_left_prerefund + refunded;

		let gas_used = t.gas - gas_left;
		let refund_value = gas_left * t.gas_price;
		let fees_value = gas_used * t.gas_price;

		trace!("exec::finalize: t.gas={}, sstore_refunds={}, suicide_refunds={}, refunds_bound={}, gas_left_prerefund={}, refunded={}, gas_left={}, gas_used={}, refund_value={}, fees_value={}\n",
			t.gas, sstore_refunds, suicide_refunds, refunds_bound, gas_left_prerefund, refunded, gas_left, gas_used, refund_value, fees_value);

		trace!("exec::finalize: Refunding refund_value={}, sender={}\n", refund_value, t.sender().unwrap());
		self.state.add_balance(&t.sender().unwrap(), &refund_value);
		trace!("exec::finalize: Compensating author: fees_value={}, author={}\n", fees_value, &self.info.author);
		self.state.add_balance(&self.info.author, &fees_value);

		// perform suicides
		for address in &substate.suicides {
			self.state.kill_account(address);
		}

		match result {
			Err(evm::Error::Internal) => Err(ExecutionError::Internal),
			Err(_) => {
				Ok(Executed {
					gas: t.gas,
					gas_used: t.gas,
					refunded: U256::zero(),
					cumulative_gas_used: self.info.gas_used + t.gas,
					logs: vec![],
					contracts_created: vec![],
					output: output,
					trace: trace,
					vm_trace: vm_trace,
					state_diff: None,
				})
			},
			_ => {
				Ok(Executed {
					gas: t.gas,
					gas_used: gas_used,
					refunded: refunded,
					cumulative_gas_used: self.info.gas_used + gas_used,
					logs: substate.logs,
					contracts_created: substate.contracts_created,
					output: output,
					trace: trace,
					vm_trace: vm_trace,
					state_diff: None,
				})
			},
		}
	}

	fn enact_result(&mut self, result: &evm::Result<U256>, substate: &mut Substate, un_substate: Substate) {
		match *result {
			Err(evm::Error::OutOfGas)
				| Err(evm::Error::BadJumpDestination {..})
				| Err(evm::Error::BadInstruction {.. })
				| Err(evm::Error::StackUnderflow {..})
				| Err(evm::Error::OutOfStack {..}) => {
					self.state.revert_snapshot();
			},
			Ok(_) | Err(evm::Error::Internal) => {
				self.state.clear_snapshot();
				substate.accrue(un_substate);
			}
		}
	}
}

#[cfg(test)]
#[allow(dead_code)]
mod tests {
	use super::*;
	use common::*;
	use evm::{Factory, VMType};
	use substate::*;
	use tests::helpers::*;
	use trace::trace;
	use trace::{Trace, Tracer, NoopTracer, ExecutiveTracer};
	use trace::{VMTrace, VMOperation, VMExecutedOperation, MemoryDiff, StorageDiff, VMTracer, NoopVMTracer, ExecutiveVMTracer};
<<<<<<< HEAD
	use trace::flat::FlatTrace;
=======
	use types::executed::CallType;
>>>>>>> 6b1e722a

	#[test]
	fn test_contract_address() {
		let address = Address::from_str("0f572e5295c57f15886f9b263e2f6d2d6c7b5ec6").unwrap();
		let expected_address = Address::from_str("3f09c73a5ed19289fb9bdc72f1742566df146f56").unwrap();
		assert_eq!(expected_address, contract_address(&address, &U256::from(88)));
	}

	// TODO: replace params with transactions!
	evm_test!{test_sender_balance: test_sender_balance_jit, test_sender_balance_int}
	fn test_sender_balance(factory: Factory) {
		let sender = Address::from_str("0f572e5295c57f15886f9b263e2f6d2d6c7b5ec6").unwrap();
		let address = contract_address(&sender, &U256::zero());
		let mut params = ActionParams::default();
		params.address = address.clone();
		params.sender = sender.clone();
		params.gas = U256::from(100_000);
		params.code = Some("3331600055".from_hex().unwrap());
		params.value = ActionValue::Transfer(U256::from(0x7));
		let mut state_result = get_temp_state();
		let mut state = state_result.reference_mut();
		state.add_balance(&sender, &U256::from(0x100u64));
		let info = EnvInfo::default();
		let engine = TestEngine::new(0);
		let mut substate = Substate::new();

		let gas_left = {
			let mut ex = Executive::new(&mut state, &info, &engine, &factory);
			ex.create(params, &mut substate, &mut NoopTracer, &mut NoopVMTracer).unwrap()
		};

		assert_eq!(gas_left, U256::from(79_975));
		assert_eq!(state.storage_at(&address, &H256::new()), H256::from(&U256::from(0xf9u64)));
		assert_eq!(state.balance(&sender), U256::from(0xf9));
		assert_eq!(state.balance(&address), U256::from(0x7));
		// 0 cause contract hasn't returned
		assert_eq!(substate.contracts_created.len(), 0);

		// TODO: just test state root.
	}

	evm_test!{test_create_contract_out_of_depth: test_create_contract_out_of_depth_jit, test_create_contract_out_of_depth_int}
	fn test_create_contract_out_of_depth(factory: Factory) {
		// code:
		//
		// 7c 601080600c6000396000f3006000355415600957005b60203560003555 - push 29 bytes?
		// 60 00 - push 0
		// 52
		// 60 1d - push 29
		// 60 03 - push 3
		// 60 17 - push 17
		// f0 - create
		// 60 00 - push 0
		// 55 sstore
		//
		// other code:
		//
		// 60 10 - push 16
		// 80 - duplicate first stack item
		// 60 0c - push 12
		// 60 00 - push 0
		// 39 - copy current code to memory
		// 60 00 - push 0
		// f3 - return

		let code = "7c601080600c6000396000f3006000355415600957005b60203560003555600052601d60036017f0600055".from_hex().unwrap();

		let sender = Address::from_str("cd1722f3947def4cf144679da39c4c32bdc35681").unwrap();
		let address = contract_address(&sender, &U256::zero());
		// TODO: add tests for 'callcreate'
		//let next_address = contract_address(&address, &U256::zero());
		let mut params = ActionParams::default();
		params.address = address.clone();
		params.sender = sender.clone();
		params.origin = sender.clone();
		params.gas = U256::from(100_000);
		params.code = Some(code.clone());
		params.value = ActionValue::Transfer(U256::from(100));
		let mut state_result = get_temp_state();
		let mut state = state_result.reference_mut();
		state.add_balance(&sender, &U256::from(100));
		let info = EnvInfo::default();
		let engine = TestEngine::new(0);
		let mut substate = Substate::new();

		let gas_left = {
			let mut ex = Executive::new(&mut state, &info, &engine, &factory);
			ex.create(params, &mut substate, &mut NoopTracer, &mut NoopVMTracer).unwrap()
		};

		assert_eq!(gas_left, U256::from(62_976));
		// ended with max depth
		assert_eq!(substate.contracts_created.len(), 0);
	}

	evm_test!{test_call_to_create: test_call_to_create_jit, test_call_to_create_int}
	fn test_call_to_create(factory: Factory) {
		// code:
		//
		// 7c 601080600c6000396000f3006000355415600957005b60203560003555 - push 29 bytes?
		// 60 00 - push 0
		// 52
		// 60 1d - push 29
		// 60 03 - push 3
		// 60 17 - push 23
		// f0 - create
		// 60 00 - push 0
		// 55 sstore
		//
		// other code:
		//
		// 60 10 - push 16
		// 80 - duplicate first stack item
		// 60 0c - push 12
		// 60 00 - push 0
		// 39 - copy current code to memory
		// 60 00 - push 0
		// f3 - return

		let code = "7c601080600c6000396000f3006000355415600957005b60203560003555600052601d60036017f0600055".from_hex().unwrap();

		let sender = Address::from_str("cd1722f3947def4cf144679da39c4c32bdc35681").unwrap();
		let address = contract_address(&sender, &U256::zero());
		// TODO: add tests for 'callcreate'
		//let next_address = contract_address(&address, &U256::zero());
		let mut params = ActionParams::default();
		params.address = address.clone();
		params.code_address = address.clone();
		params.sender = sender.clone();
		params.origin = sender.clone();
		params.gas = U256::from(100_000);
		params.code = Some(code.clone());
		params.value = ActionValue::Transfer(U256::from(100));
		params.call_type = CallType::Call;
		let mut state_result = get_temp_state();
		let mut state = state_result.reference_mut();
		state.add_balance(&sender, &U256::from(100));
		let info = EnvInfo::default();
		let engine = TestEngine::new(5);
		let mut substate = Substate::new();
		let mut tracer = ExecutiveTracer::default();
		let mut vm_tracer = ExecutiveVMTracer::default();

		let gas_left = {
			let mut ex = Executive::new(&mut state, &info, &engine, &factory);
			let output = BytesRef::Fixed(&mut[0u8;0]);
			ex.call(params, &mut substate, output, &mut tracer, &mut vm_tracer).unwrap()
		};

		assert_eq!(gas_left, U256::from(44_752));

		let expected_trace = vec![FlatTrace {
			trace_address: Default::default(),
			subtraces: 1,
			action: trace::Action::Call(trace::Call {
				from: "cd1722f3947def4cf144679da39c4c32bdc35681".into(),
				to: "b010143a42d5980c7e5ef0e4a4416dc098a4fed3".into(),
				value: 100.into(),
				gas: 100000.into(),
				input: vec![],
				call_type: CallType::Call,
			}),
			result: trace::Res::Call(trace::CallResult {
				gas_used: U256::from(55_248),
				output: vec![],
			}),
		}, FlatTrace {
			trace_address: vec![0].into_iter().collect(),
			subtraces: 0,
			action: trace::Action::Create(trace::Create {
				from: "b010143a42d5980c7e5ef0e4a4416dc098a4fed3".into(),
				value: 23.into(),
				gas: 67979.into(),
				init: vec![96, 16, 128, 96, 12, 96, 0, 57, 96, 0, 243, 0, 96, 0, 53, 84, 21, 96, 9, 87, 0, 91, 96, 32, 53, 96, 0, 53, 85]
			}),
			result: trace::Res::Create(trace::CreateResult {
				gas_used: U256::from(3224),
				address: Address::from_str("c6d80f262ae5e0f164e5fde365044d7ada2bfa34").unwrap(),
				code: vec![96, 0, 53, 84, 21, 96, 9, 87, 0, 91, 96, 32, 53, 96, 0, 53]
			}),
		}];

		assert_eq!(tracer.traces(), expected_trace);

		let expected_vm_trace = VMTrace {
			parent_step: 0,
			code: vec![124, 96, 16, 128, 96, 12, 96, 0, 57, 96, 0, 243, 0, 96, 0, 53, 84, 21, 96, 9, 87, 0, 91, 96, 32, 53, 96, 0, 53, 85, 96, 0, 82, 96, 29, 96, 3, 96, 23, 240, 96, 0, 85],
			operations: vec![
				VMOperation { pc: 0, instruction: 124, gas_cost: 3.into(), executed: Some(VMExecutedOperation { gas_used: 99997.into(), stack_push: vec_into![U256::from_dec_str("2589892687202724018173567190521546555304938078595079151649957320078677").unwrap()], mem_diff: None, store_diff: None }) },
				VMOperation { pc: 30, instruction: 96, gas_cost: 3.into(), executed: Some(VMExecutedOperation { gas_used: 99994.into(), stack_push: vec_into![0], mem_diff: None, store_diff: None }) },
				VMOperation { pc: 32, instruction: 82, gas_cost: 6.into(), executed: Some(VMExecutedOperation { gas_used: 99988.into(), stack_push: vec_into![], mem_diff: Some(MemoryDiff { offset: 0, data: vec![0, 0, 0, 96, 16, 128, 96, 12, 96, 0, 57, 96, 0, 243, 0, 96, 0, 53, 84, 21, 96, 9, 87, 0, 91, 96, 32, 53, 96, 0, 53, 85] }), store_diff: None }) },
				VMOperation { pc: 33, instruction: 96, gas_cost: 3.into(), executed: Some(VMExecutedOperation { gas_used: 99985.into(), stack_push: vec_into![29], mem_diff: None, store_diff: None }) },
				VMOperation { pc: 35, instruction: 96, gas_cost: 3.into(), executed: Some(VMExecutedOperation { gas_used: 99982.into(), stack_push: vec_into![3], mem_diff: None, store_diff: None }) },
				VMOperation { pc: 37, instruction: 96, gas_cost: 3.into(), executed: Some(VMExecutedOperation { gas_used: 99979.into(), stack_push: vec_into![23], mem_diff: None, store_diff: None }) },
				VMOperation { pc: 39, instruction: 240, gas_cost: 32000.into(), executed: Some(VMExecutedOperation { gas_used: 67979.into(), stack_push: vec_into![U256::from_dec_str("1135198453258042933984631383966629874710669425204").unwrap()], mem_diff: None, store_diff: None }) },
				VMOperation { pc: 40, instruction: 96, gas_cost: 3.into(), executed: Some(VMExecutedOperation { gas_used: 64752.into(), stack_push: vec_into![0], mem_diff: None, store_diff: None }) },
				VMOperation { pc: 42, instruction: 85, gas_cost: 20000.into(), executed: Some(VMExecutedOperation { gas_used: 44752.into(), stack_push: vec_into![], mem_diff: None, store_diff: Some(StorageDiff { location: 0.into(), value: U256::from_dec_str("1135198453258042933984631383966629874710669425204").unwrap() }) }) }
			],
			subs: vec![
				VMTrace {
					parent_step: 7,
					code: vec![96, 16, 128, 96, 12, 96, 0, 57, 96, 0, 243, 0, 96, 0, 53, 84, 21, 96, 9, 87, 0, 91, 96, 32, 53, 96, 0, 53, 85],
					operations: vec![
						VMOperation { pc: 0, instruction: 96, gas_cost: 3.into(), executed: Some(VMExecutedOperation { gas_used: 67976.into(), stack_push: vec_into![16], mem_diff: None, store_diff: None }) },
						VMOperation { pc: 2, instruction: 128, gas_cost: 3.into(), executed: Some(VMExecutedOperation { gas_used: 67973.into(), stack_push: vec_into![16, 16], mem_diff: None, store_diff: None }) },
						VMOperation { pc: 3, instruction: 96, gas_cost: 3.into(), executed: Some(VMExecutedOperation { gas_used: 67970.into(), stack_push: vec_into![12], mem_diff: None, store_diff: None }) },
						VMOperation { pc: 5, instruction: 96, gas_cost: 3.into(), executed: Some(VMExecutedOperation { gas_used: 67967.into(), stack_push: vec_into![0], mem_diff: None, store_diff: None }) },
						VMOperation { pc: 7, instruction: 57, gas_cost: 9.into(), executed: Some(VMExecutedOperation { gas_used: 67958.into(), stack_push: vec_into![], mem_diff: Some(MemoryDiff { offset: 0, data: vec![96, 0, 53, 84, 21, 96, 9, 87, 0, 91, 96, 32, 53, 96, 0, 53] }), store_diff: None }) },
						VMOperation { pc: 8, instruction: 96, gas_cost: 3.into(), executed: Some(VMExecutedOperation { gas_used: 67955.into(), stack_push: vec_into![0], mem_diff: None, store_diff: None }) },
						VMOperation { pc: 10, instruction: 243, gas_cost: 0.into(), executed: Some(VMExecutedOperation { gas_used: 67955.into(), stack_push: vec_into![], mem_diff: None, store_diff: None }) }
					],
					subs: vec![]
				}
			]
		};
		assert_eq!(vm_tracer.drain().unwrap(), expected_vm_trace);
	}

	evm_test!{test_create_contract: test_create_contract_jit, test_create_contract_int}
	fn test_create_contract(factory: Factory) {
		// code:
		//
		// 60 10 - push 16
		// 80 - duplicate first stack item
		// 60 0c - push 12
		// 60 00 - push 0
		// 39 - copy current code to memory
		// 60 00 - push 0
		// f3 - return

		let code = "601080600c6000396000f3006000355415600957005b60203560003555".from_hex().unwrap();

		let sender = Address::from_str("cd1722f3947def4cf144679da39c4c32bdc35681").unwrap();
		let address = contract_address(&sender, &U256::zero());
		// TODO: add tests for 'callcreate'
		//let next_address = contract_address(&address, &U256::zero());
		let mut params = ActionParams::default();
		params.address = address.clone();
		params.sender = sender.clone();
		params.origin = sender.clone();
		params.gas = U256::from(100_000);
		params.code = Some(code.clone());
		params.value = ActionValue::Transfer(100.into());
		let mut state_result = get_temp_state();
		let mut state = state_result.reference_mut();
		state.add_balance(&sender, &U256::from(100));
		let info = EnvInfo::default();
		let engine = TestEngine::new(5);
		let mut substate = Substate::new();
		let mut tracer = ExecutiveTracer::default();
		let mut vm_tracer = ExecutiveVMTracer::default();

		let gas_left = {
			let mut ex = Executive::new(&mut state, &info, &engine, &factory);
			ex.create(params.clone(), &mut substate, &mut tracer, &mut vm_tracer).unwrap()
		};

		assert_eq!(gas_left, U256::from(96_776));

		let expected_trace = vec![FlatTrace {
			trace_address: Default::default(),
			subtraces: 0,
			action: trace::Action::Create(trace::Create {
				from: params.sender,
				value: 100.into(),
				gas: params.gas,
				init: vec![96, 16, 128, 96, 12, 96, 0, 57, 96, 0, 243, 0, 96, 0, 53, 84, 21, 96, 9, 87, 0, 91, 96, 32, 53, 96, 0, 53, 85],
			}),
			result: trace::Res::Create(trace::CreateResult {
				gas_used: U256::from(3224),
				address: params.address,
				code: vec![96, 0, 53, 84, 21, 96, 9, 87, 0, 91, 96, 32, 53, 96, 0, 53]
			}),
		}];

		assert_eq!(tracer.traces(), expected_trace);

		let expected_vm_trace = VMTrace {
			parent_step: 0,
			code: vec![96, 16, 128, 96, 12, 96, 0, 57, 96, 0, 243, 0, 96, 0, 53, 84, 21, 96, 9, 87, 0, 91, 96, 32, 53, 96, 0, 53, 85],
			operations: vec![
				VMOperation { pc: 0, instruction: 96, gas_cost: 3.into(), executed: Some(VMExecutedOperation { gas_used: 99997.into(), stack_push: vec_into![16], mem_diff: None, store_diff: None }) },
				VMOperation { pc: 2, instruction: 128, gas_cost: 3.into(), executed: Some(VMExecutedOperation { gas_used: 99994.into(), stack_push: vec_into![16, 16], mem_diff: None, store_diff: None }) },
				VMOperation { pc: 3, instruction: 96, gas_cost: 3.into(), executed: Some(VMExecutedOperation { gas_used: 99991.into(), stack_push: vec_into![12], mem_diff: None, store_diff: None }) },
				VMOperation { pc: 5, instruction: 96, gas_cost: 3.into(), executed: Some(VMExecutedOperation { gas_used: 99988.into(), stack_push: vec_into![0], mem_diff: None, store_diff: None }) },
				VMOperation { pc: 7, instruction: 57, gas_cost: 9.into(), executed: Some(VMExecutedOperation { gas_used: 99979.into(), stack_push: vec_into![], mem_diff: Some(MemoryDiff { offset: 0, data: vec![96, 0, 53, 84, 21, 96, 9, 87, 0, 91, 96, 32, 53, 96, 0, 53] }), store_diff: None }) },
				VMOperation { pc: 8, instruction: 96, gas_cost: 3.into(), executed: Some(VMExecutedOperation { gas_used: 99976.into(), stack_push: vec_into![0], mem_diff: None, store_diff: None }) },
				VMOperation { pc: 10, instruction: 243, gas_cost: 0.into(), executed: Some(VMExecutedOperation { gas_used: 99976.into(), stack_push: vec_into![], mem_diff: None, store_diff: None }) }
			],
			subs: vec![]
		};
		assert_eq!(vm_tracer.drain().unwrap(), expected_vm_trace);
	}

	evm_test!{test_create_contract_value_too_high: test_create_contract_value_too_high_jit, test_create_contract_value_too_high_int}
	fn test_create_contract_value_too_high(factory: Factory) {
		// code:
		//
		// 7c 601080600c6000396000f3006000355415600957005b60203560003555 - push 29 bytes?
		// 60 00 - push 0
		// 52
		// 60 1d - push 29
		// 60 03 - push 3
		// 60 e6 - push 230
		// f0 - create a contract trying to send 230.
		// 60 00 - push 0
		// 55 sstore
		//
		// other code:
		//
		// 60 10 - push 16
		// 80 - duplicate first stack item
		// 60 0c - push 12
		// 60 00 - push 0
		// 39 - copy current code to memory
		// 60 00 - push 0
		// f3 - return

		let code = "7c601080600c6000396000f3006000355415600957005b60203560003555600052601d600360e6f0600055".from_hex().unwrap();

		let sender = Address::from_str("cd1722f3947def4cf144679da39c4c32bdc35681").unwrap();
		let address = contract_address(&sender, &U256::zero());
		// TODO: add tests for 'callcreate'
		//let next_address = contract_address(&address, &U256::zero());
		let mut params = ActionParams::default();
		params.address = address.clone();
		params.sender = sender.clone();
		params.origin = sender.clone();
		params.gas = U256::from(100_000);
		params.code = Some(code.clone());
		params.value = ActionValue::Transfer(U256::from(100));
		let mut state_result = get_temp_state();
		let mut state = state_result.reference_mut();
		state.add_balance(&sender, &U256::from(100));
		let info = EnvInfo::default();
		let engine = TestEngine::new(0);
		let mut substate = Substate::new();

		let gas_left = {
			let mut ex = Executive::new(&mut state, &info, &engine, &factory);
			ex.create(params, &mut substate, &mut NoopTracer, &mut NoopVMTracer).unwrap()
		};

		assert_eq!(gas_left, U256::from(62_976));
		assert_eq!(substate.contracts_created.len(), 0);
	}

	evm_test!{test_create_contract_without_max_depth: test_create_contract_without_max_depth_jit, test_create_contract_without_max_depth_int}
	fn test_create_contract_without_max_depth(factory: Factory) {
		// code:
		//
		// 7c 601080600c6000396000f3006000355415600957005b60203560003555 - push 29 bytes?
		// 60 00 - push 0
		// 52
		// 60 1d - push 29
		// 60 03 - push 3
		// 60 17 - push 17
		// f0 - create
		// 60 00 - push 0
		// 55 sstore
		//
		// other code:
		//
		// 60 10 - push 16
		// 80 - duplicate first stack item
		// 60 0c - push 12
		// 60 00 - push 0
		// 39 - copy current code to memory
		// 60 00 - push 0
		// f3 - return

		let code = "7c601080600c6000396000f3006000355415600957005b60203560003555600052601d60036017f0".from_hex().unwrap();

		let sender = Address::from_str("cd1722f3947def4cf144679da39c4c32bdc35681").unwrap();
		let address = contract_address(&sender, &U256::zero());
		let next_address = contract_address(&address, &U256::zero());
		let mut params = ActionParams::default();
		params.address = address.clone();
		params.sender = sender.clone();
		params.origin = sender.clone();
		params.gas = U256::from(100_000);
		params.code = Some(code.clone());
		params.value = ActionValue::Transfer(U256::from(100));
		let mut state_result = get_temp_state();
		let mut state = state_result.reference_mut();
		state.add_balance(&sender, &U256::from(100));
		let info = EnvInfo::default();
		let engine = TestEngine::new(1024);
		let mut substate = Substate::new();

		{
			let mut ex = Executive::new(&mut state, &info, &engine, &factory);
			ex.create(params, &mut substate, &mut NoopTracer, &mut NoopVMTracer).unwrap();
		}

		assert_eq!(substate.contracts_created.len(), 1);
		assert_eq!(substate.contracts_created[0], next_address);
	}

	// test is incorrect, mk
	// TODO: fix (preferred) or remove
	evm_test_ignore!{test_aba_calls: test_aba_calls_jit, test_aba_calls_int}
	fn test_aba_calls(factory: Factory) {
		// 60 00 - push 0
		// 60 00 - push 0
		// 60 00 - push 0
		// 60 00 - push 0
		// 60 18 - push 18
		// 73 945304eb96065b2a98b57a48a06ae28d285a71b5 - push this address
		// 61 03e8 - push 1000
		// f1 - message call
		// 58 - get PC
		// 55 - sstore

		let code_a = "6000600060006000601873945304eb96065b2a98b57a48a06ae28d285a71b56103e8f15855".from_hex().unwrap();

		// 60 00 - push 0
		// 60 00 - push 0
		// 60 00 - push 0
		// 60 00 - push 0
		// 60 17 - push 17
		// 73 0f572e5295c57f15886f9b263e2f6d2d6c7b5ec6 - push this address
		// 61 0x01f4 - push 500
		// f1 - message call
		// 60 01 - push 1
		// 01 - add
		// 58 - get PC
		// 55 - sstore
		let code_b = "60006000600060006017730f572e5295c57f15886f9b263e2f6d2d6c7b5ec66101f4f16001015855".from_hex().unwrap();

		let address_a = Address::from_str("0f572e5295c57f15886f9b263e2f6d2d6c7b5ec6").unwrap();
		let address_b = Address::from_str("945304eb96065b2a98b57a48a06ae28d285a71b5" ).unwrap();
		let sender = Address::from_str("cd1722f3947def4cf144679da39c4c32bdc35681").unwrap();

		let mut params = ActionParams::default();
		params.address = address_a.clone();
		params.sender = sender.clone();
		params.gas = U256::from(100_000);
		params.code = Some(code_a.clone());
		params.value = ActionValue::Transfer(U256::from(100_000));

		let mut state_result = get_temp_state();
		let mut state = state_result.reference_mut();
		state.init_code(&address_a, code_a.clone());
		state.init_code(&address_b, code_b.clone());
		state.add_balance(&sender, &U256::from(100_000));

		let info = EnvInfo::default();
		let engine = TestEngine::new(0);
		let mut substate = Substate::new();

		let gas_left = {
			let mut ex = Executive::new(&mut state, &info, &engine, &factory);
			ex.call(params, &mut substate, BytesRef::Fixed(&mut []), &mut NoopTracer, &mut NoopVMTracer).unwrap()
		};

		assert_eq!(gas_left, U256::from(73_237));
		assert_eq!(state.storage_at(&address_a, &H256::from(&U256::from(0x23))), H256::from(&U256::from(1)));
	}

	// test is incorrect, mk
	// TODO: fix (preferred) or remove
	evm_test_ignore!{test_recursive_bomb1: test_recursive_bomb1_jit, test_recursive_bomb1_int}
	fn test_recursive_bomb1(factory: Factory) {
		// 60 01 - push 1
		// 60 00 - push 0
		// 54 - sload
		// 01 - add
		// 60 00 - push 0
		// 55 - sstore
		// 60 00 - push 0
		// 60 00 - push 0
		// 60 00 - push 0
		// 60 00 - push 0
		// 60 00 - push 0
		// 30 - load address
		// 60 e0 - push e0
		// 5a - get gas
		// 03 - sub
		// f1 - message call (self in this case)
		// 60 01 - push 1
		// 55 - sstore
		let sender = Address::from_str("cd1722f3947def4cf144679da39c4c32bdc35681").unwrap();
		let code = "600160005401600055600060006000600060003060e05a03f1600155".from_hex().unwrap();
		let address = contract_address(&sender, &U256::zero());
		let mut params = ActionParams::default();
		params.address = address.clone();
		params.gas = U256::from(100_000);
		params.code = Some(code.clone());
		let mut state_result = get_temp_state();
		let mut state = state_result.reference_mut();
		state.init_code(&address, code.clone());
		let info = EnvInfo::default();
		let engine = TestEngine::new(0);
		let mut substate = Substate::new();

		let gas_left = {
			let mut ex = Executive::new(&mut state, &info, &engine, &factory);
			ex.call(params, &mut substate, BytesRef::Fixed(&mut []), &mut NoopTracer, &mut NoopVMTracer).unwrap()
		};

		assert_eq!(gas_left, U256::from(59_870));
		assert_eq!(state.storage_at(&address, &H256::from(&U256::zero())), H256::from(&U256::from(1)));
		assert_eq!(state.storage_at(&address, &H256::from(&U256::one())), H256::from(&U256::from(1)));
	}

	// test is incorrect, mk
	// TODO: fix (preferred) or remove
	evm_test_ignore!{test_transact_simple: test_transact_simple_jit, test_transact_simple_int}
	fn test_transact_simple(factory: Factory) {
		let keypair = KeyPair::create().unwrap();
		let t = Transaction {
			action: Action::Create,
			value: U256::from(17),
			data: "3331600055".from_hex().unwrap(),
			gas: U256::from(100_000),
			gas_price: U256::zero(),
			nonce: U256::zero()
		}.sign(keypair.secret());
		let sender = t.sender().unwrap();
		let contract = contract_address(&sender, &U256::zero());

		let mut state_result = get_temp_state();
		let mut state = state_result.reference_mut();
		state.add_balance(&sender, &U256::from(18));
		let mut info = EnvInfo::default();
		info.gas_limit = U256::from(100_000);
		let engine = TestEngine::new(0);

		let executed = {
			let mut ex = Executive::new(&mut state, &info, &engine, &factory);
			let opts = TransactOptions { check_nonce: true, tracing: false, vm_tracing: false };
			ex.transact(&t, opts).unwrap()
		};

		assert_eq!(executed.gas, U256::from(100_000));
		assert_eq!(executed.gas_used, U256::from(41_301));
		assert_eq!(executed.refunded, U256::from(58_699));
		assert_eq!(executed.cumulative_gas_used, U256::from(41_301));
		assert_eq!(executed.logs.len(), 0);
		assert_eq!(executed.contracts_created.len(), 0);
		assert_eq!(state.balance(&sender), U256::from(1));
		assert_eq!(state.balance(&contract), U256::from(17));
		assert_eq!(state.nonce(&sender), U256::from(1));
		assert_eq!(state.storage_at(&contract, &H256::new()), H256::from(&U256::from(1)));
	}

	evm_test!{test_transact_invalid_sender: test_transact_invalid_sender_jit, test_transact_invalid_sender_int}
	fn test_transact_invalid_sender(factory: Factory) {
		let t = Transaction {
			action: Action::Create,
			value: U256::from(17),
			data: "3331600055".from_hex().unwrap(),
			gas: U256::from(100_000),
			gas_price: U256::zero(),
			nonce: U256::zero()
		}.invalid_sign();
		let mut state_result = get_temp_state();
		let mut state = state_result.reference_mut();
		let mut info = EnvInfo::default();
		info.gas_limit = U256::from(100_000);
		let engine = TestEngine::new(0);

		let res = {
			let mut ex = Executive::new(&mut state, &info, &engine, &factory);
			let opts = TransactOptions { check_nonce: true, tracing: false, vm_tracing: false };
			ex.transact(&t, opts)
		};

		match res {
			Err(ExecutionError::TransactionMalformed(_)) => (),
			_ => assert!(false, "Expected an invalid transaction error.")
		}
	}

	evm_test!{test_transact_invalid_nonce: test_transact_invalid_nonce_jit, test_transact_invalid_nonce_int}
	fn test_transact_invalid_nonce(factory: Factory) {
		let keypair = KeyPair::create().unwrap();
		let t = Transaction {
			action: Action::Create,
			value: U256::from(17),
			data: "3331600055".from_hex().unwrap(),
			gas: U256::from(100_000),
			gas_price: U256::zero(),
			nonce: U256::one()
		}.sign(keypair.secret());
		let sender = t.sender().unwrap();

		let mut state_result = get_temp_state();
		let mut state = state_result.reference_mut();
		state.add_balance(&sender, &U256::from(17));
		let mut info = EnvInfo::default();
		info.gas_limit = U256::from(100_000);
		let engine = TestEngine::new(0);

		let res = {
			let mut ex = Executive::new(&mut state, &info, &engine, &factory);
			let opts = TransactOptions { check_nonce: true, tracing: false, vm_tracing: false };
			ex.transact(&t, opts)
		};

		match res {
			Err(ExecutionError::InvalidNonce { expected, got })
				if expected == U256::zero() && got == U256::one() => (),
			_ => assert!(false, "Expected invalid nonce error.")
		}
	}

	evm_test!{test_transact_gas_limit_reached: test_transact_gas_limit_reached_jit, test_transact_gas_limit_reached_int}
	fn test_transact_gas_limit_reached(factory: Factory) {
		let keypair = KeyPair::create().unwrap();
		let t = Transaction {
			action: Action::Create,
			value: U256::from(17),
			data: "3331600055".from_hex().unwrap(),
			gas: U256::from(80_001),
			gas_price: U256::zero(),
			nonce: U256::zero()
		}.sign(keypair.secret());
		let sender = t.sender().unwrap();

		let mut state_result = get_temp_state();
		let mut state = state_result.reference_mut();
		state.add_balance(&sender, &U256::from(17));
		let mut info = EnvInfo::default();
		info.gas_used = U256::from(20_000);
		info.gas_limit = U256::from(100_000);
		let engine = TestEngine::new(0);

		let res = {
			let mut ex = Executive::new(&mut state, &info, &engine, &factory);
			let opts = TransactOptions { check_nonce: true, tracing: false, vm_tracing: false };
			ex.transact(&t, opts)
		};

		match res {
			Err(ExecutionError::BlockGasLimitReached { gas_limit, gas_used, gas })
				if gas_limit == U256::from(100_000) && gas_used == U256::from(20_000) && gas == U256::from(80_001) => (),
			_ => assert!(false, "Expected block gas limit error.")
		}
	}

	evm_test!{test_not_enough_cash: test_not_enough_cash_jit, test_not_enough_cash_int}
	fn test_not_enough_cash(factory: Factory) {

		let keypair = KeyPair::create().unwrap();
		let t = Transaction {
			action: Action::Create,
			value: U256::from(18),
			data: "3331600055".from_hex().unwrap(),
			gas: U256::from(100_000),
			gas_price: U256::one(),
			nonce: U256::zero()
		}.sign(keypair.secret());
		let sender = t.sender().unwrap();

		let mut state_result = get_temp_state();
		let mut state = state_result.reference_mut();
		state.add_balance(&sender, &U256::from(100_017));
		let mut info = EnvInfo::default();
		info.gas_limit = U256::from(100_000);
		let engine = TestEngine::new(0);

		let res = {
			let mut ex = Executive::new(&mut state, &info, &engine, &factory);
			let opts = TransactOptions { check_nonce: true, tracing: false, vm_tracing: false };
			ex.transact(&t, opts)
		};

		match res {
			Err(ExecutionError::NotEnoughCash { required , got })
				if required == U512::from(100_018) && got == U512::from(100_017) => (),
			_ => assert!(false, "Expected not enough cash error. {:?}", res)
		}
	}

	evm_test!{test_sha3: test_sha3_jit, test_sha3_int}
	fn test_sha3(factory: Factory) {
		let code = "6064640fffffffff20600055".from_hex().unwrap();

		let sender = Address::from_str("0f572e5295c57f15886f9b263e2f6d2d6c7b5ec6").unwrap();
		let address = contract_address(&sender, &U256::zero());
		// TODO: add tests for 'callcreate'
		//let next_address = contract_address(&address, &U256::zero());
		let mut params = ActionParams::default();
		params.address = address.clone();
		params.sender = sender.clone();
		params.origin = sender.clone();
		params.gas = U256::from(0x0186a0);
		params.code = Some(code.clone());
		params.value = ActionValue::Transfer(U256::from_str("0de0b6b3a7640000").unwrap());
		let mut state_result = get_temp_state();
		let mut state = state_result.reference_mut();
		state.add_balance(&sender, &U256::from_str("152d02c7e14af6800000").unwrap());
		let info = EnvInfo::default();
		let engine = TestEngine::new(0);
		let mut substate = Substate::new();

		let result = {
			let mut ex = Executive::new(&mut state, &info, &engine, &factory);
			ex.create(params, &mut substate, &mut NoopTracer, &mut NoopVMTracer)
		};

		match result {
			Err(_) => {
			},
			_ => {
				panic!("Expected OutOfGas");
			}
		}
	}
}<|MERGE_RESOLUTION|>--- conflicted
+++ resolved
@@ -496,11 +496,8 @@
 	use trace::trace;
 	use trace::{Trace, Tracer, NoopTracer, ExecutiveTracer};
 	use trace::{VMTrace, VMOperation, VMExecutedOperation, MemoryDiff, StorageDiff, VMTracer, NoopVMTracer, ExecutiveVMTracer};
-<<<<<<< HEAD
 	use trace::flat::FlatTrace;
-=======
 	use types::executed::CallType;
->>>>>>> 6b1e722a
 
 	#[test]
 	fn test_contract_address() {
