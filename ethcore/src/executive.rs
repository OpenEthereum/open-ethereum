--- conflicted
+++ resolved
@@ -22,11 +22,7 @@
 use types::executed::CallType;
 use env_info::EnvInfo;
 use error::ExecutionError;
-<<<<<<< HEAD
-use evm::{self, wasm, Ext, Factory, Finalize, CreateContractAddress, FinalizationResult};
-=======
-use evm::{self, Ext, Finalize, CreateContractAddress, FinalizationResult};
->>>>>>> e6a31e75
+use evm::{self, wasm, Factory, Ext, Finalize, CreateContractAddress, FinalizationResult};
 use externalities::*;
 use trace::{FlatTrace, Tracer, NoopTracer, ExecutiveTracer, VMTrace, VMTracer, ExecutiveVMTracer, NoopVMTracer};
 use transaction::{Action, SignedTransaction};
@@ -74,7 +70,9 @@
 	pub check_nonce: bool,
 }
 
-pub fn executor(engine: &Engine, vm_factory: &Factory, params: &ActionParams) -> Box<evm::Evm> {
+pub fn executor<E>(engine: &E, vm_factory: &Factory, params: &ActionParams) 
+	-> Box<evm::Evm> where E: Engine + ?Sized
+{
 	if engine.supports_wasm() && params.code.as_ref().map_or(false, |code| code.len() > 4 && &code[0..4] == b"wasm") {
 		Box::new(
 			wasm::WasmInterpreter::new()
@@ -268,23 +266,19 @@
 			let vm_factory = self.state.vm_factory();
 			let mut ext = self.as_externalities(OriginInfo::from(&params), unconfirmed_substate, output_policy, tracer, vm_tracer);
 			trace!(target: "executive", "ext.schedule.have_delegate_call: {}", ext.schedule().have_delegate_call);
-			return executor(self.engine, vm_factory, &params).exec(params, &mut ext).finalize(ext);
+			return executor(self.engine, &vm_factory, &params).exec(params, &mut ext).finalize(ext);
 		}
 
 		// Start in new thread to reset stack
 		// TODO [todr] No thread builder yet, so we need to reset once for a while
 		// https://github.com/aturon/crossbeam/issues/16
 		crossbeam::scope(|scope| {
-<<<<<<< HEAD
-			let vm_factory = self.vm_factory;
 			let engine = self.engine;
-=======
 			let vm_factory = self.state.vm_factory();
->>>>>>> e6a31e75
 			let mut ext = self.as_externalities(OriginInfo::from(&params), unconfirmed_substate, output_policy, tracer, vm_tracer);
 
 			scope.spawn(move || {
-				executor(engine, vm_factory, &params).exec(params, &mut ext).finalize(ext)
+				executor(engine, &vm_factory, &params).exec(params, &mut ext).finalize(ext)
 			})
 		}).join()
 	}
