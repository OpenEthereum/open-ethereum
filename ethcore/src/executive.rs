--- conflicted
+++ resolved
@@ -151,22 +151,6 @@
 	}
 }
 
-<<<<<<< HEAD
-/// Creates corresponding executor
-pub fn executor(machine: &Machine, vm_factory: &Factory, params: &ActionParams) -> Box<vm::Vm> {
-	if machine.supports_wasm() && params.code.as_ref().map_or(false, |code| code.len() > 4 && &code[0..4] == WASM_MAGIC_NUMBER) {
-		Box::new(
-			wasm::WasmInterpreter::new()
-				// prefer to fail fast
-				.expect("Failed to create wasm runtime")
-		)
-	} else {
-		vm_factory.create(params.gas)
-	}
-}
-
-=======
->>>>>>> db90f5b0
 /// Transaction executor.
 pub struct Executive<'a, B: 'a + StateBackend> {
 	state: &'a mut State<B>,
