--- conflicted
+++ resolved
@@ -517,17 +517,12 @@
 		vm_tracer: &mut V,
 	) -> vm::Result<FinalizationResult> where T: Tracer, V: VMTracer {
 
-<<<<<<< HEAD
-		let scheme = self.machine.create_address_scheme(self.info.number);
-		if scheme != CreateContractAddress::FromSenderAndNonce && self.state.exists_and_has_code(&params.address)? {
-=======
 		// EIP-684: If a contract creation is attempted, due to either a creation transaction or the
 		// CREATE (or future CREATE2) opcode, and the destination address already has either
 		// nonzero nonce, or nonempty code, then the creation throws immediately, with exactly
 		// the same behavior as would arise if the first byte in the init code were an invalid
 		// opcode. This applies retroactively starting from genesis.
 		if self.state.exists_and_has_code_or_nonce(&params.address)? {
->>>>>>> 9196c726
 			return Err(vm::Error::OutOfGas);
 		}
 
