// Copyright 2015, 2016 Parity Technologies (UK) Ltd.
// This file is part of Parity.

// Parity is free software: you can redistribute it and/or modify
// it under the terms of the GNU General Public License as published by
// the Free Software Foundation, either version 3 of the License, or
// (at your option) any later version.

// Parity is distributed in the hope that it will be useful,
// but WITHOUT ANY WARRANTY; without even the implied warranty of
// MERCHANTABILITY or FITNESS FOR A PARTICULAR PURPOSE.  See the
// GNU General Public License for more details.

// You should have received a copy of the GNU General Public License
// along with Parity.  If not, see <http://www.gnu.org/licenses/>.

//! A blockchain engine that supports a basic, non-BFT proof-of-authority.

use std::sync::Weak;
use util::*;
use ethkey::{recover, public_to_address};
use account_provider::AccountProvider;
use block::*;
use builtin::Builtin;
use spec::CommonParams;
use engines::{Engine, Seal};
use env_info::EnvInfo;
use error::{BlockError, Error};
use evm::Schedule;
use ethjson;
use header::Header;
use transaction::SignedTransaction;
use client::Client;
use super::validator_set::{ValidatorSet, new_validator_set};

/// `BasicAuthority` params.
#[derive(Debug, PartialEq)]
pub struct BasicAuthorityParams {
	/// Gas limit divisor.
	pub gas_limit_bound_divisor: U256,
	/// Valid signatories.
	pub validators: ethjson::spec::ValidatorSet,
}

impl From<ethjson::spec::BasicAuthorityParams> for BasicAuthorityParams {
	fn from(p: ethjson::spec::BasicAuthorityParams) -> Self {
		BasicAuthorityParams {
			gas_limit_bound_divisor: p.gas_limit_bound_divisor.into(),
			validators: p.validators,
		}
	}
}

/// Engine using `BasicAuthority` proof-of-work consensus algorithm, suitable for Ethereum
/// mainnet chains in the Olympic, Frontier and Homestead eras.
pub struct BasicAuthority {
	params: CommonParams,
	gas_limit_bound_divisor: U256,
	builtins: BTreeMap<Address, Builtin>,
	account_provider: Mutex<Option<Arc<AccountProvider>>>,
	password: RwLock<Option<String>>,
	validators: Box<ValidatorSet + Send + Sync>,
}

impl BasicAuthority {
	/// Create a new instance of BasicAuthority engine
	pub fn new(params: CommonParams, our_params: BasicAuthorityParams, builtins: BTreeMap<Address, Builtin>) -> Self {
		BasicAuthority {
			params: params,
			gas_limit_bound_divisor: our_params.gas_limit_bound_divisor,
			builtins: builtins,
			validators: new_validator_set(our_params.validators),
			account_provider: Mutex::new(None),
			password: RwLock::new(None),
		}
	}
}

impl Engine for BasicAuthority {
	fn name(&self) -> &str { "BasicAuthority" }
	fn version(&self) -> SemanticVersion { SemanticVersion::new(1, 0, 0) }
	// One field - the signature
	fn seal_fields(&self) -> usize { 1 }

	fn params(&self) -> &CommonParams { &self.params }
	fn builtins(&self) -> &BTreeMap<Address, Builtin> { &self.builtins }

	/// Additional engine-specific information for the user/developer concerning `header`.
	fn extra_info(&self, _header: &Header) -> BTreeMap<String, String> { map!["signature".to_owned() => "TODO".to_owned()] }

	fn schedule(&self, _env_info: &EnvInfo) -> Schedule {
		Schedule::new_homestead()
	}

	fn populate_from_parent(&self, header: &mut Header, parent: &Header, gas_floor_target: U256, _gas_ceil_target: U256) {
		header.set_difficulty(parent.difficulty().clone());
		header.set_gas_limit({
			let gas_limit = parent.gas_limit().clone();
			let bound_divisor = self.gas_limit_bound_divisor;
			if gas_limit < gas_floor_target {
				min(gas_floor_target, gas_limit + gas_limit / bound_divisor - 1.into())
			} else {
				max(gas_floor_target, gas_limit - gas_limit / bound_divisor + 1.into())
			}
		});
	}

	fn is_sealer(&self, author: &Address) -> Option<bool> {
		Some(self.validators.contains(author))
	}

	/// Attempt to seal the block internally.
	fn generate_seal(&self, block: &ExecutedBlock) -> Seal {
		if let Some(ref ap) = *self.account_provider.lock() {
			let header = block.header();
			let author = header.author();
			if self.validators.contains(author) {
				let message = header.bare_hash();
				// account should be pernamently unlocked, otherwise sealing will fail
				if let Ok(signature) = ap.sign(*author, self.password.read().clone(), message) {
					return Seal::Regular(vec![::rlp::encode(&(&*signature as &[u8])).to_vec()]);
				} else {
					trace!(target: "basicauthority", "generate_seal: FAIL: accounts secret key unavailable");
				}
			}
		} else {
			trace!(target: "basicauthority", "generate_seal: FAIL: accounts not provided");
		}
		Seal::None
	}

	fn verify_block_basic(&self, header: &Header, _block: Option<&[u8]>) -> result::Result<(), Error> {
		// check the seal fields.
		// TODO: pull this out into common code.
		if header.seal().len() != self.seal_fields() {
			return Err(From::from(BlockError::InvalidSealArity(
				Mismatch { expected: self.seal_fields(), found: header.seal().len() }
			)));
		}
		Ok(())
	}

	fn verify_block_unordered(&self, header: &Header, _block: Option<&[u8]>) -> result::Result<(), Error> {
		use rlp::{UntrustedRlp, View};

		// check the signature is legit.
<<<<<<< HEAD
		let sig = try!(UntrustedRlp::new(&header.seal()[0]).as_val::<H520>());
		let signer = public_to_address(&try!(recover(&sig.into(), &header.bare_hash())));
		if !self.validators.contains(&signer) {
			return try!(Err(BlockError::InvalidSeal));
=======
		let sig = UntrustedRlp::new(&header.seal()[0]).as_val::<H520>()?;
		let signer = public_to_address(&recover(&sig.into(), &header.bare_hash())?);
		if !self.our_params.authorities.contains(&signer) {
			return Err(BlockError::InvalidSeal)?;
>>>>>>> 9db3f383
		}
		Ok(())
	}

	fn verify_block_family(&self, header: &Header, parent: &Header, _block: Option<&[u8]>) -> result::Result<(), Error> {
		// we should not calculate difficulty for genesis blocks
		if header.number() == 0 {
			return Err(From::from(BlockError::RidiculousNumber(OutOfBounds { min: Some(1), max: None, found: header.number() })));
		}

		// Check difficulty is correct given the two timestamps.
		if header.difficulty() != parent.difficulty() {
			return Err(From::from(BlockError::InvalidDifficulty(Mismatch { expected: *parent.difficulty(), found: *header.difficulty() })))
		}
		let gas_limit_divisor = self.gas_limit_bound_divisor;
		let min_gas = parent.gas_limit().clone() - parent.gas_limit().clone() / gas_limit_divisor;
		let max_gas = parent.gas_limit().clone() + parent.gas_limit().clone() / gas_limit_divisor;
		if header.gas_limit() <= &min_gas || header.gas_limit() >= &max_gas {
			return Err(From::from(BlockError::InvalidGasLimit(OutOfBounds { min: Some(min_gas), max: Some(max_gas), found: header.gas_limit().clone() })));
		}
		Ok(())
	}

	fn verify_transaction_basic(&self, t: &SignedTransaction, _header: &Header) -> result::Result<(), Error> {
		t.check_low_s()?;
		Ok(())
	}

	fn verify_transaction(&self, t: &SignedTransaction, _header: &Header) -> Result<(), Error> {
		t.sender().map(|_|()) // Perform EC recovery and cache sender
	}

	fn register_client(&self, client: Weak<Client>) {
		self.validators.register_call_contract(client);
	}

	fn set_signer(&self, _address: Address, password: String) {
		*self.password.write() = Some(password);
	}

	fn register_account_provider(&self, ap: Arc<AccountProvider>) {
		*self.account_provider.lock() = Some(ap);
	}
}

#[cfg(test)]
mod tests {
	use util::*;
	use block::*;
	use env_info::EnvInfo;
	use error::{BlockError, Error};
	use tests::helpers::*;
	use account_provider::AccountProvider;
	use header::Header;
	use spec::Spec;
	use engines::Seal;

	/// Create a new test chain spec with `BasicAuthority` consensus engine.
	fn new_test_authority() -> Spec {
		let bytes: &[u8] = include_bytes!("../../res/basic_authority.json");
		Spec::load(bytes).expect("invalid chain spec")
	}

	#[test]
	fn has_valid_metadata() {
		let engine = new_test_authority().engine;
		assert!(!engine.name().is_empty());
		assert!(engine.version().major >= 1);
	}

	#[test]
	fn can_return_schedule() {
		let engine = new_test_authority().engine;
		let schedule = engine.schedule(&EnvInfo {
			number: 10000000,
			author: 0.into(),
			timestamp: 0,
			difficulty: 0.into(),
			last_hashes: Arc::new(vec![]),
			gas_used: 0.into(),
			gas_limit: 0.into(),
		});

		assert!(schedule.stack_limit > 0);
	}

	#[test]
	fn can_do_seal_verification_fail() {
		let engine = new_test_authority().engine;
		let header: Header = Header::default();

		let verify_result = engine.verify_block_basic(&header, None);

		match verify_result {
			Err(Error::Block(BlockError::InvalidSealArity(_))) => {},
			Err(_) => { panic!("should be block seal-arity mismatch error (got {:?})", verify_result); },
			_ => { panic!("Should be error, got Ok"); },
		}
	}

	#[test]
	fn can_do_signature_verification_fail() {
		let engine = new_test_authority().engine;
		let mut header: Header = Header::default();
		header.set_seal(vec![::rlp::encode(&H520::default()).to_vec()]);

		let verify_result = engine.verify_block_unordered(&header, None);
		assert!(verify_result.is_err());
	}

	#[test]
	fn can_generate_seal() {
		let tap = AccountProvider::transient_provider();
		let addr = tap.insert_account("".sha3(), "").unwrap();

		let spec = new_test_authority();
		let engine = &*spec.engine;
		engine.set_signer(addr, "".into());
		engine.register_account_provider(Arc::new(tap));
		let genesis_header = spec.genesis_header();
		let mut db_result = get_temp_state_db();
		let db = spec.ensure_db_good(db_result.take(), &Default::default()).unwrap();
		let last_hashes = Arc::new(vec![genesis_header.hash()]);
		let b = OpenBlock::new(engine, Default::default(), false, db, &genesis_header, last_hashes, addr, (3141562.into(), 31415620.into()), vec![]).unwrap();
		let b = b.close_and_lock();
		if let Seal::Regular(seal) = engine.generate_seal(b.block()) {
			assert!(b.try_seal(engine, seal).is_ok());
		}
	}

	#[test]
	fn seals_internally() {
		let tap = AccountProvider::transient_provider();
		let authority = tap.insert_account("".sha3(), "").unwrap();

		let engine = new_test_authority().engine;
		assert!(!engine.is_sealer(&Address::default()).unwrap());
		assert!(engine.is_sealer(&authority).unwrap());
	}
}<|MERGE_RESOLUTION|>--- conflicted
+++ resolved
@@ -144,17 +144,10 @@
 		use rlp::{UntrustedRlp, View};
 
 		// check the signature is legit.
-<<<<<<< HEAD
-		let sig = try!(UntrustedRlp::new(&header.seal()[0]).as_val::<H520>());
-		let signer = public_to_address(&try!(recover(&sig.into(), &header.bare_hash())));
-		if !self.validators.contains(&signer) {
-			return try!(Err(BlockError::InvalidSeal));
-=======
 		let sig = UntrustedRlp::new(&header.seal()[0]).as_val::<H520>()?;
 		let signer = public_to_address(&recover(&sig.into(), &header.bare_hash())?);
-		if !self.our_params.authorities.contains(&signer) {
+		if !self.validators.contains(&signer) {
 			return Err(BlockError::InvalidSeal)?;
->>>>>>> 9db3f383
 		}
 		Ok(())
 	}
