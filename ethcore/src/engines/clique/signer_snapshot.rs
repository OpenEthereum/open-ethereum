use std::sync::Weak;
use client::EngineClient;
use ethkey::{public_to_address, Signature};
use ethereum_types::{Address, H256};
use std::collections::{HashMap, VecDeque};
use engines::clique::{SIGNER_SIG_LENGTH, SIGNER_VANITY_LENGTH, recover};
use error::Error;
use header::{Header, ExtendedHeader};
use super::super::signer::EngineSigner;
use parking_lot::RwLock;
use std::sync::Arc;
use account_provider::AccountProvider;
use ethkey::Password;

pub const NONCE_DROP_VOTE: &[u8; 8] = &[0x0; 8];
pub const NONCE_AUTH_VOTE: &[u8; 8] = &[0xf; 8];
pub const NULL_AUTHOR:     [u8; 20] = [0; 20];
pub const DIFF_INTURN:    &[u64; 4] = &[1, 0, 0, 0];
pub const DIFF_NOT_INTURN:    &[u64; 4] = &[2, 0, 0, 0];

pub enum SignerAuthorization {
  InTurn,
  OutOfTurn,
  Unauthorized
}

pub struct SignerSnapshot {
<<<<<<< HEAD
	pub bn: u64,
	pub signers: Vec<Address>,
	pub epoch_length: u64,
	pub votes: HashMap<Address, (bool, Address)>
=======
  pub signer: RwLock<EngineSigner>,
  pub bn: RwLock<u64>,
  pub epoch_length: u64,
  pub pending_state: RwLock<SnapshotState>,
  pub final_state: RwLock<SnapshotState>
}

#[derive(Clone)]
pub struct SnapshotState {
  pub votes: HashMap<Address, (bool, Address)>,
  pub signers: Vec<Address>,
  pub recents: VecDeque<Address>,
>>>>>>> 93476016
}

impl SignerSnapshot {
	fn extract_signers(&self, _header: &Header) -> Result<Vec<Address>, Error> {
		assert_eq!(_header.number() % self.epoch_length == 0, true, "header is not an epoch block");

		let min_extra_data_size = (SIGNER_VANITY_LENGTH as usize) + (SIGNER_SIG_LENGTH as usize);

		assert!(_header.extra_data().len() >= min_extra_data_size, "need minimum genesis extra data size {}.  found {}.", min_extra_data_size, _header.extra_data().len());

		// extract only the portion of extra_data which includes the signer list
		let signers_raw = &_header.extra_data()[(SIGNER_VANITY_LENGTH as usize).._header.extra_data().len()-(SIGNER_SIG_LENGTH as usize)];

		assert_eq!(signers_raw.len() % 20, 0, "bad signer list length {}", signers_raw.len());

		let num_signers = signers_raw.len() / 20;
		let mut signers_list: Vec<Address> = vec![];

		for i in 0..num_signers {
			let mut signer = Address::default();
			signer.copy_from_slice(&signers_raw[i*20..(i+1)*20]);
			signers_list.push(signer);
		}

<<<<<<< HEAD
		Ok(signers_list)
	}

	pub fn apply(&mut self, _header: &Header) -> Result<(), Error> {
		if _header.number() == 0 {
			self.signers = self.extract_signers(_header).expect("should be able to extract signer list from genesis block");
			trace!(target: "engine", "extracted {} signers", self.signers.len());
			return Ok(());
		} else if _header.number() % self.epoch_length == 0 {
			// TODO: assert that no voting occurs during an epoch change
			return Ok(());
		}
=======
    trace!(target: "engine", "extracted signers {:?}", &signers_list);
    Ok(signers_list)
  }

  pub fn get_signers(&self) -> Vec<Address> {
      self.final_state.read().signers.clone()
  }

  pub fn get_signer(&self) -> Option<Address> {
      self.signer.read().address()
  }

  pub fn set_signer(&self, ap: Arc<AccountProvider>, address: Address, password: Password) {
      self.signer.write().set(ap, address, password);
  }

  // finalize the pending state
  pub fn commit(&self) -> Option<()> {
    {
        let pending_state = self.pending_state.read();
        *self.final_state.write() = pending_state.clone();
    }

    {
        let mut pending_state = self.pending_state.write();
        let final_state = self.final_state.read();
        *pending_state = SnapshotState {
          votes: HashMap::<Address, (bool, Address)>::new(),
          signers: final_state.signers.clone(),
          recents: final_state.recents.clone(),
        };

        let mut bn = *self.bn.write();
        bn += 1;
    }

    return Some(());
  }

  // reset the pending state to the previously finalized state
  pub fn rollback(&self) {
    let final_state = self.final_state.read();
    let mut pending_state = self.pending_state.write();
    *pending_state = SnapshotState {
      votes: HashMap::<Address, (bool, Address)>::new(),
      signers: final_state.signers.clone(),
      recents: final_state.recents.clone(),
    }
  }

  pub fn new(epoch_length: u64) -> Self {
    return SignerSnapshot {
      pending_state: RwLock::new(SnapshotState {
        votes: HashMap::<Address, (bool, Address)>::new(),
        signers: vec![],
        recents: VecDeque::<Address>::new(),
      }),
      final_state: RwLock::new(SnapshotState {
        votes: HashMap::<Address, (bool, Address)>::new(),
        signers: vec![],
        recents: VecDeque::<Address>::new(),
      }),
      bn: RwLock::new(0),
      epoch_length: epoch_length,
      signer: Default::default(),
    }
  }

  pub fn get_own_authorization(&self) -> SignerAuthorization {
    if let Some(ref address) = self.signer.read().address() {
      return self.get_signer_authorization(address.clone());
    } else {
      return SignerAuthorization::Unauthorized;
    }
  }

  pub fn get_signer_authorization(&self, author: Address) -> SignerAuthorization {
        let final_state = &*self.pending_state.read();
        if let Some(pos) = final_state.signers.iter().position(|x| self.signer.read().is_address(x)) {
          if *self.bn.read() % final_state.signers.len() as u64 == pos as u64 {
            return SignerAuthorization::InTurn;
          } else {
            if final_state.recents.contains(&self.signer_address().unwrap()) {
              return SignerAuthorization::Unauthorized;
            } else {
              return SignerAuthorization::OutOfTurn;
            }
          }
        }

    return SignerAuthorization::Unauthorized;
  }

  /*
  // apply a block that we sealed
  fn apply_own(&mut self, _header: &Header) -> Result<(), Error> {

  }

  fn apply_external(&mut self, _header: &Header) -> Result<(), Error> {

  }
  */

  // apply a header to the pending state
  pub fn apply(&self, _header: &Header) -> Result<(), Error> {
    let mut pending_state = self.pending_state.write();
    if _header.number() == 0 {
        pending_state.signers = self.extract_signers(_header).expect("should be able to extractsigners from genesis block");
        return Ok(());
    }

    if _header.number() < *self.bn.read() {
      // TODO this might be called when impporting blocks from competing forks?
      return Err(From::from("tried to import block with header < chain tip"));
    }
>>>>>>> 93476016

		if &_header.author()[0..20] == &NULL_AUTHOR {
			return Ok(());
		}

<<<<<<< HEAD
		trace!(target: "engine", "header author {}", _header.author());
		trace!(target: "engine", "attempting to extract creator address");
		let mut creator = public_to_address(&recover(&_header).unwrap()).clone();

		//TODO: votes that reach a majority consensus should have effects applied immediately to the signer list
		let nonce = _header.decode_seal::<Vec<&[u8]>>().unwrap()[1];
			let mut author = _header.author().clone();
			if nonce == NONCE_DROP_VOTE {
				self.votes.insert(creator, (false, author));
				return Ok(());
			} else if nonce == NONCE_AUTH_VOTE {
				self.votes.insert(creator, (true, author));
				return Ok(());
			} else {
				return Err(From::from("beneficiary specificed but nonce was not AUTH or DROP"));
			}
	}

	pub fn snapshot(&mut self, _header: &Header, _ancestry: &mut Iterator<Item=ExtendedHeader>) -> Result<Vec<Address>, Error> {
		if _header.number() % self.epoch_length == 0 {
			self.extract_signers(_header)
		} else {
			loop {
				if let Some(h) = _ancestry.next() {
					if h.header.number() % self.epoch_length == 0 {
						// verify signer signatures
						// extract signer list
						return self.extract_signers(&h.header);
					}
				} else {
					return Err(From::from("couldn't find checkpoint block in history"));
				}
			}
		}
	}
=======
    let creator = public_to_address(&recover(&_header).unwrap()).clone();

    match self.get_signer_authorization(creator) {
        SignerAuthorization::InTurn => {
            if &_header.difficulty().0 != DIFF_INTURN {
                return Err(From::from("difficulty must be set to DIFF_INTURN"));
            }
        },
        SignerAuthorization::OutOfTurn => {
            if &_header.difficulty().0 != DIFF_NOT_INTURN {
                return Err(From::from("difficulty must be set to DIFF_NOT_INTURN"));
            }
        },
        SignerAuthorization::Unauthorized => {
            return Err(From::from("unauthorized to sign at this time"));
        }
    }

    //TODO: votes that reach a majority consensus should have effects applied immediately to the signer list
    let nonce = _header.decode_seal::<Vec<&[u8]>>().unwrap()[1];
      let mut author = _header.author().clone();
      if nonce == NONCE_DROP_VOTE {
        pending_state.votes.insert(creator, (false, author));
      } else if nonce == NONCE_AUTH_VOTE {
        pending_state.votes.insert(creator, (true, author));
      } else {
        return Err(From::from("beneficiary specificed but nonce was not AUTH or DROP"));
      }

      let limit = (self.final_state.read().signers.len() / 2) + 1;
      if pending_state.recents.len() >= limit {
        pending_state.recents.pop_back();
      }

      pending_state.recents.push_front(creator.clone());

      return Ok(());
  }

  pub fn signer_address(&self) -> Option<Address> {
    self.signer.read().address().clone()
  }

  pub fn sign_data(&self, data: &H256) -> Option<Signature> {
    if let Ok(sig) = self.signer.read().sign(*data) {
      Some(sig)
    } else {
      None
    }
  }

  /*
  pub fn snapshot(&mut self, _header: &Header, _ancestry: &mut Iterator<Item=ExtendedHeader>) -> Result<Vec<Address>, Error> {
    if _header.number() % self.epoch_length == 0 {
      self.extract_signers(_header)
    } else {
      loop {
        if let Some(h) = _ancestry.next() {
          if h.header.number() % self.epoch_length == 0 {
            // verify signer signatures
            // extract signer list
            return self.extract_signers(&h.header);
          }
        } else {
          return Err(From::from("couldn't find checkpoint block in history"));
        }
      }
    }
  }
  */
>>>>>>> 93476016
}<|MERGE_RESOLUTION|>--- conflicted
+++ resolved
@@ -25,12 +25,6 @@
 }
 
 pub struct SignerSnapshot {
-<<<<<<< HEAD
-	pub bn: u64,
-	pub signers: Vec<Address>,
-	pub epoch_length: u64,
-	pub votes: HashMap<Address, (bool, Address)>
-=======
   pub signer: RwLock<EngineSigner>,
   pub bn: RwLock<u64>,
   pub epoch_length: u64,
@@ -43,45 +37,30 @@
   pub votes: HashMap<Address, (bool, Address)>,
   pub signers: Vec<Address>,
   pub recents: VecDeque<Address>,
->>>>>>> 93476016
 }
 
 impl SignerSnapshot {
-	fn extract_signers(&self, _header: &Header) -> Result<Vec<Address>, Error> {
-		assert_eq!(_header.number() % self.epoch_length == 0, true, "header is not an epoch block");
-
-		let min_extra_data_size = (SIGNER_VANITY_LENGTH as usize) + (SIGNER_SIG_LENGTH as usize);
-
-		assert!(_header.extra_data().len() >= min_extra_data_size, "need minimum genesis extra data size {}.  found {}.", min_extra_data_size, _header.extra_data().len());
-
-		// extract only the portion of extra_data which includes the signer list
-		let signers_raw = &_header.extra_data()[(SIGNER_VANITY_LENGTH as usize).._header.extra_data().len()-(SIGNER_SIG_LENGTH as usize)];
-
-		assert_eq!(signers_raw.len() % 20, 0, "bad signer list length {}", signers_raw.len());
-
-		let num_signers = signers_raw.len() / 20;
-		let mut signers_list: Vec<Address> = vec![];
-
-		for i in 0..num_signers {
-			let mut signer = Address::default();
-			signer.copy_from_slice(&signers_raw[i*20..(i+1)*20]);
-			signers_list.push(signer);
-		}
-
-<<<<<<< HEAD
-		Ok(signers_list)
-	}
-
-	pub fn apply(&mut self, _header: &Header) -> Result<(), Error> {
-		if _header.number() == 0 {
-			self.signers = self.extract_signers(_header).expect("should be able to extract signer list from genesis block");
-			trace!(target: "engine", "extracted {} signers", self.signers.len());
-			return Ok(());
-		} else if _header.number() % self.epoch_length == 0 {
-			// TODO: assert that no voting occurs during an epoch change
-			return Ok(());
-		}
-=======
+  fn extract_signers(&self, _header: &Header) -> Result<Vec<Address>, Error> {
+    assert_eq!(_header.number() % self.epoch_length == 0, true, "header is not an epoch block");
+
+    let min_extra_data_size = (SIGNER_VANITY_LENGTH as usize) + (SIGNER_SIG_LENGTH as usize);
+
+    assert!(_header.extra_data().len() >= min_extra_data_size, "need minimum genesis extra data size {}.  found {}.", min_extra_data_size, _header.extra_data().len());
+
+    // extract only the portion of extra_data which includes the signer list
+    let signers_raw = &_header.extra_data()[(SIGNER_VANITY_LENGTH as usize).._header.extra_data().len()-(SIGNER_SIG_LENGTH as usize)];
+
+    assert_eq!(signers_raw.len() % 20, 0, "bad signer list length {}", signers_raw.len());
+
+    let num_signers = signers_raw.len() / 20;
+    let mut signers_list: Vec<Address> = vec![];
+
+    for i in 0..num_signers {
+      let mut signer = Address::default();
+      signer.copy_from_slice(&signers_raw[i*20..(i+1)*20]);
+      signers_list.push(signer);
+    }
+
     trace!(target: "engine", "extracted signers {:?}", &signers_list);
     Ok(signers_list)
   }
@@ -160,7 +139,7 @@
 
   pub fn get_signer_authorization(&self, author: Address) -> SignerAuthorization {
         let final_state = &*self.pending_state.read();
-        if let Some(pos) = final_state.signers.iter().position(|x| self.signer.read().is_address(x)) {
+        if let Some(pos) = final_state.signers.iter().position(|x| self.signer.read().address().unwrap() == *x) {
           if *self.bn.read() % final_state.signers.len() as u64 == pos as u64 {
             return SignerAuthorization::InTurn;
           } else {
@@ -198,49 +177,11 @@
       // TODO this might be called when impporting blocks from competing forks?
       return Err(From::from("tried to import block with header < chain tip"));
     }
->>>>>>> 93476016
-
-		if &_header.author()[0..20] == &NULL_AUTHOR {
-			return Ok(());
-		}
-
-<<<<<<< HEAD
-		trace!(target: "engine", "header author {}", _header.author());
-		trace!(target: "engine", "attempting to extract creator address");
-		let mut creator = public_to_address(&recover(&_header).unwrap()).clone();
-
-		//TODO: votes that reach a majority consensus should have effects applied immediately to the signer list
-		let nonce = _header.decode_seal::<Vec<&[u8]>>().unwrap()[1];
-			let mut author = _header.author().clone();
-			if nonce == NONCE_DROP_VOTE {
-				self.votes.insert(creator, (false, author));
-				return Ok(());
-			} else if nonce == NONCE_AUTH_VOTE {
-				self.votes.insert(creator, (true, author));
-				return Ok(());
-			} else {
-				return Err(From::from("beneficiary specificed but nonce was not AUTH or DROP"));
-			}
-	}
-
-	pub fn snapshot(&mut self, _header: &Header, _ancestry: &mut Iterator<Item=ExtendedHeader>) -> Result<Vec<Address>, Error> {
-		if _header.number() % self.epoch_length == 0 {
-			self.extract_signers(_header)
-		} else {
-			loop {
-				if let Some(h) = _ancestry.next() {
-					if h.header.number() % self.epoch_length == 0 {
-						// verify signer signatures
-						// extract signer list
-						return self.extract_signers(&h.header);
-					}
-				} else {
-					return Err(From::from("couldn't find checkpoint block in history"));
-				}
-			}
-		}
-	}
-=======
+
+    if &_header.author()[0..20] == &NULL_AUTHOR {
+      return Ok(());
+    }
+
     let creator = public_to_address(&recover(&_header).unwrap()).clone();
 
     match self.get_signer_authorization(creator) {
@@ -311,5 +252,4 @@
     }
   }
   */
->>>>>>> 93476016
 }