// Copyright 2015-2019 Parity Technologies (UK) Ltd.
// This file is part of Parity Ethereum.

// Parity Ethereum is free software: you can redistribute it and/or modify
// it under the terms of the GNU General Public License as published by
// the Free Software Foundation, either version 3 of the License, or
// (at your option) any later version.

// Parity Ethereum is distributed in the hope that it will be useful,
// but WITHOUT ANY WARRANTY; without even the implied warranty of
// MERCHANTABILITY or FITNESS FOR A PARTICULAR PURPOSE.  See the
// GNU General Public License for more details.

// You should have received a copy of the GNU General Public License
// along with Parity Ethereum.  If not, see <http://www.gnu.org/licenses/>.

//! Implementation of the Clique PoA Engine.
//!
//! File structure:
//! - mod.rs -> Provides the engine API implementation, with additional block state tracking
//! - block_state.rs -> Records the Clique state for given block.
//! - params.rs -> Contains the parameters for the Clique engine.
//! - step_service.rs -> An event loop to trigger sealing.
//! - util.rs -> Various standalone utility functions.
//! - tests.rs -> Consensus tests as defined in EIP-225.

/// How syncing works:
///
/// 1. Client will call:
///    - `Clique::verify_block_basic()`
///    - `Clique::verify_block_unordered()`
///    - `Clique::verify_block_family()`
/// 2. Using `Clique::state()` we try and retrieve the parent state. If this isn't found
///    we need to back-fill it from the last known checkpoint.
/// 3. Once we have a good state, we can record it using `CliqueBlockState::apply()`.

/// How sealing works:
///
/// 1. Set a signer using `Engine::set_signer()`. If a miner account was set up through
///    a config file or CLI flag `MinerService::set_author()` will eventually set the signer
/// 2. We check that the engine is ready for sealing through `Clique::sealing_state()`
///    Note: This is always `SealingState::Ready` for Clique
/// 3. Calling `Clique::new()` will spawn a `StepService` thread. This thread will call `Engine::step()`
///    periodically. Internally, the Clique `step()` function calls `Client::update_sealing()`, which is
///    what makes and seals a block.
/// 4. `Clique::generate_seal()` will then be called by `miner`. This will return a `Seal` which
///     is either a `Seal::None` or `Seal:Regular`. The following shows how a `Seal` variant is chosen:
///       a. We return `Seal::None` if no signer is available or the signer is not authorized.
///       b. If period == 0 and block has transactions, we return `Seal::Regular`, otherwise return `Seal::None`.
///       c. If we're `INTURN`, wait for at least `period` since last block before trying to seal.
///       d. If we're not `INTURN`, we wait for a random amount of time using the algorithm specified
///          in EIP-225 before trying to seal again.
/// 5. Miner will create new block, in process it will call several engine methods to do following:
///   a. `Clique::open_block_header_timestamp()` must set timestamp correctly.
///   b. `Clique::populate_from_parent()` must set difficulty to correct value.
///       Note: `Clique::populate_from_parent()` is used in both the syncing and sealing code paths.
/// 6. We call `Clique::on_seal_block()` which will allow us to modify the block header during seal generation.
/// 7. Finally, `Clique::verify_local_seal()` is called. After this, the syncing code path will be followed
///    in order to import the new block.

use std::cmp;
use std::collections::{HashMap, VecDeque, BTreeMap};
use std::sync::{Arc, Weak};
use std::thread;
use std::time;
use std::time::{Instant, Duration, SystemTime, UNIX_EPOCH};

use block::ExecutedBlock;
use client::{BlockId, EngineClient};
use engines::clique::util::{extract_signers, recover_creator};
use engines::{Engine, Seal, SealingState};
use ethereum_types::{Address, H64, H160, H256, U256};
use ethkey::Signature;
use hash::KECCAK_EMPTY_LIST_RLP;
use itertools::Itertools;
use lru_cache::LruCache;
use machine::Machine;
use parking_lot::RwLock;
use rand::Rng;
use super::signer::EngineSigner;
use unexpected::{Mismatch, OutOfBounds};
use time_utils::CheckedSystemTime;
<<<<<<< HEAD
use types::{
	BlockNumber,
	header::Header,
	engines::{
		params::CommonParams,
		machine::Call,
	},
	errors::{BlockError, EthcoreError as Error, EngineError},
};
=======
use types::BlockNumber;
use types::header::Header;
use ethereum::ethash;

>>>>>>> 7f707fa5
use self::block_state::CliqueBlockState;
use self::params::CliqueParams;

mod params;
mod block_state;
mod util;

// TODO(niklasad1): extract tester types into a separate mod to be shared in the code base
#[cfg(test)]
mod tests;

// Protocol constants
/// Fixed number of extra-data prefix bytes reserved for signer vanity
pub const VANITY_LENGTH: usize = 32;
/// Fixed number of extra-data suffix bytes reserved for signer signature
pub const SIGNATURE_LENGTH: usize = 65;
/// Address length of signer
pub const ADDRESS_LENGTH: usize = 20;
/// Nonce value for DROP vote
pub const NONCE_DROP_VOTE: H64 = H64([0; 8]);
/// Nonce value for AUTH vote
pub const NONCE_AUTH_VOTE: H64 = H64([0xff; 8]);
/// Difficulty for INTURN block
pub const DIFF_INTURN: U256 = U256([2, 0, 0, 0]);
/// Difficulty for NOTURN block
pub const DIFF_NOTURN: U256 = U256([1, 0, 0, 0]);
/// Default empty author field value
pub const NULL_AUTHOR: Address = H160([0x00; 20]);
/// Default empty nonce value
pub const NULL_NONCE: H64 = NONCE_DROP_VOTE;
/// Default value for mixhash
pub const NULL_MIXHASH: H256 = H256([0; 32]);
/// Default value for uncles hash
pub const NULL_UNCLES_HASH: H256 = KECCAK_EMPTY_LIST_RLP;
/// Default noturn block wiggle factor defined in spec.
pub const SIGNING_DELAY_NOTURN_MS: u64 = 500;

/// How many CliqueBlockState to cache in the memory.
pub const STATE_CACHE_NUM: usize = 128;

/// Vote to add or remove the beneficiary
#[derive(Copy, Clone, Debug, PartialEq, PartialOrd)]
pub enum VoteType {
	Add,
	Remove,
}

impl VoteType {
	/// Try to construct a `Vote` from a nonce
	pub fn from_nonce(nonce: H64) -> Result<Self, Error> {
		if nonce == NONCE_AUTH_VOTE {
			Ok(VoteType::Add)
		} else if nonce == NONCE_DROP_VOTE {
			Ok(VoteType::Remove)
		} else {
			Err(EngineError::CliqueInvalidNonce(nonce))?
		}
	}

	/// Get the rlp encoding of the vote
	pub fn as_rlp(&self) -> Vec<Vec<u8>> {
		match self {
			VoteType::Add => vec![rlp::encode(&NULL_MIXHASH), rlp::encode(&NONCE_AUTH_VOTE)],
			VoteType::Remove => vec![rlp::encode(&NULL_MIXHASH), rlp::encode(&NONCE_DROP_VOTE)],
		}
	}
}

/// Clique Engine implementation
// block_state_by_hash -> block state indexed by header hash.
#[cfg(not(test))]
pub struct Clique {
	epoch_length: u64,
	period: u64,
	machine: Machine,
	client: RwLock<Option<Weak<dyn EngineClient>>>,
	block_state_by_hash: RwLock<LruCache<H256, CliqueBlockState>>,
	proposals: RwLock<HashMap<Address, VoteType>>,
	signer: RwLock<Option<Box<dyn EngineSigner>>>,
}

#[cfg(test)]
/// Test version of `CliqueEngine` to make all fields public
pub struct Clique {
	pub epoch_length: u64,
	pub period: u64,
	pub machine: Machine,
	pub client: RwLock<Option<Weak<dyn EngineClient>>>,
	pub block_state_by_hash: RwLock<LruCache<H256, CliqueBlockState>>,
	pub proposals: RwLock<HashMap<Address, VoteType>>,
	pub signer: RwLock<Option<Box<dyn EngineSigner>>>,
}

impl Clique {
	/// Initialize Clique engine from empty state.
	pub fn new(params: CliqueParams, machine: Machine) -> Result<Arc<Self>, Error> {
		/// Step Clique at most every 2 seconds
		const SEALING_FREQ: Duration = Duration::from_secs(2);

		let engine = Clique {
			epoch_length: params.epoch,
			period: params.period,
			client: Default::default(),
			block_state_by_hash: RwLock::new(LruCache::new(STATE_CACHE_NUM)),
			proposals: Default::default(),
			signer: Default::default(),
			machine,
		};
		let engine = Arc::new(engine);
		let weak_eng = Arc::downgrade(&engine);

		thread::Builder::new().name("StepService".into())
			.spawn(move || {
				loop {
 					let next_step_at = Instant::now() + SEALING_FREQ;
					trace!(target: "miner", "StepService: triggering sealing");
					if let Some(eng) = weak_eng.upgrade() {
						eng.step()
					} else {
						warn!(target: "shutdown", "StepService: engine is dropped; exiting.");
						break;
					}

					let now = Instant::now();
					if now < next_step_at {
						thread::sleep(next_step_at - now);
					}
				}
			})?;
		Ok(engine)
	}

	#[cfg(test)]
	/// Initialize test variant of `CliqueEngine`,
	/// Note we need to `mock` the miner and it is introduced to test block verification to trigger new blocks
	/// to mainly test consensus edge cases
	pub fn with_test(epoch_length: u64, period: u64) -> Self {
		use spec::Spec;

		Self {
			epoch_length,
			period,
			client: Default::default(),
			block_state_by_hash: RwLock::new(LruCache::new(STATE_CACHE_NUM)),
			proposals: Default::default(),
			signer: Default::default(),
			machine: Spec::new_test_machine(),
		}
	}

	fn sign_header(&self, header: &Header) -> Result<(Signature, H256), Error> {

		match self.signer.read().as_ref() {
			None => {
				Err(EngineError::RequiresSigner)?
			}
			Some(signer) => {
				let digest = header.hash();
				match signer.sign(digest) {
					Ok(sig) => Ok((sig, digest)),
					Err(e) => Err(EngineError::Custom(e.into()))?,
				}
			}
		}
	}

	/// Construct an new state from given checkpoint header.
	fn new_checkpoint_state(&self, header: &Header) -> Result<CliqueBlockState, Error> {
		debug_assert_eq!(header.number() % self.epoch_length, 0);

		let mut state = CliqueBlockState::new(extract_signers(header)?);

		// TODO(niklasad1): refactor to perform this check in the `CliqueBlockState` constructor instead
		state.calc_next_timestamp(header.timestamp(), self.period)?;

		Ok(state)
	}

	fn state_no_backfill(&self, hash: &H256) -> Option<CliqueBlockState> {
		self.block_state_by_hash.write().get_mut(hash).cloned()
	}

	/// Get `CliqueBlockState` for given header, backfill from last checkpoint if needed.
	fn state(&self, header: &Header) -> Result<CliqueBlockState, Error> {
		let mut block_state_by_hash = self.block_state_by_hash.write();
		if let Some(state) = block_state_by_hash.get_mut(&header.hash()) {
			return Ok(state.clone());
		}
		// If we are looking for an checkpoint block state, we can directly reconstruct it.
		if header.number() % self.epoch_length == 0 {
			let state = self.new_checkpoint_state(header)?;
			block_state_by_hash.insert(header.hash(), state.clone());
			return Ok(state);
		}
		// BlockState is not found in memory, which means we need to reconstruct state from last checkpoint.
		match self.client.read().as_ref().and_then(|w| w.upgrade()) {
			None => {
				return Err(EngineError::RequiresClient)?;
			}
			Some(c) => {
				let last_checkpoint_number = header.number() - header.number() % self.epoch_length as u64;
				debug_assert_ne!(last_checkpoint_number, header.number());

				// Catching up state, note that we don't really store block state for intermediary blocks,
				// for speed.
				let backfill_start = time::Instant::now();
				trace!(target: "engine",
						"Back-filling block state. last_checkpoint_number: {}, target: {}({}).",
						last_checkpoint_number, header.number(), header.hash());

				let mut chain = VecDeque::with_capacity((header.number() - last_checkpoint_number + 1) as usize);

				// Put ourselves in.
				chain.push_front(header.clone());

				// populate chain to last checkpoint
				loop {
					let (last_parent_hash, last_num) = {
						let l = chain.front().expect("chain has at least one element; qed");
						(*l.parent_hash(), l.number())
					};

					if last_num == last_checkpoint_number + 1 {
						break;
					}
					match c.block_header(BlockId::Hash(last_parent_hash)) {
						None => {
							return Err(BlockError::UnknownParent(last_parent_hash))?;
						}
						Some(next) => {
							chain.push_front(next.decode()?);
						}
					}
				}

				// Get the state for last checkpoint.
				let last_checkpoint_hash = *chain.front()
					.expect("chain has at least one element; qed")
					.parent_hash();

				let last_checkpoint_header = match c.block_header(BlockId::Hash(last_checkpoint_hash)) {
					None => return Err(EngineError::CliqueMissingCheckpoint(last_checkpoint_hash))?,
					Some(header) => header.decode()?,
				};

				let last_checkpoint_state = match block_state_by_hash.get_mut(&last_checkpoint_hash) {
					Some(state) => state.clone(),
					None => self.new_checkpoint_state(&last_checkpoint_header)?,
				};

				block_state_by_hash.insert(last_checkpoint_header.hash(), last_checkpoint_state.clone());

				// Backfill!
				let mut new_state = last_checkpoint_state.clone();
				for item in &chain {
					new_state.apply(item, false)?;
				}
				new_state.calc_next_timestamp(header.timestamp(), self.period)?;
				block_state_by_hash.insert(header.hash(), new_state.clone());

				let elapsed = backfill_start.elapsed();
				trace!(target: "engine", "Back-filling succeed, took {} ms.", elapsed.as_millis());
				Ok(new_state)
			}
		}
	}
}

impl Engine for Clique {
	fn name(&self) -> &str { "Clique" }

	fn machine(&self) -> &Machine { &self.machine }

	// Clique use same fields, nonce + mixHash
	fn seal_fields(&self, _header: &Header) -> usize { 2 }

	fn extra_info(&self, header: &Header) -> BTreeMap<String, String> {
		// clique engine seal fields are the same as ethash seal fields
		match ethash::Seal::parse_seal(header.seal()) {
			Ok(seal) => map![
				"nonce".to_owned() => format!("{:#x}", seal.nonce),
				"mixHash".to_owned() => format!("{:#x}", seal.mix_hash)
			],
			_ => BTreeMap::default()
		}
	}

	fn maximum_uncle_count(&self, _block: BlockNumber) -> usize { 0 }

	fn on_new_block(
		&self,
		_block: &mut ExecutedBlock,
		_epoch_begin: bool,
	) -> Result<(), Error> {
		Ok(())
	}

	// Clique has no block reward.
	fn on_close_block(
		&self,
		_block: &mut ExecutedBlock,
		_parent_header: &Header
	) -> Result<(), Error> {
		Ok(())
	}

	fn on_seal_block(&self, block: &mut ExecutedBlock) -> Result<(), Error> {
		trace!(target: "engine", "on_seal_block");

		let header = &mut block.header;

		let state = self.state_no_backfill(header.parent_hash())
			.ok_or_else(|| BlockError::UnknownParent(*header.parent_hash()))?;

		let is_checkpoint = header.number() % self.epoch_length == 0;

		header.set_author(NULL_AUTHOR);

		// Cast a random Vote if not checkpoint
		if !is_checkpoint {
			// TODO(niklasad1): this will always be false because `proposals` is never written to
			let votes = self.proposals.read().iter()
				.filter(|(address, vote_type)| state.is_valid_vote(*address, **vote_type))
				.map(|(address, vote_type)| (*address, *vote_type))
				.collect_vec();

			if !votes.is_empty() {
				// Pick a random vote.
				let random_vote = rand::thread_rng().gen_range(0 as usize, votes.len());
				let (beneficiary, vote_type) = votes[random_vote];

				trace!(target: "engine", "Casting vote: beneficiary {}, type {:?} ", beneficiary, vote_type);

				header.set_author(beneficiary);
				header.set_seal(vote_type.as_rlp());
			}
		}

		// Work on clique seal.

		let mut seal: Vec<u8> = Vec::with_capacity(VANITY_LENGTH + SIGNATURE_LENGTH);

		// At this point, extra_data should only contain miner vanity.
		if header.extra_data().len() != VANITY_LENGTH {
			Err(BlockError::ExtraDataOutOfBounds(OutOfBounds {
				min: Some(VANITY_LENGTH),
				max: Some(VANITY_LENGTH),
				found: header.extra_data().len()
			}))?;
		}
		// vanity
		{
			seal.extend_from_slice(&header.extra_data()[0..VANITY_LENGTH]);
		}

		// If we are building an checkpoint block, add all signers now.
		if is_checkpoint {
			seal.reserve(state.signers().len() * 20);
			state.signers().iter().foreach(|addr| {
				seal.extend_from_slice(&addr[..]);
			});
		}

		header.set_extra_data(seal.clone());

		// append signature onto extra_data
		let (sig, _msg) = self.sign_header(&header)?;
		seal.extend_from_slice(&sig[..]);
		header.set_extra_data(seal.clone());

		header.compute_hash();

		// locally sealed block don't go through valid_block_family(), so we have to record state here.
		let mut new_state = state.clone();
		new_state.apply(&header, is_checkpoint)?;
		new_state.calc_next_timestamp(header.timestamp(), self.period)?;
		self.block_state_by_hash.write().insert(header.hash(), new_state);

		trace!(target: "engine", "on_seal_block: finished, final header: {:?}", header);

		Ok(())
	}

	/// Clique doesn't require external work to seal, so we always return true here.
	fn sealing_state(&self) -> SealingState {
		SealingState::Ready
	}

	/// Returns if we are ready to seal, the real sealing (signing extra_data) is actually done in `on_seal_block()`.
	fn generate_seal(&self, block: &ExecutedBlock, parent: &Header) -> Seal {
		trace!(target: "engine", "tried to generate_seal");
		let null_seal = util::null_seal();

		if block.header.number() == 0 {
			trace!(target: "engine", "attempted to seal genesis block");
			return Seal::None;
		}

		// if sealing period is 0, and not an checkpoint block, refuse to seal
		if self.period == 0 {
			if block.transactions.is_empty() && block.header.number() % self.epoch_length != 0 {
				return Seal::None;
			}
			return Seal::Regular(null_seal);
		}

		// Check we actually have authority to seal.
		if let Some(author) = self.signer.read().as_ref().map(|x| x.address()) {

			// ensure the voting state exists
			match self.state(&parent) {
				Err(e) => {
					warn!(target: "engine", "generate_seal: can't get parent state(number: {}, hash: {}): {} ",
						parent.number(), parent.hash(), e);
					return Seal::None;
				}
				Ok(state) => {
					// Are we authorized to seal?
					if !state.is_authorized(&author) {
						trace!(target: "engine", "generate_seal: Not authorized to sign right now.");
						// wait for one third of period to try again.
						thread::sleep(Duration::from_secs(self.period / 3 + 1));
						return Seal::None;
					}

					let inturn = state.is_inturn(block.header.number(), &author);

					let now = SystemTime::now();

					let limit = match inturn {
						true => state.next_timestamp_inturn.unwrap_or(now),
						false => state.next_timestamp_noturn.unwrap_or(now),
					};

					// Wait for the right moment.
					if now < limit {
						trace!(target: "engine", "generate_seal: sleeping to sign: inturn: {}, now: {:?}, to: {:?}.",
							inturn, now, limit);
						match limit.duration_since(SystemTime::now()) {
							Ok(duration) => {
								thread::sleep(duration);
							},
							Err(e) => {
								warn!(target:"engine", "generate_seal: unable to sleep, err: {}", e);
								return Seal::None;
							}
						}
					}

					trace!(target: "engine", "generate_seal: seal ready for block {}, txs: {}.",
						block.header.number(), block.transactions.len());
					return Seal::Regular(null_seal);
				}
			}
		}
		Seal::None
	}

	fn verify_local_seal(&self, _header: &Header) -> Result<(), Error> { Ok(()) }

	fn verify_block_basic(&self, header: &Header) -> Result<(), Error> {
		// Largely same as https://github.com/ethereum/go-ethereum/blob/master/consensus/clique/clique.go#L275

		// Ignore genesis block.
		if header.number() == 0 {
			return Ok(());
		}

		// Don't waste time checking blocks from the future
		{
			let limit = CheckedSystemTime::checked_add(SystemTime::now(), Duration::from_secs(self.period))
				.ok_or(BlockError::TimestampOverflow)?;

			// This should succeed under the constraints that the system clock works
			let limit_as_dur = limit.duration_since(UNIX_EPOCH).map_err(|e| {
				Box::new(format!("Converting SystemTime to Duration failed: {}", e))
			})?;

			let hdr = Duration::from_secs(header.timestamp());
			if hdr > limit_as_dur {
				let found = CheckedSystemTime::checked_add(UNIX_EPOCH, hdr).ok_or(BlockError::TimestampOverflow)?;

				Err(BlockError::TemporarilyInvalid(OutOfBounds {
					min: None,
					max: Some(limit),
					found,
				}.into()))?
			}
		}

		let is_checkpoint = header.number() % self.epoch_length == 0;

		if is_checkpoint && *header.author() != NULL_AUTHOR {
			return Err(EngineError::CliqueWrongAuthorCheckpoint(Mismatch {
				expected: H160::zero(),
				found: *header.author(),
			}))?;
		}

		let seal_fields = header.decode_seal::<Vec<_>>()?;
		if seal_fields.len() != 2 {
			Err(BlockError::InvalidSealArity(Mismatch {
				expected: 2,
				found: seal_fields.len(),
			}))?
		}

		let mixhash = H256::from_slice(seal_fields[0]);
		let nonce = H64::from_slice(seal_fields[1]);

		// Nonce must be 0x00..0 or 0xff..f
		if nonce != NONCE_DROP_VOTE && nonce != NONCE_AUTH_VOTE {
			Err(EngineError::CliqueInvalidNonce(nonce))?;
		}

		if is_checkpoint && nonce != NULL_NONCE {
			Err(EngineError::CliqueInvalidNonce(nonce))?;
		}

		// Ensure that the mix digest is zero as Clique don't have fork protection currently
		if mixhash != NULL_MIXHASH {
			Err(BlockError::MismatchedH256SealElement(Mismatch {
				expected: NULL_MIXHASH,
				found: mixhash,
			}))?
		}

		let extra_data_len = header.extra_data().len();

		if extra_data_len < VANITY_LENGTH {
			Err(EngineError::CliqueMissingVanity)?
		}

		if extra_data_len < VANITY_LENGTH + SIGNATURE_LENGTH {
			Err(EngineError::CliqueMissingSignature)?
		}

		let signers = extra_data_len - (VANITY_LENGTH + SIGNATURE_LENGTH);

		// Checkpoint blocks must at least contain one signer
		if is_checkpoint && signers == 0 {
			Err(EngineError::CliqueCheckpointNoSigner)?
		}

		// Addresses must be be divisable by 20
		if is_checkpoint && signers % ADDRESS_LENGTH != 0 {
			Err(EngineError::CliqueCheckpointInvalidSigners(signers))?
		}

		// Ensure that the block doesn't contain any uncles which are meaningless in PoA
		if *header.uncles_hash() != NULL_UNCLES_HASH {
			Err(BlockError::InvalidUnclesHash(Mismatch {
				expected: NULL_UNCLES_HASH,
				found: *header.uncles_hash(),
			}))?
		}

		// Ensure that the block's difficulty is meaningful (may not be correct at this point)
		if *header.difficulty() != DIFF_INTURN && *header.difficulty() != DIFF_NOTURN {
			Err(BlockError::DifficultyOutOfBounds(OutOfBounds {
				min: Some(DIFF_NOTURN),
				max: Some(DIFF_INTURN),
				found: *header.difficulty(),
			}))?
		}

		// All basic checks passed, continue to next phase
		Ok(())
	}

	fn verify_block_unordered(&self, _header: &Header) -> Result<(), Error> {
		// Nothing to check here.
		Ok(())
	}

	/// Verify block family by looking up parent state (backfill if needed), then try to apply current header.
	/// see https://github.com/ethereum/go-ethereum/blob/master/consensus/clique/clique.go#L338
	fn verify_block_family(&self, header: &Header, parent: &Header) -> Result<(), Error> {
		// Ignore genesis block.
		if header.number() == 0 {
			return Ok(());
		}

		// parent sanity check
		if parent.hash() != *header.parent_hash() || header.number() != parent.number() + 1 {
			Err(BlockError::UnknownParent(parent.hash()))?
		}

		// Ensure that the block's timestamp isn't too close to it's parent
		let limit = parent.timestamp().saturating_add(self.period);
		if limit > header.timestamp() {
			let max = CheckedSystemTime::checked_add(UNIX_EPOCH, Duration::from_secs(header.timestamp()));
			let found = CheckedSystemTime::checked_add(UNIX_EPOCH, Duration::from_secs(limit))
				.ok_or(BlockError::TimestampOverflow)?;

			Err(BlockError::InvalidTimestamp(OutOfBounds {
				min: None,
				max,
				found,
			}.into()))?
		}

		// Retrieve the parent state
		let parent_state = self.state(&parent)?;
		// Try to apply current state, apply() will further check signer and recent signer.
		let mut new_state = parent_state.clone();
		new_state.apply(header, header.number() % self.epoch_length == 0)?;
		new_state.calc_next_timestamp(header.timestamp(), self.period)?;
		self.block_state_by_hash.write().insert(header.hash(), new_state);

		Ok(())
	}

	fn genesis_epoch_data(&self, header: &Header, _call: &Call) -> Result<Vec<u8>, String> {
		let mut state = self.new_checkpoint_state(header).expect("Unable to parse genesis data.");
		state.calc_next_timestamp(header.timestamp(), self.period).map_err(|e| format!("{}", e))?;
		self.block_state_by_hash.write().insert(header.hash(), state);

		// no proof.
		Ok(Vec::new())
	}

	// Our task here is to set difficulty
	fn populate_from_parent(&self, header: &mut Header, parent: &Header) {
		// TODO(https://github.com/paritytech/parity-ethereum/issues/10410): this is a horrible hack,
		// it is due to the fact that enact and miner both use OpenBlock::new() which will both call
		// this function. more refactoring is definitely needed.
		if header.extra_data().len() < VANITY_LENGTH + SIGNATURE_LENGTH {
			trace!(target: "engine", "populate_from_parent in sealing");

			// It's unclear how to prevent creating new blocks unless we are authorized, the best way (and geth does this too)
			// it's just to ignore setting a correct difficulty here, we will check authorization in next step in generate_seal anyway.
			if let Some(signer) = self.signer.read().as_ref() {
				let state = match self.state(&parent) {
					Err(e) => {
						trace!(target: "engine", "populate_from_parent: Unable to find parent state: {}, ignored.", e);
						return;
					}
					Ok(state) => state,
				};

				if state.is_authorized(&signer.address()) {
					if state.is_inturn(header.number(), &signer.address()) {
						header.set_difficulty(DIFF_INTURN);
					} else {
						header.set_difficulty(DIFF_NOTURN);
					}
				}

				let zero_padding_len = VANITY_LENGTH.saturating_sub(header.extra_data().len());
				if zero_padding_len > 0 {
					let mut resized_extra_data = header.extra_data().clone();
					resized_extra_data.resize(VANITY_LENGTH, 0);
					header.set_extra_data(resized_extra_data);
				}
			} else {
				trace!(target: "engine", "populate_from_parent: no signer registered");
			}
		}
	}

	fn set_signer(&self, signer: Box<dyn EngineSigner>) {
		trace!(target: "engine", "set_signer: {}", signer.address());
		*self.signer.write() = Some(signer);
	}

	fn register_client(&self, client: Weak<dyn EngineClient>) {
		*self.client.write() = Some(client.clone());
	}

	fn step(&self) {
		if self.signer.read().is_some() {
			if let Some(ref weak) = *self.client.read() {
				if let Some(c) = weak.upgrade() {
					c.update_sealing();
				}
			}
		}
	}

	/// Clique timestamp is set to parent + period , or current time which ever is higher.
	fn open_block_header_timestamp(&self, parent_timestamp: u64) -> u64 {
		let now = time::SystemTime::now().duration_since(time::UNIX_EPOCH).unwrap_or_default();
		cmp::max(now.as_secs() as u64, parent_timestamp.saturating_add(self.period))
	}

	fn is_timestamp_valid(&self, header_timestamp: u64, parent_timestamp: u64) -> bool {
		header_timestamp >= parent_timestamp.saturating_add(self.period)
	}

	// Clique uses the author field for voting, the real author is hidden in the `extra_data` field.
	// So when executing tx's (like in `enact()`) we want to use the executive author
	fn executive_author(&self, header: &Header) -> Result<Address, Error> {
		recover_creator(header)
	}

	fn params(&self) -> &CommonParams {
		self.machine.params()
	}
}<|MERGE_RESOLUTION|>--- conflicted
+++ resolved
@@ -80,7 +80,6 @@
 use super::signer::EngineSigner;
 use unexpected::{Mismatch, OutOfBounds};
 use time_utils::CheckedSystemTime;
-<<<<<<< HEAD
 use types::{
 	BlockNumber,
 	header::Header,
@@ -90,12 +89,8 @@
 	},
 	errors::{BlockError, EthcoreError as Error, EngineError},
 };
-=======
-use types::BlockNumber;
-use types::header::Header;
-use ethereum::ethash;
-
->>>>>>> 7f707fa5
+use ethereum::ethash_eng;
+
 use self::block_state::CliqueBlockState;
 use self::params::CliqueParams;
 
@@ -374,7 +369,7 @@
 
 	fn extra_info(&self, header: &Header) -> BTreeMap<String, String> {
 		// clique engine seal fields are the same as ethash seal fields
-		match ethash::Seal::parse_seal(header.seal()) {
+		match ethash_eng::Seal::parse_seal(header.seal()) {
 			Ok(seal) => map![
 				"nonce".to_owned() => format!("{:#x}", seal.nonce),
 				"mixHash".to_owned() => format!("{:#x}", seal.mix_hash)
