// Copyright 2015, 2016 Ethcore (UK) Ltd.
// This file is part of Parity.

// Parity is free software: you can redistribute it and/or modify
// it under the terms of the GNU General Public License as published by
// the Free Software Foundation, either version 3 of the License, or
// (at your option) any later version.

// Parity is distributed in the hope that it will be useful,
// but WITHOUT ANY WARRANTY; without even the implied warranty of
// MERCHANTABILITY or FITNESS FOR A PARTICULAR PURPOSE.  See the
// GNU General Public License for more details.

// You should have received a copy of the GNU General Public License
// along with Parity.  If not, see <http://www.gnu.org/licenses/>.

/// Tendermint BFT consensus engine with round robin proof-of-authority.
/// At each blockchain `Height` there can be multiple `Round`s of voting.
/// Signatures always sign `Height`, `Round`, `Step` and `BlockHash` which is a block hash without seal.
/// First a block with `Seal::Proposal` is issued by the designated proposer.
/// Next the `Round` proceeds through `Prevote` and `Precommit` `Step`s.
/// Block is issued when there is enough `Precommit` votes collected on a particular block at the end of a `Round`.
/// Once enough votes have been gathered the proposer issues that block in the `Commit` step.

mod message;
mod transition;
mod params;
mod vote_collector;

use std::sync::Weak;
use std::sync::atomic::{AtomicUsize, Ordering as AtomicOrdering};
use util::*;
use client::{Client, EngineClient};
use error::{Error, BlockError};
use header::Header;
use builtin::Builtin;
use env_info::EnvInfo;
use rlp::{UntrustedRlp, View};
use ethkey::{recover, public_to_address};
use account_provider::AccountProvider;
use block::*;
use spec::CommonParams;
use engines::{Engine, Seal, EngineError};
use blockchain::extras::BlockDetails;
use views::HeaderView;
use evm::Schedule;
use state::CleanupMode;
use io::IoService;
use super::validator_set::{ValidatorSet, new_validator_set};
use self::message::*;
use self::transition::TransitionHandler;
use self::params::TendermintParams;
use self::vote_collector::VoteCollector;

#[derive(Debug, PartialEq, Eq, Clone, Copy)]
pub enum Step {
	Propose,
	Prevote,
	Precommit,
	Commit
}

impl Step {
	pub fn is_pre(self) -> bool {
		match self {
			Step::Prevote | Step::Precommit => true,
			_ => false,
		}
	}
}

pub type Height = usize;
pub type Round = usize;
pub type BlockHash = H256;

/// Engine using `Tendermint` consensus algorithm, suitable for EVM chain.
pub struct Tendermint {
	params: CommonParams,
	gas_limit_bound_divisor: U256,
	builtins: BTreeMap<Address, Builtin>,
	step_service: IoService<Step>,
	client: RwLock<Option<Weak<EngineClient>>>,
	block_reward: U256,
	/// Address to be used as authority.
	authority: RwLock<Address>,
	/// Password used for signing messages.
	password: RwLock<Option<String>>,
	/// Blockchain height.
	height: AtomicUsize,
	/// Consensus round.
	round: AtomicUsize,
	/// Consensus step.
	step: RwLock<Step>,
	/// Vote accumulator.
	votes: VoteCollector,
	/// Used to sign messages and proposals.
	account_provider: Mutex<Option<Arc<AccountProvider>>>,
	/// Message for the last PoLC.
	lock_change: RwLock<Option<ConsensusMessage>>,
	/// Last lock round.
	last_lock: AtomicUsize,
	/// Bare hash of the proposed block, used for seal submission.
	proposal: RwLock<Option<H256>>,
	/// Set used to determine the current validators.
	validators: Box<ValidatorSet + Send + Sync>,
}

impl Tendermint {
	/// Create a new instance of Tendermint engine
	pub fn new(params: CommonParams, our_params: TendermintParams, builtins: BTreeMap<Address, Builtin>) -> Result<Arc<Self>, Error> {
		let engine = Arc::new(
			Tendermint {
				params: params,
				gas_limit_bound_divisor: our_params.gas_limit_bound_divisor,
				builtins: builtins,
				client: RwLock::new(None),
				step_service: IoService::<Step>::start()?,
				block_reward: our_params.block_reward,
				authority: RwLock::new(Address::default()),
				password: RwLock::new(None),
				height: AtomicUsize::new(1),
				round: AtomicUsize::new(0),
				step: RwLock::new(Step::Propose),
				votes: VoteCollector::new(),
				account_provider: Mutex::new(None),
				lock_change: RwLock::new(None),
				last_lock: AtomicUsize::new(0),
				proposal: RwLock::new(None),
				validators: new_validator_set(our_params.validators),
			});
		let handler = TransitionHandler::new(Arc::downgrade(&engine), our_params.timeouts);
		engine.step_service.register_handler(Arc::new(handler))?;
		Ok(engine)
	}

	fn update_sealing(&self) {
		if let Some(ref weak) = *self.client.read() {
			if let Some(c) = weak.upgrade() {
				c.update_sealing();
			}
		}
	}

	fn submit_seal(&self, block_hash: H256, seal: Vec<Bytes>) {
		if let Some(ref weak) = *self.client.read() {
			if let Some(c) = weak.upgrade() {
				c.submit_seal(block_hash, seal);
			}
		}
	}

	fn broadcast_message(&self, message: Bytes) {
		if let Some(ref weak) = *self.client.read() {
			if let Some(c) = weak.upgrade() {
				c.broadcast_consensus_message(message);
			}
		}
	}

	fn generate_message(&self, block_hash: Option<BlockHash>) -> Option<Bytes> {
		if let Some(ref ap) = *self.account_provider.lock() {
			let h = self.height.load(AtomicOrdering::SeqCst);
			let r = self.round.load(AtomicOrdering::SeqCst);
			let s = self.step.read();
			let vote_info = message_info_rlp(h, r, *s, block_hash);
			let authority = self.authority.read();
			match ap.sign(*authority, self.password.read().clone(), vote_info.sha3()).map(Into::into) {
				Ok(signature) => {
					let message_rlp = message_full_rlp(&signature, &vote_info);
					let message = ConsensusMessage::new(signature, h, r, *s, block_hash);
					self.votes.vote(message.clone(), *authority);
					debug!(target: "poa", "Generated {:?} as {}.", message, *authority);
					self.handle_valid_message(&message);

					Some(message_rlp)
				},
				Err(e) => {
					trace!(target: "poa", "Could not sign the message {}", e);
					None
				},
			}
		} else {
			warn!(target: "poa", "No AccountProvider available.");
			None
		}
	}

	fn generate_and_broadcast_message(&self, block_hash: Option<BlockHash>) {
		if let Some(message) = self.generate_message(block_hash) {
			self.broadcast_message(message);
		}
	}

	/// Broadcast all messages since last issued block to get the peers up to speed.
	fn broadcast_old_messages(&self) {
		for m in self.votes.get_up_to(self.height.load(AtomicOrdering::SeqCst)).into_iter() {
			self.broadcast_message(m);
		}
	}

	fn to_next_height(&self, height: Height) {
		let new_height = height + 1;
		debug!(target: "poa", "Received a Commit, transitioning to height {}.", new_height);
		self.last_lock.store(0, AtomicOrdering::SeqCst);
		self.height.store(new_height, AtomicOrdering::SeqCst);
		self.round.store(0, AtomicOrdering::SeqCst);
		*self.lock_change.write() = None;
	}

	/// Use via step_service to transition steps.
	fn to_step(&self, step: Step) {
		if let Err(io_err) = self.step_service.send_message(step) {
			warn!(target: "poa", "Could not proceed to step {}.", io_err)
		}
		*self.step.write() = step;
		match step {
			Step::Propose => {
				*self.proposal.write() = None;
				self.update_sealing()
			},
			Step::Prevote => {
				let block_hash = match *self.lock_change.read() {
					Some(ref m) if !self.should_unlock(m.round) => m.block_hash,
					_ => self.proposal.read().clone(),
				};
				self.generate_and_broadcast_message(block_hash);
			},
			Step::Precommit => {
				trace!(target: "poa", "to_step: Precommit.");
				let block_hash = match *self.lock_change.read() {
					Some(ref m) if self.is_round(m) && m.block_hash.is_some() => {
						trace!(target: "poa", "Setting last lock: {}", m.round);
						self.last_lock.store(m.round, AtomicOrdering::SeqCst);
						m.block_hash
					},
					_ => None,
				};
				self.generate_and_broadcast_message(block_hash);
			},
			Step::Commit => {
				trace!(target: "poa", "to_step: Commit.");
				// Commit the block using a complete signature set.
				let round = self.round.load(AtomicOrdering::SeqCst);
				let height = self.height.load(AtomicOrdering::SeqCst);
				if let Some(block_hash) = *self.proposal.read() {
					// Generate seal and remove old votes.
					if self.is_proposer(&*self.authority.read()).is_ok() {
						if let Some(seal) = self.votes.seal_signatures(height, round, block_hash) {
							trace!(target: "poa", "Collected seal: {:?}", seal);
							let seal = vec![
								::rlp::encode(&round).to_vec(),
								::rlp::encode(&seal.proposal).to_vec(),
								::rlp::encode(&seal.votes).to_vec()
							];
							self.submit_seal(block_hash, seal);
							self.to_next_height(height);
						} else {
							warn!(target: "poa", "Not enough votes found!");
						}
					}
				}
			},
		}
	}

	fn is_authority(&self, address: &Address) -> bool {
		self.validators.contains(address)
	}

	fn is_above_threshold(&self, n: usize) -> bool {
		n > self.validators.count() * 2/3
	}

	/// Check if address is a proposer for given round.
	fn is_round_proposer(&self, height: Height, round: Round, address: &Address) -> Result<(), EngineError> {
		let proposer_nonce = height + round;
		trace!(target: "poa", "is_proposer: Proposer nonce: {}", proposer_nonce);
		let proposer = self.validators.get(proposer_nonce);
		if proposer == *address {
			Ok(())
		} else {
			Err(EngineError::NotProposer(Mismatch { expected: proposer, found: address.clone() }))
		}
	}

	/// Check if address is the current proposer.
	fn is_proposer(&self, address: &Address) -> Result<(), EngineError> {
		self.is_round_proposer(self.height.load(AtomicOrdering::SeqCst), self.round.load(AtomicOrdering::SeqCst), address)
	}

	fn is_height(&self, message: &ConsensusMessage) -> bool {
		message.is_height(self.height.load(AtomicOrdering::SeqCst))
	}

	fn is_round(&self, message: &ConsensusMessage) -> bool {
		message.is_round(self.height.load(AtomicOrdering::SeqCst), self.round.load(AtomicOrdering::SeqCst))
	}

	fn increment_round(&self, n: Round) {
		trace!(target: "poa", "increment_round: New round.");
		self.round.fetch_add(n, AtomicOrdering::SeqCst);
	}

	fn should_unlock(&self, lock_change_round: Round) -> bool {
		self.last_lock.load(AtomicOrdering::SeqCst) < lock_change_round
			&& lock_change_round < self.round.load(AtomicOrdering::SeqCst)
	}


	fn has_enough_any_votes(&self) -> bool {
		let step_votes = self.votes.count_step_votes(self.height.load(AtomicOrdering::SeqCst), self.round.load(AtomicOrdering::SeqCst), *self.step.read());
		self.is_above_threshold(step_votes)
	}

	fn has_enough_future_step_votes(&self, message: &ConsensusMessage) -> bool {
		if message.round > self.round.load(AtomicOrdering::SeqCst) {
			let step_votes = self.votes.count_step_votes(message.height, message.round, message.step);
			self.is_above_threshold(step_votes)
		} else {
			false
		}
	}

	fn has_enough_aligned_votes(&self, message: &ConsensusMessage) -> bool {
		let aligned_count = self.votes.count_aligned_votes(&message);
		self.is_above_threshold(aligned_count)
	}

	fn handle_valid_message(&self, message: &ConsensusMessage) {
		let is_newer_than_lock = match *self.lock_change.read() {
			Some(ref lock) => message > lock,
			None => true,
		};
		let lock_change = is_newer_than_lock
			&& message.step == Step::Prevote
			&& message.block_hash.is_some()
			&& self.has_enough_aligned_votes(message);
		if lock_change {
			trace!(target: "poa", "handle_valid_message: Lock change.");
			*self.lock_change.write()	= Some(message.clone());
		}
		// Check if it can affect the step transition.
		if self.is_height(message) {
			let next_step = match *self.step.read() {
				Step::Precommit if self.has_enough_aligned_votes(message) => {
					if message.block_hash.is_none() {
						self.increment_round(1);
						Some(Step::Propose)
					} else {
						Some(Step::Commit)
					}
				},
				Step::Precommit if self.has_enough_future_step_votes(message) => {
					self.increment_round(message.round - self.round.load(AtomicOrdering::SeqCst));
					Some(Step::Precommit)
				},
				// Avoid counting twice.
				Step::Prevote if lock_change => Some(Step::Precommit),
				Step::Prevote if self.has_enough_aligned_votes(message) => Some(Step::Precommit),
				Step::Prevote if self.has_enough_future_step_votes(message) => {
					self.increment_round(message.round - self.round.load(AtomicOrdering::SeqCst));
					Some(Step::Prevote)
				},
				_ => None,
			};

			if let Some(step) = next_step {
				trace!(target: "poa", "Transition to {:?} triggered.", step);
				self.to_step(step);
			}
		}
	}
}

impl Engine for Tendermint {
	fn name(&self) -> &str { "Tendermint" }
	fn version(&self) -> SemanticVersion { SemanticVersion::new(1, 0, 0) }
	/// (consensus round, proposal signature, authority signatures)
	fn seal_fields(&self) -> usize { 3 }

	fn params(&self) -> &CommonParams { &self.params }
	fn builtins(&self) -> &BTreeMap<Address, Builtin> { &self.builtins }

	fn maximum_uncle_count(&self) -> usize { 0 }
	fn maximum_uncle_age(&self) -> usize { 0 }

	/// Additional engine-specific information for the user/developer concerning `header`.
	fn extra_info(&self, header: &Header) -> BTreeMap<String, String> {
		let message = ConsensusMessage::new_proposal(header).expect("Invalid header.");
		map![
			"signature".into() => message.signature.to_string(),
			"height".into() => message.height.to_string(),
			"round".into() => message.round.to_string(),
			"block_hash".into() => message.block_hash.as_ref().map(ToString::to_string).unwrap_or("".into())
		]
	}

	fn schedule(&self, _env_info: &EnvInfo) -> Schedule {
		Schedule::new_post_eip150(usize::max_value(), true, true, true)
	}

	fn populate_from_parent(&self, header: &mut Header, parent: &Header, gas_floor_target: U256, _gas_ceil_target: U256) {
		header.set_difficulty(parent.difficulty().clone());
		header.set_gas_limit({
			let gas_limit = parent.gas_limit().clone();
			let bound_divisor = self.gas_limit_bound_divisor;
			if gas_limit < gas_floor_target {
				min(gas_floor_target, gas_limit + gas_limit / bound_divisor - 1.into())
			} else {
				max(gas_floor_target, gas_limit - gas_limit / bound_divisor + 1.into())
			}
		});
	}

	/// Should this node participate.
	fn is_sealer(&self, address: &Address) -> Option<bool> {
		Some(self.is_authority(address))
	}

	/// Attempt to seal generate a proposal seal.
	fn generate_seal(&self, block: &ExecutedBlock) -> Seal {
		if let Some(ref ap) = *self.account_provider.lock() {
			let header = block.header();
			let author = header.author();
			// Only proposer can generate seal if None was generated.
			if self.is_proposer(author).is_err() || self.proposal.read().is_some() {
				return Seal::None;
			}

			let height = header.number() as Height;
			let round = self.round.load(AtomicOrdering::SeqCst);
			let bh = Some(header.bare_hash());
			let vote_info = message_info_rlp(height, round, Step::Propose, bh.clone());
			if let Ok(signature) = ap.sign(*author, self.password.read().clone(), vote_info.sha3()).map(H520::from) {
				// Insert Propose vote.
				debug!(target: "poa", "Submitting proposal {} at height {} round {}.", header.bare_hash(), height, round);
				self.votes.vote(ConsensusMessage::new(signature, height, round, Step::Propose, bh), *author);
				// Remember proposal for later seal submission.
				*self.proposal.write() = bh;
				Seal::Proposal(vec![
					::rlp::encode(&round).to_vec(),
					::rlp::encode(&signature).to_vec(),
					::rlp::EMPTY_LIST_RLP.to_vec()
				])
			} else {
				warn!(target: "poa", "generate_seal: FAIL: accounts secret key unavailable");
				Seal::None
			}
		} else {
			warn!(target: "poa", "generate_seal: FAIL: accounts not provided");
			Seal::None
		}
	}

	fn handle_message(&self, rlp: &[u8]) -> Result<(), Error> {
		let rlp = UntrustedRlp::new(rlp);
		let message: ConsensusMessage = rlp.as_val()?;
		if !self.votes.is_old_or_known(&message) {
			let sender = public_to_address(&recover(&message.signature.into(), &rlp.at(1)?.as_raw().sha3())?);
			if !self.is_authority(&sender) {
				Err(EngineError::NotAuthorized(sender))?;
			}
			self.broadcast_message(rlp.as_raw().to_vec());
			trace!(target: "poa", "Handling a valid {:?} from {}.", message, sender);
			self.votes.vote(message.clone(), sender);
			self.handle_valid_message(&message);
		}
		Ok(())
	}

	/// Apply the block reward on finalisation of the block.
	fn on_close_block(&self, block: &mut ExecutedBlock) {
		let fields = block.fields_mut();
		// Bestow block reward
		fields.state.add_balance(fields.header.author(), &self.block_reward, CleanupMode::NoEmpty);
		// Commit state so that we can actually figure out the state root.
		if let Err(e) = fields.state.commit() {
			warn!("Encountered error on state commit: {}", e);
		}
	}

	fn verify_block_basic(&self, header: &Header, _block: Option<&[u8]>) -> Result<(), Error> {
		let seal_length = header.seal().len();
		if seal_length == self.seal_fields() {
			let signatures_len = header.seal()[2].len();
			if signatures_len >= 1 {
				Ok(())
			} else {
				Err(From::from(EngineError::BadSealFieldSize(OutOfBounds {
					min: Some(1),
					max: None,
					found: signatures_len
				})))
			}
		} else {
			Err(From::from(BlockError::InvalidSealArity(
				Mismatch { expected: self.seal_fields(), found: seal_length }
			)))
		}

	}

	fn verify_block_unordered(&self, header: &Header, _block: Option<&[u8]>) -> Result<(), Error> {
		let proposal = ConsensusMessage::new_proposal(header)?;
		let proposer = proposal.verify()?;
		if !self.is_authority(&proposer) {
			Err(EngineError::NotAuthorized(proposer))?
		}

		let precommit_hash = proposal.precommit_hash();
		let ref signatures_field = header.seal()[2];
		let mut signature_count = 0;
		let mut origins = HashSet::new();
		for rlp in UntrustedRlp::new(signatures_field).iter() {
			let precommit: ConsensusMessage = ConsensusMessage::new_commit(&proposal, rlp.as_val()?);
			let address = match self.votes.get(&precommit) {
				Some(a) => a,
				None => public_to_address(&recover(&precommit.signature.into(), &precommit_hash)?),
			};
			if !self.validators.contains(&address) {
				Err(EngineError::NotAuthorized(address.to_owned()))?
			}

			if origins.insert(address) {
				signature_count += 1;
			} else {
				warn!(target: "poa", "verify_block_unordered: Duplicate signature from {} on the seal.", address);
				Err(BlockError::InvalidSeal)?;
			}
		}

		// Check if its a proposal if there is not enough precommits.
		if !self.is_above_threshold(signature_count) {
			let signatures_len = signatures_field.len();
			// Proposal has to have an empty signature list.
			if signatures_len != 1 {
				Err(EngineError::BadSealFieldSize(OutOfBounds {
					min: Some(1),
					max: Some(1),
					found: signatures_len
				}))?;
			}
			self.is_round_proposer(proposal.height, proposal.round, &proposer)?;
		}
		Ok(())
	}

	fn verify_block_family(&self, header: &Header, parent: &Header, _block: Option<&[u8]>) -> Result<(), Error> {
		if header.number() == 0 {
			Err(BlockError::RidiculousNumber(OutOfBounds { min: Some(1), max: None, found: header.number() }))?;
		}

		let gas_limit_divisor = self.gas_limit_bound_divisor;
		let min_gas = parent.gas_limit().clone() - parent.gas_limit().clone() / gas_limit_divisor;
		let max_gas = parent.gas_limit().clone() + parent.gas_limit().clone() / gas_limit_divisor;
		if header.gas_limit() <= &min_gas || header.gas_limit() >= &max_gas {
			Err(BlockError::InvalidGasLimit(OutOfBounds { min: Some(min_gas), max: Some(max_gas), found: header.gas_limit().clone() }))?;
		}

		Ok(())
	}

	fn set_signer(&self, address: Address, password: String) {
		*self.authority.write()	= address;
		*self.password.write() = Some(password);
		self.to_step(Step::Propose);
	}

	fn stop(&self) {
		self.step_service.stop()
	}

	fn is_new_best_block(&self, _best_total_difficulty: U256, best_header: HeaderView, _parent_details: &BlockDetails, new_header: &HeaderView) -> bool {
		let new_number = new_header.number();
		let best_number = best_header.number();
		trace!(target: "poa", "new_header: {}, best_header: {}", new_number, best_number);
		if new_number != best_number {
			new_number > best_number
		} else {
			let new_seal = new_header.seal();
			let best_seal = best_header.seal();
			let new_signatures = new_seal.get(2).expect("Tendermint seal should have three elements.").len();
			let best_signatures = best_seal.get(2).expect("Tendermint seal should have three elements.").len();
			if new_signatures > best_signatures {
				true
			} else {
				let new_round: Round = ::rlp::Rlp::new(&new_seal.get(0).expect("Tendermint seal should have three elements.")).as_val();
				let best_round: Round = ::rlp::Rlp::new(&best_seal.get(0).expect("Tendermint seal should have three elements.")).as_val();
				new_round > best_round
			}
		}
	}

	fn is_proposal(&self, header: &Header) -> bool {
		let signatures_len = header.seal()[2].len();
		// Signatures have to be an empty list rlp.
		let proposal = ConsensusMessage::new_proposal(header).expect("block went through full verification; this Engine verifies new_proposal creation; qed");
		if signatures_len != 1 {
			// New Commit received, skip to next height.
			trace!(target: "poa", "Received a commit for height {}, round {}.", proposal.height, proposal.round);
			self.to_next_height(proposal.height);
			return false;
		}
		let proposer = proposal.verify().expect("block went through full verification; this Engine tries verify; qed");
		debug!(target: "poa", "Received a new proposal for height {}, round {} from {}.", proposal.height, proposal.round, proposer);
		if self.is_round(&proposal) {
			*self.proposal.write() = proposal.block_hash.clone();
		}
		self.votes.vote(proposal, proposer);
		true
	}

	/// Equivalent to a timeout: to be used for tests.
	fn step(&self) {
		let next_step = match *self.step.read() {
			Step::Propose => {
				trace!(target: "poa", "Propose timeout.");
				Step::Prevote
			},
			Step::Prevote if self.has_enough_any_votes() => {
				trace!(target: "poa", "Prevote timeout.");
				Step::Precommit
			},
			Step::Prevote => {
				trace!(target: "poa", "Prevote timeout without enough votes.");
				self.broadcast_old_messages();
				Step::Prevote
			},
			Step::Precommit if self.has_enough_any_votes() => {
				trace!(target: "poa", "Precommit timeout.");
				self.increment_round(1);
				Step::Propose
			},
			Step::Precommit => {
				trace!(target: "poa", "Precommit timeout without enough votes.");
				self.broadcast_old_messages();
				Step::Precommit
			},
			Step::Commit => {
				trace!(target: "poa", "Commit timeout.");
				Step::Propose
			},
		};
		self.to_step(next_step);
	}

	fn register_client(&self, client: Weak<Client>) {
		*self.client.write() = Some(client.clone());
		self.validators.register_call_contract(client);
	}

	fn register_account_provider(&self, account_provider: Arc<AccountProvider>) {
		*self.account_provider.lock() = Some(account_provider);
	}
}

#[cfg(test)]
mod tests {
	use util::*;
	use block::*;
	use error::{Error, BlockError};
	use header::Header;
	use env_info::EnvInfo;
	use ethkey::Secret;
	use client::chain_notify::ChainNotify;
	use miner::MinerService;
	use tests::helpers::*;
	use account_provider::AccountProvider;
	use spec::Spec;
	use engines::{Engine, EngineError, Seal};
	use super::*;
	use super::message::*;

	/// Accounts inserted with "0" and "1" are validators. First proposer is "0".
	fn setup() -> (Spec, Arc<AccountProvider>) {
		let tap = Arc::new(AccountProvider::transient_provider());
		let spec = Spec::new_test_tendermint();
		spec.engine.register_account_provider(tap.clone());
		(spec, tap)
	}

	fn propose_default(spec: &Spec, proposer: Address) -> (ClosedBlock, Vec<Bytes>) {
		let mut db_result = get_temp_state_db();
		let db = spec.ensure_db_good(db_result.take(), &Default::default()).unwrap();
		let genesis_header = spec.genesis_header();
		let last_hashes = Arc::new(vec![genesis_header.hash()]);
		let b = OpenBlock::new(spec.engine.as_ref(), Default::default(), false, db.boxed_clone(), &genesis_header, last_hashes, proposer, (3141562.into(), 31415620.into()), vec![]).unwrap();
		let b = b.close();
		if let Seal::Proposal(seal) = spec.engine.generate_seal(b.block()) {
			(b, seal)
		} else {
			panic!()
		}
	}

	fn vote<F>(engine: &Engine, signer: F, height: usize, round: usize, step: Step, block_hash: Option<H256>) -> Bytes where F: FnOnce(H256) -> Result<H520, ::account_provider::Error> {
		let mi = message_info_rlp(height, round, step, block_hash);
		let m = message_full_rlp(&signer(mi.sha3()).unwrap().into(), &mi);
		engine.handle_message(&m).unwrap();
		m
	}

	fn proposal_seal(tap: &Arc<AccountProvider>, header: &Header, round: Round) -> Vec<Bytes> {
		let author = header.author();
		let vote_info = message_info_rlp(header.number() as Height, round, Step::Propose, Some(header.bare_hash()));
		let signature = tap.sign(*author, None, vote_info.sha3()).unwrap();
		vec![
			::rlp::encode(&round).to_vec(),
			::rlp::encode(&H520::from(signature)).to_vec(),
			::rlp::EMPTY_LIST_RLP.to_vec()
		]
	}

	fn insert_and_unlock(tap: &Arc<AccountProvider>, acc: &str) -> Address {
		let addr = tap.insert_account(Secret::from_slice(&acc.sha3()).unwrap(), acc).unwrap();
		tap.unlock_account_permanently(addr, acc.into()).unwrap();
		addr
	}

	fn insert_and_register(tap: &Arc<AccountProvider>, engine: &Engine, acc: &str) -> Address {
		let addr = insert_and_unlock(tap, acc);
		engine.set_signer(addr.clone(), acc.into());
		addr
	}

	#[derive(Default)]
	struct TestNotify {
		messages: RwLock<Vec<Bytes>>,
	}

	impl ChainNotify for TestNotify {
		fn broadcast(&self, data: Vec<u8>) {
			self.messages.write().push(data);
		}
	}

	#[test]
	fn has_valid_metadata() {
		let engine = Spec::new_test_tendermint().engine;
		assert!(!engine.name().is_empty());
		assert!(engine.version().major >= 1);
	}

	#[test]
	fn can_return_schedule() {
		let engine = Spec::new_test_tendermint().engine;
		let schedule = engine.schedule(&EnvInfo {
			number: 10000000,
			author: 0.into(),
			timestamp: 0,
			difficulty: 0.into(),
			last_hashes: Arc::new(vec![]),
			gas_used: 0.into(),
			gas_limit: 0.into(),
		});

		assert!(schedule.stack_limit > 0);
	}

	#[test]
	fn verification_fails_on_short_seal() {
		let engine = Spec::new_test_tendermint().engine;
		let header = Header::default();

		let verify_result = engine.verify_block_basic(&header, None);

		match verify_result {
			Err(Error::Block(BlockError::InvalidSealArity(_))) => {},
			Err(_) => { panic!("should be block seal-arity mismatch error (got {:?})", verify_result); },
			_ => { panic!("Should be error, got Ok"); },
		}
	}

	#[test]
	fn allows_correct_proposer() {
		let (spec, tap) = setup();
		let engine = spec.engine;

		let mut header = Header::default();
		let validator = insert_and_unlock(&tap, "0");
		header.set_author(validator);
		let seal = proposal_seal(&tap, &header, 0);
		header.set_seal(seal);
		// Good proposer.
		assert!(engine.verify_block_unordered(&header.clone(), None).is_ok());

		let validator = insert_and_unlock(&tap, "1");
		header.set_author(validator);
		let seal = proposal_seal(&tap, &header, 0);
		header.set_seal(seal);
		// Bad proposer.
		match engine.verify_block_unordered(&header, None) {
			Err(Error::Engine(EngineError::NotProposer(_))) => {},
			_ => panic!(),
		}

		let random = insert_and_unlock(&tap, "101");
		header.set_author(random);
		let seal = proposal_seal(&tap, &header, 0);
		header.set_seal(seal);
		// Not authority.
		match engine.verify_block_unordered(&header, None) {
			Err(Error::Engine(EngineError::NotAuthorized(_))) => {},
			_ => panic!(),
		};
		engine.stop();
	}

	#[test]
	fn seal_signatures_checking() {
		let (spec, tap) = setup();
		let engine = spec.engine;

		let mut header = Header::default();
		let proposer = insert_and_unlock(&tap, "1");
		header.set_author(proposer);
		let mut seal = proposal_seal(&tap, &header, 0);

		let vote_info = message_info_rlp(0, 0, Step::Precommit, Some(header.bare_hash()));
		let signature1 = tap.sign(proposer, None, vote_info.sha3()).unwrap();

		seal[2] = ::rlp::encode(&vec![H520::from(signature1.clone())]).to_vec();
		header.set_seal(seal.clone());

		// One good signature is not enough.
		match engine.verify_block_unordered(&header, None) {
			Err(Error::Engine(EngineError::BadSealFieldSize(_))) => {},
			_ => panic!(),
		}

		let voter = insert_and_unlock(&tap, "0");
		let signature0 = tap.sign(voter, None, vote_info.sha3()).unwrap();

		seal[2] = ::rlp::encode(&vec![H520::from(signature1.clone()), H520::from(signature0.clone())]).to_vec();
		header.set_seal(seal.clone());

		assert!(engine.verify_block_unordered(&header, None).is_ok());

		let bad_voter = insert_and_unlock(&tap, "101");
		let bad_signature = tap.sign(bad_voter, None, vote_info.sha3()).unwrap();

		seal[2] = ::rlp::encode(&vec![H520::from(signature1), H520::from(bad_signature)]).to_vec();
		header.set_seal(seal);

		// One good and one bad signature.
		match engine.verify_block_unordered(&header, None) {
			Err(Error::Engine(EngineError::NotAuthorized(_))) => {},
			_ => panic!(),
		};
		engine.stop();
	}

	#[test]
	fn can_generate_seal() {
		let (spec, tap) = setup();

		let proposer = insert_and_register(&tap, spec.engine.as_ref(), "1");

		let (b, seal) = propose_default(&spec, proposer);
		assert!(b.lock().try_seal(spec.engine.as_ref(), seal).is_ok());
		spec.engine.stop();
	}

	#[test]
	fn can_recognize_proposal() {
		let (spec, tap) = setup();

		let proposer = insert_and_register(&tap, spec.engine.as_ref(), "1");

		let (b, seal) = propose_default(&spec, proposer);
		let sealed = b.lock().seal(spec.engine.as_ref(), seal).unwrap();
		assert!(spec.engine.is_proposal(sealed.header()));
		spec.engine.stop();
	}

	#[test]
	fn relays_messages() {
		let (spec, tap) = setup();
		let engine = spec.engine.clone();

<<<<<<< HEAD
		let v0 = insert_and_register(&tap, &engine, "0");
		let v1 = insert_and_register(&tap, &engine, "1");
=======
		let v0 = insert_and_register(&tap, engine.as_ref(), "0");
		let v1 = insert_and_register(&tap, engine.as_ref(), "1");
>>>>>>> 7286d42b

		let h = 0;
		let r = 0;

		// Propose
		let (b, _) = propose_default(&spec, v1.clone());
		let proposal = Some(b.header().bare_hash());

		let client = generate_dummy_client(0);
		let notify = Arc::new(TestNotify::default());
		client.add_notify(notify.clone());
		engine.register_client(Arc::downgrade(&client));

		let prevote_current = vote(engine.as_ref(), |mh| tap.sign(v0, None, mh).map(H520::from), h, r, Step::Prevote, proposal);

		let precommit_current = vote(engine.as_ref(), |mh| tap.sign(v0, None, mh).map(H520::from), h, r, Step::Precommit, proposal);

		let prevote_future = vote(engine.as_ref(), |mh| tap.sign(v0, None, mh).map(H520::from), h + 1, r, Step::Prevote, proposal);

		// Relays all valid present and future messages.
		assert!(notify.messages.read().contains(&prevote_current));
		assert!(notify.messages.read().contains(&precommit_current));
		assert!(notify.messages.read().contains(&prevote_future));
		engine.stop();
	}

	#[test]
	fn seal_submission() {
<<<<<<< HEAD
		let (spec, tap) = setup();
		let engine = spec.engine.clone();

		let v0 = insert_and_register(&tap, &engine, "0");
		let v1 = insert_and_register(&tap, &engine, "1");
=======
		use ethkey::{Generator, Random};
		use types::transaction::{Transaction, Action};
		use client::BlockChainClient;
>>>>>>> 7286d42b

		let client = generate_dummy_client_with_spec_and_data(Spec::new_test_tendermint, 0, 0, &[]);
		let engine = client.engine();
		let tap = Arc::new(AccountProvider::transient_provider());

		// Accounts for signing votes.
		let v0 = insert_and_unlock(&tap, "0");
		let v1 = insert_and_unlock(&tap, "1");

		let notify = Arc::new(TestNotify::default());
		engine.register_account_provider(tap.clone());
		client.add_notify(notify.clone());
		engine.register_client(Arc::downgrade(&client));

		let keypair = Random.generate().unwrap();
		let transaction = Transaction {
			action: Action::Create,
			value: U256::zero(),
			data: "3331600055".from_hex().unwrap(),
			gas: U256::from(100_000),
			gas_price: U256::zero(),
			nonce: U256::zero(),
		}.sign(keypair.secret(), None);
		client.miner().import_own_transaction(client.as_ref(), transaction.into()).unwrap();

		client.miner().set_engine_signer(v1.clone(), "1".into()).unwrap();

		// Propose
		let proposal = Some(client.miner().pending_block().unwrap().header.bare_hash());
		// Propose timeout
		engine.step();

		let h = 1;
		let r = 0;

		// Prevote.
		vote(engine, |mh| tap.sign(v1, None, mh).map(H520::from), h, r, Step::Prevote, proposal);
		vote(engine, |mh| tap.sign(v0, None, mh).map(H520::from), h, r, Step::Prevote, proposal);
		vote(engine, |mh| tap.sign(v1, None, mh).map(H520::from), h, r, Step::Precommit, proposal);

		assert_eq!(client.chain_info().best_block_number, 0);
		// Last precommit.
		vote(engine, |mh| tap.sign(v0, None, mh).map(H520::from), h, r, Step::Precommit, proposal);
		assert_eq!(client.chain_info().best_block_number, 1);

		engine.stop();
	}
}<|MERGE_RESOLUTION|>--- conflicted
+++ resolved
@@ -878,13 +878,8 @@
 		let (spec, tap) = setup();
 		let engine = spec.engine.clone();
 
-<<<<<<< HEAD
-		let v0 = insert_and_register(&tap, &engine, "0");
-		let v1 = insert_and_register(&tap, &engine, "1");
-=======
 		let v0 = insert_and_register(&tap, engine.as_ref(), "0");
 		let v1 = insert_and_register(&tap, engine.as_ref(), "1");
->>>>>>> 7286d42b
 
 		let h = 0;
 		let r = 0;
@@ -913,17 +908,9 @@
 
 	#[test]
 	fn seal_submission() {
-<<<<<<< HEAD
-		let (spec, tap) = setup();
-		let engine = spec.engine.clone();
-
-		let v0 = insert_and_register(&tap, &engine, "0");
-		let v1 = insert_and_register(&tap, &engine, "1");
-=======
 		use ethkey::{Generator, Random};
 		use types::transaction::{Transaction, Action};
 		use client::BlockChainClient;
->>>>>>> 7286d42b
 
 		let client = generate_dummy_client_with_spec_and_data(Spec::new_test_tendermint, 0, 0, &[]);
 		let engine = client.engine();
