--- conflicted
+++ resolved
@@ -514,12 +514,8 @@
 		fn fmt_err<T: ::std::fmt::Debug>(x: T) -> EngineError {
 			EngineError::MalformedMessage(format!("{:?}", x))
 		}
-<<<<<<< HEAD
 
 		let rlp = Rlp::new(rlp);
-=======
-		let rlp = UntrustedRlp::new(rlp);
->>>>>>> 0d75d01c
 		let message: ConsensusMessage = rlp.as_val().map_err(fmt_err)?;
 		if !self.votes.is_old_or_known(&message) {
 			let msg_hash = keccak(rlp.at(1).map_err(fmt_err)?.as_raw());
