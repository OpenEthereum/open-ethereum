// Copyright 2015, 2016 Ethcore (UK) Ltd.
// This file is part of Parity.

// Parity is free software: you can redistribute it and/or modify
// it under the terms of the GNU General Public License as published by
// the Free Software Foundation, either version 3 of the License, or
// (at your option) any later version.

// Parity is distributed in the hope that it will be useful,
// but WITHOUT ANY WARRANTY; without even the implied warranty of
// MERCHANTABILITY or FITNESS FOR A PARTICULAR PURPOSE.  See the
// GNU General Public License for more details.

// You should have received a copy of the GNU General Public License
// along with Parity.  If not, see <http://www.gnu.org/licenses/>.

/// Tendermint BFT consensus engine with round robin proof-of-authority.
/// At each blockchain `Height` there can be multiple `Round`s of voting.
/// Signatures always sign `Height`, `Round`, `Step` and `BlockHash` which is a block hash without seal.
/// First a block with `Seal::Proposal` is issued by the designated proposer.
/// Next the `Round` proceeds through `Prevote` and `Precommit` `Step`s.
/// Block is issued when there is enough `Precommit` votes collected on a particular block at the end of a `Round`.
/// Once enough votes have been gathered the proposer issues that block in the `Commit` step.

mod message;
mod transition;
mod params;
mod vote_collector;

use std::sync::Weak;
use std::sync::atomic::{AtomicUsize, Ordering as AtomicOrdering};
use util::*;
use client::{Client, BlockChainClient, MiningBlockChainClient};
use error::{Error, BlockError};
use header::Header;
use builtin::Builtin;
use env_info::EnvInfo;
use transaction::SignedTransaction;
use rlp::{UntrustedRlp, View};
use ethkey::{recover, public_to_address};
use account_provider::AccountProvider;
use block::*;
use spec::CommonParams;
use engines::{Engine, Seal, EngineError};
use blockchain::extras::BlockDetails;
use views::HeaderView;
use evm::Schedule;
use io::IoService;
use super::validator_set::{ValidatorSet, new_validator_set};
use self::message::*;
use self::transition::TransitionHandler;
use self::params::TendermintParams;
use self::vote_collector::VoteCollector;

#[derive(Debug, PartialEq, Eq, Clone, Copy)]
pub enum Step {
	Propose,
	Prevote,
	Precommit,
	Commit
}

impl Step {
	pub fn is_pre(self) -> bool {
		match self {
			Step::Prevote | Step::Precommit => true,
			_ => false,
		}
	}
}

pub type Height = usize;
pub type Round = usize;
pub type BlockHash = H256;

/// Engine using `Tendermint` consensus algorithm, suitable for EVM chain.
pub struct Tendermint {
	params: CommonParams,
	gas_limit_bound_divisor: U256,
	builtins: BTreeMap<Address, Builtin>,
	step_service: IoService<Step>,
	client: RwLock<Weak<Client>>,
	/// Address to be used as authority.
	authority: RwLock<Address>,
	/// Password used for signing messages.
	password: RwLock<Option<String>>,
	/// Blockchain height.
	height: AtomicUsize,
	/// Consensus round.
	round: AtomicUsize,
	/// Consensus step.
	step: RwLock<Step>,
	/// Vote accumulator.
	votes: VoteCollector,
	/// Used to sign messages and proposals.
	account_provider: Mutex<Option<Arc<AccountProvider>>>,
	/// Message for the last PoLC.
	lock_change: RwLock<Option<ConsensusMessage>>,
	/// Last lock round.
	last_lock: AtomicUsize,
	/// Bare hash of the proposed block, used for seal submission.
	proposal: RwLock<Option<H256>>,
	validators: Box<ValidatorSet + Send + Sync>,
}

impl Tendermint {
	/// Create a new instance of Tendermint engine
	pub fn new(params: CommonParams, our_params: TendermintParams, builtins: BTreeMap<Address, Builtin>) -> Result<Arc<Self>, Error> {
		let engine = Arc::new(
			Tendermint {
				params: params,
				gas_limit_bound_divisor: our_params.gas_limit_bound_divisor,
				builtins: builtins,
<<<<<<< HEAD
				step_service: try!(IoService::<Step>::start()),
				client: RwLock::new(Weak::new()),
=======
				step_service: IoService::<Step>::start()?,
>>>>>>> 9db3f383
				authority: RwLock::new(Address::default()),
				password: RwLock::new(None),
				height: AtomicUsize::new(1),
				round: AtomicUsize::new(0),
				step: RwLock::new(Step::Propose),
				votes: VoteCollector::new(),
				account_provider: Mutex::new(None),
				lock_change: RwLock::new(None),
				last_lock: AtomicUsize::new(0),
				proposal: RwLock::new(None),
				validators: new_validator_set(our_params.validators),
			});
<<<<<<< HEAD
		let handler = TransitionHandler::new(Arc::downgrade(&engine), our_params.timeouts);
		try!(engine.step_service.register_handler(Arc::new(handler)));
=======
		let handler = TransitionHandler { engine: Arc::downgrade(&engine) };
		engine.step_service.register_handler(Arc::new(handler))?;
>>>>>>> 9db3f383
		Ok(engine)
	}

	fn update_sealing(&self) {
		if let Some(c) = self.client.read().upgrade() {
			c.update_sealing();
		}
	}

	fn submit_seal(&self, block_hash: H256, seal: Vec<Bytes>) {
		if let Some(c) = self.client.read().upgrade() {
			c.submit_seal(block_hash, seal);
		}
	}

	fn broadcast_message(&self, message: Bytes) {
		if let Some(c) = self.client.read().upgrade() {
			c.broadcast_consensus_message(message);
		}
	}

	fn generate_message(&self, block_hash: Option<BlockHash>) -> Option<Bytes> {
		if let Some(ref ap) = *self.account_provider.lock() {
			let h = self.height.load(AtomicOrdering::SeqCst);
			let r = self.round.load(AtomicOrdering::SeqCst);
			let s = self.step.read();
			let vote_info = message_info_rlp(h, r, *s, block_hash);
			let authority = self.authority.read();
			match ap.sign(*authority, self.password.read().clone(), vote_info.sha3()).map(Into::into) {
				Ok(signature) => {
					let message_rlp = message_full_rlp(&signature, &vote_info);
					let message = ConsensusMessage::new(signature, h, r, *s, block_hash);
					self.votes.vote(message.clone(), *authority);
					debug!(target: "poa", "Generated {:?} as {}.", message, *authority);
					self.handle_valid_message(&message);

					Some(message_rlp)
				},
				Err(e) => {
					trace!(target: "poa", "Could not sign the message {}", e);
					None
				},
			}
		} else {
			warn!(target: "poa", "No AccountProvider available.");
			None
		}
	}

	fn generate_and_broadcast_message(&self, block_hash: Option<BlockHash>) {
		if let Some(message) = self.generate_message(block_hash) {
			self.broadcast_message(message);
		}
	}

	/// Broadcast all messages since last issued block to get the peers up to speed.
	fn broadcast_old_messages(&self) {
		for m in self.votes.get_up_to(self.height.load(AtomicOrdering::SeqCst)).into_iter() {
			self.broadcast_message(m);
		}
	}

	fn to_next_height(&self, height: Height) {
		let new_height = height + 1;
		debug!(target: "poa", "Received a Commit, transitioning to height {}.", new_height);
		self.last_lock.store(0, AtomicOrdering::SeqCst);
		self.height.store(new_height, AtomicOrdering::SeqCst);
		self.round.store(0, AtomicOrdering::SeqCst);
		*self.lock_change.write() = None;
	}

	/// Use via step_service to transition steps.
	fn to_step(&self, step: Step) {
		if let Err(io_err) = self.step_service.send_message(step) {
			warn!(target: "poa", "Could not proceed to step {}.", io_err)
		}
		*self.step.write() = step;
		match step {
			Step::Propose => {
				*self.proposal.write() = None;
				self.update_sealing()
			},
			Step::Prevote => {
				let block_hash = match *self.lock_change.read() {
					Some(ref m) if !self.should_unlock(m.round) => m.block_hash,
					_ => self.proposal.read().clone(),
				};
				self.generate_and_broadcast_message(block_hash);
			},
			Step::Precommit => {
				trace!(target: "poa", "to_step: Precommit.");
				let block_hash = match *self.lock_change.read() {
					Some(ref m) if self.is_round(m) && m.block_hash.is_some() => {
						trace!(target: "poa", "Setting last lock: {}", m.round);
						self.last_lock.store(m.round, AtomicOrdering::SeqCst);
						m.block_hash
					},
					_ => None,
				};
				self.generate_and_broadcast_message(block_hash);
			},
			Step::Commit => {
				trace!(target: "poa", "to_step: Commit.");
				// Commit the block using a complete signature set.
				let round = self.round.load(AtomicOrdering::SeqCst);
				let height = self.height.load(AtomicOrdering::SeqCst);
				if let Some(block_hash) = *self.proposal.read() {
					// Generate seal and remove old votes.
					if self.is_proposer(&*self.authority.read()).is_ok() {
						if let Some(seal) = self.votes.seal_signatures(height, round, block_hash) {
							trace!(target: "poa", "Collected seal: {:?}", seal);
							let seal = vec![
								::rlp::encode(&round).to_vec(),
								::rlp::encode(&seal.proposal).to_vec(),
								::rlp::encode(&seal.votes).to_vec()
							];
							self.submit_seal(block_hash, seal);
							self.to_next_height(height);
						} else {
							warn!(target: "poa", "Not enough votes found!");
						}
					}
				}
			},
		}
	}

	fn is_authority(&self, address: &Address) -> bool {
		self.validators.contains(address)
	}

	fn is_above_threshold(&self, n: usize) -> bool {
		n > self.validators.count() * 2/3
	}

	/// Check if address is a proposer for given round.
	fn is_round_proposer(&self, height: Height, round: Round, address: &Address) -> Result<(), EngineError> {
		let proposer_nonce = height + round;
		trace!(target: "poa", "is_proposer: Proposer nonce: {}", proposer_nonce);
		let proposer = self.validators.get(proposer_nonce);
		if proposer == *address {
			Ok(())
		} else {
			Err(EngineError::NotProposer(Mismatch { expected: proposer, found: address.clone() }))
		}
	}

	/// Check if address is the current proposer.
	fn is_proposer(&self, address: &Address) -> Result<(), EngineError> {
		self.is_round_proposer(self.height.load(AtomicOrdering::SeqCst), self.round.load(AtomicOrdering::SeqCst), address)
	}

	fn is_height(&self, message: &ConsensusMessage) -> bool {
		message.is_height(self.height.load(AtomicOrdering::SeqCst)) 
	}

	fn is_round(&self, message: &ConsensusMessage) -> bool {
		message.is_round(self.height.load(AtomicOrdering::SeqCst), self.round.load(AtomicOrdering::SeqCst)) 
	}

	fn increment_round(&self, n: Round) {
		trace!(target: "poa", "increment_round: New round.");
		self.round.fetch_add(n, AtomicOrdering::SeqCst);
	}

	fn should_unlock(&self, lock_change_round: Round) -> bool { 
		self.last_lock.load(AtomicOrdering::SeqCst) < lock_change_round
			&& lock_change_round < self.round.load(AtomicOrdering::SeqCst)
	}


	fn has_enough_any_votes(&self) -> bool {
		let step_votes = self.votes.count_step_votes(self.height.load(AtomicOrdering::SeqCst), self.round.load(AtomicOrdering::SeqCst), *self.step.read());
		self.is_above_threshold(step_votes)
	}

	fn has_enough_future_step_votes(&self, message: &ConsensusMessage) -> bool {
		if message.round > self.round.load(AtomicOrdering::SeqCst) {
			let step_votes = self.votes.count_step_votes(message.height, message.round, message.step);
			self.is_above_threshold(step_votes)	
		} else {
			false
		}
	}

	fn has_enough_aligned_votes(&self, message: &ConsensusMessage) -> bool {
		let aligned_count = self.votes.count_aligned_votes(&message);
		self.is_above_threshold(aligned_count)
	}

	fn handle_valid_message(&self, message: &ConsensusMessage) {
		let is_newer_than_lock = match *self.lock_change.read() {
			Some(ref lock) => message > lock,
			None => true,
		};
		let lock_change = is_newer_than_lock
			&& message.step == Step::Prevote
			&& message.block_hash.is_some()
			&& self.has_enough_aligned_votes(message);
		if lock_change {
			trace!(target: "poa", "handle_valid_message: Lock change.");
			*self.lock_change.write()	= Some(message.clone());
		}
		// Check if it can affect the step transition.
		if self.is_height(message) {
			let next_step = match *self.step.read() {
				Step::Precommit if self.has_enough_aligned_votes(message) => {
					if message.block_hash.is_none() {
						self.increment_round(1);
						Some(Step::Propose)
					} else {
						Some(Step::Commit)
					}
				},
				Step::Precommit if self.has_enough_future_step_votes(message) => {
					self.increment_round(message.round - self.round.load(AtomicOrdering::SeqCst));
					Some(Step::Precommit)
				},
				// Avoid counting twice.
				Step::Prevote if lock_change => Some(Step::Precommit),
				Step::Prevote if self.has_enough_aligned_votes(message) => Some(Step::Precommit),
				Step::Prevote if self.has_enough_future_step_votes(message) => {
					self.increment_round(message.round - self.round.load(AtomicOrdering::SeqCst));
					Some(Step::Prevote)
				},
				_ => None,
			};

			if let Some(step) = next_step {
				trace!(target: "poa", "Transition to {:?} triggered.", step);
				self.to_step(step);
			}
		}
	}
}

impl Engine for Tendermint {
	fn name(&self) -> &str { "Tendermint" }
	fn version(&self) -> SemanticVersion { SemanticVersion::new(1, 0, 0) }
	/// (consensus round, proposal signature, authority signatures)
	fn seal_fields(&self) -> usize { 3 }

	fn params(&self) -> &CommonParams { &self.params }
	fn builtins(&self) -> &BTreeMap<Address, Builtin> { &self.builtins }

	fn maximum_uncle_count(&self) -> usize { 0 }
	fn maximum_uncle_age(&self) -> usize { 0 }

	/// Additional engine-specific information for the user/developer concerning `header`.
	fn extra_info(&self, header: &Header) -> BTreeMap<String, String> {
		let message = ConsensusMessage::new_proposal(header).expect("Invalid header.");
		map![
			"signature".into() => message.signature.to_string(),
			"height".into() => message.height.to_string(),
			"round".into() => message.round.to_string(),
			"block_hash".into() => message.block_hash.as_ref().map(ToString::to_string).unwrap_or("".into())
		]
	}

	fn schedule(&self, _env_info: &EnvInfo) -> Schedule {
		Schedule::new_post_eip150(usize::max_value(), true, true, true)
	}

	fn populate_from_parent(&self, header: &mut Header, parent: &Header, gas_floor_target: U256, _gas_ceil_target: U256) {
		header.set_difficulty(parent.difficulty().clone());
		header.set_gas_limit({
			let gas_limit = parent.gas_limit().clone();
			let bound_divisor = self.gas_limit_bound_divisor;
			if gas_limit < gas_floor_target {
				min(gas_floor_target, gas_limit + gas_limit / bound_divisor - 1.into())
			} else {
				max(gas_floor_target, gas_limit - gas_limit / bound_divisor + 1.into())
			}
		});
	}

	/// Should this node participate.
	fn is_sealer(&self, address: &Address) -> Option<bool> {
		Some(self.is_authority(address))
	}

	/// Attempt to seal generate a proposal seal.
	fn generate_seal(&self, block: &ExecutedBlock) -> Seal {
		if let Some(ref ap) = *self.account_provider.lock() {
			let header = block.header();
			let author = header.author();
			// Only proposer can generate seal if None was generated.
			if self.is_proposer(author).is_err() || self.proposal.read().is_some() {
				return Seal::None;
			}

			let height = header.number() as Height;
			let round = self.round.load(AtomicOrdering::SeqCst);
			let bh = Some(header.bare_hash());
			let vote_info = message_info_rlp(height, round, Step::Propose, bh.clone());
			if let Ok(signature) = ap.sign(*author, self.password.read().clone(), vote_info.sha3()).map(H520::from) {
				// Insert Propose vote.
				debug!(target: "poa", "Submitting proposal {} at height {} round {}.", header.bare_hash(), height, round);
				self.votes.vote(ConsensusMessage::new(signature, height, round, Step::Propose, bh), *author);
				// Remember proposal for later seal submission.
				*self.proposal.write() = bh;
				Seal::Proposal(vec![
					::rlp::encode(&round).to_vec(),
					::rlp::encode(&signature).to_vec(),
					::rlp::EMPTY_LIST_RLP.to_vec()
				])
			} else {
				warn!(target: "poa", "generate_seal: FAIL: accounts secret key unavailable");
				Seal::None
			}
		} else {
			warn!(target: "poa", "generate_seal: FAIL: accounts not provided");
			Seal::None
		}
	}

	fn handle_message(&self, rlp: &[u8]) -> Result<(), Error> {
		let rlp = UntrustedRlp::new(rlp);
		let message: ConsensusMessage = rlp.as_val()?;
		if !self.votes.is_old_or_known(&message) {
			let sender = public_to_address(&recover(&message.signature.into(), &rlp.at(1)?.as_raw().sha3())?);
			if !self.is_authority(&sender) {
				Err(EngineError::NotAuthorized(sender))?;
			}
			self.broadcast_message(rlp.as_raw().to_vec());
			trace!(target: "poa", "Handling a valid {:?} from {}.", message, sender);
			self.votes.vote(message.clone(), sender);
			self.handle_valid_message(&message);
		}
		Ok(())
	}

	fn verify_block_basic(&self, header: &Header, _block: Option<&[u8]>) -> Result<(), Error> {
		let seal_length = header.seal().len();
		if seal_length == self.seal_fields() {
			let signatures_len = header.seal()[2].len();
			if signatures_len >= 1 {
				Ok(())
			} else {
				Err(From::from(EngineError::BadSealFieldSize(OutOfBounds {
					min: Some(1),
					max: None,
					found: signatures_len
				})))
			}
		} else {
			Err(From::from(BlockError::InvalidSealArity(
				Mismatch { expected: self.seal_fields(), found: seal_length }
			)))
		}

	}

	fn verify_block_unordered(&self, header: &Header, _block: Option<&[u8]>) -> Result<(), Error> {
		let proposal = ConsensusMessage::new_proposal(header)?;	
		let proposer = proposal.verify()?;
		if !self.is_authority(&proposer) {
			Err(EngineError::NotAuthorized(proposer))?
		}

		let precommit_hash = proposal.precommit_hash();
		let ref signatures_field = header.seal()[2];
		let mut signature_count = 0;
		let mut origins = HashSet::new();
		for rlp in UntrustedRlp::new(signatures_field).iter() {
			let precommit: ConsensusMessage = ConsensusMessage::new_commit(&proposal, rlp.as_val()?);
			let address = match self.votes.get(&precommit) {
				Some(a) => a,
				None => public_to_address(&recover(&precommit.signature.into(), &precommit_hash)?),
			};
<<<<<<< HEAD
			if !self.validators.contains(&address) {
				try!(Err(EngineError::NotAuthorized(address.to_owned())))
=======
			if !self.our_params.authorities.contains(&address) {
				Err(EngineError::NotAuthorized(address.to_owned()))?
>>>>>>> 9db3f383
			}

			if origins.insert(address) {
				signature_count += 1;
			} else {
				warn!(target: "poa", "verify_block_unordered: Duplicate signature from {} on the seal.", address);
				Err(BlockError::InvalidSeal)?;
			}
		}

		// Check if its a proposal if there is not enough precommits.
		if !self.is_above_threshold(signature_count) {
			let signatures_len = signatures_field.len();
			// Proposal has to have an empty signature list.
			if signatures_len != 1 {
				Err(EngineError::BadSealFieldSize(OutOfBounds {
					min: Some(1),
					max: Some(1),
					found: signatures_len
				}))?;
			}
			self.is_round_proposer(proposal.height, proposal.round, &proposer)?;
		}
		Ok(())
	}

	fn verify_block_family(&self, header: &Header, parent: &Header, _block: Option<&[u8]>) -> Result<(), Error> {
		if header.number() == 0 {
			Err(BlockError::RidiculousNumber(OutOfBounds { min: Some(1), max: None, found: header.number() }))?;
		}

		let gas_limit_divisor = self.gas_limit_bound_divisor;
		let min_gas = parent.gas_limit().clone() - parent.gas_limit().clone() / gas_limit_divisor;
		let max_gas = parent.gas_limit().clone() + parent.gas_limit().clone() / gas_limit_divisor;
		if header.gas_limit() <= &min_gas || header.gas_limit() >= &max_gas {
			Err(BlockError::InvalidGasLimit(OutOfBounds { min: Some(min_gas), max: Some(max_gas), found: header.gas_limit().clone() }))?;
		}

		Ok(())
	}

	fn verify_transaction_basic(&self, t: &SignedTransaction, _header: &Header) -> Result<(), Error> {
		t.check_low_s()?;
		Ok(())
	}

	fn verify_transaction(&self, t: &SignedTransaction, _header: &Header) -> Result<(), Error> {
		t.sender().map(|_|()) // Perform EC recovery and cache sender
	}

	fn set_signer(&self, address: Address, password: String) {
		*self.authority.write()	= address;
		*self.password.write() = Some(password);
		self.to_step(Step::Propose);
	}

	fn stop(&self) {
		self.step_service.stop()
	}

	fn is_new_best_block(&self, _best_total_difficulty: U256, best_header: HeaderView, _parent_details: &BlockDetails, new_header: &HeaderView) -> bool {
		let new_number = new_header.number();
		let best_number = best_header.number();
		trace!(target: "poa", "new_header: {}, best_header: {}", new_number, best_number);
		if new_number != best_number {
			new_number > best_number
		} else {
			let new_seal = new_header.seal();
			let best_seal = best_header.seal();
			let new_signatures = new_seal.get(2).expect("Tendermint seal should have three elements.").len();
			let best_signatures = best_seal.get(2).expect("Tendermint seal should have three elements.").len();
			if new_signatures > best_signatures {
				true
			} else {
				let new_round: Round = ::rlp::Rlp::new(&new_seal.get(0).expect("Tendermint seal should have three elements.")).as_val();
				let best_round: Round = ::rlp::Rlp::new(&best_seal.get(0).expect("Tendermint seal should have three elements.")).as_val();
				new_round > best_round
			}
		}
	}

	fn is_proposal(&self, header: &Header) -> bool {
		let signatures_len = header.seal()[2].len();
		// Signatures have to be an empty list rlp.
		let proposal = ConsensusMessage::new_proposal(header).expect("block went through full verification; this Engine verifies new_proposal creation; qed");
		if signatures_len != 1 {
			// New Commit received, skip to next height.
			trace!(target: "poa", "Received a commit for height {}, round {}.", proposal.height, proposal.round);
			self.to_next_height(proposal.height);
			return false;
		}
		let proposer = proposal.verify().expect("block went through full verification; this Engine tries verify; qed");
		debug!(target: "poa", "Received a new proposal for height {}, round {} from {}.", proposal.height, proposal.round, proposer);
		if self.is_round(&proposal) {
			*self.proposal.write() = proposal.block_hash.clone();
		}
		self.votes.vote(proposal, proposer);
		true
	}

	/// Equivalent to a timeout: to be used for tests.
	fn step(&self) {
		let next_step = match *self.step.read() {
			Step::Propose => {
				trace!(target: "poa", "Propose timeout.");
				Step::Prevote
			},
			Step::Prevote if self.has_enough_any_votes() => {
				trace!(target: "poa", "Prevote timeout.");
				Step::Precommit
			},
			Step::Prevote => {
				trace!(target: "poa", "Prevote timeout without enough votes.");
				self.broadcast_old_messages();
				Step::Prevote
			},
			Step::Precommit if self.has_enough_any_votes() => {
				trace!(target: "poa", "Precommit timeout.");
				self.increment_round(1);
				Step::Propose
			},
			Step::Precommit => {
				trace!(target: "poa", "Precommit timeout without enough votes.");
				self.broadcast_old_messages();
				Step::Precommit
			},
			Step::Commit => {
				trace!(target: "poa", "Commit timeout.");
				Step::Propose
			},
		};
		self.to_step(next_step);
	}

	fn register_client(&self, client: Weak<Client>) {
		let mut guard = self.client.write();
		guard.clone_from(&client);
		self.validators.register_call_contract(client);
	}

	fn register_account_provider(&self, account_provider: Arc<AccountProvider>) {
		*self.account_provider.lock() = Some(account_provider);
	}
}

#[cfg(test)]
mod tests {
	use util::*;
	use block::*;
	use error::{Error, BlockError};
	use header::Header;
	use env_info::EnvInfo;
	use client::chain_notify::ChainNotify;
	use miner::MinerService;
	use tests::helpers::*;
	use account_provider::AccountProvider;
	use spec::Spec;
	use engines::{Engine, EngineError, Seal};
	use super::*;
	use super::message::*;

	/// Accounts inserted with "0" and "1" are validators. First proposer is "0".
	fn setup() -> (Spec, Arc<AccountProvider>) {
		let tap = Arc::new(AccountProvider::transient_provider());
		let spec = Spec::new_test_tendermint();
		spec.engine.register_account_provider(tap.clone());
		(spec, tap)
	}

	fn propose_default(spec: &Spec, proposer: Address) -> (ClosedBlock, Vec<Bytes>) {
		let mut db_result = get_temp_state_db();
		let db = spec.ensure_db_good(db_result.take(), &Default::default()).unwrap();
		let genesis_header = spec.genesis_header();
		let last_hashes = Arc::new(vec![genesis_header.hash()]);
		let b = OpenBlock::new(spec.engine.as_ref(), Default::default(), false, db.boxed_clone(), &genesis_header, last_hashes, proposer, (3141562.into(), 31415620.into()), vec![]).unwrap();
		let b = b.close();
		if let Seal::Proposal(seal) = spec.engine.generate_seal(b.block()) {
			(b, seal)
		} else {
			panic!()
		}
	}

	fn vote<F>(engine: &Engine, signer: F, height: usize, round: usize, step: Step, block_hash: Option<H256>) -> Bytes where F: FnOnce(H256) -> Result<H520, ::account_provider::Error> {
		let mi = message_info_rlp(height, round, step, block_hash);
		let m = message_full_rlp(&signer(mi.sha3()).unwrap().into(), &mi);
		engine.handle_message(&m).unwrap();
		m
	}

	fn proposal_seal(tap: &Arc<AccountProvider>, header: &Header, round: Round) -> Vec<Bytes> {
		let author = header.author();
		let vote_info = message_info_rlp(header.number() as Height, round, Step::Propose, Some(header.bare_hash()));
		let signature = tap.sign(*author, None, vote_info.sha3()).unwrap();
		vec![
			::rlp::encode(&round).to_vec(),
			::rlp::encode(&H520::from(signature)).to_vec(),
			::rlp::EMPTY_LIST_RLP.to_vec()
		]
	}

	fn insert_and_unlock(tap: &Arc<AccountProvider>, acc: &str) -> Address {
		let addr = tap.insert_account(acc.sha3(), acc).unwrap();
		tap.unlock_account_permanently(addr, acc.into()).unwrap();
		addr
	}

	fn insert_and_register(tap: &Arc<AccountProvider>, engine: &Engine, acc: &str) -> Address {
		let addr = insert_and_unlock(tap, acc);
		engine.set_signer(addr.clone(), acc.into());
		addr
	}

	#[derive(Default)]
	struct TestNotify {
		messages: RwLock<Vec<Bytes>>,
	}

	impl ChainNotify for TestNotify {
		fn broadcast(&self, data: Vec<u8>) {
			self.messages.write().push(data);
		}
	}

	#[test]
	fn has_valid_metadata() {
		let engine = Spec::new_test_tendermint().engine;
		assert!(!engine.name().is_empty());
		assert!(engine.version().major >= 1);
	}

	#[test]
	fn can_return_schedule() {
		let engine = Spec::new_test_tendermint().engine;
		let schedule = engine.schedule(&EnvInfo {
			number: 10000000,
			author: 0.into(),
			timestamp: 0,
			difficulty: 0.into(),
			last_hashes: Arc::new(vec![]),
			gas_used: 0.into(),
			gas_limit: 0.into(),
		});

		assert!(schedule.stack_limit > 0);
	}

	#[test]
	fn verification_fails_on_short_seal() {
		let engine = Spec::new_test_tendermint().engine;
		let header = Header::default();

		let verify_result = engine.verify_block_basic(&header, None);

		match verify_result {
			Err(Error::Block(BlockError::InvalidSealArity(_))) => {},
			Err(_) => { panic!("should be block seal-arity mismatch error (got {:?})", verify_result); },
			_ => { panic!("Should be error, got Ok"); },
		}
	}

	#[test]
	fn allows_correct_proposer() {
		let (spec, tap) = setup();
		let engine = spec.engine;

		let mut header = Header::default();
		let validator = insert_and_unlock(&tap, "0");
		header.set_author(validator);
		let seal = proposal_seal(&tap, &header, 0);
		header.set_seal(seal);
		// Good proposer.
		assert!(engine.verify_block_unordered(&header.clone(), None).is_ok());

		let validator = insert_and_unlock(&tap, "1");
		header.set_author(validator);
		let seal = proposal_seal(&tap, &header, 0);
		header.set_seal(seal);
		// Bad proposer.
		match engine.verify_block_unordered(&header, None) {
			Err(Error::Engine(EngineError::NotProposer(_))) => {},
			_ => panic!(),
		}

		let random = insert_and_unlock(&tap, "101");
		header.set_author(random);
		let seal = proposal_seal(&tap, &header, 0);
		header.set_seal(seal);
		// Not authority.
		match engine.verify_block_unordered(&header, None) {
			Err(Error::Engine(EngineError::NotAuthorized(_))) => {},
			_ => panic!(),
		};
		engine.stop();
	}

	#[test]
	fn seal_signatures_checking() {
		let (spec, tap) = setup();
		let engine = spec.engine;

		let mut header = Header::default();
		let proposer = insert_and_unlock(&tap, "1");
		header.set_author(proposer);
		let mut seal = proposal_seal(&tap, &header, 0);

		let vote_info = message_info_rlp(0, 0, Step::Precommit, Some(header.bare_hash()));
		let signature1 = tap.sign(proposer, None, vote_info.sha3()).unwrap();

		seal[2] = ::rlp::encode(&vec![H520::from(signature1.clone())]).to_vec();
		header.set_seal(seal.clone());

		// One good signature is not enough.
		match engine.verify_block_unordered(&header, None) {
			Err(Error::Engine(EngineError::BadSealFieldSize(_))) => {},
			_ => panic!(),
		}

		let voter = insert_and_unlock(&tap, "0");
		let signature0 = tap.sign(voter, None, vote_info.sha3()).unwrap();

		seal[2] = ::rlp::encode(&vec![H520::from(signature1.clone()), H520::from(signature0.clone())]).to_vec();
		header.set_seal(seal.clone());

		assert!(engine.verify_block_unordered(&header, None).is_ok());

		let bad_voter = insert_and_unlock(&tap, "101");
		let bad_signature = tap.sign(bad_voter, None, vote_info.sha3()).unwrap();

		seal[2] = ::rlp::encode(&vec![H520::from(signature1), H520::from(bad_signature)]).to_vec();
		header.set_seal(seal);

		// One good and one bad signature.
		match engine.verify_block_unordered(&header, None) {
			Err(Error::Engine(EngineError::NotAuthorized(_))) => {},
			_ => panic!(),
		};
		engine.stop();
	}

	#[test]
	fn can_generate_seal() {
		let (spec, tap) = setup();

		let proposer = insert_and_register(&tap, spec.engine.as_ref(), "1");

		let (b, seal) = propose_default(&spec, proposer);
		assert!(b.lock().try_seal(spec.engine.as_ref(), seal).is_ok());
		spec.engine.stop();
	}

	#[test]
	fn can_recognize_proposal() {
		let (spec, tap) = setup();

		let proposer = insert_and_register(&tap, spec.engine.as_ref(), "1");

		let (b, seal) = propose_default(&spec, proposer);
		let sealed = b.lock().seal(spec.engine.as_ref(), seal).unwrap();
		assert!(spec.engine.is_proposal(sealed.header()));
		spec.engine.stop();
	}

	#[test]
	fn relays_messages() {
		let (spec, tap) = setup();
		let engine = spec.engine.clone();
		
		let v0 = insert_and_register(&tap, engine.as_ref(), "0");
		let v1 = insert_and_register(&tap, engine.as_ref(), "1");

		let h = 0;
		let r = 0;

		// Propose
		let (b, _) = propose_default(&spec, v1.clone());
		let proposal = Some(b.header().bare_hash());

		let client = generate_dummy_client(0);
		let notify = Arc::new(TestNotify::default());
		client.add_notify(notify.clone());
		engine.register_client(Arc::downgrade(&client));

		let prevote_current = vote(engine.as_ref(), |mh| tap.sign(v0, None, mh).map(H520::from), h, r, Step::Prevote, proposal);

		let precommit_current = vote(engine.as_ref(), |mh| tap.sign(v0, None, mh).map(H520::from), h, r, Step::Precommit, proposal);

		let prevote_future = vote(engine.as_ref(), |mh| tap.sign(v0, None, mh).map(H520::from), h + 1, r, Step::Prevote, proposal);

		// Relays all valid present and future messages.
		assert!(notify.messages.read().contains(&prevote_current));
		assert!(notify.messages.read().contains(&precommit_current));
		assert!(notify.messages.read().contains(&prevote_future));
		engine.stop();
	}

	#[test]
	fn seal_submission() {
		use ethkey::{Generator, Random};
		use types::transaction::{Transaction, Action};
		use client::BlockChainClient;

		let client = generate_dummy_client_with_spec_and_data(Spec::new_test_tendermint, 0, 0, &[]);
		let engine = client.engine();
		let tap = Arc::new(AccountProvider::transient_provider());

		// Accounts for signing votes.
		let v0 = insert_and_unlock(&tap, "0");
		let v1 = insert_and_unlock(&tap, "1");

		let notify = Arc::new(TestNotify::default());
		engine.register_account_provider(tap.clone());
		client.add_notify(notify.clone());
		engine.register_client(Arc::downgrade(&client));

		let keypair = Random.generate().unwrap();
		let transaction = Transaction {
			action: Action::Create,
			value: U256::zero(),
			data: "3331600055".from_hex().unwrap(),
			gas: U256::from(100_000),
			gas_price: U256::zero(),
			nonce: U256::zero(),
		}.sign(keypair.secret(), None);
		client.miner().import_own_transaction(client.as_ref(), transaction.into()).unwrap();

		client.miner().set_engine_signer(v1.clone(), "1".into()).unwrap();

		// Propose
		let proposal = Some(client.miner().pending_block().unwrap().header.bare_hash());
		// Propose timeout
		engine.step();

		let h = 1;
		let r = 0;

		// Prevote.
		vote(engine, |mh| tap.sign(v1, None, mh).map(H520::from), h, r, Step::Prevote, proposal);
		vote(engine, |mh| tap.sign(v0, None, mh).map(H520::from), h, r, Step::Prevote, proposal);
		vote(engine, |mh| tap.sign(v1, None, mh).map(H520::from), h, r, Step::Precommit, proposal);

		assert_eq!(client.chain_info().best_block_number, 0);
		// Last precommit.
		vote(engine, |mh| tap.sign(v0, None, mh).map(H520::from), h, r, Step::Precommit, proposal);
		assert_eq!(client.chain_info().best_block_number, 1);

		engine.stop();
	}
}<|MERGE_RESOLUTION|>--- conflicted
+++ resolved
@@ -111,12 +111,8 @@
 				params: params,
 				gas_limit_bound_divisor: our_params.gas_limit_bound_divisor,
 				builtins: builtins,
-<<<<<<< HEAD
-				step_service: try!(IoService::<Step>::start()),
 				client: RwLock::new(Weak::new()),
-=======
 				step_service: IoService::<Step>::start()?,
->>>>>>> 9db3f383
 				authority: RwLock::new(Address::default()),
 				password: RwLock::new(None),
 				height: AtomicUsize::new(1),
@@ -129,13 +125,8 @@
 				proposal: RwLock::new(None),
 				validators: new_validator_set(our_params.validators),
 			});
-<<<<<<< HEAD
 		let handler = TransitionHandler::new(Arc::downgrade(&engine), our_params.timeouts);
-		try!(engine.step_service.register_handler(Arc::new(handler)));
-=======
-		let handler = TransitionHandler { engine: Arc::downgrade(&engine) };
 		engine.step_service.register_handler(Arc::new(handler))?;
->>>>>>> 9db3f383
 		Ok(engine)
 	}
 
@@ -506,13 +497,8 @@
 				Some(a) => a,
 				None => public_to_address(&recover(&precommit.signature.into(), &precommit_hash)?),
 			};
-<<<<<<< HEAD
 			if !self.validators.contains(&address) {
-				try!(Err(EngineError::NotAuthorized(address.to_owned())))
-=======
-			if !self.our_params.authorities.contains(&address) {
 				Err(EngineError::NotAuthorized(address.to_owned()))?
->>>>>>> 9db3f383
 			}
 
 			if origins.insert(address) {
