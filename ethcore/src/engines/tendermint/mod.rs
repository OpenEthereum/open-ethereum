// Copyright 2015, 2016 Ethcore (UK) Ltd.
// This file is part of Parity.

// Parity is free software: you can redistribute it and/or modify
// it under the terms of the GNU General Public License as published by
// the Free Software Foundation, either version 3 of the License, or
// (at your option) any later version.

// Parity is distributed in the hope that it will be useful,
// but WITHOUT ANY WARRANTY; without even the implied warranty of
// MERCHANTABILITY or FITNESS FOR A PARTICULAR PURPOSE.  See the
// GNU General Public License for more details.

// You should have received a copy of the GNU General Public License
// along with Parity.  If not, see <http://www.gnu.org/licenses/>.

/// Tendermint BFT consensus engine with round robin proof-of-authority.
/// At each blockchain `Height` there can be multiple `Round`s of voting.
/// Signatures always sign `Height`, `Round`, `Step` and `BlockHash` which is a block hash without seal.
/// First a block with `Seal::Proposal` is issued by the designated proposer.
/// Next the `Round` proceeds through `Prevote` and `Precommit` `Step`s.
/// Block is issued when there is enough `Precommit` votes collected on a particular block at the end of a `Round`.
/// Once enough votes have been gathered the proposer issues that block in the `Commit` step.

mod message;
mod transition;
mod params;
mod vote_collector;

use std::sync::Weak;
use std::sync::atomic::{AtomicUsize, Ordering as AtomicOrdering};
use util::*;
use client::{Client, EngineClient};
use error::{Error, BlockError};
use header::Header;
use builtin::Builtin;
use env_info::EnvInfo;
use transaction::SignedTransaction;
use rlp::{UntrustedRlp, View};
use ethkey::{recover, public_to_address};
use account_provider::AccountProvider;
use block::*;
use spec::CommonParams;
use engines::{Engine, Seal, EngineError};
use blockchain::extras::BlockDetails;
use views::HeaderView;
use evm::Schedule;
use state::CleanupMode;
use io::IoService;
use super::validator_set::{ValidatorSet, new_validator_set};
use self::message::*;
use self::transition::TransitionHandler;
use self::params::TendermintParams;
use self::vote_collector::VoteCollector;

#[derive(Debug, PartialEq, Eq, Clone, Copy, Hash)]
pub enum Step {
	Propose,
	Prevote,
	Precommit,
	Commit
}

impl Step {
	pub fn is_pre(self) -> bool {
		match self {
			Step::Prevote | Step::Precommit => true,
			_ => false,
		}
	}
}

pub type Height = usize;
pub type Round = usize;
pub type BlockHash = H256;

/// Engine using `Tendermint` consensus algorithm, suitable for EVM chain.
pub struct Tendermint {
	params: CommonParams,
	gas_limit_bound_divisor: U256,
	builtins: BTreeMap<Address, Builtin>,
	step_service: IoService<Step>,
	client: RwLock<Option<Weak<EngineClient>>>,
	block_reward: U256,
	/// Address to be used as authority.
	authority: RwLock<Address>,
	/// Password used for signing messages.
	password: RwLock<Option<String>>,
	/// Blockchain height.
	height: AtomicUsize,
	/// Consensus round.
	round: AtomicUsize,
	/// Consensus step.
	step: RwLock<Step>,
	/// Vote accumulator.
	votes: VoteCollector,
	/// Used to sign messages and proposals.
	account_provider: Mutex<Option<Arc<AccountProvider>>>,
	/// Message for the last PoLC.
	lock_change: RwLock<Option<ConsensusMessage>>,
	/// Last lock round.
	last_lock: AtomicUsize,
	/// Bare hash of the proposed block, used for seal submission.
	proposal: RwLock<Option<H256>>,
	/// Set used to determine the current validators.
	validators: Box<ValidatorSet + Send + Sync>,
}

impl Tendermint {
	/// Create a new instance of Tendermint engine
	pub fn new(params: CommonParams, our_params: TendermintParams, builtins: BTreeMap<Address, Builtin>) -> Result<Arc<Self>, Error> {
		let engine = Arc::new(
			Tendermint {
				params: params,
				gas_limit_bound_divisor: our_params.gas_limit_bound_divisor,
				builtins: builtins,
				client: RwLock::new(None),
				step_service: IoService::<Step>::start()?,
				block_reward: our_params.block_reward,
				authority: RwLock::new(Address::default()),
				password: RwLock::new(None),
				height: AtomicUsize::new(1),
				round: AtomicUsize::new(0),
				step: RwLock::new(Step::Propose),
				votes: VoteCollector::new(),
				account_provider: Mutex::new(None),
				lock_change: RwLock::new(None),
				last_lock: AtomicUsize::new(0),
				proposal: RwLock::new(None),
				validators: new_validator_set(our_params.validators),
			});
		let handler = TransitionHandler::new(Arc::downgrade(&engine), our_params.timeouts);
		engine.step_service.register_handler(Arc::new(handler))?;
		Ok(engine)
	}

	fn update_sealing(&self) {
		if let Some(ref weak) = *self.client.read() {
			if let Some(c) = weak.upgrade() {
				c.update_sealing();
			}
		}
	}

	fn submit_seal(&self, block_hash: H256, seal: Vec<Bytes>) {
		if let Some(ref weak) = *self.client.read() {
			if let Some(c) = weak.upgrade() {
				c.submit_seal(block_hash, seal);
			}
		}
	}

	fn broadcast_message(&self, message: Bytes) {
		if let Some(ref weak) = *self.client.read() {
			if let Some(c) = weak.upgrade() {
				c.broadcast_consensus_message(message);
			}
		}
	}

	fn generate_message(&self, block_hash: Option<BlockHash>) -> Option<Bytes> {
		if let Some(ref ap) = *self.account_provider.lock() {
			let h = self.height.load(AtomicOrdering::SeqCst);
			let r = self.round.load(AtomicOrdering::SeqCst);
			let s = self.step.read();
			let vote_info = message_info_rlp(&VoteStep::new(h, r, *s), block_hash);
			let authority = self.authority.read();
			match ap.sign(*authority, self.password.read().clone(), vote_info.sha3()).map(Into::into) {
				Ok(signature) => {
					let message_rlp = message_full_rlp(&signature, &vote_info);
					let message = ConsensusMessage::new(signature, h, r, *s, block_hash);
					self.votes.vote(message.clone(), &*authority);
					debug!(target: "poa", "Generated {:?} as {}.", message, *authority);
					self.handle_valid_message(&message);

					Some(message_rlp)
				},
				Err(e) => {
					trace!(target: "poa", "Could not sign the message {}", e);
					None
				},
			}
		} else {
			warn!(target: "poa", "No AccountProvider available.");
			None
		}
	}

	fn generate_and_broadcast_message(&self, block_hash: Option<BlockHash>) {
		if let Some(message) = self.generate_message(block_hash) {
			self.broadcast_message(message);
		}
	}

	/// Broadcast all messages since last issued block to get the peers up to speed.
	fn broadcast_old_messages(&self) {
		for m in self.votes.get_up_to(self.height.load(AtomicOrdering::SeqCst)).into_iter() {
			self.broadcast_message(m);
		}
	}

	fn to_next_height(&self, height: Height) {
		let new_height = height + 1;
		debug!(target: "poa", "Received a Commit, transitioning to height {}.", new_height);
		self.last_lock.store(0, AtomicOrdering::SeqCst);
		self.height.store(new_height, AtomicOrdering::SeqCst);
		self.round.store(0, AtomicOrdering::SeqCst);
		*self.lock_change.write() = None;
	}

	/// Use via step_service to transition steps.
	fn to_step(&self, step: Step) {
		if let Err(io_err) = self.step_service.send_message(step) {
			warn!(target: "poa", "Could not proceed to step {}.", io_err)
		}
		*self.step.write() = step;
		match step {
			Step::Propose => {
				*self.proposal.write() = None;
				self.update_sealing()
			},
			Step::Prevote => {
				let block_hash = match *self.lock_change.read() {
					Some(ref m) if !self.should_unlock(m.vote_step.round) => m.block_hash,
					_ => self.proposal.read().clone(),
				};
				self.generate_and_broadcast_message(block_hash);
			},
			Step::Precommit => {
				trace!(target: "poa", "to_step: Precommit.");
				let block_hash = match *self.lock_change.read() {
					Some(ref m) if self.is_round(m) && m.block_hash.is_some() => {
						trace!(target: "poa", "Setting last lock: {}", m.vote_step.round);
						self.last_lock.store(m.vote_step.round, AtomicOrdering::SeqCst);
						m.block_hash
					},
					_ => None,
				};
				self.generate_and_broadcast_message(block_hash);
			},
			Step::Commit => {
				trace!(target: "poa", "to_step: Commit.");
				// Commit the block using a complete signature set.
				let round = self.round.load(AtomicOrdering::SeqCst);
				let height = self.height.load(AtomicOrdering::SeqCst);
				if let Some(block_hash) = *self.proposal.read() {
					// Generate seal and remove old votes.
					if self.is_proposer(&*self.authority.read()).is_ok() {
						if let Some(seal) = self.votes.seal_signatures(height, round, &block_hash) {
							trace!(target: "poa", "Collected seal: {:?}", seal);
							let seal = vec![
								::rlp::encode(&round).to_vec(),
								::rlp::encode(&seal.proposal).to_vec(),
								::rlp::encode(&seal.votes).to_vec()
							];
							self.submit_seal(block_hash, seal);
							self.to_next_height(height);
						} else {
							warn!(target: "poa", "Not enough votes found!");
						}
					}
				}
			},
		}
	}

	fn is_authority(&self, address: &Address) -> bool {
		self.validators.contains(address)
	}

	fn is_above_threshold(&self, n: usize) -> bool {
		n > self.validators.count() * 2/3
	}

	/// Check if address is a proposer for given round.
	fn is_round_proposer(&self, height: Height, round: Round, address: &Address) -> Result<(), EngineError> {
		let proposer_nonce = height + round;
		trace!(target: "poa", "is_proposer: Proposer nonce: {}", proposer_nonce);
		let proposer = self.validators.get(proposer_nonce);
		if proposer == *address {
			Ok(())
		} else {
			Err(EngineError::NotProposer(Mismatch { expected: proposer, found: address.clone() }))
		}
	}

	/// Check if address is the current proposer.
	fn is_proposer(&self, address: &Address) -> Result<(), EngineError> {
		self.is_round_proposer(self.height.load(AtomicOrdering::SeqCst), self.round.load(AtomicOrdering::SeqCst), address)
	}

	fn is_height(&self, message: &ConsensusMessage) -> bool {
<<<<<<< HEAD
		message.vote_step.is_height(self.height.load(AtomicOrdering::SeqCst)) 
	}

	fn is_round(&self, message: &ConsensusMessage) -> bool {
		message.vote_step.is_round(self.height.load(AtomicOrdering::SeqCst), self.round.load(AtomicOrdering::SeqCst)) 
=======
		message.is_height(self.height.load(AtomicOrdering::SeqCst))
	}

	fn is_round(&self, message: &ConsensusMessage) -> bool {
		message.is_round(self.height.load(AtomicOrdering::SeqCst), self.round.load(AtomicOrdering::SeqCst))
>>>>>>> 2edd893f
	}

	fn increment_round(&self, n: Round) {
		trace!(target: "poa", "increment_round: New round.");
		self.round.fetch_add(n, AtomicOrdering::SeqCst);
	}

	fn should_unlock(&self, lock_change_round: Round) -> bool {
		self.last_lock.load(AtomicOrdering::SeqCst) < lock_change_round
			&& lock_change_round < self.round.load(AtomicOrdering::SeqCst)
	}


	fn has_enough_any_votes(&self) -> bool {
		let step_votes = self.votes.count_step_votes(&VoteStep::new(self.height.load(AtomicOrdering::SeqCst), self.round.load(AtomicOrdering::SeqCst), *self.step.read()));
		self.is_above_threshold(step_votes)
	}

<<<<<<< HEAD
	fn has_enough_future_step_votes(&self, vote_step: &VoteStep) -> bool {
		if vote_step.round > self.round.load(AtomicOrdering::SeqCst) {
			let step_votes = self.votes.count_step_votes(vote_step);
			self.is_above_threshold(step_votes)	
=======
	fn has_enough_future_step_votes(&self, message: &ConsensusMessage) -> bool {
		if message.round > self.round.load(AtomicOrdering::SeqCst) {
			let step_votes = self.votes.count_step_votes(message.height, message.round, message.step);
			self.is_above_threshold(step_votes)
>>>>>>> 2edd893f
		} else {
			false
		}
	}

	fn has_enough_aligned_votes(&self, message: &ConsensusMessage) -> bool {
		let aligned_count = self.votes.count_aligned_votes(&message);
		self.is_above_threshold(aligned_count)
	}

	fn handle_valid_message(&self, message: &ConsensusMessage) {
		let ref vote_step = message.vote_step;
		let is_newer_than_lock = match *self.lock_change.read() {
			Some(ref lock) => vote_step > &lock.vote_step,
			None => true,
		};
		let lock_change = is_newer_than_lock
			&& vote_step.step == Step::Prevote
			&& message.block_hash.is_some()
			&& self.has_enough_aligned_votes(message);
		if lock_change {
			trace!(target: "poa", "handle_valid_message: Lock change.");
			*self.lock_change.write()	= Some(message.clone());
		}
		// Check if it can affect the step transition.
		if self.is_height(message) {
			let next_step = match *self.step.read() {
				Step::Precommit if self.has_enough_aligned_votes(message) => {
					if message.block_hash.is_none() {
						self.increment_round(1);
						Some(Step::Propose)
					} else {
						Some(Step::Commit)
					}
				},
				Step::Precommit if self.has_enough_future_step_votes(&vote_step) => {
					self.increment_round(vote_step.round - self.round.load(AtomicOrdering::SeqCst));
					Some(Step::Precommit)
				},
				// Avoid counting twice.
				Step::Prevote if lock_change => Some(Step::Precommit),
				Step::Prevote if self.has_enough_aligned_votes(message) => Some(Step::Precommit),
				Step::Prevote if self.has_enough_future_step_votes(&vote_step) => {
					self.increment_round(vote_step.round - self.round.load(AtomicOrdering::SeqCst));
					Some(Step::Prevote)
				},
				_ => None,
			};

			if let Some(step) = next_step {
				trace!(target: "poa", "Transition to {:?} triggered.", step);
				self.to_step(step);
			}
		}
	}
}

impl Engine for Tendermint {
	fn name(&self) -> &str { "Tendermint" }
	fn version(&self) -> SemanticVersion { SemanticVersion::new(1, 0, 0) }
	/// (consensus round, proposal signature, authority signatures)
	fn seal_fields(&self) -> usize { 3 }

	fn params(&self) -> &CommonParams { &self.params }
	fn builtins(&self) -> &BTreeMap<Address, Builtin> { &self.builtins }

	fn maximum_uncle_count(&self) -> usize { 0 }
	fn maximum_uncle_age(&self) -> usize { 0 }

	/// Additional engine-specific information for the user/developer concerning `header`.
	fn extra_info(&self, header: &Header) -> BTreeMap<String, String> {
		let message = ConsensusMessage::new_proposal(header).expect("Invalid header.");
		map![
			"signature".into() => message.signature.to_string(),
			"height".into() => message.vote_step.height.to_string(),
			"round".into() => message.vote_step.round.to_string(),
			"block_hash".into() => message.block_hash.as_ref().map(ToString::to_string).unwrap_or("".into())
		]
	}

	fn schedule(&self, _env_info: &EnvInfo) -> Schedule {
		Schedule::new_post_eip150(usize::max_value(), true, true, true)
	}

	fn populate_from_parent(&self, header: &mut Header, parent: &Header, gas_floor_target: U256, _gas_ceil_target: U256) {
		header.set_difficulty(parent.difficulty().clone());
		header.set_gas_limit({
			let gas_limit = parent.gas_limit().clone();
			let bound_divisor = self.gas_limit_bound_divisor;
			if gas_limit < gas_floor_target {
				min(gas_floor_target, gas_limit + gas_limit / bound_divisor - 1.into())
			} else {
				max(gas_floor_target, gas_limit - gas_limit / bound_divisor + 1.into())
			}
		});
	}

	/// Should this node participate.
	fn is_sealer(&self, address: &Address) -> Option<bool> {
		Some(self.is_authority(address))
	}

	/// Attempt to seal generate a proposal seal.
	fn generate_seal(&self, block: &ExecutedBlock) -> Seal {
		if let Some(ref ap) = *self.account_provider.lock() {
			let header = block.header();
			let author = header.author();
			// Only proposer can generate seal if None was generated.
			if self.is_proposer(author).is_err() || self.proposal.read().is_some() {
				return Seal::None;
			}

			let height = header.number() as Height;
			let round = self.round.load(AtomicOrdering::SeqCst);
			let bh = Some(header.bare_hash());
			let vote_info = message_info_rlp(&VoteStep::new(height, round, Step::Propose), bh.clone());
			if let Ok(signature) = ap.sign(*author, self.password.read().clone(), vote_info.sha3()).map(H520::from) {
				// Insert Propose vote.
				debug!(target: "poa", "Submitting proposal {} at height {} round {}.", header.bare_hash(), height, round);
				self.votes.vote(ConsensusMessage::new(signature, height, round, Step::Propose, bh), author);
				// Remember proposal for later seal submission.
				*self.proposal.write() = bh;
				Seal::Proposal(vec![
					::rlp::encode(&round).to_vec(),
					::rlp::encode(&signature).to_vec(),
					::rlp::EMPTY_LIST_RLP.to_vec()
				])
			} else {
				warn!(target: "poa", "generate_seal: FAIL: accounts secret key unavailable");
				Seal::None
			}
		} else {
			warn!(target: "poa", "generate_seal: FAIL: accounts not provided");
			Seal::None
		}
	}

	fn handle_message(&self, rlp: &[u8]) -> Result<(), Error> {
		let rlp = UntrustedRlp::new(rlp);
		let message: ConsensusMessage = rlp.as_val()?;
		if !self.votes.is_old_or_known(&message) {
			let sender = public_to_address(&recover(&message.signature.into(), &rlp.at(1)?.as_raw().sha3())?);
			if !self.is_authority(&sender) {
				Err(EngineError::NotAuthorized(sender))?;
			}
			if self.votes.vote(message.clone(), &sender).is_some() {
				Err(EngineError::DoubleVote(sender))?
			}
			trace!(target: "poa", "Handling a valid {:?} from {}.", message, sender);
			self.broadcast_message(rlp.as_raw().to_vec());
			self.handle_valid_message(&message);
		}
		Ok(())
	}

	/// Apply the block reward on finalisation of the block.
	fn on_close_block(&self, block: &mut ExecutedBlock) {
		let fields = block.fields_mut();
		// Bestow block reward
		fields.state.add_balance(fields.header.author(), &self.block_reward, CleanupMode::NoEmpty);
		// Commit state so that we can actually figure out the state root.
		if let Err(e) = fields.state.commit() {
			warn!("Encountered error on state commit: {}", e);
		}
	}

	fn verify_block_basic(&self, header: &Header, _block: Option<&[u8]>) -> Result<(), Error> {
		let seal_length = header.seal().len();
		if seal_length == self.seal_fields() {
			let signatures_len = header.seal()[2].len();
			if signatures_len >= 1 {
				Ok(())
			} else {
				Err(From::from(EngineError::BadSealFieldSize(OutOfBounds {
					min: Some(1),
					max: None,
					found: signatures_len
				})))
			}
		} else {
			Err(From::from(BlockError::InvalidSealArity(
				Mismatch { expected: self.seal_fields(), found: seal_length }
			)))
		}

	}

	fn verify_block_unordered(&self, header: &Header, _block: Option<&[u8]>) -> Result<(), Error> {
		let proposal = ConsensusMessage::new_proposal(header)?;
		let proposer = proposal.verify()?;
		if !self.is_authority(&proposer) {
			Err(EngineError::NotAuthorized(proposer))?
		}

		let precommit_hash = proposal.precommit_hash();
		let ref signatures_field = header.seal()[2];
		let mut signature_count = 0;
		let mut origins = HashSet::new();
		for rlp in UntrustedRlp::new(signatures_field).iter() {
			let precommit: ConsensusMessage = ConsensusMessage::new_commit(&proposal, rlp.as_val()?);
			let address = match self.votes.get(&precommit) {
				Some(a) => a,
				None => public_to_address(&recover(&precommit.signature.into(), &precommit_hash)?),
			};
			if !self.validators.contains(&address) {
				Err(EngineError::NotAuthorized(address.to_owned()))?
			}

			if origins.insert(address) {
				signature_count += 1;
			} else {
				warn!(target: "poa", "verify_block_unordered: Duplicate signature from {} on the seal.", address);
				Err(BlockError::InvalidSeal)?;
			}
		}

		// Check if its a proposal if there is not enough precommits.
		if !self.is_above_threshold(signature_count) {
			let signatures_len = signatures_field.len();
			// Proposal has to have an empty signature list.
			if signatures_len != 1 {
				Err(EngineError::BadSealFieldSize(OutOfBounds {
					min: Some(1),
					max: Some(1),
					found: signatures_len
				}))?;
			}
			self.is_round_proposer(proposal.vote_step.height, proposal.vote_step.round, &proposer)?;
		}
		Ok(())
	}

	fn verify_block_family(&self, header: &Header, parent: &Header, _block: Option<&[u8]>) -> Result<(), Error> {
		if header.number() == 0 {
			Err(BlockError::RidiculousNumber(OutOfBounds { min: Some(1), max: None, found: header.number() }))?;
		}

		let gas_limit_divisor = self.gas_limit_bound_divisor;
		let min_gas = parent.gas_limit().clone() - parent.gas_limit().clone() / gas_limit_divisor;
		let max_gas = parent.gas_limit().clone() + parent.gas_limit().clone() / gas_limit_divisor;
		if header.gas_limit() <= &min_gas || header.gas_limit() >= &max_gas {
			Err(BlockError::InvalidGasLimit(OutOfBounds { min: Some(min_gas), max: Some(max_gas), found: header.gas_limit().clone() }))?;
		}

		Ok(())
	}

	fn verify_transaction_basic(&self, t: &SignedTransaction, _header: &Header) -> Result<(), Error> {
		t.check_low_s()?;
		Ok(())
	}

	fn verify_transaction(&self, t: &SignedTransaction, _header: &Header) -> Result<(), Error> {
		t.sender().map(|_|()) // Perform EC recovery and cache sender
	}

	fn set_signer(&self, address: Address, password: String) {
		*self.authority.write()	= address;
		*self.password.write() = Some(password);
		self.to_step(Step::Propose);
	}

	fn stop(&self) {
		self.step_service.stop()
	}

	fn is_new_best_block(&self, _best_total_difficulty: U256, best_header: HeaderView, _parent_details: &BlockDetails, new_header: &HeaderView) -> bool {
		let new_number = new_header.number();
		let best_number = best_header.number();
		trace!(target: "poa", "new_header: {}, best_header: {}", new_number, best_number);
		if new_number != best_number {
			new_number > best_number
		} else {
			let new_seal = new_header.seal();
			let best_seal = best_header.seal();
			let new_signatures = new_seal.get(2).expect("Tendermint seal should have three elements.").len();
			let best_signatures = best_seal.get(2).expect("Tendermint seal should have three elements.").len();
			if new_signatures > best_signatures {
				true
			} else {
				let new_round: Round = ::rlp::Rlp::new(&new_seal.get(0).expect("Tendermint seal should have three elements.")).as_val();
				let best_round: Round = ::rlp::Rlp::new(&best_seal.get(0).expect("Tendermint seal should have three elements.")).as_val();
				new_round > best_round
			}
		}
	}

	fn is_proposal(&self, header: &Header) -> bool {
		let signatures_len = header.seal()[2].len();
		// Signatures have to be an empty list rlp.
		let proposal = ConsensusMessage::new_proposal(header).expect("block went through full verification; this Engine verifies new_proposal creation; qed");
		if signatures_len != 1 {
			// New Commit received, skip to next height.
			trace!(target: "poa", "Received a commit: {:?}.", proposal.vote_step);
			self.to_next_height(proposal.vote_step.height);
			return false;
		}
		let proposer = proposal.verify().expect("block went through full verification; this Engine tries verify; qed");
		debug!(target: "poa", "Received a new proposal {:?} from {}.", proposal.vote_step, proposer);
		if self.is_round(&proposal) {
			*self.proposal.write() = proposal.block_hash.clone();
		}
		self.votes.vote(proposal, &proposer);
		true
	}

	/// Equivalent to a timeout: to be used for tests.
	fn step(&self) {
		let next_step = match *self.step.read() {
			Step::Propose => {
				trace!(target: "poa", "Propose timeout.");
				Step::Prevote
			},
			Step::Prevote if self.has_enough_any_votes() => {
				trace!(target: "poa", "Prevote timeout.");
				Step::Precommit
			},
			Step::Prevote => {
				trace!(target: "poa", "Prevote timeout without enough votes.");
				self.broadcast_old_messages();
				Step::Prevote
			},
			Step::Precommit if self.has_enough_any_votes() => {
				trace!(target: "poa", "Precommit timeout.");
				self.increment_round(1);
				Step::Propose
			},
			Step::Precommit => {
				trace!(target: "poa", "Precommit timeout without enough votes.");
				self.broadcast_old_messages();
				Step::Precommit
			},
			Step::Commit => {
				trace!(target: "poa", "Commit timeout.");
				Step::Propose
			},
		};
		self.to_step(next_step);
	}

	fn register_client(&self, client: Weak<Client>) {
		*self.client.write() = Some(client.clone());
		self.validators.register_call_contract(client);
	}

	fn register_account_provider(&self, account_provider: Arc<AccountProvider>) {
		*self.account_provider.lock() = Some(account_provider);
	}
}

#[cfg(test)]
mod tests {
	use util::*;
	use block::*;
	use error::{Error, BlockError};
	use header::Header;
	use env_info::EnvInfo;
	use ethkey::Secret;
	use client::chain_notify::ChainNotify;
	use miner::MinerService;
	use tests::helpers::*;
	use account_provider::AccountProvider;
	use spec::Spec;
	use engines::{Engine, EngineError, Seal};
	use super::*;
	use super::message::*;

	/// Accounts inserted with "0" and "1" are validators. First proposer is "0".
	fn setup() -> (Spec, Arc<AccountProvider>) {
		let tap = Arc::new(AccountProvider::transient_provider());
		let spec = Spec::new_test_tendermint();
		spec.engine.register_account_provider(tap.clone());
		(spec, tap)
	}

	fn propose_default(spec: &Spec, proposer: Address) -> (ClosedBlock, Vec<Bytes>) {
		let mut db_result = get_temp_state_db();
		let db = spec.ensure_db_good(db_result.take(), &Default::default()).unwrap();
		let genesis_header = spec.genesis_header();
		let last_hashes = Arc::new(vec![genesis_header.hash()]);
		let b = OpenBlock::new(spec.engine.as_ref(), Default::default(), false, db.boxed_clone(), &genesis_header, last_hashes, proposer, (3141562.into(), 31415620.into()), vec![]).unwrap();
		let b = b.close();
		if let Seal::Proposal(seal) = spec.engine.generate_seal(b.block()) {
			(b, seal)
		} else {
			panic!()
		}
	}

	fn vote<F>(engine: &Engine, signer: F, height: usize, round: usize, step: Step, block_hash: Option<H256>) -> Bytes where F: FnOnce(H256) -> Result<H520, ::account_provider::Error> {
		let mi = message_info_rlp(&VoteStep::new(height, round, step), block_hash);
		let m = message_full_rlp(&signer(mi.sha3()).unwrap().into(), &mi);
		engine.handle_message(&m).unwrap();
		m
	}

	fn proposal_seal(tap: &Arc<AccountProvider>, header: &Header, round: Round) -> Vec<Bytes> {
		let author = header.author();
		let vote_info = message_info_rlp(&VoteStep::new(header.number() as Height, round, Step::Propose), Some(header.bare_hash()));
		let signature = tap.sign(*author, None, vote_info.sha3()).unwrap();
		vec![
			::rlp::encode(&round).to_vec(),
			::rlp::encode(&H520::from(signature)).to_vec(),
			::rlp::EMPTY_LIST_RLP.to_vec()
		]
	}

	fn insert_and_unlock(tap: &Arc<AccountProvider>, acc: &str) -> Address {
		let addr = tap.insert_account(Secret::from_slice(&acc.sha3()).unwrap(), acc).unwrap();
		tap.unlock_account_permanently(addr, acc.into()).unwrap();
		addr
	}

	fn insert_and_register(tap: &Arc<AccountProvider>, engine: &Engine, acc: &str) -> Address {
		let addr = insert_and_unlock(tap, acc);
		engine.set_signer(addr.clone(), acc.into());
		addr
	}

	#[derive(Default)]
	struct TestNotify {
		messages: RwLock<Vec<Bytes>>,
	}

	impl ChainNotify for TestNotify {
		fn broadcast(&self, data: Vec<u8>) {
			self.messages.write().push(data);
		}
	}

	#[test]
	fn has_valid_metadata() {
		let engine = Spec::new_test_tendermint().engine;
		assert!(!engine.name().is_empty());
		assert!(engine.version().major >= 1);
	}

	#[test]
	fn can_return_schedule() {
		let engine = Spec::new_test_tendermint().engine;
		let schedule = engine.schedule(&EnvInfo {
			number: 10000000,
			author: 0.into(),
			timestamp: 0,
			difficulty: 0.into(),
			last_hashes: Arc::new(vec![]),
			gas_used: 0.into(),
			gas_limit: 0.into(),
		});

		assert!(schedule.stack_limit > 0);
	}

	#[test]
	fn verification_fails_on_short_seal() {
		let engine = Spec::new_test_tendermint().engine;
		let header = Header::default();

		let verify_result = engine.verify_block_basic(&header, None);

		match verify_result {
			Err(Error::Block(BlockError::InvalidSealArity(_))) => {},
			Err(_) => { panic!("should be block seal-arity mismatch error (got {:?})", verify_result); },
			_ => { panic!("Should be error, got Ok"); },
		}
	}

	#[test]
	fn allows_correct_proposer() {
		let (spec, tap) = setup();
		let engine = spec.engine;

		let mut header = Header::default();
		let validator = insert_and_unlock(&tap, "0");
		header.set_author(validator);
		let seal = proposal_seal(&tap, &header, 0);
		header.set_seal(seal);
		// Good proposer.
		assert!(engine.verify_block_unordered(&header.clone(), None).is_ok());

		let validator = insert_and_unlock(&tap, "1");
		header.set_author(validator);
		let seal = proposal_seal(&tap, &header, 0);
		header.set_seal(seal);
		// Bad proposer.
		match engine.verify_block_unordered(&header, None) {
			Err(Error::Engine(EngineError::NotProposer(_))) => {},
			_ => panic!(),
		}

		let random = insert_and_unlock(&tap, "101");
		header.set_author(random);
		let seal = proposal_seal(&tap, &header, 0);
		header.set_seal(seal);
		// Not authority.
		match engine.verify_block_unordered(&header, None) {
			Err(Error::Engine(EngineError::NotAuthorized(_))) => {},
			_ => panic!(),
		};
		engine.stop();
	}

	#[test]
	fn seal_signatures_checking() {
		let (spec, tap) = setup();
		let engine = spec.engine;

		let mut header = Header::default();
		let proposer = insert_and_unlock(&tap, "1");
		header.set_author(proposer);
		let mut seal = proposal_seal(&tap, &header, 0);

		let vote_info = message_info_rlp(&VoteStep::new(0, 0, Step::Precommit), Some(header.bare_hash()));
		let signature1 = tap.sign(proposer, None, vote_info.sha3()).unwrap();

		seal[2] = ::rlp::encode(&vec![H520::from(signature1.clone())]).to_vec();
		header.set_seal(seal.clone());

		// One good signature is not enough.
		match engine.verify_block_unordered(&header, None) {
			Err(Error::Engine(EngineError::BadSealFieldSize(_))) => {},
			_ => panic!(),
		}

		let voter = insert_and_unlock(&tap, "0");
		let signature0 = tap.sign(voter, None, vote_info.sha3()).unwrap();

		seal[2] = ::rlp::encode(&vec![H520::from(signature1.clone()), H520::from(signature0.clone())]).to_vec();
		header.set_seal(seal.clone());

		assert!(engine.verify_block_unordered(&header, None).is_ok());

		let bad_voter = insert_and_unlock(&tap, "101");
		let bad_signature = tap.sign(bad_voter, None, vote_info.sha3()).unwrap();

		seal[2] = ::rlp::encode(&vec![H520::from(signature1), H520::from(bad_signature)]).to_vec();
		header.set_seal(seal);

		// One good and one bad signature.
		match engine.verify_block_unordered(&header, None) {
			Err(Error::Engine(EngineError::NotAuthorized(_))) => {},
			_ => panic!(),
		};
		engine.stop();
	}

	#[test]
	fn can_generate_seal() {
		let (spec, tap) = setup();

		let proposer = insert_and_register(&tap, spec.engine.as_ref(), "1");

		let (b, seal) = propose_default(&spec, proposer);
		assert!(b.lock().try_seal(spec.engine.as_ref(), seal).is_ok());
		spec.engine.stop();
	}

	#[test]
	fn can_recognize_proposal() {
		let (spec, tap) = setup();

		let proposer = insert_and_register(&tap, spec.engine.as_ref(), "1");

		let (b, seal) = propose_default(&spec, proposer);
		let sealed = b.lock().seal(spec.engine.as_ref(), seal).unwrap();
		assert!(spec.engine.is_proposal(sealed.header()));
		spec.engine.stop();
	}

	#[test]
	fn relays_messages() {
		let (spec, tap) = setup();
		let engine = spec.engine.clone();

		let v0 = insert_and_register(&tap, engine.as_ref(), "0");
		let v1 = insert_and_register(&tap, engine.as_ref(), "1");

		let h = 0;
		let r = 0;

		// Propose
		let (b, _) = propose_default(&spec, v1.clone());
		let proposal = Some(b.header().bare_hash());

		let client = generate_dummy_client(0);
		let notify = Arc::new(TestNotify::default());
		client.add_notify(notify.clone());
		engine.register_client(Arc::downgrade(&client));

		let prevote_current = vote(engine.as_ref(), |mh| tap.sign(v0, None, mh).map(H520::from), h, r, Step::Prevote, proposal);

		let precommit_current = vote(engine.as_ref(), |mh| tap.sign(v0, None, mh).map(H520::from), h, r, Step::Precommit, proposal);

		let prevote_future = vote(engine.as_ref(), |mh| tap.sign(v0, None, mh).map(H520::from), h + 1, r, Step::Prevote, proposal);

		// Relays all valid present and future messages.
		assert!(notify.messages.read().contains(&prevote_current));
		assert!(notify.messages.read().contains(&precommit_current));
		assert!(notify.messages.read().contains(&prevote_future));
		engine.stop();
	}

	#[test]
	fn seal_submission() {
		use ethkey::{Generator, Random};
		use types::transaction::{Transaction, Action};
		use client::BlockChainClient;

		let client = generate_dummy_client_with_spec_and_data(Spec::new_test_tendermint, 0, 0, &[]);
		let engine = client.engine();
		let tap = Arc::new(AccountProvider::transient_provider());

		// Accounts for signing votes.
		let v0 = insert_and_unlock(&tap, "0");
		let v1 = insert_and_unlock(&tap, "1");

		let notify = Arc::new(TestNotify::default());
		engine.register_account_provider(tap.clone());
		client.add_notify(notify.clone());
		engine.register_client(Arc::downgrade(&client));

		let keypair = Random.generate().unwrap();
		let transaction = Transaction {
			action: Action::Create,
			value: U256::zero(),
			data: "3331600055".from_hex().unwrap(),
			gas: U256::from(100_000),
			gas_price: U256::zero(),
			nonce: U256::zero(),
		}.sign(keypair.secret(), None);
		client.miner().import_own_transaction(client.as_ref(), transaction.into()).unwrap();

		client.miner().set_engine_signer(v1.clone(), "1".into()).unwrap();

		// Propose
		let proposal = Some(client.miner().pending_block().unwrap().header.bare_hash());
		// Propose timeout
		engine.step();

		let h = 1;
		let r = 0;

		// Prevote.
		vote(engine, |mh| tap.sign(v1, None, mh).map(H520::from), h, r, Step::Prevote, proposal);
		vote(engine, |mh| tap.sign(v0, None, mh).map(H520::from), h, r, Step::Prevote, proposal);
		vote(engine, |mh| tap.sign(v1, None, mh).map(H520::from), h, r, Step::Precommit, proposal);

		assert_eq!(client.chain_info().best_block_number, 0);
		// Last precommit.
		vote(engine, |mh| tap.sign(v0, None, mh).map(H520::from), h, r, Step::Precommit, proposal);
		assert_eq!(client.chain_info().best_block_number, 1);

		engine.stop();
	}
}<|MERGE_RESOLUTION|>--- conflicted
+++ resolved
@@ -290,19 +290,11 @@
 	}
 
 	fn is_height(&self, message: &ConsensusMessage) -> bool {
-<<<<<<< HEAD
 		message.vote_step.is_height(self.height.load(AtomicOrdering::SeqCst)) 
 	}
 
 	fn is_round(&self, message: &ConsensusMessage) -> bool {
 		message.vote_step.is_round(self.height.load(AtomicOrdering::SeqCst), self.round.load(AtomicOrdering::SeqCst)) 
-=======
-		message.is_height(self.height.load(AtomicOrdering::SeqCst))
-	}
-
-	fn is_round(&self, message: &ConsensusMessage) -> bool {
-		message.is_round(self.height.load(AtomicOrdering::SeqCst), self.round.load(AtomicOrdering::SeqCst))
->>>>>>> 2edd893f
 	}
 
 	fn increment_round(&self, n: Round) {
@@ -321,17 +313,10 @@
 		self.is_above_threshold(step_votes)
 	}
 
-<<<<<<< HEAD
 	fn has_enough_future_step_votes(&self, vote_step: &VoteStep) -> bool {
 		if vote_step.round > self.round.load(AtomicOrdering::SeqCst) {
 			let step_votes = self.votes.count_step_votes(vote_step);
 			self.is_above_threshold(step_votes)	
-=======
-	fn has_enough_future_step_votes(&self, message: &ConsensusMessage) -> bool {
-		if message.round > self.round.load(AtomicOrdering::SeqCst) {
-			let step_votes = self.votes.count_step_votes(message.height, message.round, message.step);
-			self.is_above_threshold(step_votes)
->>>>>>> 2edd893f
 		} else {
 			false
 		}
