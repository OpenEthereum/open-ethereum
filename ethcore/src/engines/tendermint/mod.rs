--- conflicted
+++ resolved
@@ -782,14 +782,10 @@
 	use header::Header;
 	use client::ChainInfo;
 	use miner::MinerService;
-<<<<<<< HEAD
-	use test_helpers::*;
-=======
-	use tests::helpers::{
+	use test_helpers::{
 		TestNotify, get_temp_state_db, generate_dummy_client,
 		generate_dummy_client_with_spec_and_accounts
 	};
->>>>>>> de726438
 	use account_provider::AccountProvider;
 	use spec::Spec;
 	use engines::{EthEngine, EngineError, Seal};
