--- conflicted
+++ resolved
@@ -45,14 +45,9 @@
 use blockchain::extras::BlockDetails;
 use views::HeaderView;
 use evm::Schedule;
-<<<<<<< HEAD
+use state::CleanupMode;
 use io::IoService;
 use super::validator_set::{ValidatorSet, new_validator_set};
-=======
-use io::{IoService, IoChannel};
-use service::ClientIoMessage;
-use state::CleanupMode;
->>>>>>> 4c94878c
 use self::message::*;
 use self::transition::TransitionHandler;
 use self::params::TendermintParams;
@@ -86,6 +81,7 @@
 	builtins: BTreeMap<Address, Builtin>,
 	step_service: IoService<Step>,
 	client: RwLock<Option<Weak<EngineClient>>>,
+	block_reward: U256,
 	/// Address to be used as authority.
 	authority: RwLock<Address>,
 	/// Password used for signing messages.
@@ -120,6 +116,7 @@
 				builtins: builtins,
 				client: RwLock::new(None),
 				step_service: IoService::<Step>::start()?,
+				block_reward: our_params.block_reward,
 				authority: RwLock::new(Address::default()),
 				password: RwLock::new(None),
 				height: AtomicUsize::new(1),
@@ -474,12 +471,9 @@
 
 	/// Apply the block reward on finalisation of the block.
 	fn on_close_block(&self, block: &mut ExecutedBlock) {
-		let reward = self.our_params.block_reward;
 		let fields = block.fields_mut();
-
 		// Bestow block reward
-		fields.state.add_balance(fields.header.author(), &reward, CleanupMode::NoEmpty);
-
+		fields.state.add_balance(fields.header.author(), &self.block_reward, CleanupMode::NoEmpty);
 		// Commit state so that we can actually figure out the state root.
 		if let Err(e) = fields.state.commit() {
 			warn!("Encountered error on state commit: {}", e);
