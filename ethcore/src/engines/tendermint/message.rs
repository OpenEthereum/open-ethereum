--- conflicted
+++ resolved
@@ -197,19 +197,12 @@
 	#[test]
 	fn encode_decode() {
 		let message = ConsensusMessage {
-<<<<<<< HEAD
 			signature: H520::default(),	
 			vote_step: VoteStep {
 				height: 10,
 				round: 123,
 				step: Step::Precommit,
 			},
-=======
-			signature: H520::default(),
-			height: 10,
-			round: 123,
-			step: Step::Precommit,
->>>>>>> 2edd893f
 			block_hash: Some("1".sha3())
 		};
 		let raw_rlp = ::rlp::encode(&message).to_vec();
@@ -217,19 +210,12 @@
 		assert_eq!(message, rlp.as_val());
 
 		let message = ConsensusMessage {
-<<<<<<< HEAD
 			signature: H520::default(),	
 			vote_step: VoteStep {
 				height: 1314,
 				round: 0,
 				step: Step::Prevote,
 			},
-=======
-			signature: H520::default(),
-			height: 1314,
-			round: 0,
-			step: Step::Prevote,
->>>>>>> 2edd893f
 			block_hash: None
 		};
 		let raw_rlp = ::rlp::encode(&message);
