--- conflicted
+++ resolved
@@ -31,11 +31,8 @@
 pub use self::epoch::{EpochVerifier, Transition as EpochTransition};
 pub use self::instant_seal::{InstantSeal, InstantSealParams};
 pub use self::null_engine::NullEngine;
-<<<<<<< HEAD
+pub use self::signer::EngineSigner;
 pub use self::clique::Clique;
-=======
-pub use self::signer::EngineSigner;
->>>>>>> 8b6c5be6
 
 // TODO [ToDr] Remove re-export (#10130)
 pub use types::engines::ForkChoice;
@@ -54,13 +51,8 @@
 use spec::CommonParams;
 use types::transaction::{self, UnverifiedTransaction, SignedTransaction};
 
-<<<<<<< HEAD
-use ethkey::{Password, Signature};
-use parity_machine::{Machine, LocalizedMachine as Localized, TotalScoredHeader, Header as LiveHeader};
-=======
 use ethkey::{Signature};
 use parity_machine::{Machine, LocalizedMachine as Localized, TotalScoredHeader};
->>>>>>> 8b6c5be6
 use ethereum_types::{H256, U256, Address};
 use unexpected::{Mismatch, OutOfBounds};
 use bytes::Bytes;
@@ -275,7 +267,7 @@
 		Ok(())
 	}
 
-	/// Allow modifying block header after seal generation. Currently only used by Clique.
+	/// Allow returning new block header after seal generation. Currently only used by Clique.
 	fn on_seal_block(&self, _block: &M::LiveBlock) -> Result<Option<Header>, M::Error> { Ok(None) }
 
 	/// None means that it requires external input (e.g. PoW) to seal a block.
@@ -389,17 +381,12 @@
 	/// updating consensus state and potentially issuing a new one.
 	fn handle_message(&self, _message: &[u8]) -> Result<(), EngineError> { Err(EngineError::UnexpectedMessage) }
 
-<<<<<<< HEAD
-	/// Register an account which signs consensus messages.
-	fn set_signer(&self, _account_provider: Arc<AccountProvider>, _address: Address, _password: Password) {}
-=======
 	/// Find out if the block is a proposal block and should not be inserted into the DB.
 	/// Takes a header of a fully verified block.
 	fn is_proposal(&self, _verified_header: &M::Header) -> bool { false }
 
 	/// Register a component which signs consensus messages.
 	fn set_signer(&self, _signer: Box<EngineSigner>) {}
->>>>>>> 8b6c5be6
 
 	/// Sign using the EngineSigner, to be used for consensus tx signing.
 	fn sign(&self, _hash: H256) -> Result<Signature, M::Error> { unimplemented!() }
@@ -448,10 +435,6 @@
 
 	/// Return author should used in executing txns for this block.
 	fn executive_author(&self, header: &M::Header) -> Address { header.author().clone() }
-
-	/// Called after block was applied to the blockchain
-	fn on_block_applied(&self, _header: &M::Header) -> Result<(), M::Error> { Ok(()) }
-
 }
 
 /// Check whether a given block is the best block based on the default total difficulty rule.
