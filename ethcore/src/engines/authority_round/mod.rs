--- conflicted
+++ resolved
@@ -613,16 +613,8 @@
 			self.validators.report_malicious(header.author(), header.number(), header.number(), Default::default());
 			Err(EngineError::DoubleVote(header.author().clone()))?;
 		}
-<<<<<<< HEAD
 		// Report skipped primaries.
 		if let (true, Some(me)) = (step > parent_step + 1, self.signer.read().address()) {
-=======
-		// Report skipped primaries
-		if step > parent_step + 1 {
-			// TODO: use epochmanager to get correct validator set for reporting?
-			// or just rely on the fact that in general these will be the same
-			// and some reports might go missing?
->>>>>>> 1a6f4f6f
 			debug!(target: "engine", "Author {} built block with step gap. current step: {}, parent step: {}",
 				header.author(), step, parent_step);
 			let mut reported = HashSet::new();
