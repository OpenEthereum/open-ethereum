// Copyright 2015-2019 Parity Technologies (UK) Ltd.
// This file is part of Parity Ethereum.

// Parity Ethereum is free software: you can redistribute it and/or modify
// it under the terms of the GNU General Public License as published by
// the Free Software Foundation, either version 3 of the License, or
// (at your option) any later version.

// Parity Ethereum is distributed in the hope that it will be useful,
// but WITHOUT ANY WARRANTY; without even the implied warranty of
// MERCHANTABILITY or FITNESS FOR A PARTICULAR PURPOSE.  See the
// GNU General Public License for more details.

// You should have received a copy of the GNU General Public License
// along with Parity Ethereum.  If not, see <http://www.gnu.org/licenses/>.

//! A blockchain engine that supports a non-instant BFT proof-of-authority.

use std::collections::{BTreeMap, BTreeSet, HashSet};
use std::{cmp, fmt};
use std::iter::FromIterator;
use std::ops::Deref;
use std::sync::atomic::{AtomicUsize, AtomicBool, Ordering as AtomicOrdering};
use std::sync::{Weak, Arc};
use std::time::{UNIX_EPOCH, Duration};

use block::*;
use client::EngineClient;
use engines::{Engine, Seal, SealingState, EngineError, ConstructedVerifier};
use engines::block_reward;
use engines::block_reward::{BlockRewardContract, RewardKind};
use error::{Error, BlockError};
use ethjson;
use machine::{AuxiliaryData, Call, EthereumMachine};
use hash::keccak;
use super::signer::EngineSigner;
use super::validator_set::{ValidatorSet, SimpleList, new_validator_set};
use self::finality::RollingFinality;
use ethkey::{self, Signature};
use io::{IoContext, IoHandler, TimerToken, IoService};
use itertools::{self, Itertools};
use rlp::{encode, Decodable, DecoderError, Encodable, RlpStream, Rlp};
use ethereum_types::{H256, H520, Address, U128, U256};
use parking_lot::{Mutex, RwLock};
use time_utils::CheckedSystemTime;
use types::BlockNumber;
use types::header::{Header, ExtendedHeader};
use types::ancestry_action::AncestryAction;
use unexpected::{Mismatch, OutOfBounds};

mod finality;

/// `AuthorityRound` params.
pub struct AuthorityRoundParams {
	/// Time to wait before next block or authority switching,
	/// in seconds.
	///
	/// Deliberately typed as u16 as too high of a value leads
	/// to slow block issuance.
	pub step_duration: u16,
	/// Starting step,
	pub start_step: Option<u64>,
	/// Valid validators.
	pub validators: Box<dyn ValidatorSet>,
	/// Chain score validation transition block.
	pub validate_score_transition: u64,
	/// Monotonic step validation transition block.
	pub validate_step_transition: u64,
	/// Immediate transitions.
	pub immediate_transitions: bool,
	/// Block reward in base units.
	pub block_reward: U256,
	/// Block reward contract transition block.
	pub block_reward_contract_transition: u64,
	/// Block reward contract.
	pub block_reward_contract: Option<BlockRewardContract>,
	/// Number of accepted uncles transition block.
	pub maximum_uncle_count_transition: u64,
	/// Number of accepted uncles.
	pub maximum_uncle_count: usize,
	/// Empty step messages transition block.
	pub empty_steps_transition: u64,
	/// Number of accepted empty steps.
	pub maximum_empty_steps: usize,
	/// Transition block to strict empty steps validation.
	pub strict_empty_steps_transition: u64,
}

const U16_MAX: usize = ::std::u16::MAX as usize;

impl From<ethjson::spec::AuthorityRoundParams> for AuthorityRoundParams {
	fn from(p: ethjson::spec::AuthorityRoundParams) -> Self {
		let mut step_duration_usize: usize = p.step_duration.into();
		if step_duration_usize > U16_MAX {
			step_duration_usize = U16_MAX;
			warn!(target: "engine", "step_duration is too high ({}), setting it to {}", step_duration_usize, U16_MAX);
		}
		AuthorityRoundParams {
			step_duration: step_duration_usize as u16,
			validators: new_validator_set(p.validators),
			start_step: p.start_step.map(Into::into),
			validate_score_transition: p.validate_score_transition.map_or(0, Into::into),
			validate_step_transition: p.validate_step_transition.map_or(0, Into::into),
			immediate_transitions: p.immediate_transitions.unwrap_or(false),
			block_reward: p.block_reward.map_or_else(Default::default, Into::into),
			block_reward_contract_transition: p.block_reward_contract_transition.map_or(0, Into::into),
			block_reward_contract: match (p.block_reward_contract_code, p.block_reward_contract_address) {
				(Some(code), _) => Some(BlockRewardContract::new_from_code(Arc::new(code.into()))),
				(_, Some(address)) => Some(BlockRewardContract::new_from_address(address.into())),
				(None, None) => None,
			},
			maximum_uncle_count_transition: p.maximum_uncle_count_transition.map_or(0, Into::into),
			maximum_uncle_count: p.maximum_uncle_count.map_or(0, Into::into),
			empty_steps_transition: p.empty_steps_transition.map_or(u64::max_value(), |n| ::std::cmp::max(n.into(), 1)),
			maximum_empty_steps: p.maximum_empty_steps.map_or(0, Into::into),
			strict_empty_steps_transition: p.strict_empty_steps_transition.map_or(0, Into::into),
		}
	}
}

// Helper for managing the step.
#[derive(Debug)]
struct Step {
	calibrate: bool, // whether calibration is enabled.
	inner: AtomicUsize,
	duration: u16,
}

impl Step {
	fn load(&self) -> u64 { self.inner.load(AtomicOrdering::SeqCst) as u64 }
	fn duration_remaining(&self) -> Duration {
		let now = unix_now();
		let expected_seconds = self.load()
			.checked_add(1)
			.and_then(|ctr| ctr.checked_mul(self.duration as u64))
			.map(Duration::from_secs);

		match expected_seconds {
			Some(step_end) if step_end > now => step_end - now,
			Some(_) => Duration::from_secs(0),
			None => {
				let ctr = self.load();
				error!(target: "engine", "Step counter is too high: {}, aborting", ctr);
				panic!("step counter is too high: {}", ctr)
			},
		}

	}

	fn increment(&self) {
		use std::usize;
		// fetch_add won't panic on overflow but will rather wrap
		// around, leading to zero as the step counter, which might
		// lead to unexpected situations, so it's better to shut down.
		if self.inner.fetch_add(1, AtomicOrdering::SeqCst) == usize::MAX {
			error!(target: "engine", "Step counter is too high: {}, aborting", usize::MAX);
			panic!("step counter is too high: {}", usize::MAX);
		}

	}

	fn calibrate(&self) {
		if self.calibrate {
			let new_step = unix_now().as_secs() / (self.duration as u64);
			self.inner.store(new_step as usize, AtomicOrdering::SeqCst);
		}
	}

	fn check_future(&self, given: u64) -> Result<(), Option<OutOfBounds<u64>>> {
		const REJECTED_STEP_DRIFT: u64 = 4;

		// Verify if the step is correct.
		if given <= self.load() {
			return Ok(());
		}

		// Make absolutely sure that the given step is incorrect.
		self.calibrate();
		let current = self.load();

		// reject blocks too far in the future
		if given > current + REJECTED_STEP_DRIFT {
			Err(None)
		// wait a bit for blocks in near future
		} else if given > current {
			let d = self.duration as u64;
			Err(Some(OutOfBounds {
				min: None,
				max: Some(d * current),
				found: d * given,
			}))
		} else {
			Ok(())
		}
	}
}

// Chain scoring: total weight is sqrt(U256::max_value())*height - step
fn calculate_score(parent_step: u64, current_step: u64, current_empty_steps: usize) -> U256 {
	U256::from(U128::max_value()) + U256::from(parent_step) - U256::from(current_step) + U256::from(current_empty_steps)
}

struct EpochManager {
	epoch_transition_hash: H256,
	epoch_transition_number: BlockNumber,
	finality_checker: RollingFinality,
	force: bool,
}

impl EpochManager {
	fn blank() -> Self {
		EpochManager {
			epoch_transition_hash: H256::zero(),
			epoch_transition_number: 0,
			finality_checker: RollingFinality::blank(Vec::new()),
			force: true,
		}
	}

	// Zooms to the epoch after the header with the given hash. Returns true if succeeded, false otherwise.
	fn zoom_to_after(
		&mut self,
		client: &dyn EngineClient,
		machine: &EthereumMachine,
		validators: &dyn ValidatorSet,
		hash: H256
	) -> bool {
		let last_was_parent = self.finality_checker.subchain_head() == Some(hash);

		// early exit for current target == chain head, but only if the epochs are
		// the same.
		if last_was_parent && !self.force {
			return true;
		}

		self.force = false;
		debug!(target: "engine", "Zooming to epoch after block {}", hash);
		trace!(target: "engine", "Current validator set: {:?}", self.validators());


		// epoch_transition_for can be an expensive call, but in the absence of
		// forks it will only need to be called for the block directly after
		// epoch transition, in which case it will be O(1) and require a single
		// DB lookup.
		let last_transition = match client.epoch_transition_for(hash) {
			Some(t) => t,
			None => {
				// this really should never happen unless the block passed
				// hasn't got a parent in the database.
				warn!(target: "engine", "No genesis transition found. Block hash {} does not have a parent in the DB", hash);
				return false;
			}
		};

		// extract other epoch set if it's not the same as the last.
		if last_transition.block_hash != self.epoch_transition_hash {
			let (signal_number, set_proof, _) = destructure_proofs(&last_transition.proof)
				.expect("proof produced by this engine; therefore it is valid; qed");

			trace!(target: "engine", "extracting epoch validator set for epoch ({}, {}) signalled at #{}",
				last_transition.block_number, last_transition.block_hash, signal_number);

			let first = signal_number == 0;
			let epoch_set = validators.epoch_set(
				first,
				machine,
				signal_number, // use signal number so multi-set first calculation is correct.
				set_proof,
			)
				.ok()
				.map(|(list, _)| {
					trace!(target: "engine", "Updating finality checker with new validator set extracted from epoch ({}, {}): {:?}",
					       last_transition.block_number, last_transition.block_hash, &list);

					list.into_inner()
				})
				.expect("proof produced by this engine; therefore it is valid; qed");

			self.finality_checker = RollingFinality::blank(epoch_set);
		}

		self.epoch_transition_hash = last_transition.block_hash;
		self.epoch_transition_number = last_transition.block_number;

		true
	}

	// Note new epoch hash. This will force the next block to re-load
	// the epoch set.
	// TODO: optimize and don't require re-loading after epoch change.
	fn note_new_epoch(&mut self) {
		self.force = true;
	}

	/// Get validator set. Zoom to the correct epoch first.
	fn validators(&self) -> &SimpleList {
		self.finality_checker.validators()
	}
}

/// A message broadcast by authorities when it's their turn to seal a block but there are no
/// transactions. Other authorities accumulate these messages and later include them in the seal as
/// proof.
#[derive(Clone, Debug, PartialEq, Eq)]
struct EmptyStep {
	signature: H520,
	step: u64,
	parent_hash: H256,
}

impl PartialOrd for EmptyStep {
	fn partial_cmp(&self, other: &Self) -> Option<cmp::Ordering> {
		Some(self.cmp(other))
	}
}
impl Ord for EmptyStep {
	fn cmp(&self, other: &Self) -> cmp::Ordering {
		self.step.cmp(&other.step)
			.then_with(|| self.parent_hash.cmp(&other.parent_hash))
			.then_with(|| self.signature.cmp(&other.signature))
	}
}

impl EmptyStep {
	fn from_sealed(sealed_empty_step: SealedEmptyStep, parent_hash: &H256) -> EmptyStep {
		let signature = sealed_empty_step.signature;
		let step = sealed_empty_step.step;
		let parent_hash = parent_hash.clone();
		EmptyStep { signature, step, parent_hash }
	}

	fn verify(&self, validators: &dyn ValidatorSet) -> Result<bool, Error> {
		let message = keccak(empty_step_rlp(self.step, &self.parent_hash));
		let correct_proposer = step_proposer(validators, &self.parent_hash, self.step);

		ethkey::verify_address(&correct_proposer, &self.signature.into(), &message)
			.map_err(|e| e.into())
	}

	fn author(&self) -> Result<Address, Error> {
		let message = keccak(empty_step_rlp(self.step, &self.parent_hash));
		let public = ethkey::recover(&self.signature.into(), &message)?;
		Ok(ethkey::public_to_address(&public))
	}

	fn sealed(&self) -> SealedEmptyStep {
		let signature = self.signature;
		let step = self.step;
		SealedEmptyStep { signature, step }
	}
}

impl fmt::Display for EmptyStep {
	fn fmt(&self, f: &mut fmt::Formatter) -> Result<(), fmt::Error> {
		write!(f, "({:x}, {}, {:x})", self.signature, self.step, self.parent_hash)
	}
}

impl Encodable for EmptyStep {
	fn rlp_append(&self, s: &mut RlpStream) {
		let empty_step_rlp = empty_step_rlp(self.step, &self.parent_hash);
		s.begin_list(2)
			.append(&self.signature)
			.append_raw(&empty_step_rlp, 1);
	}
}

impl Decodable for EmptyStep {
	fn decode(rlp: &Rlp) -> Result<Self, DecoderError> {
		let signature = rlp.val_at(0)?;
		let empty_step_rlp = rlp.at(1)?;

		let step = empty_step_rlp.val_at(0)?;
		let parent_hash = empty_step_rlp.val_at(1)?;

		Ok(EmptyStep { signature, step, parent_hash })
	}
}

pub fn empty_step_full_rlp(signature: &H520, empty_step_rlp: &[u8]) -> Vec<u8> {
	let mut s = RlpStream::new_list(2);
	s.append(signature).append_raw(empty_step_rlp, 1);
	s.out()
}

pub fn empty_step_rlp(step: u64, parent_hash: &H256) -> Vec<u8> {
	let mut s = RlpStream::new_list(2);
	s.append(&step).append(parent_hash);
	s.out()
}

/// An empty step message that is included in a seal, the only difference is that it doesn't include
/// the `parent_hash` in order to save space. The included signature is of the original empty step
/// message, which can be reconstructed by using the parent hash of the block in which this sealed
/// empty message is included.
struct SealedEmptyStep {
	signature: H520,
	step: u64,
}

impl Encodable for SealedEmptyStep {
	fn rlp_append(&self, s: &mut RlpStream) {
		s.begin_list(2)
			.append(&self.signature)
			.append(&self.step);
	}
}

impl Decodable for SealedEmptyStep {
	fn decode(rlp: &Rlp) -> Result<Self, DecoderError> {
		let signature = rlp.val_at(0)?;
		let step = rlp.val_at(1)?;

		Ok(SealedEmptyStep { signature, step })
	}
}

struct PermissionedStep {
	inner: Step,
	can_propose: AtomicBool,
}

/// Engine using `AuthorityRound` proof-of-authority BFT consensus.
pub struct AuthorityRound {
	transition_service: IoService<()>,
	step: Arc<PermissionedStep>,
	client: Arc<RwLock<Option<Weak<dyn EngineClient>>>>,
	signer: RwLock<Option<Box<dyn EngineSigner>>>,
	validators: Box<dyn ValidatorSet>,
	validate_score_transition: u64,
	validate_step_transition: u64,
	empty_steps: Mutex<BTreeSet<EmptyStep>>,
	epoch_manager: Mutex<EpochManager>,
	immediate_transitions: bool,
	block_reward: U256,
	block_reward_contract_transition: u64,
	block_reward_contract: Option<BlockRewardContract>,
	maximum_uncle_count_transition: u64,
	maximum_uncle_count: usize,
	empty_steps_transition: u64,
	strict_empty_steps_transition: u64,
	maximum_empty_steps: usize,
	machine: EthereumMachine,
}

// header-chain validator.
struct EpochVerifier {
	step: Arc<PermissionedStep>,
	subchain_validators: SimpleList,
	empty_steps_transition: u64,
}

impl super::EpochVerifier<EthereumMachine> for EpochVerifier {
	fn verify_light(&self, header: &Header) -> Result<(), Error> {
		// Validate the timestamp
		verify_timestamp(&self.step.inner, header_step(header, self.empty_steps_transition)?)?;
		// always check the seal since it's fast.
		// nothing heavier to do.
		verify_external(header, &self.subchain_validators, self.empty_steps_transition)
	}

	fn check_finality_proof(&self, proof: &[u8]) -> Option<Vec<H256>> {
		let mut finality_checker = RollingFinality::blank(self.subchain_validators.clone().into_inner());
		let mut finalized = Vec::new();

		let headers: Vec<Header> = Rlp::new(proof).as_list().ok()?;

		{
			let mut push_header = |parent_header: &Header, header: Option<&Header>| {
				// ensure all headers have correct number of seal fields so we can `verify_external`
				// and get `empty_steps` without panic.
				if parent_header.seal().len() != header_expected_seal_fields(parent_header, self.empty_steps_transition) {
					return None
				}
				if header.iter().any(|h| h.seal().len() != header_expected_seal_fields(h, self.empty_steps_transition)) {
					return None
				}

				// `verify_external` checks that signature is correct and author == signer.
				verify_external(parent_header, &self.subchain_validators, self.empty_steps_transition).ok()?;

				let mut signers = match header {
					Some(header) => header_empty_steps_signers(header, self.empty_steps_transition).ok()?,
					_ => Vec::new(),
				};
				signers.push(*parent_header.author());

				let newly_finalized = finality_checker.push_hash(parent_header.hash(), signers).ok()?;
				finalized.extend(newly_finalized);

				Some(())
			};

			for window in headers.windows(2) {
				push_header(&window[0], Some(&window[1]))?;
			}

			if let Some(last) = headers.last() {
				push_header(last, None)?;
			}
		}

		if finalized.is_empty() { None } else { Some(finalized) }
	}
}

fn header_seal_hash(header: &Header, empty_steps_rlp: Option<&[u8]>) -> H256 {
	match empty_steps_rlp {
		Some(empty_steps_rlp) => {
			let mut message = header.bare_hash().as_bytes().to_vec();
			message.extend_from_slice(empty_steps_rlp);
			keccak(message)
		},
		None => {
			header.bare_hash()
		},
	}
}

fn header_expected_seal_fields(header: &Header, empty_steps_transition: u64) -> usize {
	if header.number() >= empty_steps_transition {
		3
	} else {
		2
	}
}

fn header_step(header: &Header, empty_steps_transition: u64) -> Result<u64, ::rlp::DecoderError> {
	Rlp::new(&header.seal().get(0).unwrap_or_else(||
		panic!("was either checked with verify_block_basic or is genesis; has {} fields; qed (Make sure the spec
				file has a correct genesis seal)", header_expected_seal_fields(header, empty_steps_transition))
	))
	.as_val()
}

fn header_signature(header: &Header, empty_steps_transition: u64) -> Result<Signature, ::rlp::DecoderError> {
	Rlp::new(&header.seal().get(1).unwrap_or_else(||
		panic!("was checked with verify_block_basic; has {} fields; qed",
			   header_expected_seal_fields(header, empty_steps_transition))
	))
	.as_val::<H520>().map(Into::into)
}

// extracts the raw empty steps vec from the header seal. should only be called when there are 3 fields in the seal
// (i.e. header.number() >= self.empty_steps_transition)
fn header_empty_steps_raw(header: &Header) -> &[u8] {
	header.seal().get(2).expect("was checked with verify_block_basic; has 3 fields; qed")
}

// extracts the empty steps from the header seal. should only be called when there are 3 fields in the seal
// (i.e. header.number() >= self.empty_steps_transition).
fn header_empty_steps(header: &Header) -> Result<Vec<EmptyStep>, ::rlp::DecoderError> {
	let empty_steps = Rlp::new(header_empty_steps_raw(header)).as_list::<SealedEmptyStep>()?;
	Ok(empty_steps.into_iter().map(|s| EmptyStep::from_sealed(s, header.parent_hash())).collect())
}

// gets the signers of empty step messages for the given header, does not include repeated signers
fn header_empty_steps_signers(header: &Header, empty_steps_transition: u64) -> Result<Vec<Address>, Error> {
	if header.number() >= empty_steps_transition {
		let mut signers = HashSet::new();
		for empty_step in header_empty_steps(header)? {
			signers.insert(empty_step.author()?);
		}

		Ok(Vec::from_iter(signers.into_iter()))
	} else {
		Ok(Vec::new())
	}
}

fn step_proposer(validators: &dyn ValidatorSet, bh: &H256, step: u64) -> Address {
	let proposer = validators.get(bh, step as usize);
	trace!(target: "engine", "Fetched proposer for step {}: {}", step, proposer);
	proposer
}

fn is_step_proposer(validators: &dyn ValidatorSet, bh: &H256, step: u64, address: &Address) -> bool {
	step_proposer(validators, bh, step) == *address
}

fn verify_timestamp(step: &Step, header_step: u64) -> Result<(), BlockError> {
	match step.check_future(header_step) {
		Err(None) => {
			trace!(target: "engine", "verify_timestamp: block from the future");
			Err(BlockError::InvalidSeal.into())
		},
		Err(Some(oob)) => {
			// NOTE This error might be returned only in early stage of verification (Stage 1).
			// Returning it further won't recover the sync process.
			trace!(target: "engine", "verify_timestamp: block too early");

			let found = CheckedSystemTime::checked_add(UNIX_EPOCH, Duration::from_secs(oob.found))
				.ok_or(BlockError::TimestampOverflow)?;
			let max = oob.max.and_then(|m| CheckedSystemTime::checked_add(UNIX_EPOCH, Duration::from_secs(m)));
			let min = oob.min.and_then(|m| CheckedSystemTime::checked_add(UNIX_EPOCH, Duration::from_secs(m)));

			let new_oob = OutOfBounds { min, max, found };

			Err(BlockError::TemporarilyInvalid(new_oob.into()))
		},
		Ok(_) => Ok(()),
	}
}

fn verify_external(header: &Header, validators: &dyn ValidatorSet, empty_steps_transition: u64) -> Result<(), Error> {
	let header_step = header_step(header, empty_steps_transition)?;

	let proposer_signature = header_signature(header, empty_steps_transition)?;
	let correct_proposer = validators.get(header.parent_hash(), header_step as usize);
	let is_invalid_proposer = *header.author() != correct_proposer || {
		let empty_steps_rlp = if header.number() >= empty_steps_transition {
			Some(header_empty_steps_raw(header))
		} else {
			None
		};

		let header_seal_hash = header_seal_hash(header, empty_steps_rlp);
		!ethkey::verify_address(&correct_proposer, &proposer_signature, &header_seal_hash)?
	};

	if is_invalid_proposer {
		warn!(target: "engine", "verify_block_external: bad proposer for step: {}", header_step);
		Err(EngineError::NotProposer(Mismatch { expected: correct_proposer, found: *header.author() }))?
	} else {
		Ok(())
	}
}

fn combine_proofs(signal_number: BlockNumber, set_proof: &[u8], finality_proof: &[u8]) -> Vec<u8> {
	let mut stream = ::rlp::RlpStream::new_list(3);
	stream.append(&signal_number).append(&set_proof).append(&finality_proof);
	stream.out()
}


fn destructure_proofs(combined: &[u8]) -> Result<(BlockNumber, &[u8], &[u8]), Error> {
	let rlp = Rlp::new(combined);
	Ok((
		rlp.at(0)?.as_val()?,
		rlp.at(1)?.data()?,
		rlp.at(2)?.data()?,
	))
}

trait AsMillis {
	fn as_millis(&self) -> u64;
}

impl AsMillis for Duration {
	fn as_millis(&self) -> u64 {
		self.as_secs() * 1_000 + (self.subsec_nanos() / 1_000_000) as u64
	}
}

// A type for storing owned or borrowed data that has a common type.
// Useful for returning either a borrow or owned data from a function.
enum CowLike<'a, A: 'a + ?Sized, B> {
	Borrowed(&'a A),
	Owned(B),
}

impl<'a, A: ?Sized, B> Deref for CowLike<'a, A, B> where B: AsRef<A> {
	type Target = A;
	fn deref(&self) -> &A {
		match self {
			CowLike::Borrowed(b) => b,
			CowLike::Owned(o) => o.as_ref(),
		}
	}
}

impl AuthorityRound {
	/// Create a new instance of AuthorityRound engine.
	pub fn new(our_params: AuthorityRoundParams, machine: EthereumMachine) -> Result<Arc<Self>, Error> {
		if our_params.step_duration == 0 {
			error!(target: "engine", "Authority Round step duration can't be zero, aborting");
			panic!("authority_round: step duration can't be zero")
		}
		let should_timeout = our_params.start_step.is_none();
		let initial_step = our_params.start_step.unwrap_or_else(|| (unix_now().as_secs() / (our_params.step_duration as u64)));
		let engine = Arc::new(
			AuthorityRound {
				transition_service: IoService::<()>::start()?,
				step: Arc::new(PermissionedStep {
					inner: Step {
						inner: AtomicUsize::new(initial_step as usize),
						calibrate: our_params.start_step.is_none(),
						duration: our_params.step_duration,
					},
					can_propose: AtomicBool::new(true),
				}),
				client: Arc::new(RwLock::new(None)),
				signer: RwLock::new(None),
				validators: our_params.validators,
				validate_score_transition: our_params.validate_score_transition,
				validate_step_transition: our_params.validate_step_transition,
				empty_steps: Default::default(),
				epoch_manager: Mutex::new(EpochManager::blank()),
				immediate_transitions: our_params.immediate_transitions,
				block_reward: our_params.block_reward,
				block_reward_contract_transition: our_params.block_reward_contract_transition,
				block_reward_contract: our_params.block_reward_contract,
				maximum_uncle_count_transition: our_params.maximum_uncle_count_transition,
				maximum_uncle_count: our_params.maximum_uncle_count,
				empty_steps_transition: our_params.empty_steps_transition,
				maximum_empty_steps: our_params.maximum_empty_steps,
				strict_empty_steps_transition: our_params.strict_empty_steps_transition,
				machine,
			});

		// Do not initialize timeouts for tests.
		if should_timeout {
			let handler = TransitionHandler {
				step: engine.step.clone(),
				client: engine.client.clone(),
			};
			engine.transition_service.register_handler(Arc::new(handler))?;
		}
		Ok(engine)
	}

	// fetch correct validator set for epoch at header, taking into account
	// finality of previous transitions.
	fn epoch_set<'a>(&'a self, header: &Header) -> Result<(CowLike<dyn ValidatorSet, SimpleList>, BlockNumber), Error> {
		Ok(if self.immediate_transitions {
			(CowLike::Borrowed(&*self.validators), header.number())
		} else {
			let mut epoch_manager = self.epoch_manager.lock();
			let client = match self.client.read().as_ref().and_then(|weak| weak.upgrade()) {
				Some(client) => client,
				None => {
					debug!(target: "engine", "Unable to verify sig: missing client ref.");
					return Err(EngineError::RequiresClient.into())
				}
			};

			if !epoch_manager.zoom_to_after(&*client, &self.machine, &*self.validators, *header.parent_hash()) {
<<<<<<< HEAD
				debug!(target: "engine", "Unable to zoom to epoch - block=#{} parent_hash={} epoch_transistion_number={}",
				       header.number(), header.parent_hash(), epoch_manager.epoch_transition_number);
=======
				debug!(target: "engine", "Unable to zoom to epoch.");
>>>>>>> 825c7990
				return Err(EngineError::MissingParent(*header.parent_hash()).into())
			}

			(CowLike::Owned(epoch_manager.validators().clone()), epoch_manager.epoch_transition_number)
		})
	}

	fn empty_steps(&self, from_step: u64, to_step: u64, parent_hash: H256) -> Vec<EmptyStep> {
		let from = EmptyStep {
			step: from_step + 1,
			parent_hash,
			signature: Default::default(),
		};
		let to = EmptyStep {
			step: to_step,
			parent_hash: Default::default(),
			signature: Default::default(),
		};

		if from >= to {
			return vec![];
		}

		self.empty_steps.lock()
			.range(from..to)
			.filter(|e| e.parent_hash == parent_hash)
			.cloned()
			.collect()
	}

	fn clear_empty_steps(&self, step: u64) {
		// clear old `empty_steps` messages
		let mut empty_steps = self.empty_steps.lock();
		*empty_steps = empty_steps.split_off(&EmptyStep {
			step: step + 1,
			parent_hash: Default::default(),
			signature: Default::default(),
		});
	}

	fn handle_empty_step_message(&self, empty_step: EmptyStep) {
		self.empty_steps.lock().insert(empty_step);
	}

	fn generate_empty_step(&self, parent_hash: &H256) {
		let step = self.step.inner.load();
		let empty_step_rlp = empty_step_rlp(step, parent_hash);

		if let Ok(signature) = self.sign(keccak(&empty_step_rlp)).map(Into::into) {
			let message_rlp = empty_step_full_rlp(&signature, &empty_step_rlp);

			let parent_hash = *parent_hash;
			let empty_step = EmptyStep { signature, step, parent_hash };

			trace!(target: "engine", "broadcasting empty step message: {:?}", empty_step);
			self.broadcast_message(message_rlp);
			self.handle_empty_step_message(empty_step);

		} else {
			warn!(target: "engine", "generate_empty_step: FAIL: accounts secret key unavailable");
		}
	}

	fn broadcast_message(&self, message: Vec<u8>) {
		if let Some(ref weak) = *self.client.read() {
			if let Some(c) = weak.upgrade() {
				c.broadcast_consensus_message(message);
			}
		}
	}

	fn report_skipped(&self, header: &Header, current_step: u64, parent_step: u64, validators: &dyn ValidatorSet, set_number: u64) {
		// we're building on top of the genesis block so don't report any skipped steps
		if header.number() == 1 {
			return;
		}

		if let (true, Some(me)) = (current_step > parent_step + 1, self.address()) {
			debug!(target: "engine", "Author {} built block with step gap. current step: {}, parent step: {}",
				   header.author(), current_step, parent_step);
			let mut reported = HashSet::new();
			for step in parent_step + 1..current_step {
				let skipped_primary = step_proposer(validators, header.parent_hash(), step);
				// Do not report this signer.
				if skipped_primary != me {
					// Stop reporting once validators start repeating.
					if !reported.insert(skipped_primary) { break; }
					trace!(target: "engine", "Reporting benign misbehaviour (cause: skipped step) at block #{}, epoch set number {}. Own address: {}",
						header.number(), set_number, me);
					self.validators.report_benign(&skipped_primary, set_number, header.number());
				} else {
					trace!(target: "engine", "Primary that skipped is self, not self-reporting. Own address: {}", me);
				}
			}
		}
	}

	// Returns the hashes of all ancestor blocks that are finalized by the given `chain_head`.
	fn build_finality(&self, chain_head: &Header, ancestry: &mut dyn Iterator<Item=Header>) -> Vec<H256> {
		if self.immediate_transitions { return Vec::new() }

		let client = match self.client.read().as_ref().and_then(|weak| weak.upgrade()) {
			Some(client) => client,
			None => {
				warn!(target: "engine", "Unable to apply ancestry actions: missing client ref.");
				return Vec::new();
			}
		};

		let mut epoch_manager = self.epoch_manager.lock();
		if !epoch_manager.zoom_to_after(&*client, &self.machine, &*self.validators, *chain_head.parent_hash()) {
			return Vec::new();
		}

		if epoch_manager.finality_checker.subchain_head() != Some(*chain_head.parent_hash()) {
			// build new finality checker from unfinalized ancestry of chain head, not including chain head itself yet.
			trace!(target: "finality", "Building finality up to parent of {} ({})",
				   chain_head.hash(), chain_head.parent_hash());

			// the empty steps messages in a header signal approval of the
			// parent header.
			let mut parent_empty_steps_signers = match header_empty_steps_signers(&chain_head, self.empty_steps_transition) {
				Ok(empty_step_signers) => empty_step_signers,
				Err(_) => {
					warn!(target: "finality", "Failed to get empty step signatures from block {}", chain_head.hash());
					return Vec::new();
				}
			};

			let epoch_transition_hash = epoch_manager.epoch_transition_hash;
			let ancestry_iter = ancestry.map(|header| {
				let mut signers = vec![*header.author()];
				signers.extend(parent_empty_steps_signers.drain(..));

				if let Ok(empty_step_signers) = header_empty_steps_signers(&header, self.empty_steps_transition) {
					let res = (header.hash(), signers);
					trace!(target: "finality", "Ancestry iteration: yielding {:?}", res);

					parent_empty_steps_signers = empty_step_signers;

					Some(res)

				} else {
					warn!(target: "finality", "Failed to get empty step signatures from block {}", header.hash());
					None
				}
			})
				.while_some()
				.take_while(|&(h, _)| h != epoch_transition_hash);

			if let Err(e) = epoch_manager.finality_checker.build_ancestry_subchain(ancestry_iter) {
				debug!(target: "engine", "inconsistent validator set within epoch: {:?}", e);
				return Vec::new();
			}
		}

		let finalized = epoch_manager.finality_checker.push_hash(chain_head.hash(), vec![*chain_head.author()]);
		finalized.unwrap_or_default()
	}

	fn address(&self) -> Option<Address> {
		self.signer.read().as_ref().map(|s| s.address() )
	}
}

fn unix_now() -> Duration {
	UNIX_EPOCH.elapsed().expect("Valid time has to be set in your system.")
}

struct TransitionHandler {
	step: Arc<PermissionedStep>,
	client: Arc<RwLock<Option<Weak<dyn EngineClient>>>>,
}

const ENGINE_TIMEOUT_TOKEN: TimerToken = 23;

impl IoHandler<()> for TransitionHandler {
	fn initialize(&self, io: &IoContext<()>) {
		let remaining = AsMillis::as_millis(&self.step.inner.duration_remaining());
		io.register_timer_once(ENGINE_TIMEOUT_TOKEN, Duration::from_millis(remaining))
			.unwrap_or_else(|e| warn!(target: "engine", "Failed to start consensus step timer: {}.", e))
	}

	fn timeout(&self, io: &IoContext<()>, timer: TimerToken) {
		if timer == ENGINE_TIMEOUT_TOKEN {
			// NOTE we might be lagging by couple of steps in case the timeout
			// has not been called fast enough.
			// Make sure to advance up to the actual step.
			while AsMillis::as_millis(&self.step.inner.duration_remaining()) == 0 {
				self.step.inner.increment();
				self.step.can_propose.store(true, AtomicOrdering::SeqCst);
				if let Some(ref weak) = *self.client.read() {
					if let Some(c) = weak.upgrade() {
						c.update_sealing();
					}
				}
			}

			let next_run_at = AsMillis::as_millis(&self.step.inner.duration_remaining()) >> 2;
			io.register_timer_once(ENGINE_TIMEOUT_TOKEN, Duration::from_millis(next_run_at))
				.unwrap_or_else(|e| warn!(target: "engine", "Failed to restart consensus step timer: {}.", e))
		}
	}
}

impl Engine<EthereumMachine> for AuthorityRound {
	fn name(&self) -> &str { "AuthorityRound" }

	fn machine(&self) -> &EthereumMachine { &self.machine }

	/// Three fields - consensus step and the corresponding proposer signature, and a list of empty
	/// step messages (which should be empty if no steps are skipped)
	fn seal_fields(&self, header: &Header) -> usize {
		header_expected_seal_fields(header, self.empty_steps_transition)
	}

	fn step(&self) {
		self.step.inner.increment();
		self.step.can_propose.store(true, AtomicOrdering::SeqCst);
		if let Some(ref weak) = *self.client.read() {
			if let Some(c) = weak.upgrade() {
				c.update_sealing();
			}
		}
	}

	/// Additional engine-specific information for the user/developer concerning `header`.
	fn extra_info(&self, header: &Header) -> BTreeMap<String, String> {
		if header.seal().len() < header_expected_seal_fields(header, self.empty_steps_transition) {
			return BTreeMap::default();
		}

		let step = header_step(header, self.empty_steps_transition).as_ref()
			.map(ToString::to_string)
			.unwrap_or_default();
		let signature = header_signature(header, self.empty_steps_transition).as_ref()
			.map(ToString::to_string)
			.unwrap_or_default();

		let mut info = map![
			"step".into() => step,
			"signature".into() => signature
		];

		if header.number() >= self.empty_steps_transition {
			let empty_steps =
				if let Ok(empty_steps) = header_empty_steps(header).as_ref() {
					format!("[{}]",
							empty_steps.iter().fold(
								"".to_string(),
								|acc, e| if acc.len() > 0 { acc + ","} else { acc } + &e.to_string()))

				} else {
					"".into()
				};

			info.insert("emptySteps".into(), empty_steps);
		}

		info
	}

	fn maximum_uncle_count(&self, block: BlockNumber) -> usize {
		if block >= self.maximum_uncle_count_transition {
			self.maximum_uncle_count
		} else {
			// fallback to default value
			2
		}
	}

	fn populate_from_parent(&self, header: &mut Header, parent: &Header) {
		let parent_step = header_step(parent, self.empty_steps_transition).expect("Header has been verified; qed");
		let current_step = self.step.inner.load();

		let current_empty_steps_len = if header.number() >= self.empty_steps_transition {
			self.empty_steps(parent_step, current_step, parent.hash()).len()
		} else {
			0
		};

		let score = calculate_score(parent_step, current_step, current_empty_steps_len);
		header.set_difficulty(score);
	}

	fn sealing_state(&self) -> SealingState {
		let our_addr = match *self.signer.read() {
			Some(ref signer) => signer.address(),
			None => {
				warn!(target: "engine", "Not preparing block; cannot sign.");
				return SealingState::NotReady;
			}
		};

		let client = match self.client.read().as_ref().and_then(|weak| weak.upgrade()) {
			Some(client) => client,
			None => {
				warn!(target: "engine", "Not preparing block: missing client ref.");
				return SealingState::NotReady;
			}
		};

		let parent = match client.as_full_client() {
			Some(full_client) => full_client.best_block_header(),
			None => {
				debug!(target: "engine", "Not preparing block: not a full client.");
				return SealingState::NotReady;
			},
		};

		let validators = if self.immediate_transitions {
			CowLike::Borrowed(&*self.validators)
		} else {
			let mut epoch_manager = self.epoch_manager.lock();
			if !epoch_manager.zoom_to_after(&*client, &self.machine, &*self.validators, parent.hash()) {
				debug!(target: "engine", "Not preparing block: Unable to zoom to epoch.");
				return SealingState::NotReady;
			}
			CowLike::Owned(epoch_manager.validators().clone())
		};

		let step = self.step.inner.load();

		if !is_step_proposer(&*validators, &parent.hash(), step, &our_addr) {
			trace!(target: "engine", "Not preparing block: not a proposer for step {}. (Our address: {})",
				   step, our_addr);
			return SealingState::NotReady;
		}

		SealingState::Ready
	}

	fn handle_message(&self, rlp: &[u8]) -> Result<(), EngineError> {
		fn fmt_err<T: ::std::fmt::Debug>(x: T) -> EngineError {
			EngineError::MalformedMessage(format!("{:?}", x))
		}

		let rlp = Rlp::new(rlp);
		let empty_step: EmptyStep = rlp.as_val().map_err(fmt_err)?;

		if empty_step.verify(&*self.validators).unwrap_or(false) {
			if self.step.inner.check_future(empty_step.step).is_ok() {
				trace!(target: "engine", "handle_message: received empty step message {:?}", empty_step);
				self.handle_empty_step_message(empty_step);
			} else {
				trace!(target: "engine", "handle_message: empty step message from the future {:?}", empty_step);
			}
		} else {
			trace!(target: "engine", "handle_message: received invalid step message {:?}", empty_step);
		};

		Ok(())
	}

	/// Attempt to seal the block internally.
	///
	/// This operation is synchronous and may (quite reasonably) not be available, in which case
	/// `Seal::None` will be returned.
	fn generate_seal(&self, block: &ExecutedBlock, parent: &Header) -> Seal {
		// first check to avoid generating signature most of the time
		// (but there's still a race to the `compare_and_swap`)
		if !self.step.can_propose.load(AtomicOrdering::SeqCst) {
			trace!(target: "engine", "Aborting seal generation. Can't propose.");
			return Seal::None;
		}

		let header = &block.header;
		let parent_step = header_step(parent, self.empty_steps_transition)
			.expect("Header has been verified; qed");

		let step = self.step.inner.load();

		// filter messages from old and future steps and different parents
		let empty_steps = if header.number() >= self.empty_steps_transition {
			self.empty_steps(parent_step, step, *header.parent_hash())
		} else {
			Vec::new()
		};

		let expected_diff = calculate_score(parent_step, step, empty_steps.len());

		if header.difficulty() != &expected_diff {
			debug!(target: "engine", "Aborting seal generation. The step or empty_steps have changed in the meantime. {:?} != {:?}",
				   header.difficulty(), expected_diff);
			return Seal::None;
		}

		if parent_step > step {
			warn!(target: "engine", "Aborting seal generation for invalid step: {} > {}", parent_step, step);
			return Seal::None;
		} else if parent_step == step {
			// this is guarded against by `can_propose` unless the block was signed
			// on the same step (implies same key) and on a different node.
			warn!("Attempted to seal block on the same step as parent. Is this authority sealing with more than one node?");
			return Seal::None;
		}

		let (validators, epoch_transition_number) = match self.epoch_set(header) {
			Err(err) => {
				warn!(target: "engine", "Unable to generate seal: {}", err);
				return Seal::None;
			},
			Ok(ok) => ok,
		};

		if is_step_proposer(&*validators, header.parent_hash(), step, header.author()) {
			// if there are no transactions to include in the block, we don't seal and instead broadcast a signed
			// `EmptyStep(step, parent_hash)` message. If we exceed the maximum amount of `empty_step` rounds we proceed
			// with the seal.
			if header.number() >= self.empty_steps_transition &&
				block.transactions.is_empty() &&
				empty_steps.len() < self.maximum_empty_steps {

				if self.step.can_propose.compare_and_swap(true, false, AtomicOrdering::SeqCst) {
					self.generate_empty_step(header.parent_hash());
				}

				return Seal::None;
			}

			let empty_steps_rlp = if header.number() >= self.empty_steps_transition {
				let empty_steps: Vec<_> = empty_steps.iter().map(|e| e.sealed()).collect();
				Some(::rlp::encode_list(&empty_steps))
			} else {
				None
			};

			if let Ok(signature) = self.sign(header_seal_hash(header, empty_steps_rlp.as_ref().map(|e| &**e))) {
				trace!(target: "engine", "generate_seal: Issuing a block for step {}.", step);

				// only issue the seal if we were the first to reach the compare_and_swap.
				if self.step.can_propose.compare_and_swap(true, false, AtomicOrdering::SeqCst) {
					// we can drop all accumulated empty step messages that are
					// older than the parent step since we're including them in
					// the seal
					self.clear_empty_steps(parent_step);

					// report any skipped primaries between the parent block and
					// the block we're sealing, unless we have empty steps enabled
					if header.number() < self.empty_steps_transition {
						self.report_skipped(header, step, parent_step, &*validators, epoch_transition_number);
					}

					let mut fields = vec![
						encode(&step),
						encode(&(H520::from(signature).as_bytes())),
					];

					if let Some(empty_steps_rlp) = empty_steps_rlp {
						fields.push(empty_steps_rlp);
					}

					return Seal::Regular(fields);
				}
			} else {
				warn!(target: "engine", "generate_seal: FAIL: Accounts secret key unavailable.");
			}
		} else {
			trace!(target: "engine", "generate_seal: {} not a proposer for step {}.",
				header.author(), step);
		}

		Seal::None
	}

	fn verify_local_seal(&self, _header: &Header) -> Result<(), Error> {
		Ok(())
	}

	fn on_new_block(
		&self,
		block: &mut ExecutedBlock,
		epoch_begin: bool,
		_ancestry: &mut dyn Iterator<Item=ExtendedHeader>,
	) -> Result<(), Error> {
		// with immediate transitions, we don't use the epoch mechanism anyway.
		// the genesis is always considered an epoch, but we ignore it intentionally.
		if self.immediate_transitions || !epoch_begin { return Ok(()) }

		// genesis is never a new block, but might as well check.
		let header = block.header.clone();
		let first = header.number() == 0;

		let mut call = |to, data| {
			let result = self.machine.execute_as_system(
				block,
				to,
				U256::max_value(), // unbounded gas? maybe make configurable.
				Some(data),
			);

			result.map_err(|e| format!("{}", e))
		};

		self.validators.on_epoch_begin(first, &header, &mut call)
	}

	/// Apply the block reward on finalisation of the block.
	fn on_close_block(&self, block: &mut ExecutedBlock) -> Result<(), Error> {
		let mut beneficiaries = Vec::new();
		if block.header.number() >= self.empty_steps_transition {
			let empty_steps = if block.header.seal().is_empty() {
				// this is a new block, calculate rewards based on the empty steps messages we have accumulated
				let client = match self.client.read().as_ref().and_then(|weak| weak.upgrade()) {
					Some(client) => client,
					None => {
						debug!(target: "engine", "Unable to close block: missing client ref.");
						return Err(EngineError::RequiresClient.into())
					},
				};

				let parent = client.block_header(::client::BlockId::Hash(*block.header.parent_hash()))
					.expect("hash is from parent; parent header must exist; qed")
					.decode()?;

				let parent_step = header_step(&parent, self.empty_steps_transition)?;
				let current_step = self.step.inner.load();
				self.empty_steps(parent_step.into(), current_step.into(), parent.hash())
			} else {
				// we're verifying a block, extract empty steps from the seal
				header_empty_steps(&block.header)?
			};

			for empty_step in empty_steps {
				let author = empty_step.author()?;
				beneficiaries.push((author, RewardKind::EmptyStep));
			}
		}

		let author = *block.header.author();
		beneficiaries.push((author, RewardKind::Author));

		let rewards: Vec<_> = match self.block_reward_contract {
			Some(ref c) if block.header.number() >= self.block_reward_contract_transition => {
				let mut call = super::default_system_or_code_call(&self.machine, block);

				let rewards = c.reward(&beneficiaries, &mut call)?;
				rewards.into_iter().map(|(author, amount)| (author, RewardKind::External, amount)).collect()
			},
			_ => {
				beneficiaries.into_iter().map(|(author, reward_kind)| (author, reward_kind, self.block_reward)).collect()
			},
		};

		block_reward::apply_block_rewards(&rewards, block, &self.machine)
	}

	/// Check the number of seal fields.
	fn verify_block_basic(&self, header: &Header) -> Result<(), Error> {
		if header.number() >= self.validate_score_transition && *header.difficulty() >= U256::from(U128::max_value()) {
			return Err(From::from(BlockError::DifficultyOutOfBounds(
				OutOfBounds { min: None, max: Some(U256::from(U128::max_value())), found: *header.difficulty() }
			)));
		}

		match verify_timestamp(&self.step.inner, header_step(header, self.empty_steps_transition)?) {
			Err(BlockError::InvalidSeal) => {
				// This check runs in Phase 1 where there is no guarantee that the parent block is
				// already imported, therefore the call to `epoch_set` may fail. In that case we
				// won't report the misbehavior but this is not a concern because:
				// - Authorities will have a signing key available to report and it's expected that
				//   they'll be up-to-date and importing, therefore the parent header will most likely
				//   be available
				// - Even if you are an authority that is syncing the chain, the contract will most
				//   likely ignore old reports
				// - This specific check is only relevant if you're importing (since it checks
				//   against wall clock)
				if let Ok((_,  set_number)) = self.epoch_set(header) {
					trace!(target: "engine", "Reporting benign misbehaviour (cause: InvalidSeal) at block #{}, epoch set number {}. Own address: {}",
						header.number(), set_number, self.address().unwrap_or_default());
					self.validators.report_benign(header.author(), set_number, header.number());
				}

				Err(BlockError::InvalidSeal.into())
			}
			Err(e) => Err(e.into()),
			Ok(()) => Ok(()),
		}
	}

	/// Do the step and gas limit validation.
	fn verify_block_family(&self, header: &Header, parent: &Header) -> Result<(), Error> {
		let step = header_step(header, self.empty_steps_transition)?;
		let parent_step = header_step(parent, self.empty_steps_transition)?;

		let (validators, set_number) = self.epoch_set(header)?;

		// Ensure header is from the step after parent.
		if step == parent_step
			|| (header.number() >= self.validate_step_transition && step <= parent_step) {
			warn!(target: "engine", "Multiple blocks proposed for step {}.", parent_step);

			self.validators.report_malicious(header.author(), set_number, header.number(), Default::default());
			Err(EngineError::DoubleVote(*header.author()))?;
		}

		// If empty step messages are enabled we will validate the messages in the seal, missing messages are not
		// reported as there's no way to tell whether the empty step message was never sent or simply not included.
		let empty_steps_len = if header.number() >= self.empty_steps_transition {
			let validate_empty_steps = || -> Result<usize, Error> {
				let strict_empty_steps = header.number() >= self.strict_empty_steps_transition;
				let empty_steps = header_empty_steps(header)?;
				let empty_steps_len = empty_steps.len();
				let mut prev_empty_step = 0;

				for empty_step in empty_steps {
					if empty_step.step <= parent_step || empty_step.step >= step {
						Err(EngineError::InsufficientProof(
							format!("empty step proof for invalid step: {:?}", empty_step.step)))?;
					}

					if empty_step.parent_hash != *header.parent_hash() {
						Err(EngineError::InsufficientProof(
							format!("empty step proof for invalid parent hash: {:?}", empty_step.parent_hash)))?;
					}

					if !empty_step.verify(&*validators).unwrap_or(false) {
						Err(EngineError::InsufficientProof(
							format!("invalid empty step proof: {:?}", empty_step)))?;
					}

					if strict_empty_steps {
						if empty_step.step <= prev_empty_step {
							Err(EngineError::InsufficientProof(format!(
								"{} empty step: {:?}",
								if empty_step.step == prev_empty_step { "duplicate" } else { "unordered" },
								empty_step
							)))?;
						}

						prev_empty_step = empty_step.step;
					}
				}

				Ok(empty_steps_len)
			};

			match validate_empty_steps() {
				Ok(len) => len,
				Err(err) => {
					trace!(target: "engine", "Reporting benign misbehaviour (cause: invalid empty steps) at block #{}, epoch set number {}. Own address: {}",
						header.number(), set_number, self.address().unwrap_or_default());
					self.validators.report_benign(header.author(), set_number, header.number());
					return Err(err);
				},
			}
		} else {
			self.report_skipped(header, step, parent_step, &*validators, set_number);

			0
		};

		if header.number() >= self.validate_score_transition {
			let expected_difficulty = calculate_score(parent_step.into(), step.into(), empty_steps_len.into());
			if header.difficulty() != &expected_difficulty {
				return Err(From::from(BlockError::InvalidDifficulty(Mismatch { expected: expected_difficulty, found: header.difficulty().clone() })));
			}
		}

		Ok(())
	}

	// Check the validators.
	fn verify_block_external(&self, header: &Header) -> Result<(), Error> {
		let (validators, set_number) = self.epoch_set(header)?;

		// verify signature against fixed list, but reports should go to the
		// contract itself.
		let res = verify_external(header, &*validators, self.empty_steps_transition);
		match res {
			Err(Error::Engine(EngineError::NotProposer(_))) => {
				trace!(target: "engine", "Reporting benign misbehaviour (cause: block from incorrect proposer) at block #{}, epoch set number {}. Own address: {}",
					header.number(), set_number, self.address().unwrap_or_default());
				self.validators.report_benign(header.author(), set_number, header.number());
			},
			Ok(_) => {
				// we can drop all accumulated empty step messages that are older than this header's step
				let header_step = header_step(header, self.empty_steps_transition)?;
				self.clear_empty_steps(header_step.into());
			},
			_ => {},
		}
		res
	}

	fn genesis_epoch_data(&self, header: &Header, call: &Call) -> Result<Vec<u8>, String> {
		self.validators.genesis_epoch_data(header, call)
			.map(|set_proof| combine_proofs(0, &set_proof, &[]))
	}

	fn signals_epoch_end(&self, header: &Header, aux: AuxiliaryData)
		-> super::EpochChange<EthereumMachine>
	{
		if self.immediate_transitions { return super::EpochChange::No }

		let first = header.number() == 0;
		self.validators.signals_epoch_end(first, header, aux)
	}

	fn is_epoch_end_light(
		&self,
		chain_head: &Header,
		chain: &super::Headers<Header>,
		transition_store: &super::PendingTransitionStore,
	) -> Option<Vec<u8>> {
		// epochs only matter if we want to support light clients.
		if self.immediate_transitions { return None }

		let epoch_transition_hash = {
			let client = match self.client.read().as_ref().and_then(|weak| weak.upgrade()) {
				Some(client) => client,
				None => {
					warn!(target: "engine", "Unable to check for epoch end: missing client ref.");
					return None;
				}
			};

			let mut epoch_manager = self.epoch_manager.lock();
			if !epoch_manager.zoom_to_after(&*client, &self.machine, &*self.validators, *chain_head.parent_hash()) {
				return None;
			}

			epoch_manager.epoch_transition_hash
		};

		let mut hash = *chain_head.parent_hash();

		let mut ancestry = itertools::repeat_call(move || {
			chain(hash).and_then(|header| {
				if header.number() == 0 { return None }
				hash = *header.parent_hash();
				Some(header)
			})
		})
			.while_some()
			.take_while(|header| header.hash() != epoch_transition_hash);

		let finalized = self.build_finality(chain_head, &mut ancestry);

		self.is_epoch_end(chain_head, &finalized, chain, transition_store)
	}

	fn is_epoch_end(
		&self,
		chain_head: &Header,
		finalized: &[H256],
		chain: &super::Headers<Header>,
		transition_store: &super::PendingTransitionStore,
	) -> Option<Vec<u8>> {
		// epochs only matter if we want to support light clients.
		if self.immediate_transitions { return None }

		let first = chain_head.number() == 0;

		// Apply transitions that don't require finality and should be enacted immediately (e.g from chain spec)
		if let Some(change) = self.validators.is_epoch_end(first, chain_head) {
			info!(target: "engine", "Immediately applying validator set change signalled at block {}", chain_head.number());
			self.epoch_manager.lock().note_new_epoch();
			let change = combine_proofs(chain_head.number(), &change, &[]);
			return Some(change)
		}

		// check transition store for pending transitions against recently finalized blocks
		for finalized_hash in finalized {
			if let Some(pending) = transition_store(*finalized_hash) {
				// walk the chain backwards from current head until finalized_hash
				// to construct transition proof. author == ec_recover(sig) known
				// since the blocks are in the DB.
				let mut hash = chain_head.hash();
				let mut finality_proof: Vec<_> = itertools::repeat_call(move || {
					chain(hash).and_then(|header| {
						hash = *header.parent_hash();
						if header.number() == 0 { None }
						else { Some(header) }
					})
				})
					.while_some()
					.take_while(|h| h.hash() != *finalized_hash)
					.collect();

				let finalized_header = if *finalized_hash == chain_head.hash() {
					// chain closure only stores ancestry, but the chain head is also unfinalized.
					chain_head.clone()
				} else {
					chain(*finalized_hash)
						.expect("header is finalized; finalized headers must exist in the chain; qed")
				};

				let signal_number = finalized_header.number();
				info!(target: "engine", "Applying validator set change signalled at block {}", signal_number);

				finality_proof.push(finalized_header);
				finality_proof.reverse();

				let finality_proof = ::rlp::encode_list(&finality_proof);

				self.epoch_manager.lock().note_new_epoch();

				// We turn off can_propose here because upon validator set change there can
				// be two valid proposers for a single step: one from the old set and
				// one from the new.
				//
				// This way, upon encountering an epoch change, the proposer from the
				// new set will be forced to wait until the next step to avoid sealing a
				// block that breaks the invariant that the parent's step < the block's step.
				self.step.can_propose.store(false, AtomicOrdering::SeqCst);
				return Some(combine_proofs(signal_number, &pending.proof, &*finality_proof));
			}
		}

		None
	}

	fn epoch_verifier<'a>(&self, _header: &Header, proof: &'a [u8]) -> ConstructedVerifier<'a, EthereumMachine> {
		let (signal_number, set_proof, finality_proof) = match destructure_proofs(proof) {
			Ok(x) => x,
			Err(e) => return ConstructedVerifier::Err(e),
		};

		let first = signal_number == 0;
		match self.validators.epoch_set(first, &self.machine, signal_number, set_proof) {
			Ok((list, finalize)) => {
				let verifier = Box::new(EpochVerifier {
					step: self.step.clone(),
					subchain_validators: list,
					empty_steps_transition: self.empty_steps_transition,
				});

				match finalize {
					Some(finalize) => ConstructedVerifier::Unconfirmed(verifier, finality_proof, finalize),
					None => ConstructedVerifier::Trusted(verifier),
				}
			}
			Err(e) => ConstructedVerifier::Err(e),
		}
	}

	fn register_client(&self, client: Weak<dyn EngineClient>) {
		*self.client.write() = Some(client.clone());
		self.validators.register_client(client);
	}

	fn set_signer(&self, signer: Box<dyn EngineSigner>) {
		*self.signer.write() = Some(signer);
	}

	fn sign(&self, hash: H256) -> Result<Signature, Error> {
		Ok(self.signer.read()
			.as_ref()
			.ok_or(ethkey::Error::InvalidAddress)?
			.sign(hash)?
		)
	}

	fn snapshot_components(&self) -> Option<Box<dyn (::snapshot::SnapshotComponents)>> {
		if self.immediate_transitions {
			None
		} else {
			Some(Box::new(::snapshot::PoaSnapshot))
		}
	}

	fn fork_choice(&self, new: &ExtendedHeader, current: &ExtendedHeader) -> super::ForkChoice {
		super::total_difficulty_fork_choice(new, current)
	}

	fn ancestry_actions(&self, header: &Header, ancestry: &mut dyn Iterator<Item=ExtendedHeader>) -> Vec<AncestryAction> {
		let finalized = self.build_finality(
			header,
			&mut ancestry.take_while(|e| !e.is_finalized).map(|e| e.header),
		);

		if !finalized.is_empty() {
			debug!(target: "finality", "Finalizing blocks: {:?}", finalized);
		}

		finalized.into_iter().map(AncestryAction::MarkFinalized).collect()
	}
}

#[cfg(test)]
mod tests {
	use std::collections::BTreeMap;
	use std::sync::Arc;
	use std::sync::atomic::{AtomicUsize, Ordering as AtomicOrdering};
	use hash::keccak;
	use accounts::AccountProvider;
	use ethereum_types::{Address, H520, H256, U256};
	use ethkey::Signature;
	use types::header::Header;
	use rlp::encode;
	use block::*;
	use test_helpers::{
		generate_dummy_client_with_spec, get_temp_state_db,
		TestNotify
	};
	use spec::Spec;
	use types::transaction::{Action, Transaction};
	use engines::{Seal, Engine, EngineError, EthEngine};
	use engines::validator_set::{TestSet, SimpleList};
	use error::Error;
	use super::{AuthorityRoundParams, AuthorityRound, EmptyStep, SealedEmptyStep, calculate_score};

	fn build_aura<F>(f: F) -> Arc<AuthorityRound> where
		F: FnOnce(&mut AuthorityRoundParams),
	{
		let mut params = AuthorityRoundParams {
			step_duration: 1,
			start_step: Some(1),
			validators: Box::new(TestSet::default()),
			validate_score_transition: 0,
			validate_step_transition: 0,
			immediate_transitions: true,
			maximum_uncle_count_transition: 0,
			maximum_uncle_count: 0,
			empty_steps_transition: u64::max_value(),
			maximum_empty_steps: 0,
			block_reward: Default::default(),
			block_reward_contract_transition: 0,
			block_reward_contract: Default::default(),
			strict_empty_steps_transition: 0,
		};

		// mutate aura params
		f(&mut params);
		// create engine
		let mut c_params = ::spec::CommonParams::default();
		c_params.gas_limit_bound_divisor = 5.into();
		let machine = ::machine::EthereumMachine::regular(c_params, Default::default());
		AuthorityRound::new(params, machine).unwrap()
	}

	#[test]
	fn has_valid_metadata() {
		let engine = Spec::new_test_round().engine;
		assert!(!engine.name().is_empty());
	}

	#[test]
	fn can_return_schedule() {
		let engine = Spec::new_test_round().engine;
		let schedule = engine.schedule(10000000);

		assert!(schedule.stack_limit > 0);
	}

	#[test]
	fn can_do_signature_verification_fail() {
		let engine = Spec::new_test_round().engine;
		let mut header: Header = Header::default();
		header.set_seal(vec![encode(&H520::default())]);

		let verify_result = engine.verify_block_external(&header);
		assert!(verify_result.is_err());
	}

	#[test]
	fn generates_seal_and_does_not_double_propose() {
		let tap = Arc::new(AccountProvider::transient_provider());
		let addr1 = tap.insert_account(keccak("1").into(), &"1".into()).unwrap();
		let addr2 = tap.insert_account(keccak("2").into(), &"2".into()).unwrap();

		let spec = Spec::new_test_round();
		let engine = &*spec.engine;
		let genesis_header = spec.genesis_header();
		let db1 = spec.ensure_db_good(get_temp_state_db(), &Default::default()).unwrap();
		let db2 = spec.ensure_db_good(get_temp_state_db(), &Default::default()).unwrap();
		let last_hashes = Arc::new(vec![genesis_header.hash()]);
		let b1 = OpenBlock::new(engine, Default::default(), false, db1, &genesis_header, last_hashes.clone(), addr1, (3141562.into(), 31415620.into()), vec![], false, None).unwrap();
		let b1 = b1.close_and_lock().unwrap();
		let b2 = OpenBlock::new(engine, Default::default(), false, db2, &genesis_header, last_hashes, addr2, (3141562.into(), 31415620.into()), vec![], false, None).unwrap();
		let b2 = b2.close_and_lock().unwrap();

		engine.set_signer(Box::new((tap.clone(), addr1, "1".into())));
		if let Seal::Regular(seal) = engine.generate_seal(&b1, &genesis_header) {
			assert!(b1.clone().try_seal(engine, seal).is_ok());
			// Second proposal is forbidden.
			assert!(engine.generate_seal(&b1, &genesis_header) == Seal::None);
		}

		engine.set_signer(Box::new((tap, addr2, "2".into())));
		if let Seal::Regular(seal) = engine.generate_seal(&b2, &genesis_header) {
			assert!(b2.clone().try_seal(engine, seal).is_ok());
			// Second proposal is forbidden.
			assert!(engine.generate_seal(&b2, &genesis_header) == Seal::None);
		}
	}

	#[test]
	fn checks_difficulty_in_generate_seal() {
		let tap = Arc::new(AccountProvider::transient_provider());
		let addr1 = tap.insert_account(keccak("1").into(), &"1".into()).unwrap();
		let addr2 = tap.insert_account(keccak("0").into(), &"0".into()).unwrap();

		let spec = Spec::new_test_round();
		let engine = &*spec.engine;

		let genesis_header = spec.genesis_header();
		let db1 = spec.ensure_db_good(get_temp_state_db(), &Default::default()).unwrap();
		let db2 = spec.ensure_db_good(get_temp_state_db(), &Default::default()).unwrap();
		let last_hashes = Arc::new(vec![genesis_header.hash()]);

		let b1 = OpenBlock::new(engine, Default::default(), false, db1, &genesis_header, last_hashes.clone(), addr1, (3141562.into(), 31415620.into()), vec![], false, None).unwrap();
		let b1 = b1.close_and_lock().unwrap();
		let b2 = OpenBlock::new(engine, Default::default(), false, db2, &genesis_header, last_hashes, addr2, (3141562.into(), 31415620.into()), vec![], false, None).unwrap();
		let b2 = b2.close_and_lock().unwrap();

		engine.set_signer(Box::new((tap.clone(), addr1, "1".into())));
		match engine.generate_seal(&b1, &genesis_header) {
			Seal::None => panic!("wrong seal"),
			Seal::Regular(_) => {
				engine.step();

				engine.set_signer(Box::new((tap.clone(), addr2, "0".into())));
				match engine.generate_seal(&b2, &genesis_header) {
					Seal::Regular(_) => panic!("sealed despite wrong difficulty"),
					Seal::None => {}
				}
			}
		}
	}

	#[test]
	fn proposer_switching() {
		let tap = AccountProvider::transient_provider();
		let addr = tap.insert_account(keccak("0").into(), &"0".into()).unwrap();
		let mut parent_header: Header = Header::default();
		parent_header.set_seal(vec![encode(&0usize)]);
		parent_header.set_gas_limit("222222".parse::<U256>().unwrap());
		let mut header: Header = Header::default();
		header.set_number(1);
		header.set_gas_limit("222222".parse::<U256>().unwrap());
		header.set_author(addr);

		let engine = Spec::new_test_round().engine;

		// Two validators.
		// Spec starts with step 2.
		header.set_difficulty(calculate_score(0, 2, 0));
		let signature = tap.sign(addr, Some("0".into()), header.bare_hash()).unwrap();
		header.set_seal(vec![encode(&2usize), encode(&(&*signature as &[u8]))]);
		assert!(engine.verify_block_family(&header, &parent_header).is_ok());
		assert!(engine.verify_block_external(&header).is_err());
		header.set_difficulty(calculate_score(0, 1, 0));
		let signature = tap.sign(addr, Some("0".into()), header.bare_hash()).unwrap();
		header.set_seal(vec![encode(&1usize), encode(&(&*signature as &[u8]))]);
		assert!(engine.verify_block_family(&header, &parent_header).is_ok());
		assert!(engine.verify_block_external(&header).is_ok());
	}

	#[test]
	fn rejects_future_block() {
		let tap = AccountProvider::transient_provider();
		let addr = tap.insert_account(keccak("0").into(), &"0".into()).unwrap();

		let mut parent_header: Header = Header::default();
		parent_header.set_seal(vec![encode(&0usize)]);
		parent_header.set_gas_limit("222222".parse::<U256>().unwrap());
		let mut header: Header = Header::default();
		header.set_number(1);
		header.set_gas_limit("222222".parse::<U256>().unwrap());
		header.set_author(addr);

		let engine = Spec::new_test_round().engine;

		// Two validators.
		// Spec starts with step 2.
		header.set_difficulty(calculate_score(0, 1, 0));
		let signature = tap.sign(addr, Some("0".into()), header.bare_hash()).unwrap();
		header.set_seal(vec![encode(&1usize), encode(&(&*signature as &[u8]))]);
		assert!(engine.verify_block_family(&header, &parent_header).is_ok());
		assert!(engine.verify_block_external(&header).is_ok());
		header.set_seal(vec![encode(&5usize), encode(&(&*signature as &[u8]))]);
		assert!(engine.verify_block_basic(&header).is_err());
	}

	#[test]
	fn rejects_step_backwards() {
		let tap = AccountProvider::transient_provider();
		let addr = tap.insert_account(keccak("0").into(), &"0".into()).unwrap();

		let mut parent_header: Header = Header::default();
		parent_header.set_seal(vec![encode(&4usize)]);
		parent_header.set_gas_limit("222222".parse::<U256>().unwrap());
		let mut header: Header = Header::default();
		header.set_number(1);
		header.set_gas_limit("222222".parse::<U256>().unwrap());
		header.set_author(addr);

		let engine = Spec::new_test_round().engine;

		let signature = tap.sign(addr, Some("0".into()), header.bare_hash()).unwrap();
		// Two validators.
		// Spec starts with step 2.
		header.set_seal(vec![encode(&5usize), encode(&(&*signature as &[u8]))]);
		header.set_difficulty(calculate_score(4, 5, 0));
		assert!(engine.verify_block_family(&header, &parent_header).is_ok());
		header.set_seal(vec![encode(&3usize), encode(&(&*signature as &[u8]))]);
		header.set_difficulty(calculate_score(4, 3, 0));
		assert!(engine.verify_block_family(&header, &parent_header).is_err());
	}

	#[test]
	fn reports_skipped() {
		let _ = ::env_logger::try_init();

		let validator1 = Address::from_low_u64_be(1);
		let validator2 = Address::from_low_u64_be(2);
		let last_benign = Arc::new(AtomicUsize::new(0));

		let aura = build_aura(|p| {
			let validator_set = TestSet::new(
				Default::default(),
				last_benign.clone(),
				vec![validator1, validator2],
			);
			p.validators = Box::new(validator_set);
		});

		let mut parent_header: Header = Header::default();
		parent_header.set_seal(vec![encode(&1usize)]);
		parent_header.set_gas_limit("222222".parse::<U256>().unwrap());
		let mut header: Header = Header::default();
		header.set_difficulty(calculate_score(1, 3, 0));
		header.set_gas_limit("222222".parse::<U256>().unwrap());
		header.set_seal(vec![encode(&3usize)]);

		// Do not report when signer not present.
		assert!(aura.verify_block_family(&header, &parent_header).is_ok());
		assert_eq!(last_benign.load(AtomicOrdering::SeqCst), 0);

		aura.set_signer(Box::new((
			Arc::new(AccountProvider::transient_provider()),
			validator2,
			"".into(),
		)));

		// Do not report on steps skipped between genesis and first block.
		header.set_number(1);
		assert!(aura.verify_block_family(&header, &parent_header).is_ok());
		assert_eq!(last_benign.load(AtomicOrdering::SeqCst), 0);

		// Report on skipped steps otherwise.
		header.set_number(2);
		assert!(aura.verify_block_family(&header, &parent_header).is_ok());
		assert_eq!(last_benign.load(AtomicOrdering::SeqCst), 2);
	}

	#[test]
	fn test_uncles_transition() {
		let aura = build_aura(|params| {
			params.maximum_uncle_count_transition = 1;
		});

		assert_eq!(aura.maximum_uncle_count(0), 2);
		assert_eq!(aura.maximum_uncle_count(1), 0);
		assert_eq!(aura.maximum_uncle_count(100), 0);
	}

	#[test]
	#[should_panic(expected="counter is too high")]
	fn test_counter_increment_too_high() {
		use super::Step;
		let step = Step {
			calibrate: false,
			inner: AtomicUsize::new(::std::usize::MAX),
			duration: 1,
		};
		step.increment();
	}

	#[test]
	#[should_panic(expected="counter is too high")]
	fn test_counter_duration_remaining_too_high() {
		use super::Step;
		let step = Step {
			calibrate: false,
			inner: AtomicUsize::new(::std::usize::MAX),
			duration: 1,
		};
		step.duration_remaining();
	}

	#[test]
	#[should_panic(expected="authority_round: step duration can't be zero")]
	fn test_step_duration_zero() {
		build_aura(|params| {
			params.step_duration = 0;
		});
	}

	fn setup_empty_steps() -> (Spec, Arc<AccountProvider>, Vec<Address>) {
		let spec = Spec::new_test_round_empty_steps();
		let tap = Arc::new(AccountProvider::transient_provider());

		let addr1 = tap.insert_account(keccak("1").into(), &"1".into()).unwrap();
		let addr2 = tap.insert_account(keccak("0").into(), &"0".into()).unwrap();

		let accounts = vec![addr1, addr2];

		(spec, tap, accounts)
	}

	fn empty_step(engine: &dyn EthEngine, step: u64, parent_hash: &H256) -> EmptyStep {
		let empty_step_rlp = super::empty_step_rlp(step, parent_hash);
		let signature = engine.sign(keccak(&empty_step_rlp)).unwrap().into();
		let parent_hash = parent_hash.clone();
		EmptyStep { step, signature, parent_hash }
	}

	fn sealed_empty_step(engine: &dyn EthEngine, step: u64, parent_hash: &H256) -> SealedEmptyStep {
		let empty_step_rlp = super::empty_step_rlp(step, parent_hash);
		let signature = engine.sign(keccak(&empty_step_rlp)).unwrap().into();
		SealedEmptyStep { signature, step }
	}

	fn set_empty_steps_seal(header: &mut Header, step: u64, block_signature: &ethkey::Signature, empty_steps: &[SealedEmptyStep]) {
		header.set_seal(vec![
			encode(&(step as usize)),
			encode(&(&**block_signature as &[u8])),
			::rlp::encode_list(&empty_steps),
		]);
	}

	fn assert_insufficient_proof<T: ::std::fmt::Debug>(result: Result<T, Error>, contains: &str) {
		match result {
			Err(Error::Engine(EngineError::InsufficientProof(ref s))) =>{
				assert!(s.contains(contains), "Expected {:?} to contain {:?}", s, contains);
			},
			e => assert!(false, "Unexpected result: {:?}", e),
		}
	}

	#[test]
	fn broadcast_empty_step_message() {
		let (spec, tap, accounts) = setup_empty_steps();

		let addr1 = accounts[0];

		let engine = &*spec.engine;
		let genesis_header = spec.genesis_header();
		let db1 = spec.ensure_db_good(get_temp_state_db(), &Default::default()).unwrap();

		let last_hashes = Arc::new(vec![genesis_header.hash()]);

		let client = generate_dummy_client_with_spec(Spec::new_test_round_empty_steps);
		let notify = Arc::new(TestNotify::default());
		client.add_notify(notify.clone());
		engine.register_client(Arc::downgrade(&client) as _);

		engine.set_signer(Box::new((tap.clone(), addr1, "1".into())));

		let b1 = OpenBlock::new(engine, Default::default(), false, db1, &genesis_header, last_hashes.clone(), addr1, (3141562.into(), 31415620.into()), vec![], false, None).unwrap();
		let b1 = b1.close_and_lock().unwrap();

		// the block is empty so we don't seal and instead broadcast an empty step message
		assert_eq!(engine.generate_seal(&b1, &genesis_header), Seal::None);

		// spec starts with step 2
		let empty_step_rlp = encode(&empty_step(engine, 2, &genesis_header.hash()));

		// we've received the message
		assert!(notify.messages.read().contains(&empty_step_rlp));
		let len = notify.messages.read().len();

		// make sure that we don't generate empty step for the second time
		assert_eq!(engine.generate_seal(&b1, &genesis_header), Seal::None);
		assert_eq!(len, notify.messages.read().len());
	}

	#[test]
	fn seal_with_empty_steps() {
		let (spec, tap, accounts) = setup_empty_steps();

		let addr1 = accounts[0];
		let addr2 = accounts[1];

		let engine = &*spec.engine;
		let genesis_header = spec.genesis_header();
		let db1 = spec.ensure_db_good(get_temp_state_db(), &Default::default()).unwrap();
		let db2 = spec.ensure_db_good(get_temp_state_db(), &Default::default()).unwrap();

		let last_hashes = Arc::new(vec![genesis_header.hash()]);

		let client = generate_dummy_client_with_spec(Spec::new_test_round_empty_steps);
		let notify = Arc::new(TestNotify::default());
		client.add_notify(notify.clone());
		engine.register_client(Arc::downgrade(&client) as _);

		// step 2
		let b1 = OpenBlock::new(engine, Default::default(), false, db1, &genesis_header, last_hashes.clone(), addr1, (3141562.into(), 31415620.into()), vec![], false, None).unwrap();
		let b1 = b1.close_and_lock().unwrap();

		// since the block is empty it isn't sealed and we generate empty steps
		engine.set_signer(Box::new((tap.clone(), addr1, "1".into())));
		assert_eq!(engine.generate_seal(&b1, &genesis_header), Seal::None);
		engine.step();

		// step 3
		let mut b2 = OpenBlock::new(engine, Default::default(), false, db2, &genesis_header, last_hashes.clone(), addr2, (3141562.into(), 31415620.into()), vec![], false, None).unwrap();
		b2.push_transaction(Transaction {
			action: Action::Create,
			nonce: U256::from(0),
			gas_price: U256::from(3000),
			gas: U256::from(53_000),
			value: U256::from(1),
			data: vec![],
		}.fake_sign(addr2), None).unwrap();
		let b2 = b2.close_and_lock().unwrap();

		// we will now seal a block with 1tx and include the accumulated empty step message
		engine.set_signer(Box::new((tap.clone(), addr2, "0".into())));
		if let Seal::Regular(seal) = engine.generate_seal(&b2, &genesis_header) {
			engine.set_signer(Box::new((tap.clone(), addr1, "1".into())));
			let empty_step2 = sealed_empty_step(engine, 2, &genesis_header.hash());
			let empty_steps = ::rlp::encode_list(&vec![empty_step2]);

			assert_eq!(seal[0], encode(&3usize));
			assert_eq!(seal[2], empty_steps);
		}
	}

	#[test]
	fn seal_empty_block_with_empty_steps() {
		let (spec, tap, accounts) = setup_empty_steps();

		let addr1 = accounts[0];
		let addr2 = accounts[1];

		let engine = &*spec.engine;
		let genesis_header = spec.genesis_header();
		let db1 = spec.ensure_db_good(get_temp_state_db(), &Default::default()).unwrap();
		let db2 = spec.ensure_db_good(get_temp_state_db(), &Default::default()).unwrap();
		let db3 = spec.ensure_db_good(get_temp_state_db(), &Default::default()).unwrap();

		let last_hashes = Arc::new(vec![genesis_header.hash()]);

		let client = generate_dummy_client_with_spec(Spec::new_test_round_empty_steps);
		let notify = Arc::new(TestNotify::default());
		client.add_notify(notify.clone());
		engine.register_client(Arc::downgrade(&client) as _);

		// step 2
		let b1 = OpenBlock::new(engine, Default::default(), false, db1, &genesis_header, last_hashes.clone(), addr1, (3141562.into(), 31415620.into()), vec![], false, None).unwrap();
		let b1 = b1.close_and_lock().unwrap();

		// since the block is empty it isn't sealed and we generate empty steps
		engine.set_signer(Box::new((tap.clone(), addr1, "1".into())));
		assert_eq!(engine.generate_seal(&b1, &genesis_header), Seal::None);
		engine.step();

		// step 3
		let b2 = OpenBlock::new(engine, Default::default(), false, db2, &genesis_header, last_hashes.clone(), addr2, (3141562.into(), 31415620.into()), vec![], false, None).unwrap();
		let b2 = b2.close_and_lock().unwrap();
		engine.set_signer(Box::new((tap.clone(), addr2, "0".into())));
		assert_eq!(engine.generate_seal(&b2, &genesis_header), Seal::None);
		engine.step();

		// step 4
		// the spec sets the maximum_empty_steps to 2 so we will now seal an empty block and include the empty step messages
		let b3 = OpenBlock::new(engine, Default::default(), false, db3, &genesis_header, last_hashes.clone(), addr1, (3141562.into(), 31415620.into()), vec![], false, None).unwrap();
		let b3 = b3.close_and_lock().unwrap();

		engine.set_signer(Box::new((tap.clone(), addr1, "1".into())));
		if let Seal::Regular(seal) = engine.generate_seal(&b3, &genesis_header) {
			let empty_step2 = sealed_empty_step(engine, 2, &genesis_header.hash());
			engine.set_signer(Box::new((tap.clone(), addr2, "0".into())));
			let empty_step3 = sealed_empty_step(engine, 3, &genesis_header.hash());

			let empty_steps = ::rlp::encode_list(&vec![empty_step2, empty_step3]);

			assert_eq!(seal[0], encode(&4usize));
			assert_eq!(seal[2], empty_steps);
		}
	}

	#[test]
	fn reward_empty_steps() {
		let (spec, tap, accounts) = setup_empty_steps();

		let addr1 = accounts[0];

		let engine = &*spec.engine;
		let genesis_header = spec.genesis_header();
		let db1 = spec.ensure_db_good(get_temp_state_db(), &Default::default()).unwrap();
		let db2 = spec.ensure_db_good(get_temp_state_db(), &Default::default()).unwrap();

		let last_hashes = Arc::new(vec![genesis_header.hash()]);

		let client = generate_dummy_client_with_spec(Spec::new_test_round_empty_steps);
		engine.register_client(Arc::downgrade(&client) as _);

		// step 2
		let b1 = OpenBlock::new(engine, Default::default(), false, db1, &genesis_header, last_hashes.clone(), addr1, (3141562.into(), 31415620.into()), vec![], false, None).unwrap();
		let b1 = b1.close_and_lock().unwrap();

		// since the block is empty it isn't sealed and we generate empty steps
		engine.set_signer(Box::new((tap.clone(), addr1, "1".into())));
		assert_eq!(engine.generate_seal(&b1, &genesis_header), Seal::None);
		engine.step();

		// step 3
		// the signer of the accumulated empty step message should be rewarded
		let b2 = OpenBlock::new(engine, Default::default(), false, db2, &genesis_header, last_hashes.clone(), addr1, (3141562.into(), 31415620.into()), vec![], false, None).unwrap();
		let addr1_balance = b2.state.balance(&addr1).unwrap();

		// after closing the block `addr1` should be reward twice, one for the included empty step message and another for block creation
		let b2 = b2.close_and_lock().unwrap();

		// the spec sets the block reward to 10
		assert_eq!(b2.state.balance(&addr1).unwrap(), addr1_balance + (10 * 2))
	}

	#[test]
	fn verify_seal_empty_steps() {
		let (spec, tap, accounts) = setup_empty_steps();
		let addr1 = accounts[0];
		let addr2 = accounts[1];
		let engine = &*spec.engine;

		let mut parent_header: Header = Header::default();
		parent_header.set_seal(vec![encode(&0usize)]);
		parent_header.set_gas_limit("222222".parse::<U256>().unwrap());

		let mut header: Header = Header::default();
		header.set_parent_hash(parent_header.hash());
		header.set_number(1);
		header.set_gas_limit("222222".parse::<U256>().unwrap());
		header.set_author(addr1);

		let signature = tap.sign(addr1, Some("1".into()), header.bare_hash()).unwrap();

		// empty step with invalid step
		let empty_steps = vec![SealedEmptyStep { signature: H520::zero(), step: 2 }];
		set_empty_steps_seal(&mut header, 2, &signature, &empty_steps);

		assert_insufficient_proof(
			engine.verify_block_family(&header, &parent_header),
			"invalid step"
		);

		// empty step with invalid signature
		let empty_steps = vec![SealedEmptyStep { signature: H520::zero(), step: 1 }];
		set_empty_steps_seal(&mut header, 2, &signature, &empty_steps);

		assert_insufficient_proof(
			engine.verify_block_family(&header, &parent_header),
			"invalid empty step proof"
		);

		// empty step with valid signature from incorrect proposer for step
		engine.set_signer(Box::new((tap.clone(), addr1, "1".into())));
		let empty_steps = vec![sealed_empty_step(engine, 1, &parent_header.hash())];
		set_empty_steps_seal(&mut header, 2, &signature, &empty_steps);

		assert_insufficient_proof(
			engine.verify_block_family(&header, &parent_header),
			"invalid empty step proof"
		);

		// valid empty steps
		engine.set_signer(Box::new((tap.clone(), addr1, "1".into())));
		let empty_step2 = sealed_empty_step(engine, 2, &parent_header.hash());
		engine.set_signer(Box::new((tap.clone(), addr2, "0".into())));
		let empty_step3 = sealed_empty_step(engine, 3, &parent_header.hash());

		let empty_steps = vec![empty_step2, empty_step3];
		header.set_difficulty(calculate_score(0, 4, 2));
		let signature = tap.sign(addr1, Some("1".into()), header.bare_hash()).unwrap();
		set_empty_steps_seal(&mut header, 4, &signature, &empty_steps);

		assert!(engine.verify_block_family(&header, &parent_header).is_ok());
	}

	#[test]
	fn block_reward_contract() {
		let spec = Spec::new_test_round_block_reward_contract();
		let tap = Arc::new(AccountProvider::transient_provider());

		let addr1 = tap.insert_account(keccak("1").into(), &"1".into()).unwrap();

		let engine = &*spec.engine;
		let genesis_header = spec.genesis_header();
		let db1 = spec.ensure_db_good(get_temp_state_db(), &Default::default()).unwrap();
		let db2 = spec.ensure_db_good(get_temp_state_db(), &Default::default()).unwrap();

		let last_hashes = Arc::new(vec![genesis_header.hash()]);

		let client = generate_dummy_client_with_spec(Spec::new_test_round_block_reward_contract);
		engine.register_client(Arc::downgrade(&client) as _);

		// step 2
		let b1 = OpenBlock::new(
			engine,
			Default::default(),
			false,
			db1,
			&genesis_header,
			last_hashes.clone(),
			addr1,
			(3141562.into(), 31415620.into()),
			vec![],
			false,
			None,
		).unwrap();
		let b1 = b1.close_and_lock().unwrap();

		// since the block is empty it isn't sealed and we generate empty steps
		engine.set_signer(Box::new((tap.clone(), addr1, "1".into())));
		assert_eq!(engine.generate_seal(&b1, &genesis_header), Seal::None);
		engine.step();

		// step 3
		// the signer of the accumulated empty step message should be rewarded
		let b2 = OpenBlock::new(
			engine,
			Default::default(),
			false,
			db2,
			&genesis_header,
			last_hashes.clone(),
			addr1,
			(3141562.into(), 31415620.into()),
			vec![],
			false,
			None,
		).unwrap();
		let addr1_balance = b2.state.balance(&addr1).unwrap();

		// after closing the block `addr1` should be reward twice, one for the included empty step
		// message and another for block creation
		let b2 = b2.close_and_lock().unwrap();

		// the contract rewards (1000 + kind) for each benefactor/reward kind
		assert_eq!(
			b2.state.balance(&addr1).unwrap(),
			addr1_balance + (1000 + 0) + (1000 + 2),
		)
	}

	#[test]
	fn extra_info_from_seal() {
		let (spec, tap, accounts) = setup_empty_steps();
		let engine = &*spec.engine;

		let addr1 = accounts[0];
		engine.set_signer(Box::new((tap.clone(), addr1, "1".into())));

		let mut header: Header = Header::default();
		let empty_step = empty_step(engine, 1, &header.parent_hash());
		let sealed_empty_step = empty_step.sealed();

		header.set_number(2);
		header.set_seal(vec![
			encode(&2usize),
			encode(&H520::default()),
			::rlp::encode_list(&vec![sealed_empty_step]),
		]);

		let info = engine.extra_info(&header);

		let mut expected = BTreeMap::default();
		expected.insert("step".into(), "2".into());
		expected.insert("signature".into(), Signature::from(H520::default()).to_string());
		expected.insert("emptySteps".into(), format!("[{}]", empty_step));

		assert_eq!(info, expected);

		header.set_seal(vec![]);

		assert_eq!(
			engine.extra_info(&header),
			BTreeMap::default(),
		);
	}

	#[test]
	fn test_empty_steps() {
		let engine = build_aura(|p| {
			p.step_duration = 4;
			p.empty_steps_transition = 0;
			p.maximum_empty_steps = 0;
		});

		let parent_hash = H256::from_low_u64_be(1);
		let signature = H520::default();
		let step = |step: u64| EmptyStep {
			step,
			parent_hash,
			signature,
		};

		engine.handle_empty_step_message(step(1));
		engine.handle_empty_step_message(step(3));
		engine.handle_empty_step_message(step(2));
		engine.handle_empty_step_message(step(1));

		assert_eq!(engine.empty_steps(0, 4, parent_hash), vec![step(1), step(2), step(3)]);
		assert_eq!(engine.empty_steps(2, 3, parent_hash), vec![]);
		assert_eq!(engine.empty_steps(2, 4, parent_hash), vec![step(3)]);

		engine.clear_empty_steps(2);

		assert_eq!(engine.empty_steps(0, 3, parent_hash), vec![]);
		assert_eq!(engine.empty_steps(0, 4, parent_hash), vec![step(3)]);
	}

	#[test]
	fn should_reject_duplicate_empty_steps() {
		// given
		let (_spec, tap, accounts) = setup_empty_steps();
		let engine = build_aura(|p| {
			p.validators = Box::new(SimpleList::new(accounts.clone()));
			p.step_duration = 4;
			p.empty_steps_transition = 0;
			p.maximum_empty_steps = 0;
		});

		let mut parent = Header::default();
		parent.set_seal(vec![encode(&0usize)]);

		let mut header = Header::default();
		header.set_number(parent.number() + 1);
		header.set_parent_hash(parent.hash());
		header.set_author(accounts[0]);

		// when
		engine.set_signer(Box::new((tap.clone(), accounts[1], "0".into())));
		let empty_steps = vec![
			sealed_empty_step(&*engine, 1, &parent.hash()),
			sealed_empty_step(&*engine, 1, &parent.hash()),
		];
		let step = 2;
		let signature = tap.sign(accounts[0], Some("1".into()), header.bare_hash()).unwrap();
		set_empty_steps_seal(&mut header, step, &signature, &empty_steps);
		header.set_difficulty(calculate_score(0, step, empty_steps.len()));

		// then
		assert_insufficient_proof(
			engine.verify_block_family(&header, &parent),
			"duplicate empty step"
		);
	}

	#[test]
	fn should_reject_empty_steps_out_of_order() {
		// given
		let (_spec, tap, accounts) = setup_empty_steps();
		let engine = build_aura(|p| {
			p.validators = Box::new(SimpleList::new(accounts.clone()));
			p.step_duration = 4;
			p.empty_steps_transition = 0;
			p.maximum_empty_steps = 0;
		});

		let mut parent = Header::default();
		parent.set_seal(vec![encode(&0usize)]);

		let mut header = Header::default();
		header.set_number(parent.number() + 1);
		header.set_parent_hash(parent.hash());
		header.set_author(accounts[0]);

		// when
		engine.set_signer(Box::new((tap.clone(), accounts[1], "0".into())));
		let es1 = sealed_empty_step(&*engine, 1, &parent.hash());
		engine.set_signer(Box::new((tap.clone(), accounts[0], "1".into())));
		let es2 = sealed_empty_step(&*engine, 2, &parent.hash());

		let mut empty_steps = vec![es2, es1];

		let step = 3;
		let signature = tap.sign(accounts[1], Some("0".into()), header.bare_hash()).unwrap();
		set_empty_steps_seal(&mut header, step, &signature, &empty_steps);
		header.set_difficulty(calculate_score(0, step, empty_steps.len()));

		// then make sure it's rejected because of the order
		assert_insufficient_proof(
			engine.verify_block_family(&header, &parent),
			"unordered empty step"
		);

		// now try to fix the order
		empty_steps.reverse();
		set_empty_steps_seal(&mut header, step, &signature, &empty_steps);
		assert_eq!(engine.verify_block_family(&header, &parent).unwrap(), ());
	}
}<|MERGE_RESOLUTION|>--- conflicted
+++ resolved
@@ -735,12 +735,7 @@
 			};
 
 			if !epoch_manager.zoom_to_after(&*client, &self.machine, &*self.validators, *header.parent_hash()) {
-<<<<<<< HEAD
-				debug!(target: "engine", "Unable to zoom to epoch - block=#{} parent_hash={} epoch_transistion_number={}",
-				       header.number(), header.parent_hash(), epoch_manager.epoch_transition_number);
-=======
 				debug!(target: "engine", "Unable to zoom to epoch.");
->>>>>>> 825c7990
 				return Err(EngineError::MissingParent(*header.parent_hash()).into())
 			}
 
