--- conflicted
+++ resolved
@@ -806,23 +806,7 @@
 		}
 	}
 
-<<<<<<< HEAD
-	fn register_client(&self, client: Weak<Client>) {
-=======
-	fn verify_transaction_basic(&self, t: &UnverifiedTransaction, header: &Header) -> Result<(), Error> {
-		t.check_low_s()?;
-
-		if let Some(n) = t.chain_id() {
-			if header.number() >= self.params().eip155_transition && n != self.params().chain_id {
-				return Err(TransactionError::InvalidChainId.into());
-			}
-		}
-
-		Ok(())
-	}
-
 	fn register_client(&self, client: Weak<EngineClient>) {
->>>>>>> e9abcb2f
 		*self.client.write() = Some(client.clone());
 		self.validators.register_client(client);
 	}
