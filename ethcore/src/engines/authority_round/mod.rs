--- conflicted
+++ resolved
@@ -804,15 +804,9 @@
 	fn verify_transaction_basic(&self, t: &UnverifiedTransaction, header: &Header) -> Result<(), Error> {
 		t.check_low_s()?;
 
-<<<<<<< HEAD
-		if let Some(n) = t.network_id() {
-			if header.number() >= self.params().eip155_transition && n != self.params().chain_id {
-				return Err(TransactionError::InvalidNetworkId.into());
-=======
 		if let Some(n) = t.chain_id() {
 			if header.number() >= self.params().eip155_transition && n != self.params().chain_id {
 				return Err(TransactionError::InvalidChainId.into());
->>>>>>> 4bda7bf1
 			}
 		}
 
