// Copyright 2015, 2016 Parity Technologies (UK) Ltd.
// This file is part of Parity.

// Parity is free software: you can redistribute it and/or modify
// it under the terms of the GNU General Public License as published by
// the Free Software Foundation, either version 3 of the License, or
// (at your option) any later version.

// Parity is distributed in the hope that it will be useful,
// but WITHOUT ANY WARRANTY; without even the implied warranty of
// MERCHANTABILITY or FITNESS FOR A PARTICULAR PURPOSE.  See the
// GNU General Public License for more details.

// You should have received a copy of the GNU General Public License
// along with Parity.  If not, see <http://www.gnu.org/licenses/>.

//! A blockchain engine that supports a non-instant BFT proof-of-authority.

use std::sync::atomic::{AtomicUsize, AtomicBool, Ordering as AtomicOrdering};
use std::sync::Weak;
use std::time::{UNIX_EPOCH, Duration};
use util::*;
use ethkey::{verify_address, Signature};
use rlp::{UntrustedRlp, Rlp, View, encode};
use account_provider::AccountProvider;
use block::*;
use spec::CommonParams;
use engines::{Engine, Seal, EngineError};
use header::Header;
use error::{Error, BlockError};
use blockchain::extras::BlockDetails;
use views::HeaderView;
use evm::Schedule;
use ethjson;
use io::{IoContext, IoHandler, TimerToken, IoService};
use transaction::SignedTransaction;
use env_info::EnvInfo;
use builtin::Builtin;
use client::{Client, MiningBlockChainClient};
use super::validator_set::{ValidatorSet, new_validator_set};

/// `AuthorityRound` params.
#[derive(Debug, PartialEq)]
pub struct AuthorityRoundParams {
	/// Gas limit divisor.
	pub gas_limit_bound_divisor: U256,
	/// Time to wait before next block or authority switching.
	pub step_duration: Duration,
	/// Starting step,
	pub start_step: Option<u64>,
	/// Valid validators.
	pub validators: ethjson::spec::ValidatorSet,
}

impl From<ethjson::spec::AuthorityRoundParams> for AuthorityRoundParams {
	fn from(p: ethjson::spec::AuthorityRoundParams) -> Self {
		AuthorityRoundParams {
			gas_limit_bound_divisor: p.gas_limit_bound_divisor.into(),
			step_duration: Duration::from_secs(p.step_duration.into()),
			validators: p.validators,
			start_step: p.start_step.map(Into::into),
		}
	}
}

/// Engine using `AuthorityRound` proof-of-work consensus algorithm, suitable for Ethereum
/// mainnet chains in the Olympic, Frontier and Homestead eras.
pub struct AuthorityRound {
	params: CommonParams,
	gas_limit_bound_divisor: U256,
	step_duration: Duration,
	builtins: BTreeMap<Address, Builtin>,
	transition_service: IoService<()>,
	step: AtomicUsize,
	proposed: AtomicBool,
	client: RwLock<Weak<Client>>,
	account_provider: Mutex<Arc<AccountProvider>>,
	password: RwLock<Option<String>>,
	validators: Box<ValidatorSet + Send + Sync>,
}

fn header_step(header: &Header) -> Result<usize, ::rlp::DecoderError> {
	UntrustedRlp::new(&header.seal().get(0).expect("was either checked with verify_block_basic or is genesis; has 2 fields; qed (Make sure the spec file has a correct genesis seal)")).as_val()
}

fn header_signature(header: &Header) -> Result<Signature, ::rlp::DecoderError> {
	UntrustedRlp::new(&header.seal().get(1).expect("was checked with verify_block_basic; has 2 fields; qed")).as_val::<H520>().map(Into::into)
}

trait AsMillis {
	fn as_millis(&self) -> u64;
}

impl AsMillis for Duration {
	fn as_millis(&self) -> u64 {
		self.as_secs()*1_000 + (self.subsec_nanos()/1_000_000) as u64
	}
}

impl AuthorityRound {
	/// Create a new instance of AuthorityRound engine.
	pub fn new(params: CommonParams, our_params: AuthorityRoundParams, builtins: BTreeMap<Address, Builtin>) -> Result<Arc<Self>, Error> {
		let should_timeout = our_params.start_step.is_none();
		let initial_step = our_params.start_step.unwrap_or_else(|| (unix_now().as_secs() / our_params.step_duration.as_secs())) as usize;
		let engine = Arc::new(
			AuthorityRound {
				params: params,
				gas_limit_bound_divisor: our_params.gas_limit_bound_divisor,
				step_duration: our_params.step_duration,
				builtins: builtins,
<<<<<<< HEAD
				transition_service: try!(IoService::<()>::start()),
=======
				transition_service: IoService::<()>::start()?,
				message_channel: Mutex::new(None),
>>>>>>> 9db3f383
				step: AtomicUsize::new(initial_step),
				proposed: AtomicBool::new(false),
				client: RwLock::new(Weak::new()),
				account_provider: Mutex::new(Arc::new(AccountProvider::transient_provider())),
				password: RwLock::new(None),
				validators: new_validator_set(our_params.validators),
			});
		// Do not initialize timeouts for tests.
		if should_timeout {
			let handler = TransitionHandler { engine: Arc::downgrade(&engine) };
			engine.transition_service.register_handler(Arc::new(handler))?;
		}
		Ok(engine)
	}

	fn remaining_step_duration(&self) -> Duration {
		let now = unix_now();
		let step_end = self.step_duration * (self.step.load(AtomicOrdering::SeqCst) as u32 + 1);
		if step_end > now {
			step_end - now
		} else {
			Duration::from_secs(0)
		}
	}

	fn step_proposer(&self, step: usize) -> Address {
		self.validators.get(step)
	}

	fn is_step_proposer(&self, step: usize, address: &Address) -> bool {
		self.step_proposer(step) == *address
	}
}

fn unix_now() -> Duration {
	UNIX_EPOCH.elapsed().expect("Valid time has to be set in your system.")
}

struct TransitionHandler {
	engine: Weak<AuthorityRound>,
}

const ENGINE_TIMEOUT_TOKEN: TimerToken = 23;

impl IoHandler<()> for TransitionHandler {
	fn initialize(&self, io: &IoContext<()>) {
		if let Some(engine) = self.engine.upgrade() {
			io.register_timer_once(ENGINE_TIMEOUT_TOKEN, engine.remaining_step_duration().as_millis())
				.unwrap_or_else(|e| warn!(target: "poa", "Failed to start consensus step timer: {}.", e))
		}
	}

	fn timeout(&self, io: &IoContext<()>, timer: TimerToken) {
		if timer == ENGINE_TIMEOUT_TOKEN {
			if let Some(engine) = self.engine.upgrade() {
				engine.step();
				io.register_timer_once(ENGINE_TIMEOUT_TOKEN, engine.remaining_step_duration().as_millis())
					.unwrap_or_else(|e| warn!(target: "poa", "Failed to restart consensus step timer: {}.", e))
			}
		}
	}
}

impl Engine for AuthorityRound {
	fn name(&self) -> &str { "AuthorityRound" }
	fn version(&self) -> SemanticVersion { SemanticVersion::new(1, 0, 0) }
	/// Two fields - consensus step and the corresponding proposer signature.
	fn seal_fields(&self) -> usize { 2 }

	fn params(&self) -> &CommonParams { &self.params }
	fn builtins(&self) -> &BTreeMap<Address, Builtin> { &self.builtins }

	fn step(&self) {
		self.step.fetch_add(1, AtomicOrdering::SeqCst);
		self.proposed.store(false, AtomicOrdering::SeqCst);
		if let Some(c) = self.client.read().upgrade() {
			c.update_sealing();
		}
	}

	/// Additional engine-specific information for the user/developer concerning `header`.
	fn extra_info(&self, header: &Header) -> BTreeMap<String, String> {
		map![
			"step".into() => header_step(header).as_ref().map(ToString::to_string).unwrap_or("".into()),
			"signature".into() => header_signature(header).as_ref().map(ToString::to_string).unwrap_or("".into())
		]
	}

	fn schedule(&self, _env_info: &EnvInfo) -> Schedule {
		Schedule::new_post_eip150(usize::max_value(), true, true, true)
	}

	fn populate_from_parent(&self, header: &mut Header, parent: &Header, gas_floor_target: U256, _gas_ceil_target: U256) {
		header.set_difficulty(parent.difficulty().clone());
		header.set_gas_limit({
			let gas_limit = parent.gas_limit().clone();
			let bound_divisor = self.gas_limit_bound_divisor;
			if gas_limit < gas_floor_target {
				min(gas_floor_target, gas_limit + gas_limit / bound_divisor - 1.into())
			} else {
				max(gas_floor_target, gas_limit - gas_limit / bound_divisor + 1.into())
			}
		});
	}

	fn is_sealer(&self, author: &Address) -> Option<bool> {
		Some(self.validators.contains(author))
	}

	/// Attempt to seal the block internally.
	///
	/// This operation is synchronous and may (quite reasonably) not be available, in which `false` will
	/// be returned.
	fn generate_seal(&self, block: &ExecutedBlock) -> Seal {
		if self.proposed.load(AtomicOrdering::SeqCst) { return Seal::None; }
		let header = block.header();
		let step = self.step.load(AtomicOrdering::SeqCst);
		if self.is_step_proposer(step, header.author()) {
			let ref ap = *self.account_provider.lock();
			if let Ok(signature) = ap.sign(*header.author(), self.password.read().clone(), header.bare_hash()) {
				trace!(target: "poa", "generate_seal: Issuing a block for step {}.", step);
				self.proposed.store(true, AtomicOrdering::SeqCst);
				return Seal::Regular(vec![encode(&step).to_vec(), encode(&(&*signature as &[u8])).to_vec()]);
			} else {
				warn!(target: "poa", "generate_seal: FAIL: Accounts secret key unavailable.");
			}
		} else {
			trace!(target: "poa", "generate_seal: Not a proposer for step {}.", step);
		}
		Seal::None
	}

	/// Check the number of seal fields.
	fn verify_block_basic(&self, header: &Header, _block: Option<&[u8]>) -> Result<(), Error> {
		if header.seal().len() != self.seal_fields() {
			trace!(target: "poa", "verify_block_basic: wrong number of seal fields");
			Err(From::from(BlockError::InvalidSealArity(
				Mismatch { expected: self.seal_fields(), found: header.seal().len() }
			)))
		} else {
			Ok(())
		}
	}

	/// Check if the signature belongs to the correct proposer.
	fn verify_block_unordered(&self, header: &Header, _block: Option<&[u8]>) -> Result<(), Error> {
		let header_step = header_step(header)?;
		// Give one step slack if step is lagging, double vote is still not possible.
		if header_step <= self.step.load(AtomicOrdering::SeqCst) + 1 {
<<<<<<< HEAD
			let proposer_signature = try!(header_signature(header));
			let ok_sig = try!(verify_address(&self.step_proposer(header_step), &proposer_signature, &header.bare_hash()));
=======
			let proposer_signature = header_signature(header)?;
			let ok_sig = verify_address(self.step_proposer(header_step), &proposer_signature, &header.bare_hash())?;
>>>>>>> 9db3f383
			if ok_sig {
				Ok(())
			} else {
				trace!(target: "poa", "verify_block_unordered: invalid seal signature");
				Err(BlockError::InvalidSeal)?
			}
		} else {
			trace!(target: "poa", "verify_block_unordered: block from the future");
			Err(BlockError::InvalidSeal)?
		}
	}

	fn verify_block_family(&self, header: &Header, parent: &Header, _block: Option<&[u8]>) -> Result<(), Error> {
		if header.number() == 0 {
			return Err(From::from(BlockError::RidiculousNumber(OutOfBounds { min: Some(1), max: None, found: header.number() })));
		}

		let step = header_step(header)?;
		// Check if parent is from a previous step.
		if step == header_step(parent)? {
			trace!(target: "poa", "Multiple blocks proposed for step {}.", step);
			Err(EngineError::DoubleVote(header.author().clone()))?;
		}

		let gas_limit_divisor = self.gas_limit_bound_divisor;
		let min_gas = parent.gas_limit().clone() - parent.gas_limit().clone() / gas_limit_divisor;
		let max_gas = parent.gas_limit().clone() + parent.gas_limit().clone() / gas_limit_divisor;
		if header.gas_limit() <= &min_gas || header.gas_limit() >= &max_gas {
			return Err(From::from(BlockError::InvalidGasLimit(OutOfBounds { min: Some(min_gas), max: Some(max_gas), found: header.gas_limit().clone() })));
		}
		Ok(())
	}

	fn verify_transaction_basic(&self, t: &SignedTransaction, _header: &Header) -> Result<(), Error> {
		t.check_low_s()?;
		Ok(())
	}

	fn verify_transaction(&self, t: &SignedTransaction, _header: &Header) -> Result<(), Error> {
		t.sender().map(|_|()) // Perform EC recovery and cache sender
	}

	fn is_new_best_block(&self, _best_total_difficulty: U256, best_header: HeaderView, _parent_details: &BlockDetails, new_header: &HeaderView) -> bool {
		let new_number = new_header.number();
		let best_number = best_header.number();
		if new_number != best_number {
			new_number > best_number
		} else {
 			// Take the oldest step at given height.
 			let new_step: usize = Rlp::new(&new_header.seal()[0]).as_val();
			let best_step: usize = Rlp::new(&best_header.seal()[0]).as_val();
			new_step < best_step
		}
	}

	fn register_client(&self, client: Weak<Client>) {
		let mut guard = self.client.write();
		guard.clone_from(&client);
		self.validators.register_call_contract(client);
	}

	fn set_signer(&self, _address: Address, password: String) {
		*self.password.write() = Some(password);
	}

	fn register_account_provider(&self, account_provider: Arc<AccountProvider>) {
		*self.account_provider.lock() = account_provider;
	}
}

#[cfg(test)]
mod tests {
	use util::*;
	use env_info::EnvInfo;
	use header::Header;
	use error::{Error, BlockError};
	use rlp::encode;
	use block::*;
	use tests::helpers::*;
	use account_provider::AccountProvider;
	use spec::Spec;
	use engines::Seal;

	#[test]
	fn has_valid_metadata() {
		let engine = Spec::new_test_round().engine;
		assert!(!engine.name().is_empty());
		assert!(engine.version().major >= 1);
	}

	#[test]
	fn can_return_schedule() {
		let engine = Spec::new_test_round().engine;
		let schedule = engine.schedule(&EnvInfo {
			number: 10000000,
			author: 0.into(),
			timestamp: 0,
			difficulty: 0.into(),
			last_hashes: Arc::new(vec![]),
			gas_used: 0.into(),
			gas_limit: 0.into(),
		});

		assert!(schedule.stack_limit > 0);
	}

	#[test]
	fn verification_fails_on_short_seal() {
		let engine = Spec::new_test_round().engine;
		let header: Header = Header::default();

		let verify_result = engine.verify_block_basic(&header, None);

		match verify_result {
			Err(Error::Block(BlockError::InvalidSealArity(_))) => {},
			Err(_) => { panic!("should be block seal-arity mismatch error (got {:?})", verify_result); },
			_ => { panic!("Should be error, got Ok"); },
		}
	}

	#[test]
	fn can_do_signature_verification_fail() {
		let engine = Spec::new_test_round().engine;
		let mut header: Header = Header::default();
		header.set_seal(vec![encode(&H520::default()).to_vec()]);

		let verify_result = engine.verify_block_unordered(&header, None);
		assert!(verify_result.is_err());
	}

	#[test]
	fn generates_seal_and_does_not_double_propose() {
		let tap = AccountProvider::transient_provider();
		let addr1 = tap.insert_account("1".sha3(), "1").unwrap();
		let addr2 = tap.insert_account("2".sha3(), "2").unwrap();

		let spec = Spec::new_test_round();
		let engine = &*spec.engine;
		engine.register_account_provider(Arc::new(tap));
		let genesis_header = spec.genesis_header();
		let db1 = spec.ensure_db_good(get_temp_state_db().take(), &Default::default()).unwrap();
		let db2 = spec.ensure_db_good(get_temp_state_db().take(), &Default::default()).unwrap();
		let last_hashes = Arc::new(vec![genesis_header.hash()]);
		let b1 = OpenBlock::new(engine, Default::default(), false, db1, &genesis_header, last_hashes.clone(), addr1, (3141562.into(), 31415620.into()), vec![]).unwrap();
		let b1 = b1.close_and_lock();
		let b2 = OpenBlock::new(engine, Default::default(), false, db2, &genesis_header, last_hashes, addr2, (3141562.into(), 31415620.into()), vec![]).unwrap();
		let b2 = b2.close_and_lock();

		engine.set_signer(addr1, "1".into());
		if let Seal::Regular(seal) = engine.generate_seal(b1.block()) {
			assert!(b1.clone().try_seal(engine, seal).is_ok());
			// Second proposal is forbidden.
			assert!(engine.generate_seal(b1.block()) == Seal::None);
		}

		engine.set_signer(addr2, "2".into());
		if let Seal::Regular(seal) = engine.generate_seal(b2.block()) {
			assert!(b2.clone().try_seal(engine, seal).is_ok());
			// Second proposal is forbidden.
			assert!(engine.generate_seal(b2.block()) == Seal::None);
		}
	}

	#[test]
	fn proposer_switching() {
		let mut header: Header = Header::default();
		let tap = AccountProvider::transient_provider();
		let addr = tap.insert_account("0".sha3(), "0").unwrap();

		header.set_author(addr);

		let engine = Spec::new_test_round().engine;

		let signature = tap.sign(addr, Some("0".into()), header.bare_hash()).unwrap();
		// Two validators.
		// Spec starts with step 2.
		header.set_seal(vec![encode(&2usize).to_vec(), encode(&(&*signature as &[u8])).to_vec()]);
		assert!(engine.verify_block_seal(&header).is_err());
		header.set_seal(vec![encode(&1usize).to_vec(), encode(&(&*signature as &[u8])).to_vec()]);
		assert!(engine.verify_block_seal(&header).is_ok());
	}

	#[test]
	fn rejects_future_block() {
		let mut header: Header = Header::default();
		let tap = AccountProvider::transient_provider();
		let addr = tap.insert_account("0".sha3(), "0").unwrap();

		header.set_author(addr);

		let engine = Spec::new_test_round().engine;

		let signature = tap.sign(addr, Some("0".into()), header.bare_hash()).unwrap();
		// Two validators.
		// Spec starts with step 2.
		header.set_seal(vec![encode(&1usize).to_vec(), encode(&(&*signature as &[u8])).to_vec()]);
		assert!(engine.verify_block_seal(&header).is_ok());
		header.set_seal(vec![encode(&5usize).to_vec(), encode(&(&*signature as &[u8])).to_vec()]);
		assert!(engine.verify_block_seal(&header).is_err());
	}
}<|MERGE_RESOLUTION|>--- conflicted
+++ resolved
@@ -108,12 +108,7 @@
 				gas_limit_bound_divisor: our_params.gas_limit_bound_divisor,
 				step_duration: our_params.step_duration,
 				builtins: builtins,
-<<<<<<< HEAD
-				transition_service: try!(IoService::<()>::start()),
-=======
 				transition_service: IoService::<()>::start()?,
-				message_channel: Mutex::new(None),
->>>>>>> 9db3f383
 				step: AtomicUsize::new(initial_step),
 				proposed: AtomicBool::new(false),
 				client: RwLock::new(Weak::new()),
@@ -263,13 +258,8 @@
 		let header_step = header_step(header)?;
 		// Give one step slack if step is lagging, double vote is still not possible.
 		if header_step <= self.step.load(AtomicOrdering::SeqCst) + 1 {
-<<<<<<< HEAD
-			let proposer_signature = try!(header_signature(header));
-			let ok_sig = try!(verify_address(&self.step_proposer(header_step), &proposer_signature, &header.bare_hash()));
-=======
 			let proposer_signature = header_signature(header)?;
-			let ok_sig = verify_address(self.step_proposer(header_step), &proposer_signature, &header.bare_hash())?;
->>>>>>> 9db3f383
+			let ok_sig = verify_address(&self.step_proposer(header_step), &proposer_signature, &header.bare_hash())?;
 			if ok_sig {
 				Ok(())
 			} else {
