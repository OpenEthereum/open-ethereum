--- conflicted
+++ resolved
@@ -126,11 +126,7 @@
 
 	fn remaining_step_duration(&self) -> Duration {
 		let now = unix_now();
-<<<<<<< HEAD
-		let step_end = self.step_duration * (self.step() as u32 + 1);
-=======
 		let step_end = self.our_params.step_duration * (self.step.load(AtomicOrdering::SeqCst) as u32 + 1);
->>>>>>> 14a9942d
 		if step_end > now {
 			step_end - now
 		} else {
