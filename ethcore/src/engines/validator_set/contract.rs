// Copyright 2015-2019 Parity Technologies (UK) Ltd.
// This file is part of Parity Ethereum.

// Parity Ethereum is free software: you can redistribute it and/or modify
// it under the terms of the GNU General Public License as published by
// the Free Software Foundation, either version 3 of the License, or
// (at your option) any later version.

// Parity Ethereum is distributed in the hope that it will be useful,
// but WITHOUT ANY WARRANTY; without even the implied warranty of
// MERCHANTABILITY or FITNESS FOR A PARTICULAR PURPOSE.  See the
// GNU General Public License for more details.

// You should have received a copy of the GNU General Public License
// along with Parity Ethereum.  If not, see <http://www.gnu.org/licenses/>.

/// Validator set maintained in a contract, updated using `getValidators` method.
/// It can also report validators for misbehaviour with two levels: `reportMalicious` and `reportBenign`.

use std::sync::Weak;

use bytes::Bytes;
use ethereum_types::{H256, Address};
use machine::{AuxiliaryData, Call, EthereumMachine};
use parking_lot::RwLock;
use types::BlockNumber;
use types::header::Header;

use client::EngineClient;

use super::{ValidatorSet, SimpleList, SystemCall};
use super::safe_contract::ValidatorSafeContract;

use_contract!(validator_report, "res/contracts/validator_report.json");

/// A validator contract with reporting.
pub struct ValidatorContract {
	contract_address: Address,
	validators: ValidatorSafeContract,
	client: RwLock<Option<Weak<EngineClient>>>, // TODO [keorn]: remove
}

impl ValidatorContract {
	pub fn new(contract_address: Address) -> Self {
		ValidatorContract {
			contract_address,
			validators: ValidatorSafeContract::new(contract_address),
			client: RwLock::new(None),
		}
	}
}

impl ValidatorContract {
	fn transact(&self, data: Bytes) -> Result<(), String> {
		let client = self.client.read().as_ref()
			.and_then(Weak::upgrade)
			.ok_or_else(|| "No client!")?;

		match client.as_full_client() {
			Some(c) => {
				c.transact_contract(self.contract_address, data)
					.map_err(|e| format!("Transaction import error: {}", e))?;
				Ok(())
			},
			None => Err("No full client!".into()),
		}
	}
}

impl ValidatorSet for ValidatorContract {
	fn default_caller(&self, id: ::types::ids::BlockId) -> Box<Call> {
		self.validators.default_caller(id)
	}

	fn on_epoch_begin(&self, first: bool, header: &Header, call: &mut SystemCall) -> Result<(), ::error::Error> {
		self.validators.on_epoch_begin(first, header, call)
	}

	fn genesis_epoch_data(&self, header: &Header, call: &Call) -> Result<Vec<u8>, String> {
		self.validators.genesis_epoch_data(header, call)
	}

	fn is_epoch_end(&self, first: bool, chain_head: &Header) -> Option<Vec<u8>> {
		self.validators.is_epoch_end(first, chain_head)
	}

	fn signals_epoch_end(
		&self,
		first: bool,
		header: &Header,
		aux: AuxiliaryData,
	) -> ::engines::EpochChange<EthereumMachine> {
		self.validators.signals_epoch_end(first, header, aux)
	}

	fn epoch_set(&self, first: bool, machine: &EthereumMachine, number: BlockNumber, proof: &[u8]) -> Result<(SimpleList, Option<H256>), ::error::Error> {
		self.validators.epoch_set(first, machine, number, proof)
	}

	fn contains_with_caller(&self, bh: &H256, address: &Address, caller: &Call) -> bool {
		self.validators.contains_with_caller(bh, address, caller)
	}

	fn get_with_caller(&self, bh: &H256, nonce: usize, caller: &Call) -> Address {
		self.validators.get_with_caller(bh, nonce, caller)
	}

	fn count_with_caller(&self, bh: &H256, caller: &Call) -> usize {
		self.validators.count_with_caller(bh, caller)
	}

	fn report_malicious(&self, address: &Address, _set_block: BlockNumber, block: BlockNumber, proof: Bytes) {
		let data = validator_report::functions::report_malicious::encode_input(*address, block, proof);
		match self.transact(data) {
			Ok(_) => warn!(target: "engine", "Reported malicious validator {}", address),
			Err(s) => warn!(target: "engine", "Validator {} could not be reported {}", address, s),
		}
	}

	fn report_benign(&self, address: &Address, _set_block: BlockNumber, block: BlockNumber) {
		let data = validator_report::functions::report_benign::encode_input(*address, block);
		match self.transact(data) {
			Ok(_) => warn!(target: "engine", "Reported benign validator misbehaviour {}", address),
			Err(s) => warn!(target: "engine", "Validator {} could not be reported {}", address, s),
		}
	}

	fn register_client(&self, client: Weak<EngineClient>) {
		self.validators.register_client(client.clone());
		*self.client.write() = Some(client);
	}
}

#[cfg(test)]
mod tests {
	use std::sync::Arc;
	use rustc_hex::FromHex;
	use hash::keccak;
	use ethereum_types::{H520, Address};
	use bytes::ToPretty;
	use rlp::encode;
	use spec::Spec;
<<<<<<< HEAD
	use header::Header;
	use accounts::AccountProvider;
	use miner::{self, MinerService};
=======
	use types::header::Header;
	use account_provider::AccountProvider;
	use miner::MinerService;
>>>>>>> 53c408f5
	use types::ids::BlockId;
	use test_helpers::generate_dummy_client_with_spec;
	use client::{BlockChainClient, ChainInfo, BlockInfo, CallContract};
	use super::super::ValidatorSet;
	use super::ValidatorContract;

	#[test]
	fn fetches_validators() {
		let client = generate_dummy_client_with_spec(Spec::new_validator_contract);
		let vc = Arc::new(ValidatorContract::new("0000000000000000000000000000000000000005".parse::<Address>().unwrap()));
		vc.register_client(Arc::downgrade(&client) as _);
		let last_hash = client.best_block_header().hash();
		assert!(vc.contains(&last_hash, &"7d577a597b2742b498cb5cf0c26cdcd726d39e6e".parse::<Address>().unwrap()));
		assert!(vc.contains(&last_hash, &"82a978b3f5962a5b0957d9ee9eef472ee55b42f1".parse::<Address>().unwrap()));
	}

	#[test]
	fn reports_validators() {
		let tap = Arc::new(AccountProvider::transient_provider());
		let v1 = tap.insert_account(keccak("1").into(), &"".into()).unwrap();
		let client = generate_dummy_client_with_spec(Spec::new_validator_contract);
		client.engine().register_client(Arc::downgrade(&client) as _);
		let validator_contract = "0000000000000000000000000000000000000005".parse::<Address>().unwrap();

		// Make sure reporting can be done.
		client.miner().set_gas_range_target((1_000_000.into(), 1_000_000.into()));
		let signer = Box::new((tap.clone(), v1, "".into()));
		client.miner().set_author(miner::Author::Sealer(signer));

		// Check a block that is a bit in future, reject it but don't report the validator.
		let mut header = Header::default();
		let seal = vec![encode(&4u8), encode(&(&H520::default() as &[u8]))];
		header.set_seal(seal);
		header.set_author(v1);
		header.set_number(2);
		header.set_parent_hash(client.chain_info().best_block_hash);
		assert!(client.engine().verify_block_external(&header).is_err());
		client.engine().step();
		assert_eq!(client.chain_info().best_block_number, 0);

		// Now create one that is more in future. That one should be rejected and validator should be reported.
		let mut header = Header::default();
		let seal = vec![encode(&8u8), encode(&(&H520::default() as &[u8]))];
		header.set_seal(seal);
		header.set_author(v1);
		header.set_number(2);
		header.set_parent_hash(client.chain_info().best_block_hash);
		// `reportBenign` when the designated proposer releases block from the future (bad clock).
		assert!(client.engine().verify_block_basic(&header).is_err());
		// Seal a block.
		client.engine().step();
		assert_eq!(client.chain_info().best_block_number, 1);
		// Check if the unresponsive validator is `disliked`.
		assert_eq!(
			client.call_contract(BlockId::Latest, validator_contract, "d8f2e0bf".from_hex().unwrap()).unwrap().to_hex(),
			"0000000000000000000000007d577a597b2742b498cb5cf0c26cdcd726d39e6e"
		);
		// Simulate a misbehaving validator by handling a double proposal.
		let header = client.best_block_header();
		assert!(client.engine().verify_block_family(&header, &header).is_err());
		// Seal a block.
		client.engine().step();
		client.engine().step();
		assert_eq!(client.chain_info().best_block_number, 2);

		// Check if misbehaving validator was removed.
		client.transact_contract(Default::default(), Default::default()).unwrap();
		client.engine().step();
		client.engine().step();
		assert_eq!(client.chain_info().best_block_number, 2);
	}
}<|MERGE_RESOLUTION|>--- conflicted
+++ resolved
@@ -140,15 +140,9 @@
 	use bytes::ToPretty;
 	use rlp::encode;
 	use spec::Spec;
-<<<<<<< HEAD
-	use header::Header;
+	use types::header::Header;
 	use accounts::AccountProvider;
 	use miner::{self, MinerService};
-=======
-	use types::header::Header;
-	use account_provider::AccountProvider;
-	use miner::MinerService;
->>>>>>> 53c408f5
 	use types::ids::BlockId;
 	use test_helpers::generate_dummy_client_with_spec;
 	use client::{BlockChainClient, ChainInfo, BlockInfo, CallContract};
