// Copyright 2015-2019 Parity Technologies (UK) Ltd.
// This file is part of Parity Ethereum.

// Parity Ethereum is free software: you can redistribute it and/or modify
// it under the terms of the GNU General Public License as published by
// the Free Software Foundation, either version 3 of the License, or
// (at your option) any later version.

// Parity Ethereum is distributed in the hope that it will be useful,
// but WITHOUT ANY WARRANTY; without even the implied warranty of
// MERCHANTABILITY or FITNESS FOR A PARTICULAR PURPOSE.  See the
// GNU General Public License for more details.

// You should have received a copy of the GNU General Public License
// along with Parity Ethereum.  If not, see <http://www.gnu.org/licenses/>.

/// Preconfigured validator list.

use heapsize::HeapSizeOf;
use ethereum_types::{H256, Address};

use machine::{AuxiliaryData, Call, EthereumMachine};
use types::BlockNumber;
use types::header::Header;
use super::ValidatorSet;

/// Validator set containing a known set of addresses.
#[derive(Clone, Debug, PartialEq, Eq, Default)]
pub struct SimpleList {
	validators: Vec<Address>,
}

impl SimpleList {
	/// Create a new `SimpleList`.
	pub fn new(validators: Vec<Address>) -> Self {
		let validator_count = validators.len();
		if validator_count == 1 {
<<<<<<< HEAD
			warn!(target: "engine", "Running AuRa with a single validator is not supported.");
		}
		if validator_count % 2 == 0 {
			warn!(target: "engine", "Running AuRa with an even number of validators is not supported.");
=======
			warn!(target: "engine", "Running AuRa with a single validator implies instant finality. Use a database?");
		}
		if validator_count % 2 == 0 {
			warn!(target: "engine", "Running AuRa with an even number of validators is not recommented (risk of network split).");
>>>>>>> 070e585f
		}
		SimpleList { validators }
	}

	/// Convert into inner representation.
	pub fn into_inner(self) -> Vec<Address> {
		self.validators
	}
}

impl ::std::ops::Deref for SimpleList {
	type Target = [Address];

	fn deref(&self) -> &[Address] { &self.validators }
}

impl From<Vec<Address>> for SimpleList {
	fn from(validators: Vec<Address>) -> Self {
		SimpleList::new(validators)
	}
}

impl HeapSizeOf for SimpleList {
	fn heap_size_of_children(&self) -> usize {
		self.validators.heap_size_of_children()
	}
}

impl ValidatorSet for SimpleList {
	fn default_caller(&self, _block_id: ::types::ids::BlockId) -> Box<Call> {
		Box::new(|_, _| Err("Simple list doesn't require calls.".into()))
	}

	fn is_epoch_end(&self, first: bool, _chain_head: &Header) -> Option<Vec<u8>> {
		match first {
			true => Some(Vec::new()), // allow transition to fixed list, and instantly
			false => None,
		}
	}

	fn signals_epoch_end(&self, _: bool, _: &Header, _: AuxiliaryData)
		-> ::engines::EpochChange<EthereumMachine>
	{
		::engines::EpochChange::No
	}

	fn epoch_set(&self, _first: bool, _: &EthereumMachine, _: BlockNumber, _: &[u8]) -> Result<(SimpleList, Option<H256>), ::error::Error> {
		Ok((self.clone(), None))
	}

	fn contains_with_caller(&self, _bh: &H256, address: &Address, _: &Call) -> bool {
		self.validators.contains(address)
	}

	fn get_with_caller(&self, _bh: &H256, nonce: usize, _: &Call) -> Address {
		let validator_n = self.validators.len();

		if validator_n == 0 {
			panic!("Cannot operate with an empty validator set.");
		}

		self.validators.get(nonce % validator_n).expect("There are validator_n authorities; taking number modulo validator_n gives number in validator_n range; qed").clone()
	}

	fn count_with_caller(&self, _bh: &H256, _: &Call) -> usize {
		self.validators.len()
	}
}

impl AsRef<ValidatorSet> for SimpleList {
    fn as_ref(&self) -> &ValidatorSet {
        self
    }
}

#[cfg(test)]
mod tests {
	use std::str::FromStr;
	use ethereum_types::Address;
	use super::super::ValidatorSet;
	use super::SimpleList;

	#[test]
	fn simple_list() {
		let a1 = Address::from_str("cd1722f3947def4cf144679da39c4c32bdc35681").unwrap();
		let a2 = Address::from_str("0f572e5295c57f15886f9b263e2f6d2d6c7b5ec6").unwrap();
		let list = SimpleList::new(vec![a1.clone(), a2.clone()]);
		assert!(list.contains(&Default::default(), &a1));
		assert_eq!(list.get(&Default::default(), 0), a1);
		assert_eq!(list.get(&Default::default(), 1), a2);
		assert_eq!(list.get(&Default::default(), 2), a1);
	}
}<|MERGE_RESOLUTION|>--- conflicted
+++ resolved
@@ -35,17 +35,10 @@
 	pub fn new(validators: Vec<Address>) -> Self {
 		let validator_count = validators.len();
 		if validator_count == 1 {
-<<<<<<< HEAD
-			warn!(target: "engine", "Running AuRa with a single validator is not supported.");
-		}
-		if validator_count % 2 == 0 {
-			warn!(target: "engine", "Running AuRa with an even number of validators is not supported.");
-=======
 			warn!(target: "engine", "Running AuRa with a single validator implies instant finality. Use a database?");
 		}
 		if validator_count % 2 == 0 {
 			warn!(target: "engine", "Running AuRa with an even number of validators is not recommented (risk of network split).");
->>>>>>> 070e585f
 		}
 		SimpleList { validators }
 	}
