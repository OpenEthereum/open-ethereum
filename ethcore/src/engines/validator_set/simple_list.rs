// Copyright 2015-2019 Parity Technologies (UK) Ltd.
// This file is part of Parity Ethereum.

// Parity Ethereum is free software: you can redistribute it and/or modify
// it under the terms of the GNU General Public License as published by
// the Free Software Foundation, either version 3 of the License, or
// (at your option) any later version.

// Parity Ethereum is distributed in the hope that it will be useful,
// but WITHOUT ANY WARRANTY; without even the implied warranty of
// MERCHANTABILITY or FITNESS FOR A PARTICULAR PURPOSE.  See the
// GNU General Public License for more details.

// You should have received a copy of the GNU General Public License
// along with Parity Ethereum.  If not, see <http://www.gnu.org/licenses/>.

/// Preconfigured validator list.

use heapsize::HeapSizeOf;
use ethereum_types::{H256, Address};

use machine::{AuxiliaryData, Call, EthereumMachine};
use types::BlockNumber;
use types::header::Header;
use super::ValidatorSet;

/// Validator set containing a known set of addresses.
#[derive(Clone, Debug, PartialEq, Eq, Default)]
pub struct SimpleList {
	validators: Vec<Address>,
}

impl SimpleList {
	/// Create a new `SimpleList`.
	pub fn new(validators: Vec<Address>) -> Self {
		let validator_count = validators.len();
		if validator_count == 1 {
			warn!(target: "engine", "Running AuRa with a single validator implies instant finality. Use a database?");
<<<<<<< HEAD
		} else if validator_count != 0 && validator_count % 2 == 0 {
			warn!(target: "engine", "Running AuRa with an even number of validators ({}) is not recommended (risk of network split).", validator_count);
=======
		}
		if validator_count % 2 == 0 {
			warn!(target: "engine", "Running AuRa with an even number of validators is not recommended (risk of network split).");
>>>>>>> 5dff9e11
		}
		SimpleList { validators }
	}

	/// Convert into inner representation.
	pub fn into_inner(self) -> Vec<Address> {
		self.validators
	}
}

impl ::std::ops::Deref for SimpleList {
	type Target = [Address];

	fn deref(&self) -> &[Address] { &self.validators }
}

impl From<Vec<Address>> for SimpleList {
	fn from(validators: Vec<Address>) -> Self {
		SimpleList::new(validators)
	}
}

impl HeapSizeOf for SimpleList {
	fn heap_size_of_children(&self) -> usize {
		self.validators.heap_size_of_children()
	}
}

impl ValidatorSet for SimpleList {
	fn default_caller(&self, _block_id: ::types::ids::BlockId) -> Box<Call> {
		Box::new(|_, _| Err("Simple list doesn't require calls.".into()))
	}

	fn is_epoch_end(&self, first: bool, _chain_head: &Header) -> Option<Vec<u8>> {
		match first {
			true => Some(Vec::new()), // allow transition to fixed list, and instantly
			false => None,
		}
	}

	fn signals_epoch_end(&self, _: bool, _: &Header, _: AuxiliaryData)
		-> ::engines::EpochChange<EthereumMachine>
	{
		::engines::EpochChange::No
	}

	fn epoch_set(&self, _first: bool, _: &EthereumMachine, _: BlockNumber, _: &[u8]) -> Result<(SimpleList, Option<H256>), ::error::Error> {
		Ok((self.clone(), None))
	}

	fn contains_with_caller(&self, _bh: &H256, address: &Address, _: &Call) -> bool {
		self.validators.contains(address)
	}

	fn get_with_caller(&self, _bh: &H256, nonce: usize, _: &Call) -> Address {
		let validator_n = self.validators.len();

		if validator_n == 0 {
			panic!("Cannot operate with an empty validator set.");
		}

		self.validators.get(nonce % validator_n).expect("There are validator_n authorities; taking number modulo validator_n gives number in validator_n range; qed").clone()
	}

	fn count_with_caller(&self, _bh: &H256, _: &Call) -> usize {
		self.validators.len()
	}
}

impl AsRef<dyn ValidatorSet> for SimpleList {
    fn as_ref(&self) -> &dyn ValidatorSet {
        self
    }
}

#[cfg(test)]
mod tests {
	use std::str::FromStr;
	use ethereum_types::Address;
	use super::super::ValidatorSet;
	use super::SimpleList;

	#[test]
	fn simple_list() {
		let a1 = Address::from_str("cd1722f3947def4cf144679da39c4c32bdc35681").unwrap();
		let a2 = Address::from_str("0f572e5295c57f15886f9b263e2f6d2d6c7b5ec6").unwrap();
		let list = SimpleList::new(vec![a1.clone(), a2.clone()]);
		assert!(list.contains(&Default::default(), &a1));
		assert_eq!(list.get(&Default::default(), 0), a1);
		assert_eq!(list.get(&Default::default(), 1), a2);
		assert_eq!(list.get(&Default::default(), 2), a1);
	}
}<|MERGE_RESOLUTION|>--- conflicted
+++ resolved
@@ -36,14 +36,8 @@
 		let validator_count = validators.len();
 		if validator_count == 1 {
 			warn!(target: "engine", "Running AuRa with a single validator implies instant finality. Use a database?");
-<<<<<<< HEAD
 		} else if validator_count != 0 && validator_count % 2 == 0 {
 			warn!(target: "engine", "Running AuRa with an even number of validators ({}) is not recommended (risk of network split).", validator_count);
-=======
-		}
-		if validator_count % 2 == 0 {
-			warn!(target: "engine", "Running AuRa with an even number of validators is not recommended (risk of network split).");
->>>>>>> 5dff9e11
 		}
 		SimpleList { validators }
 	}
