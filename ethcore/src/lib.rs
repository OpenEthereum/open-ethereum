// Copyright 2015-2017 Parity Technologies (UK) Ltd.
// This file is part of Parity.

// Parity is free software: you can redistribute it and/or modify
// it under the terms of the GNU General Public License as published by
// the Free Software Foundation, either version 3 of the License, or
// (at your option) any later version.

// Parity is distributed in the hope that it will be useful,
// but WITHOUT ANY WARRANTY; without even the implied warranty of
// MERCHANTABILITY or FITNESS FOR A PARTICULAR PURPOSE.  See the
// GNU General Public License for more details.

// You should have received a copy of the GNU General Public License
// along with Parity.  If not, see <http://www.gnu.org/licenses/>.

#![warn(missing_docs)]
#![cfg_attr(feature="benches", feature(test))]

//! Ethcore library
//!
//! ### Rust version:
//! - nightly
//!
//! ### Supported platforms:
//! - OSX
//! - Linux
//!
//! ### Building:
//!
//! - Ubuntu 14.04 and later:
//!
//!   ```bash
//!
//!   # install rustup
//!   curl https://sh.rustup.rs -sSf | sh
//!
//!   # download and build parity
//!   git clone https://github.com/paritytech/parity
//!   cd parity
//!   cargo build --release
//!   ```
//!
//! - OSX:
//!
//!   ```bash
//!   # install rocksdb && rustup
//!   brew update
//!   curl https://sh.rustup.rs -sSf | sh
//!
//!   # download and build parity
//!   git clone https://github.com/paritytech/parity
//!   cd parity
//!   cargo build --release
//!   ```

extern crate bloomchain;
extern crate bn;
extern crate byteorder;
extern crate crossbeam;
extern crate common_types as types;
extern crate crypto;
extern crate ethash;
extern crate ethcore_bloom_journal as bloom_journal;
extern crate ethcore_devtools as devtools;
extern crate ethcore_io as io;
extern crate ethcore_bytes as bytes;
extern crate ethcore_logger;
extern crate ethcore_miner;
extern crate ethcore_stratum;
<<<<<<< HEAD
extern crate ethcore_transaction as transaction;
=======
extern crate ethereum_types;
>>>>>>> bf2a9253
extern crate ethjson;
extern crate ethkey;
extern crate futures;
extern crate hardware_wallet;
extern crate hashdb;
extern crate itertools;
extern crate lru_cache;
extern crate native_contracts;
extern crate num_cpus;
extern crate num;
extern crate parity_machine;
extern crate parking_lot;
extern crate price_info;
extern crate rand;
extern crate rayon;
extern crate rlp;
extern crate keccak_hash as hash;
extern crate heapsize;
extern crate memorydb;
extern crate patricia_trie as trie;
extern crate triehash;
extern crate ansi_term;
extern crate semantic_version;
extern crate unexpected;
extern crate kvdb;
extern crate kvdb_rocksdb;
extern crate kvdb_memorydb;
extern crate util_error;
extern crate snappy;
extern crate migration;

#[macro_use]
extern crate rlp_derive;
extern crate rustc_hex;
extern crate stats;
extern crate time;
extern crate using_queue;
extern crate bloomable;
extern crate vm;
extern crate wasm;
extern crate memory_cache;
extern crate journaldb;

#[macro_use]
extern crate macros;
#[macro_use]
extern crate log;
#[macro_use]
extern crate lazy_static;
#[cfg_attr(test, macro_use)]
extern crate evm;

#[cfg(feature = "jit" )]
extern crate evmjit;

pub extern crate ethstore;

pub mod account_provider;
pub mod block;
pub mod client;
pub mod db;
pub mod encoded;
pub mod engines;
pub mod error;
pub mod ethereum;
pub mod executed;
pub mod header;
pub mod machine;
pub mod migrations;
pub mod miner;
pub mod pod_state;
pub mod service;
pub mod snapshot;
pub mod spec;
pub mod state;
pub mod timer;
pub mod trace;
pub mod verification;
pub mod views;

mod cache_manager;
mod blooms;
mod basic_types;
mod pod_account;
mod state_db;
mod account_db;
mod builtin;
mod executive;
mod externalities;
mod blockchain;
mod factory;
mod tx_filter;

#[cfg(test)]
mod tests;
#[cfg(test)]
#[cfg(feature="json-tests")]
mod json_tests;

pub use types::*;
pub use executive::contract_address;
pub use evm::CreateContractAddress;<|MERGE_RESOLUTION|>--- conflicted
+++ resolved
@@ -68,11 +68,8 @@
 extern crate ethcore_logger;
 extern crate ethcore_miner;
 extern crate ethcore_stratum;
-<<<<<<< HEAD
 extern crate ethcore_transaction as transaction;
-=======
 extern crate ethereum_types;
->>>>>>> bf2a9253
 extern crate ethjson;
 extern crate ethkey;
 extern crate futures;
