// Copyright 2015, 2016 Ethcore (UK) Ltd.
// This file is part of Parity.

// Parity is free software: you can redistribute it and/or modify
// it under the terms of the GNU General Public License as published by
// the Free Software Foundation, either version 3 of the License, or
// (at your option) any later version.

// Parity is distributed in the hope that it will be useful,
// but WITHOUT ANY WARRANTY; without even the implied warranty of
// MERCHANTABILITY or FITNESS FOR A PARTICULAR PURPOSE.  See the
// GNU General Public License for more details.

// You should have received a copy of the GNU General Public License
// along with Parity.  If not, see <http://www.gnu.org/licenses/>.

#![warn(missing_docs)]
#![cfg_attr(feature="dev", feature(plugin))]
#![cfg_attr(feature="dev", plugin(clippy))]

// Clippy config
// TODO [todr] not really sure
#![cfg_attr(feature="dev", allow(needless_range_loop))]
// Shorter than if-else
#![cfg_attr(feature="dev", allow(match_bool))]
// Keeps consistency (all lines with `.clone()`) and helpful when changing ref to non-ref.
#![cfg_attr(feature="dev", allow(clone_on_copy))]
// In most cases it expresses function flow better
#![cfg_attr(feature="dev", allow(if_not_else))]

//! Ethcore library
//!
//! ### Rust version:
//! - nightly
//!
//! ### Supported platforms:
//! - OSX
//! - Linux
//!
//! ### Building:
//!
//! - Ubuntu 14.04 and later:
//!
//!   ```bash
//!
//!   # install multirust
//!   curl -sf https://raw.githubusercontent.com/brson/multirust/master/blastoff.sh | sh -s -- --yes
//!
//!   # export rust LIBRARY_PATH
//!   export LIBRARY_PATH=/usr/local/lib
//!
//!   # download and build parity
//!   git clone https://github.com/ethcore/parity
//!   cd parity
//!   multirust override beta
//!   cargo build --release
//!   ```
//!
//! - OSX:
//!
//!   ```bash
//!   # install rocksdb && multirust
//!   brew update
//!   brew install multirust
//!
//!   # export rust LIBRARY_PATH
//!   export LIBRARY_PATH=/usr/local/lib
//!
//!   # download and build parity
//!   git clone https://github.com/ethcore/parity
//!   cd parity
//!   multirust override beta
//!   cargo build --release
//!   ```

#[macro_use] extern crate log;
#[macro_use] extern crate ethcore_util as util;
#[macro_use] extern crate lazy_static;
extern crate rustc_serialize;
#[macro_use] extern crate heapsize;
extern crate crypto;
extern crate time;
extern crate env_logger;
extern crate num_cpus;
extern crate crossbeam;
extern crate ethjson;
extern crate bloomchain;

#[cfg(test)] extern crate ethcore_devtools as devtools;
#[cfg(feature = "jit" )] extern crate evmjit;

pub mod block;
pub mod block_queue;
pub mod client;
pub mod error;
pub mod ethereum;
pub mod filter;
pub mod header;
pub mod service;
pub mod log_entry;
pub mod trace;
pub mod spec;
pub mod transaction;
pub mod views;
pub mod receipt;
pub mod pod_state;

<<<<<<< HEAD
mod fatdb;
=======
mod db;
>>>>>>> 295efdba
mod common;
mod basic_types;
#[macro_use] mod evm;
mod env_info;
mod pod_account;
mod account_diff;
mod state_diff;
mod engine;
mod state;
mod account;
mod account_db;
mod action_params;
mod null_engine;
mod builtin;
mod chainfilter;
mod extras;
mod substate;
mod executive;
mod externalities;
mod verification;
mod blockchain;

#[cfg(test)]
mod tests;
#[cfg(test)]
#[cfg(feature="json-tests")]
mod json_tests;<|MERGE_RESOLUTION|>--- conflicted
+++ resolved
@@ -105,11 +105,8 @@
 pub mod receipt;
 pub mod pod_state;
 
-<<<<<<< HEAD
 mod fatdb;
-=======
 mod db;
->>>>>>> 295efdba
 mod common;
 mod basic_types;
 #[macro_use] mod evm;
