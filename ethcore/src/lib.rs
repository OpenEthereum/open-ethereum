--- conflicted
+++ resolved
@@ -107,11 +107,7 @@
 extern crate stats;
 extern crate time;
 extern crate using_queue;
-<<<<<<< HEAD
 extern crate table;
-=======
-extern crate bloomable;
->>>>>>> 4079396f
 extern crate vm;
 extern crate wasm;
 extern crate memory_cache;
