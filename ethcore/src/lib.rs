// Copyright 2015-2019 Parity Technologies (UK) Ltd.
// This file is part of Parity Ethereum.

// Parity Ethereum is free software: you can redistribute it and/or modify
// it under the terms of the GNU General Public License as published by
// the Free Software Foundation, either version 3 of the License, or
// (at your option) any later version.

// Parity Ethereum is distributed in the hope that it will be useful,
// but WITHOUT ANY WARRANTY; without even the implied warranty of
// MERCHANTABILITY or FITNESS FOR A PARTICULAR PURPOSE.  See the
// GNU General Public License for more details.

// You should have received a copy of the GNU General Public License
// along with Parity Ethereum.  If not, see <http://www.gnu.org/licenses/>.

#![warn(missing_docs, unused_extern_crates)]

//! Ethcore library
//!
//! ### Rust version:
//! - nightly
//!
//! ### Supported platforms:
//! - OSX
//! - Linux
//!
//! ### Building:
//!
//! - Ubuntu 14.04 and later:
//!
//!   ```bash
//!
//!   # install rustup
//!   curl https://sh.rustup.rs -sSf | sh
//!
//!   # download and build parity
//!   git clone https://github.com/paritytech/parity-ethereum
//!   cd parity
//!   cargo build --release
//!   ```
//!
//! - OSX:
//!
//!   ```bash
//!   # install rocksdb && rustup
//!   brew update
//!   curl https://sh.rustup.rs -sSf | sh
//!
//!   # download and build parity
//!   git clone https://github.com/paritytech/parity-ethereum
//!   cd parity
//!   cargo build --release
//!   ```

extern crate account_db;
extern crate account_state;
extern crate ansi_term;
extern crate common_types as types;
extern crate crossbeam_utils;
extern crate ethabi;
extern crate ethash;
extern crate ethcore_blockchain as blockchain;
extern crate ethcore_bloom_journal as bloom_journal;
extern crate ethcore_builtin as builtin;
extern crate ethcore_call_contract as call_contract;
extern crate ethcore_db as db;
extern crate ethcore_io as io;
extern crate ethcore_miner;
extern crate ethereum_types;
extern crate ethjson;
extern crate ethkey;
<<<<<<< HEAD
extern crate factories;
=======
extern crate trie_vm_factories;
>>>>>>> 44cc442d
extern crate futures;
extern crate hash_db;
extern crate itertools;
extern crate journaldb;
extern crate keccak_hash as hash;
extern crate keccak_hasher;
extern crate kvdb;
#[cfg(any(test, feature = "test-helpers"))]
extern crate kvdb_memorydb;

extern crate len_caching_lock;
extern crate lru_cache;
extern crate memory_cache;
extern crate num_cpus;
extern crate parity_bytes as bytes;
extern crate parity_snappy as snappy;
extern crate parking_lot;
extern crate pod;
extern crate trie_db as trie;
extern crate patricia_trie_ethereum as ethtrie;
extern crate rand;
extern crate rayon;
extern crate rlp;
extern crate parity_util_mem;
extern crate parity_util_mem as malloc_size_of;
extern crate rustc_hex;
extern crate serde;
extern crate state_db;
extern crate stats;
<<<<<<< HEAD
=======
extern crate account_state;
>>>>>>> 44cc442d
extern crate time_utils;
extern crate trace;
extern crate triehash_ethereum as triehash;
extern crate unexpected;
extern crate using_queue;
extern crate vm;

#[cfg(test)]
extern crate rand_xorshift;
#[cfg(test)]
extern crate ethcore_accounts as accounts;
#[cfg(feature = "stratum")]
extern crate ethcore_stratum;
#[cfg(any(test, feature = "tempdir"))]
extern crate tempdir;
#[cfg(any(test, feature = "kvdb-rocksdb"))]
extern crate kvdb_rocksdb;
#[cfg(any(test, feature = "blooms-db"))]
extern crate blooms_db;
#[cfg(any(test, feature = "env_logger"))]
extern crate env_logger;
#[cfg(test)]
extern crate serde_json;

#[macro_use]
extern crate ethabi_derive;
#[macro_use]
extern crate ethabi_contract;
extern crate derive_more;
#[macro_use]
extern crate log;
#[macro_use]
extern crate lazy_static;
#[macro_use]
extern crate macros;
#[macro_use]
extern crate rlp_derive;
#[macro_use]
extern crate trace_time;

#[cfg_attr(test, macro_use)]
extern crate evm;

#[cfg(all(test, feature = "price-info"))]
extern crate fetch;

#[cfg(all(test, feature = "price-info"))]
extern crate parity_runtime;

pub mod block;
pub mod client;
pub mod engines;
pub mod error;
pub mod ethereum;
pub mod executed;
pub mod executive;
pub mod executive_state;
pub mod machine;
pub mod miner;
pub mod snapshot;
pub mod spec;
pub mod verification;

mod externalities;
<<<<<<< HEAD
=======
mod state_db;
>>>>>>> 44cc442d
mod transaction_ext;
mod tx_filter;

#[cfg(test)]
mod tests;
#[cfg(feature = "json-tests")]
pub mod json_tests;
#[cfg(any(test, feature = "test-helpers"))]
pub mod test_helpers;

pub use executive::contract_address;
pub use evm::CreateContractAddress;
pub use trie::TrieSpec;
pub use state_db::StateDB;<|MERGE_RESOLUTION|>--- conflicted
+++ resolved
@@ -70,11 +70,7 @@
 extern crate ethereum_types;
 extern crate ethjson;
 extern crate ethkey;
-<<<<<<< HEAD
-extern crate factories;
-=======
 extern crate trie_vm_factories;
->>>>>>> 44cc442d
 extern crate futures;
 extern crate hash_db;
 extern crate itertools;
@@ -104,10 +100,6 @@
 extern crate serde;
 extern crate state_db;
 extern crate stats;
-<<<<<<< HEAD
-=======
-extern crate account_state;
->>>>>>> 44cc442d
 extern crate time_utils;
 extern crate trace;
 extern crate triehash_ethereum as triehash;
@@ -172,10 +164,6 @@
 pub mod verification;
 
 mod externalities;
-<<<<<<< HEAD
-=======
-mod state_db;
->>>>>>> 44cc442d
 mod transaction_ext;
 mod tx_filter;
 
@@ -188,5 +176,4 @@
 
 pub use executive::contract_address;
 pub use evm::CreateContractAddress;
-pub use trie::TrieSpec;
-pub use state_db::StateDB;+pub use trie::TrieSpec;