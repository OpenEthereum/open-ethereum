// Copyright 2015-2018 Parity Technologies (UK) Ltd.
// This file is part of Parity.

// Parity is free software: you can redistribute it and/or modify
// it under the terms of the GNU General Public License as published by
// the Free Software Foundation, either version 3 of the License, or
// (at your option) any later version.

// Parity is distributed in the hope that it will be useful,
// but WITHOUT ANY WARRANTY; without even the implied warranty of
// MERCHANTABILITY or FITNESS FOR A PARTICULAR PURPOSE.  See the
// GNU General Public License for more details.

// You should have received a copy of the GNU General Public License
// along with Parity.  If not, see <http://www.gnu.org/licenses/>.

#![warn(missing_docs)]
#![cfg_attr(feature = "benches", feature(test))]

//! Ethcore library
//!
//! ### Rust version:
//! - nightly
//!
//! ### Supported platforms:
//! - OSX
//! - Linux
//!
//! ### Building:
//!
//! - Ubuntu 14.04 and later:
//!
//!   ```bash
//!
//!   # install rustup
//!   curl https://sh.rustup.rs -sSf | sh
//!
//!   # download and build parity
//!   git clone https://github.com/paritytech/parity-ethereum
//!   cd parity
//!   cargo build --release
//!   ```
//!
//! - OSX:
//!
//!   ```bash
//!   # install rocksdb && rustup
//!   brew update
//!   curl https://sh.rustup.rs -sSf | sh
//!
//!   # download and build parity
//!   git clone https://github.com/paritytech/parity-ethereum
//!   cd parity
//!   cargo build --release
//!   ```

// Recursion limit required because of
// error_chain foreign_links.
#![recursion_limit="128"]

extern crate blooms_db;
extern crate bn;
extern crate byteorder;
extern crate crossbeam;
extern crate common_types as types;
extern crate ethash;
extern crate ethcore_bloom_journal as bloom_journal;
extern crate parity_crypto;
extern crate ethcore_io as io;
extern crate parity_bytes as bytes;
extern crate ethcore_logger;
extern crate ethcore_miner;
#[cfg(feature = "stratum")]
extern crate ethcore_stratum;
extern crate ethcore_transaction as transaction;
extern crate ethereum_types;
extern crate ethjson;
extern crate ethkey;

extern crate hashdb;
extern crate itertools;
extern crate kvdb;
extern crate kvdb_memorydb;
extern crate kvdb_rocksdb;
extern crate lru_cache;
extern crate num_cpus;
extern crate num;
extern crate parity_machine;
extern crate parking_lot;
extern crate rand;
extern crate rayon;
extern crate rlp;
extern crate rlp_compress;
extern crate keccak_hash as hash;
extern crate keccak_hasher;
extern crate heapsize;
extern crate memorydb;
extern crate patricia_trie as trie;
extern crate patricia_trie_ethereum as ethtrie;
extern crate triehash_ethereum as triehash;
extern crate ansi_term;
extern crate unexpected;
<<<<<<< HEAD
extern crate parity_snappy;
=======
extern crate parity_snappy as snappy;
>>>>>>> 1f242622
extern crate ethabi;
extern crate rustc_hex;
extern crate stats;
extern crate stop_guard;
extern crate using_queue;
extern crate vm;
extern crate wasm;
extern crate memory_cache;
extern crate journaldb;
#[cfg(any(test, feature = "json-tests", feature = "test-helpers"))]
extern crate tempdir;

#[cfg(any(target_os = "linux", target_os = "macos", target_os = "windows", target_os = "android"))]
extern crate hardware_wallet;

#[cfg(not(any(target_os = "linux", target_os = "macos", target_os = "windows", target_os = "android")))]
extern crate fake_hardware_wallet as hardware_wallet;

#[macro_use]
extern crate ethabi_derive;
#[macro_use]
extern crate ethabi_contract;
#[macro_use]
extern crate error_chain;
#[macro_use]
extern crate log;
#[macro_use]
extern crate lazy_static;
#[macro_use]
extern crate macros;
#[macro_use]
extern crate rlp_derive;
#[macro_use]
extern crate trace_time;

#[cfg_attr(test, macro_use)]
extern crate evm;

pub extern crate ethstore;

#[macro_use]
pub mod views;

pub mod account_provider;
pub mod block;
pub mod builtin;
pub mod client;
pub mod db;
pub mod encoded;
pub mod engines;
pub mod error;
pub mod ethereum;
pub mod executed;
pub mod executive;
pub mod header;
pub mod machine;
pub mod miner;
pub mod pod_state;
pub mod snapshot;
pub mod spec;
pub mod state;
pub mod state_db;
pub mod trace;
pub mod verification;

mod cache_manager;
mod pod_account;
mod account_db;
mod externalities;
mod blockchain;
mod factory;
mod tx_filter;

#[cfg(test)]
mod tests;
#[cfg(feature = "json-tests")]
pub mod json_tests;
#[cfg(any(test, feature = "test-helpers"))]
pub mod test_helpers;

pub use types::*;
pub use executive::contract_address;
pub use evm::CreateContractAddress;
pub use blockchain::{BlockChainDB, BlockChainDBHandler};<|MERGE_RESOLUTION|>--- conflicted
+++ resolved
@@ -100,11 +100,7 @@
 extern crate triehash_ethereum as triehash;
 extern crate ansi_term;
 extern crate unexpected;
-<<<<<<< HEAD
-extern crate parity_snappy;
-=======
 extern crate parity_snappy as snappy;
->>>>>>> 1f242622
 extern crate ethabi;
 extern crate rustc_hex;
 extern crate stats;
