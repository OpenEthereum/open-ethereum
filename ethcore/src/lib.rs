// Copyright 2015-2017 Parity Technologies (UK) Ltd.
// This file is part of Parity.

// Parity is free software: you can redistribute it and/or modify
// it under the terms of the GNU General Public License as published by
// the Free Software Foundation, either version 3 of the License, or
// (at your option) any later version.

// Parity is distributed in the hope that it will be useful,
// but WITHOUT ANY WARRANTY; without even the implied warranty of
// MERCHANTABILITY or FITNESS FOR A PARTICULAR PURPOSE.  See the
// GNU General Public License for more details.

// You should have received a copy of the GNU General Public License
// along with Parity.  If not, see <http://www.gnu.org/licenses/>.

#![warn(missing_docs)]
#![cfg_attr(feature="benches", feature(test))]
#![cfg_attr(feature="dev", feature(plugin))]
#![cfg_attr(feature="dev", plugin(clippy))]

// Clippy settings
// Most of the time much more readable
#![cfg_attr(feature="dev", allow(needless_range_loop))]
// Shorter than if-else
#![cfg_attr(feature="dev", allow(match_bool))]
// Keeps consistency (all lines with `.clone()`).
#![cfg_attr(feature="dev", allow(clone_on_copy))]
// Complains on Box<E> when implementing From<Box<E>>
#![cfg_attr(feature="dev", allow(boxed_local))]
// Complains about nested modules with same name as parent
#![cfg_attr(feature="dev", allow(module_inception))]
// TODO [todr] a lot of warnings to be fixed
#![cfg_attr(feature="dev", allow(assign_op_pattern))]


//! Ethcore library
//!
//! ### Rust version:
//! - nightly
//!
//! ### Supported platforms:
//! - OSX
//! - Linux
//!
//! ### Building:
//!
//! - Ubuntu 14.04 and later:
//!
//!   ```bash
//!
//!   # install multirust
//!   curl -sf https://raw.githubusercontent.com/brson/multirust/master/blastoff.sh | sh -s -- --yes
//!
//!   # export rust LIBRARY_PATH
//!   export LIBRARY_PATH=/usr/local/lib
//!
//!   # download and build parity
//!   git clone https://github.com/ethcore/parity
//!   cd parity
//!   multirust override beta
//!   cargo build --release
//!   ```
//!
//! - OSX:
//!
//!   ```bash
//!   # install rocksdb && multirust
//!   brew update
//!   brew install multirust
//!
//!   # export rust LIBRARY_PATH
//!   export LIBRARY_PATH=/usr/local/lib
//!
//!   # download and build parity
//!   git clone https://github.com/ethcore/parity
//!   cd parity
//!   multirust override beta
//!   cargo build --release
//!   ```

extern crate ethcore_io as io;
extern crate rustc_serialize;
extern crate crypto;
extern crate time;
extern crate env_logger;
extern crate num_cpus;
extern crate crossbeam;
extern crate ethjson;
extern crate bloomchain;
extern crate hyper;
extern crate ethash;
extern crate ethkey;
extern crate semver;
extern crate ethcore_ipc_nano as nanoipc;
extern crate ethcore_devtools as devtools;
extern crate rand;
extern crate bit_set;
extern crate rlp;
extern crate ethcore_bloom_journal as bloom_journal;
extern crate byteorder;
extern crate transient_hashmap;
extern crate linked_hash_map;
extern crate lru_cache;
extern crate ethcore_stratum;
extern crate ethabi;
extern crate hardware_wallet;
extern crate stats;
<<<<<<< HEAD
extern crate ethcore_logger;
=======
extern crate num;
>>>>>>> 63f1ca92

#[macro_use]
extern crate log;
#[macro_use]
extern crate ethcore_util as util;
#[macro_use]
extern crate lazy_static;
#[macro_use]
extern crate ethcore_ipc as ipc;

#[cfg(feature = "jit" )]
extern crate evmjit;

pub extern crate ethstore;

pub mod account_provider;
pub mod engines;
pub mod block;
pub mod client;
pub mod error;
pub mod ethereum;
pub mod header;
pub mod service;
pub mod trace;
pub mod spec;
pub mod views;
pub mod pod_state;
pub mod migrations;
pub mod miner;
pub mod snapshot;
pub mod action_params;
pub mod db;
pub mod verification;
pub mod state;
pub mod env_info;
#[macro_use] pub mod evm;

mod cache_manager;
mod blooms;
mod basic_types;
mod pod_account;
mod state_db;
mod account_db;
mod builtin;
mod executive;
mod externalities;
mod blockchain;
mod types;
mod factory;

#[cfg(test)]
mod tests;
#[cfg(test)]
#[cfg(feature="json-tests")]
mod json_tests;

pub use types::*;
pub use executive::contract_address;<|MERGE_RESOLUTION|>--- conflicted
+++ resolved
@@ -106,11 +106,8 @@
 extern crate ethabi;
 extern crate hardware_wallet;
 extern crate stats;
-<<<<<<< HEAD
 extern crate ethcore_logger;
-=======
 extern crate num;
->>>>>>> 63f1ca92
 
 #[macro_use]
 extern crate log;
