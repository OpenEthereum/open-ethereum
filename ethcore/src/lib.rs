--- conflicted
+++ resolved
@@ -60,17 +60,13 @@
 extern crate ansi_term;
 extern crate bn;
 extern crate byteorder;
-<<<<<<< HEAD
-extern crate call_contract;
-=======
-extern crate ethcore_call_contract as call_contract;
->>>>>>> 35bbf11b
 extern crate common_types as types;
 extern crate crossbeam;
 extern crate ethabi;
 extern crate ethash;
 extern crate ethcore_blockchain as blockchain;
 extern crate ethcore_bloom_journal as bloom_journal;
+extern crate ethcore_call_contract as call_contract;
 extern crate ethcore_db as db;
 extern crate ethcore_io as io;
 extern crate ethcore_miner;
