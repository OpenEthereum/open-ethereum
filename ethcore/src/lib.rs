--- conflicted
+++ resolved
@@ -103,11 +103,8 @@
 extern crate rlp;
 extern crate hash;
 extern crate heapsize;
-<<<<<<< HEAD
 extern crate triehash;
-=======
 extern crate ansi_term;
->>>>>>> 6d98f6fc
 
 #[macro_use]
 extern crate rlp_derive;
