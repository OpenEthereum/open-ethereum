--- conflicted
+++ resolved
@@ -72,7 +72,6 @@
 extern crate ethereum_types;
 extern crate ethjson;
 extern crate ethkey;
-extern crate ethstore;
 extern crate hashdb;
 extern crate heapsize;
 extern crate itertools;
@@ -105,20 +104,9 @@
 extern crate using_queue;
 extern crate vm;
 extern crate wasm;
-<<<<<<< HEAD
-extern crate memory_cache;
-extern crate journaldb;
-extern crate serde;
-extern crate len_caching_lock;
 
-#[cfg(any(test, feature = "json-tests", feature = "test-helpers"))]
-extern crate tempdir;
 #[cfg(test)]
 extern crate ethcore_accounts as accounts;
-#[cfg(test)]
-extern crate env_logger;
-=======
-
 #[cfg(feature = "stratum")]
 extern crate ethcore_stratum;
 #[cfg(any(test, feature = "tempdir"))]
@@ -127,13 +115,10 @@
 extern crate kvdb_rocksdb;
 #[cfg(any(test, feature = "blooms-db"))]
 extern crate blooms_db;
-
-#[cfg(any(target_os = "linux", target_os = "macos", target_os = "windows"))]
-extern crate hardware_wallet;
-
-#[cfg(not(any(target_os = "linux", target_os = "macos", target_os = "windows")))]
-extern crate fake_hardware_wallet as hardware_wallet;
->>>>>>> 53c408f5
+#[cfg(any(test, feature = "env_logger"))]
+extern crate env_logger;
+#[cfg(test)]
+extern crate rlp_compress;
 
 #[macro_use]
 extern crate ethabi_derive;
@@ -156,16 +141,6 @@
 
 #[cfg_attr(test, macro_use)]
 extern crate evm;
-
-<<<<<<< HEAD
-#[macro_use]
-pub mod views;
-=======
-#[cfg(any(test, feature = "env_logger"))]
-extern crate env_logger;
-#[cfg(test)]
-extern crate rlp_compress;
->>>>>>> 53c408f5
 
 pub mod block;
 pub mod builtin;
