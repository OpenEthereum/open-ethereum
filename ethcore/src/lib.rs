--- conflicted
+++ resolved
@@ -95,11 +95,8 @@
 extern crate semver;
 extern crate ethcore_ipc_nano as nanoipc;
 extern crate ethcore_devtools as devtools;
-<<<<<<< HEAD
 extern crate rand;
-=======
 extern crate bit_set;
->>>>>>> 53f1d7b6
 
 #[cfg(feature = "jit" )] extern crate evmjit;
 
