// Copyright 2015-2019 Parity Technologies (UK) Ltd.
// This file is part of Parity Ethereum.

// Parity Ethereum is free software: you can redistribute it and/or modify
// it under the terms of the GNU General Public License as published by
// the Free Software Foundation, either version 3 of the License, or
// (at your option) any later version.

// Parity Ethereum is distributed in the hope that it will be useful,
// but WITHOUT ANY WARRANTY; without even the implied warranty of
// MERCHANTABILITY or FITNESS FOR A PARTICULAR PURPOSE.  See the
// GNU General Public License for more details.

// You should have received a copy of the GNU General Public License
// along with Parity Ethereum.  If not, see <http://www.gnu.org/licenses/>.

#![warn(missing_docs, unused_extern_crates)]

//! Ethcore library
//!
//! ### Rust version:
//! - nightly
//!
//! ### Supported platforms:
//! - OSX
//! - Linux
//!
//! ### Building:
//!
//! - Ubuntu 14.04 and later:
//!
//!   ```bash
//!
//!   # install rustup
//!   curl https://sh.rustup.rs -sSf | sh
//!
//!   # download and build parity
//!   git clone https://github.com/paritytech/parity-ethereum
//!   cd parity
//!   cargo build --release
//!   ```
//!
//! - OSX:
//!
//!   ```bash
//!   # install rocksdb && rustup
//!   brew update
//!   curl https://sh.rustup.rs -sSf | sh
//!
//!   # download and build parity
//!   git clone https://github.com/paritytech/parity-ethereum
//!   cd parity
//!   cargo build --release
//!   ```

// Recursion limit required because of
// error_chain foreign_links.
#![recursion_limit="128"]

extern crate ansi_term;
extern crate bn;
extern crate byteorder;
extern crate common_types as types;
extern crate crossbeam;
extern crate ethabi;
extern crate ethash;
extern crate ethcore_blockchain as blockchain;
extern crate ethcore_bloom_journal as bloom_journal;
extern crate ethcore_call_contract as call_contract;
extern crate ethcore_db as db;
extern crate ethcore_io as io;
extern crate ethcore_miner;
extern crate ethereum_types;
extern crate ethjson;
extern crate ethkey;
extern crate hashdb;
extern crate heapsize;
extern crate itertools;
extern crate journaldb;
extern crate keccak_hash as hash;
extern crate keccak_hasher;
extern crate kvdb;
extern crate kvdb_memorydb;
extern crate len_caching_lock;
extern crate lru_cache;
extern crate memory_cache;
extern crate memorydb;
extern crate num;
extern crate num_cpus;
extern crate parity_bytes as bytes;
extern crate parity_crypto;
extern crate parity_machine;
extern crate parity_snappy as snappy;
extern crate parking_lot;
extern crate patricia_trie as trie;
extern crate patricia_trie_ethereum as ethtrie;
extern crate rand;
extern crate rayon;
extern crate rlp;
extern crate rustc_hex;
extern crate serde;
extern crate stats;
extern crate triehash_ethereum as triehash;
extern crate unexpected;
extern crate using_queue;
extern crate vm;
extern crate wasm;

#[cfg(test)]
extern crate ethcore_accounts as accounts;
#[cfg(feature = "stratum")]
extern crate ethcore_stratum;
#[cfg(any(test, feature = "tempdir"))]
extern crate tempdir;
#[cfg(any(test, feature = "kvdb-rocksdb"))]
extern crate kvdb_rocksdb;
#[cfg(any(test, feature = "blooms-db"))]
extern crate blooms_db;
#[cfg(any(test, feature = "env_logger"))]
extern crate env_logger;
#[cfg(test)]
extern crate rlp_compress;

#[macro_use]
extern crate ethabi_derive;
#[macro_use]
extern crate ethabi_contract;
#[macro_use]
extern crate error_chain;
#[macro_use]
extern crate log;
#[macro_use]
extern crate lazy_static;
#[macro_use]
extern crate macros;
#[macro_use]
extern crate rlp_derive;
#[macro_use]
extern crate trace_time;
#[macro_use]
extern crate serde_derive;

#[cfg_attr(test, macro_use)]
extern crate evm;

<<<<<<< HEAD
#[cfg(any(test, feature = "env_logger"))]
extern crate env_logger;
#[cfg(test)]
extern crate rlp_compress;

#[cfg(all(test, feature = "price-info"))]
extern crate fetch;

#[cfg(all(test, feature = "price-info"))]
extern crate parity_runtime;

pub mod account_provider;
=======
>>>>>>> c84e5745
pub mod block;
pub mod builtin;
pub mod client;
pub mod engines;
pub mod error;
pub mod ethereum;
pub mod executed;
pub mod executive;
pub mod machine;
pub mod miner;
pub mod pod_state;
pub mod pod_account;
pub mod snapshot;
pub mod spec;
pub mod state;
pub mod state_db;
pub mod trace;
pub mod transaction_ext;
pub mod verification;

mod account_db;
mod externalities;
mod factory;
mod tx_filter;

#[cfg(test)]
mod tests;
#[cfg(feature = "json-tests")]
pub mod json_tests;
#[cfg(any(test, feature = "test-helpers"))]
pub mod test_helpers;

pub use executive::contract_address;
pub use evm::CreateContractAddress;
pub use trie::TrieSpec;<|MERGE_RESOLUTION|>--- conflicted
+++ resolved
@@ -143,7 +143,6 @@
 #[cfg_attr(test, macro_use)]
 extern crate evm;
 
-<<<<<<< HEAD
 #[cfg(any(test, feature = "env_logger"))]
 extern crate env_logger;
 #[cfg(test)]
@@ -155,9 +154,6 @@
 #[cfg(all(test, feature = "price-info"))]
 extern crate parity_runtime;
 
-pub mod account_provider;
-=======
->>>>>>> c84e5745
 pub mod block;
 pub mod builtin;
 pub mod client;
