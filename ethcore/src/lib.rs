// Copyright 2015-2019 Parity Technologies (UK) Ltd.
// This file is part of Parity Ethereum.

// Parity Ethereum is free software: you can redistribute it and/or modify
// it under the terms of the GNU General Public License as published by
// the Free Software Foundation, either version 3 of the License, or
// (at your option) any later version.

// Parity Ethereum is distributed in the hope that it will be useful,
// but WITHOUT ANY WARRANTY; without even the implied warranty of
// MERCHANTABILITY or FITNESS FOR A PARTICULAR PURPOSE.  See the
// GNU General Public License for more details.

// You should have received a copy of the GNU General Public License
// along with Parity Ethereum.  If not, see <http://www.gnu.org/licenses/>.

#![warn(missing_docs, unused_extern_crates)]

//! Ethcore library
//!
//! ### Rust version:
//! - nightly
//!
//! ### Supported platforms:
//! - OSX
//! - Linux
//!
//! ### Building:
//!
//! - Ubuntu 14.04 and later:
//!
//!   ```bash
//!
//!   # install rustup
//!   curl https://sh.rustup.rs -sSf | sh
//!
//!   # download and build parity
//!   git clone https://github.com/paritytech/parity-ethereum
//!   cd parity
//!   cargo build --release
//!   ```
//!
//! - OSX:
//!
//!   ```bash
//!   # install rocksdb && rustup
//!   brew update
//!   curl https://sh.rustup.rs -sSf | sh
//!
//!   # download and build parity
//!   git clone https://github.com/paritytech/parity-ethereum
//!   cd parity
//!   cargo build --release
//!   ```

// Recursion limit required because of
// error_chain foreign_links.
#![recursion_limit="128"]

extern crate ansi_term;
extern crate bn;
extern crate byteorder;
extern crate common_types as types;
extern crate crossbeam;
extern crate ethabi;
extern crate ethash;
extern crate ethcore_blockchain as blockchain;
extern crate ethcore_bloom_journal as bloom_journal;
extern crate ethcore_call_contract as call_contract;
extern crate ethcore_db as db;
extern crate ethcore_io as io;
extern crate ethcore_miner;
extern crate ethereum_types;
extern crate ethjson;
extern crate ethkey;
<<<<<<< HEAD
extern crate ethstore;
extern crate hashdb;
=======
extern crate hash_db;
extern crate heapsize;
>>>>>>> 3d0ce10f
extern crate itertools;
extern crate journaldb;
extern crate keccak_hash as hash;
extern crate keccak_hasher;
extern crate kvdb;
extern crate kvdb_memorydb;
extern crate len_caching_lock;
extern crate lru_cache;
extern crate memory_cache;
extern crate memory_db;
extern crate num;
extern crate num_cpus;
extern crate parity_bytes as bytes;
extern crate parity_crypto;
extern crate parity_machine;
extern crate parity_snappy as snappy;
extern crate parking_lot;
extern crate trie_db as trie;
extern crate patricia_trie_ethereum as ethtrie;
extern crate rand;
extern crate rayon;
extern crate rlp;
extern crate parity_util_mem as mem;
extern crate parity_util_mem as malloc_size_of;
extern crate rustc_hex;
extern crate serde;
extern crate stats;
extern crate triehash_ethereum as triehash;
extern crate unexpected;
extern crate using_queue;
extern crate vm;
extern crate wasm;

#[cfg(test)]
extern crate ethcore_accounts as accounts;
#[cfg(feature = "stratum")]
extern crate ethcore_stratum;
#[cfg(any(test, feature = "tempdir"))]
extern crate tempdir;
#[cfg(any(test, feature = "kvdb-rocksdb"))]
extern crate kvdb_rocksdb;
#[cfg(any(test, feature = "blooms-db"))]
extern crate blooms_db;
#[cfg(any(test, feature = "env_logger"))]
extern crate env_logger;
#[cfg(test)]
extern crate rlp_compress;

#[macro_use]
extern crate ethabi_derive;
#[macro_use]
extern crate ethabi_contract;
#[macro_use]
extern crate error_chain;
#[macro_use]
extern crate log;
#[macro_use]
extern crate lazy_static;
#[macro_use]
extern crate macros;
#[macro_use]
extern crate rlp_derive;
#[macro_use]
extern crate trace_time;
#[macro_use]
extern crate serde_derive;

#[cfg_attr(test, macro_use)]
extern crate evm;

#[cfg(all(test, feature = "price-info"))]
extern crate fetch;

#[cfg(all(test, feature = "price-info"))]
extern crate parity_runtime;

pub mod block;
pub mod builtin;
pub mod client;
pub mod engines;
pub mod error;
pub mod ethereum;
pub mod executed;
pub mod executive;
pub mod machine;
pub mod miner;
pub mod pod_state;
pub mod pod_account;
pub mod snapshot;
pub mod spec;
pub mod state;
pub mod state_db;
pub mod trace;
pub mod transaction_ext;
pub mod verification;

mod account_db;
mod externalities;
mod factory;
mod tx_filter;

#[cfg(test)]
mod tests;
#[cfg(feature = "json-tests")]
pub mod json_tests;
#[cfg(any(test, feature = "test-helpers"))]
pub mod test_helpers;

pub use executive::contract_address;
pub use evm::CreateContractAddress;
pub use trie::TrieSpec;<|MERGE_RESOLUTION|>--- conflicted
+++ resolved
@@ -73,13 +73,7 @@
 extern crate ethereum_types;
 extern crate ethjson;
 extern crate ethkey;
-<<<<<<< HEAD
-extern crate ethstore;
-extern crate hashdb;
-=======
 extern crate hash_db;
-extern crate heapsize;
->>>>>>> 3d0ce10f
 extern crate itertools;
 extern crate journaldb;
 extern crate keccak_hash as hash;
