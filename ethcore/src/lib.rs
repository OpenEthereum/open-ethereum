// Copyright 2015-2017 Parity Technologies (UK) Ltd.
// This file is part of Parity.

// Parity is free software: you can redistribute it and/or modify
// it under the terms of the GNU General Public License as published by
// the Free Software Foundation, either version 3 of the License, or
// (at your option) any later version.

// Parity is distributed in the hope that it will be useful,
// but WITHOUT ANY WARRANTY; without even the implied warranty of
// MERCHANTABILITY or FITNESS FOR A PARTICULAR PURPOSE.  See the
// GNU General Public License for more details.

// You should have received a copy of the GNU General Public License
// along with Parity.  If not, see <http://www.gnu.org/licenses/>.

#![warn(missing_docs)]
#![cfg_attr(feature="benches", feature(test))]

//! Ethcore library
//!
//! ### Rust version:
//! - nightly
//!
//! ### Supported platforms:
//! - OSX
//! - Linux
//!
//! ### Building:
//!
//! - Ubuntu 14.04 and later:
//!
//!   ```bash
//!
//!   # install rustup
//!   curl https://sh.rustup.rs -sSf | sh
//!
//!   # download and build parity
//!   git clone https://github.com/paritytech/parity
//!   cd parity
//!   cargo build --release
//!   ```
//!
//! - OSX:
//!
//!   ```bash
//!   # install rocksdb && rustup
//!   brew update
//!   curl https://sh.rustup.rs -sSf | sh
//!
//!   # download and build parity
//!   git clone https://github.com/paritytech/parity
//!   cd parity
//!   cargo build --release
//!   ```

extern crate bloomchain;
extern crate bn;
extern crate byteorder;
extern crate crossbeam;
extern crate common_types as types;
extern crate crypto;
extern crate ethash;
extern crate ethcore_bloom_journal as bloom_journal;
extern crate ethcore_io as io;
extern crate ethcore_bytes as bytes;
extern crate ethcore_logger;
extern crate ethcore_miner;
extern crate ethcore_stratum;
extern crate ethcore_transaction as transaction;
extern crate ethereum_types;
extern crate ethjson;
extern crate ethkey;
extern crate hardware_wallet;
extern crate hashdb;
extern crate itertools;
extern crate lru_cache;
extern crate num_cpus;
extern crate num;
extern crate parity_machine;
extern crate parking_lot;
extern crate rand;
extern crate rayon;
extern crate rlp;
extern crate rlp_compress;
extern crate keccak_hash as hash;
extern crate heapsize;
extern crate memorydb;
extern crate patricia_trie as trie;
extern crate triehash;
extern crate ansi_term;
extern crate unexpected;
extern crate kvdb;
extern crate kvdb_memorydb;
extern crate util_error;
extern crate snappy;
<<<<<<< HEAD
extern crate migration;
=======

>>>>>>> c039ab79
extern crate ethabi;
extern crate rustc_hex;
extern crate stats;
extern crate stop_guard;
extern crate using_queue;
extern crate vm;
extern crate wasm;
extern crate memory_cache;
extern crate journaldb;
#[cfg(test)]
extern crate tempdir;

#[macro_use]
extern crate ethabi_derive;
#[macro_use]
extern crate ethabi_contract;
#[macro_use]
extern crate log;
#[macro_use]
extern crate lazy_static;
#[macro_use]
extern crate macros;
#[macro_use]
extern crate rlp_derive;
#[macro_use]
extern crate trace_time;

#[cfg_attr(test, macro_use)]
extern crate evm;

#[cfg(test)]
extern crate kvdb_rocksdb;

pub extern crate ethstore;

pub mod account_provider;
pub mod block;
pub mod client;
pub mod db;
pub mod encoded;
pub mod engines;
pub mod error;
pub mod ethereum;
pub mod executed;
pub mod header;
pub mod machine;
pub mod miner;
pub mod pod_state;
pub mod snapshot;
pub mod spec;
pub mod state;
pub mod state_db;
pub mod trace;
pub mod verification;
pub mod views;

mod cache_manager;
mod blooms;
mod pod_account;
mod account_db;
mod builtin;
mod executive;
mod externalities;
mod blockchain;
mod factory;
mod tx_filter;

#[cfg(test)]
mod tests;
#[cfg(test)]
#[cfg(feature="json-tests")]
mod json_tests;

pub use types::*;
pub use executive::contract_address;
pub use evm::CreateContractAddress;<|MERGE_RESOLUTION|>--- conflicted
+++ resolved
@@ -94,11 +94,7 @@
 extern crate kvdb_memorydb;
 extern crate util_error;
 extern crate snappy;
-<<<<<<< HEAD
-extern crate migration;
-=======
 
->>>>>>> c039ab79
 extern crate ethabi;
 extern crate rustc_hex;
 extern crate stats;
