--- conflicted
+++ resolved
@@ -118,12 +118,9 @@
 pub mod engine;
 pub mod migrations;
 pub mod miner;
-<<<<<<< HEAD
 pub mod snapshot;
-=======
+pub mod action_params;
 #[macro_use] pub mod evm;
-pub mod action_params;
->>>>>>> bdf44461
 
 mod blooms;
 mod db;
