--- conflicted
+++ resolved
@@ -101,18 +101,6 @@
 extern crate snappy;
 
 extern crate ethabi;
-<<<<<<< HEAD
-#[macro_use]
-extern crate ethabi_derive;
-#[macro_use]
-extern crate ethabi_contract;
-#[macro_use]
-extern crate error_chain;
-
-#[macro_use]
-extern crate rlp_derive;
-=======
->>>>>>> 1cd93e4c
 extern crate rustc_hex;
 extern crate stats;
 extern crate stop_guard;
