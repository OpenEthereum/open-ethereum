--- conflicted
+++ resolved
@@ -171,13 +171,8 @@
 #[cfg(test)]
 #[cfg(feature = "json-tests")]
 mod json_tests;
-<<<<<<< HEAD
-=======
 #[cfg(any(test, feature = "test-helpers"))]
 pub mod test_helpers;
-#[cfg(test)]
-mod test_helpers_internal;
->>>>>>> b37b3cd1
 
 pub use types::*;
 pub use executive::contract_address;
