// Copyright 2015-2019 Parity Technologies (UK) Ltd.
// This file is part of Parity Ethereum.

// Parity Ethereum is free software: you can redistribute it and/or modify
// it under the terms of the GNU General Public License as published by
// the Free Software Foundation, either version 3 of the License, or
// (at your option) any later version.

// Parity Ethereum is distributed in the hope that it will be useful,
// but WITHOUT ANY WARRANTY; without even the implied warranty of
// MERCHANTABILITY or FITNESS FOR A PARTICULAR PURPOSE.  See the
// GNU General Public License for more details.

// You should have received a copy of the GNU General Public License
// along with Parity Ethereum.  If not, see <http://www.gnu.org/licenses/>.

#![warn(missing_docs, unused_extern_crates)]

//! Ethcore library
//!
//! ### Rust version:
//! - nightly
//!
//! ### Supported platforms:
//! - OSX
//! - Linux
//!
//! ### Building:
//!
//! - Ubuntu 14.04 and later:
//!
//!   ```bash
//!
//!   # install rustup
//!   curl https://sh.rustup.rs -sSf | sh
//!
//!   # download and build parity
//!   git clone https://github.com/paritytech/parity-ethereum
//!   cd parity
//!   cargo build --release
//!   ```
//!
//! - OSX:
//!
//!   ```bash
//!   # install rocksdb && rustup
//!   brew update
//!   curl https://sh.rustup.rs -sSf | sh
//!
//!   # download and build parity
//!   git clone https://github.com/paritytech/parity-ethereum
//!   cd parity
//!   cargo build --release
//!   ```

extern crate account_db;
extern crate account_state;
extern crate ansi_term;
extern crate common_types as types;
extern crate crossbeam_utils;
extern crate ethabi;
extern crate ethash;
extern crate ethcore_blockchain as blockchain;
extern crate ethcore_bloom_journal as bloom_journal;
extern crate ethcore_builtin as builtin;
extern crate ethcore_call_contract as call_contract;
extern crate ethcore_db as db;
extern crate ethcore_io as io;
extern crate ethcore_miner;
extern crate ethereum_types;
extern crate ethjson;
extern crate ethkey;
extern crate trie_vm_factories;
extern crate futures;
extern crate hash_db;
extern crate itertools;
extern crate journaldb;
extern crate keccak_hash as hash;
extern crate keccak_hasher;
extern crate kvdb;
#[cfg(any(test, feature = "test-helpers"))]
extern crate kvdb_memorydb;

extern crate len_caching_lock;
extern crate lru_cache;
extern crate memory_cache;
extern crate num_cpus;
extern crate parity_bytes as bytes;
extern crate parity_snappy as snappy;
extern crate parking_lot;
extern crate pod;
extern crate trie_db as trie;
extern crate patricia_trie_ethereum as ethtrie;
extern crate rand;
extern crate rayon;
extern crate rlp;
extern crate parity_util_mem;
extern crate parity_util_mem as malloc_size_of;
extern crate rustc_hex;
extern crate serde;
extern crate state_db;
extern crate stats;
extern crate time_utils;
extern crate trace;
extern crate triehash_ethereum as triehash;
extern crate unexpected;
extern crate using_queue;
extern crate vm;

#[cfg(test)]
extern crate rand_xorshift;
#[cfg(test)]
extern crate ethcore_accounts as accounts;
#[cfg(feature = "stratum")]
extern crate ethcore_stratum;
#[cfg(any(test, feature = "tempdir"))]
extern crate tempdir;
#[cfg(any(test, feature = "kvdb-rocksdb"))]
extern crate kvdb_rocksdb;
#[cfg(any(test, feature = "blooms-db"))]
extern crate blooms_db;
#[cfg(any(test, feature = "env_logger"))]
extern crate env_logger;
#[cfg(test)]
extern crate serde_json;

#[macro_use]
extern crate ethabi_derive;
#[macro_use]
extern crate ethabi_contract;
extern crate derive_more;
#[macro_use]
extern crate log;
#[macro_use]
extern crate lazy_static;
#[macro_use]
extern crate macros;
#[macro_use]
extern crate rlp_derive;
#[macro_use]
extern crate trace_time;

#[cfg_attr(test, macro_use)]
extern crate evm;

#[cfg(all(test, feature = "price-info"))]
extern crate fetch;

#[cfg(all(test, feature = "price-info"))]
extern crate parity_runtime;

pub mod block;
pub mod client;
pub mod engines;
pub mod error;
pub mod ethereum;
pub mod executed;
pub mod executive;
pub mod executive_state;
pub mod machine;
pub mod miner;
pub mod snapshot;
pub mod spec;
pub mod verification;

mod externalities;
<<<<<<< HEAD
mod state_db;
mod substate;
=======
>>>>>>> f53c3e58
mod transaction_ext;
mod tx_filter;

#[cfg(test)]
mod tests;
#[cfg(feature = "json-tests")]
pub mod json_tests;
#[cfg(any(test, feature = "test-helpers"))]
pub mod test_helpers;

pub use executive::contract_address;
pub use evm::CreateContractAddress;
pub use trie::TrieSpec;<|MERGE_RESOLUTION|>--- conflicted
+++ resolved
@@ -164,11 +164,7 @@
 pub mod verification;
 
 mod externalities;
-<<<<<<< HEAD
-mod state_db;
 mod substate;
-=======
->>>>>>> f53c3e58
 mod transaction_ext;
 mod tx_filter;
 
