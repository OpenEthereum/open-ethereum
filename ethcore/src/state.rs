// Copyright 2015, 2016 Ethcore (UK) Ltd.
// This file is part of Parity.

// Parity is free software: you can redistribute it and/or modify
// it under the terms of the GNU General Public License as published by
// the Free Software Foundation, either version 3 of the License, or
// (at your option) any later version.

// Parity is distributed in the hope that it will be useful,
// but WITHOUT ANY WARRANTY; without even the implied warranty of
// MERCHANTABILITY or FITNESS FOR A PARTICULAR PURPOSE.  See the
// GNU General Public License for more details.

// You should have received a copy of the GNU General Public License
// along with Parity.  If not, see <http://www.gnu.org/licenses/>.

use std::cell::{RefCell, RefMut};

use common::*;
use engines::Engine;
use executive::{Executive, TransactOptions};
use factory::Factories;
use trace::FlatTrace;
use pod_account::*;
use pod_state::{self, PodState};
use types::state_diff::StateDiff;

/// Used to return information about an `State::apply` operation.
pub struct ApplyOutcome {
	/// The receipt for the applied transaction.
	pub receipt: Receipt,
	/// The trace for the applied transaction, if None if tracing is disabled.
	pub trace: Vec<FlatTrace>,
}

/// Result type for the execution ("application") of a transaction.
pub type ApplyResult = Result<ApplyOutcome, Error>;

/// Representation of the entire state of all accounts in the system.
pub struct State {
	db: Box<JournalDB>,
	root: H256,
	cache: RefCell<HashMap<Address, Option<Account>>>,
	snapshots: RefCell<Vec<HashMap<Address, Option<Option<Account>>>>>,
	account_start_nonce: U256,
	factories: Factories,
}

const SEC_TRIE_DB_UNWRAP_STR: &'static str = "A state can only be created with valid root. Creating a SecTrieDB with a valid root will not fail. \
			 Therefore creating a SecTrieDB with this state's root will not fail.";

impl State {
	/// Creates new state with empty state root
	#[cfg(test)]
	pub fn new(mut db: Box<JournalDB>, account_start_nonce: U256, factories: Factories) -> State {
		let mut root = H256::new();
		{
			// init trie and reset root too null
			let _ = factories.trie.create(db.as_hashdb_mut(), &mut root);
		}

		State {
			db: db,
			root: root,
			cache: RefCell::new(HashMap::new()),
			snapshots: RefCell::new(Vec::new()),
			account_start_nonce: account_start_nonce,
			factories: factories,
		}
	}

	/// Creates new state with existing state root
	pub fn from_existing(db: Box<JournalDB>, root: H256, account_start_nonce: U256, factories: Factories) -> Result<State, TrieError> {
		if !db.as_hashdb().contains(&root) {
			return Err(TrieError::InvalidStateRoot(root));
		}

		let state = State {
			db: db,
			root: root,
			cache: RefCell::new(HashMap::new()),
			snapshots: RefCell::new(Vec::new()),
			account_start_nonce: account_start_nonce,
			factories: factories
		};

		Ok(state)
	}

	/// Create a recoverable snaphot of this state
	pub fn snapshot(&mut self) {
		self.snapshots.borrow_mut().push(HashMap::new());
	}

	/// Merge last snapshot with previous
	pub fn clear_snapshot(&mut self) {
		// merge with previous snapshot
		let last = self.snapshots.borrow_mut().pop();
		if let Some(mut snapshot) = last {
			if let Some(ref mut prev) = self.snapshots.borrow_mut().last_mut() {
				for (k, v) in snapshot.drain() {
					prev.entry(k).or_insert(v);
				}
			}
		}
	}

	/// Revert to snapshot
	pub fn revert_snapshot(&mut self) {
		if let Some(mut snapshot) = self.snapshots.borrow_mut().pop() {
			for (k, v) in snapshot.drain() {
				match v {
					Some(v) => {
						self.cache.borrow_mut().insert(k, v);
					},
					None => {
						self.cache.borrow_mut().remove(&k);
					}
				}
			}
		}
	}

	fn insert_cache(&self, address: &Address, account: Option<Account>) {
		if let Some(ref mut snapshot) = self.snapshots.borrow_mut().last_mut() {
			if !snapshot.contains_key(address) {
				snapshot.insert(address.clone(), self.cache.borrow_mut().insert(address.clone(), account));
				return;
			}
		}
		self.cache.borrow_mut().insert(address.clone(), account);
	}

	fn note_cache(&self, address: &Address) {
		if let Some(ref mut snapshot) = self.snapshots.borrow_mut().last_mut() {
			if !snapshot.contains_key(address) {
				snapshot.insert(address.clone(), self.cache.borrow().get(address).cloned());
			}
		}
	}

	/// Destroy the current object and return root and database.
	pub fn drop(self) -> (H256, Box<JournalDB>) {
		(self.root, self.db)
	}

	/// Return reference to root
	pub fn root(&self) -> &H256 {
		&self.root
	}

	/// Create a new contract at address `contract`. If there is already an account at the address
	/// it will have its code reset, ready for `init_code()`.
	pub fn new_contract(&mut self, contract: &Address, balance: U256) {
		self.insert_cache(contract, Some(Account::new_contract(balance, self.account_start_nonce)));
	}

	/// Remove an existing account.
	pub fn kill_account(&mut self, account: &Address) {
		self.insert_cache(account, None);
	}

	/// Determine whether an account exists.
	pub fn exists(&self, a: &Address) -> bool {
		self.ensure_cached(a, false, |a| a.is_some())
	}

	/// Get the balance of account `a`.
	pub fn balance(&self, a: &Address) -> U256 {
		self.ensure_cached(a, false,
			|a| a.as_ref().map_or(U256::zero(), |account| *account.balance()))
	}

	/// Get the nonce of account `a`.
	pub fn nonce(&self, a: &Address) -> U256 {
		self.ensure_cached(a, false,
			|a| a.as_ref().map_or(self.account_start_nonce, |account| *account.nonce()))
	}

	/// Mutate storage of account `address` so that it is `value` for `key`.
	pub fn storage_at(&self, address: &Address, key: &H256) -> H256 {
<<<<<<< HEAD
		self.ensure_cached(address, false, |a| a.as_ref().map_or(H256::new(), |a| {
			let db = self.factories.accountdb.readonly(self.db.as_hashdb(), address);
			a.storage_at(db.as_hashdb(), key)
		}))
=======
		self.ensure_cached(address, false,
			|a| a.as_ref().map_or(H256::new(), |a|a.storage_at(&AccountDB::from_hash(self.db.as_hashdb(), a.address_hash(address)), key)))
>>>>>>> 0620a03e
	}

	/// Mutate storage of account `a` so that it is `value` for `key`.
	pub fn code(&self, a: &Address) -> Option<Bytes> {
		self.ensure_cached(a, true,
			|a| a.as_ref().map_or(None, |a|a.code().map(|x|x.to_vec())))
	}

	/// Add `incr` to the balance of account `a`.
	pub fn add_balance(&mut self, a: &Address, incr: &U256) {
		trace!(target: "state", "add_balance({}, {}): {}", a, incr, self.balance(a));
		self.require(a, false).add_balance(incr);
	}

	/// Subtract `decr` from the balance of account `a`.
	pub fn sub_balance(&mut self, a: &Address, decr: &U256) {
		trace!(target: "state", "sub_balance({}, {}): {}", a, decr, self.balance(a));
		self.require(a, false).sub_balance(decr);
	}

	/// Subtracts `by` from the balance of `from` and adds it to that of `to`.
	pub fn transfer_balance(&mut self, from: &Address, to: &Address, by: &U256) {
		self.sub_balance(from, by);
		self.add_balance(to, by);
	}

	/// Increment the nonce of account `a` by 1.
	pub fn inc_nonce(&mut self, a: &Address) {
		self.require(a, false).inc_nonce()
	}

	/// Mutate storage of account `a` so that it is `value` for `key`.
	pub fn set_storage(&mut self, a: &Address, key: H256, value: H256) {
		self.require(a, false).set_storage(key, value)
	}

	/// Initialise the code of account `a` so that it is `code`.
	/// NOTE: Account should have been created with `new_contract`.
	pub fn init_code(&mut self, a: &Address, code: Bytes) {
		self.require_or_from(a, true, || Account::new_contract(0.into(), self.account_start_nonce), |_|{}).init_code(code);
	}

	/// Reset the code of account `a` so that it is `code`.
	pub fn reset_code(&mut self, a: &Address, code: Bytes) {
		self.require_or_from(a, true, || Account::new_contract(0.into(), self.account_start_nonce), |_|{}).reset_code(code);
	}

	/// Execute a given transaction.
	/// This will change the state accordingly.
	pub fn apply(&mut self, env_info: &EnvInfo, engine: &Engine, t: &SignedTransaction, tracing: bool) -> ApplyResult {
//		let old = self.to_pod();

		let options = TransactOptions { tracing: tracing, vm_tracing: false, check_nonce: true };
		let vm_factory = self.factories.vm.clone();
		let e = try!(Executive::new(self, env_info, engine, &vm_factory).transact(t, options));

		// TODO uncomment once to_pod() works correctly.
//		trace!("Applied transaction. Diff:\n{}\n", state_diff::diff_pod(&old, &self.to_pod()));
		try!(self.commit());
		let receipt = Receipt::new(self.root().clone(), e.cumulative_gas_used, e.logs);
		trace!(target: "state", "Transaction receipt: {:?}", receipt);
		Ok(ApplyOutcome{receipt: receipt, trace: e.trace})
	}

	/// Commit accounts to SecTrieDBMut. This is similar to cpp-ethereum's dev::eth::commit.
	/// `accounts` is mutable because we may need to commit the code or storage and record that.
	#[cfg_attr(feature="dev", allow(match_ref_pats))]
	pub fn commit_into(
		factories: &Factories,
		db: &mut HashDB,
		root: &mut H256,
		accounts: &mut HashMap<Address, Option<Account>>
	) -> Result<(), Error> {
		// first, commit the sub trees.
		// TODO: is this necessary or can we dispense with the `ref mut a` for just `a`?
		for (address, ref mut a) in accounts.iter_mut() {
			match a {
				&mut&mut Some(ref mut account) if account.is_dirty() => {
<<<<<<< HEAD
					let mut account_db = factories.accountdb.create(db, address);
					account.commit_storage(&factories.trie, account_db.as_hashdb_mut());
					account.commit_code(account_db.as_hashdb_mut());
=======
					let mut account_db = AccountDBMut::from_hash(db, account.address_hash(address));
					account.commit_storage(trie_factory, &mut account_db);
					account.commit_code(&mut account_db);
>>>>>>> 0620a03e
				}
				_ => {}
			}
		}

		{
			let mut trie = factories.trie.from_existing(db, root).unwrap();
			for (address, ref mut a) in accounts.iter_mut() {
				match **a {
					Some(ref mut account) if account.is_dirty() => {
						account.set_clean();
						try!(trie.insert(address, &account.rlp()))
					},
					None => try!(trie.remove(address)),
					_ => (),
				}
			}
		}

		Ok(())
	}

	/// Commits our cached account changes into the trie.
	pub fn commit(&mut self) -> Result<(), Error> {
		assert!(self.snapshots.borrow().is_empty());
		Self::commit_into(&self.factories, self.db.as_hashdb_mut(), &mut self.root, &mut *self.cache.borrow_mut())
	}

	/// Clear state cache
	pub fn clear(&mut self) {
		self.cache.borrow_mut().clear();
	}

	#[cfg(test)]
	#[cfg(feature = "json-tests")]
	/// Populate the state from `accounts`.
	pub fn populate_from(&mut self, accounts: PodState) {
		assert!(self.snapshots.borrow().is_empty());
		for (add, acc) in accounts.drain().into_iter() {
			self.cache.borrow_mut().insert(add, Some(Account::from_pod(acc)));
		}
	}

	/// Populate a PodAccount map from this state.
	pub fn to_pod(&self) -> PodState {
		assert!(self.snapshots.borrow().is_empty());
		// TODO: handle database rather than just the cache.
		// will need fat db.
		PodState::from(self.cache.borrow().iter().fold(BTreeMap::new(), |mut m, (add, opt)| {
			if let Some(ref acc) = *opt {
				m.insert(add.clone(), PodAccount::from_account(acc));
			}
			m
		}))
	}

	fn query_pod(&mut self, query: &PodState) {
		for (address, pod_account) in query.get() {
			self.ensure_cached(address, true, |a| {
				if a.is_some() {
					for key in pod_account.storage.keys() {
						self.storage_at(address, key);
					}
				}
			});
		}
	}

	/// Returns a `StateDiff` describing the difference from `orig` to `self`.
	/// Consumes self.
	pub fn diff_from(&self, orig: State) -> StateDiff {
		let pod_state_post = self.to_pod();
		let mut state_pre = orig;
		state_pre.query_pod(&pod_state_post);
		pod_state::diff_pod(&state_pre.to_pod(), &pod_state_post)
	}

	/// Ensure account `a` is in our cache of the trie DB and return a handle for getting it.
	/// `require_code` requires that the code be cached, too.
	fn ensure_cached<'a, F, U>(&'a self, a: &'a Address, require_code: bool, f: F) -> U
		where F: FnOnce(&Option<Account>) -> U {
		let have_key = self.cache.borrow().contains_key(a);
		if !have_key {
			let db = self.factories.trie.readonly(self.db.as_hashdb(), &self.root).expect(SEC_TRIE_DB_UNWRAP_STR);
			let maybe_acc = match db.get(a) {
				Ok(acc) => acc.map(Account::from_rlp),
				Err(e) => panic!("Potential DB corruption encountered: {}", e),
			};
			self.insert_cache(a, maybe_acc);
		}
		if require_code {
			if let Some(ref mut account) = self.cache.borrow_mut().get_mut(a).unwrap().as_mut() {
<<<<<<< HEAD
				let accountdb = self.factories.accountdb.readonly(self.db.as_hashdb(), a);
				account.cache_code(accountdb.as_hashdb());
=======
				let addr_hash = account.address_hash(a);
				account.cache_code(&AccountDB::from_hash(self.db.as_hashdb(), addr_hash));
>>>>>>> 0620a03e
			}
		}

		f(self.cache.borrow().get(a).unwrap())
	}

	/// Pull account `a` in our cache from the trie DB. `require_code` requires that the code be cached, too.
	fn require<'a>(&'a self, a: &Address, require_code: bool) -> RefMut<'a, Account> {
		self.require_or_from(a, require_code, || Account::new_basic(U256::from(0u8), self.account_start_nonce), |_|{})
	}

	/// Pull account `a` in our cache from the trie DB. `require_code` requires that the code be cached, too.
	/// If it doesn't exist, make account equal the evaluation of `default`.
	fn require_or_from<'a, F: FnOnce() -> Account, G: FnOnce(&mut Account)>(&'a self, a: &Address, require_code: bool, default: F, not_default: G)
		-> RefMut<'a, Account>
	{
		let contains_key = self.cache.borrow().contains_key(a);
		if !contains_key {
			let db = self.factories.trie.readonly(self.db.as_hashdb(), &self.root).expect(SEC_TRIE_DB_UNWRAP_STR);
			let maybe_acc = match db.get(a) {
				Ok(acc) => acc.map(Account::from_rlp),
				Err(e) => panic!("Potential DB corruption encountered: {}", e),
			};

			self.insert_cache(a, maybe_acc);
		} else {
			self.note_cache(a);
		}

		match self.cache.borrow_mut().get_mut(a).unwrap() {
			&mut Some(ref mut acc) => not_default(acc),
			slot @ &mut None => *slot = Some(default()),
		}

		RefMut::map(self.cache.borrow_mut(), |c| {
			let account = c.get_mut(a).unwrap().as_mut().unwrap();
			if require_code {
<<<<<<< HEAD
				let accountdb = self.factories.accountdb.readonly(self.db.as_hashdb(), a);
				account.cache_code(accountdb.as_hashdb());
=======
				let addr_hash = account.address_hash(a);
				account.cache_code(&AccountDB::from_hash(self.db.as_hashdb(), addr_hash));
>>>>>>> 0620a03e
			}
			account
		})
	}
}

impl fmt::Debug for State {
	fn fmt(&self, f: &mut fmt::Formatter) -> fmt::Result {
		write!(f, "{:?}", self.cache.borrow())
	}
}

impl Clone for State {
	fn clone(&self) -> State {
		State {
			db: self.db.boxed_clone(),
			root: self.root.clone(),
			cache: RefCell::new(self.cache.borrow().clone()),
			snapshots: RefCell::new(self.snapshots.borrow().clone()),
			account_start_nonce: self.account_start_nonce.clone(),
			factories: self.factories.clone(),
		}
	}
}

#[cfg(test)]
mod tests {

use std::str::FromStr;
use rustc_serialize::hex::FromHex;
use super::*;
use util::{U256, H256, FixedHash, Address, Hashable};
use account::*;
use tests::helpers::*;
use devtools::*;
use env_info::*;
use spec::*;
use transaction::*;
use util::log::init_log;
use trace::trace;
use trace::FlatTrace;
use types::executed::CallType;

#[test]
fn should_apply_create_transaction() {
	init_log();

	let temp = RandomTempPath::new();
	let mut state = get_temp_state_in(temp.as_path());

	let mut info = EnvInfo::default();
	info.gas_limit = 1_000_000.into();
	let engine = TestEngine::new(5);

	let t = Transaction {
		nonce: 0.into(),
		gas_price: 0.into(),
		gas: 100_000.into(),
		action: Action::Create,
		value: 100.into(),
		data: FromHex::from_hex("601080600c6000396000f3006000355415600957005b60203560003555").unwrap(),
	}.sign(&"".sha3());

	state.add_balance(t.sender().as_ref().unwrap(), &(100.into()));
	let result = state.apply(&info, &engine, &t, true).unwrap();
	let expected_trace = vec![FlatTrace {
		trace_address: Default::default(),
		subtraces: 0,
		action: trace::Action::Create(trace::Create {
			from: "9cce34f7ab185c7aba1b7c8140d620b4bda941d6".into(),
			value: 100.into(),
			gas: 77412.into(),
			init: vec![96, 16, 128, 96, 12, 96, 0, 57, 96, 0, 243, 0, 96, 0, 53, 84, 21, 96, 9, 87, 0, 91, 96, 32, 53, 96, 0, 53, 85],
		}),
		result: trace::Res::Create(trace::CreateResult {
			gas_used: U256::from(3224),
			address: Address::from_str("8988167e088c87cd314df6d3c2b83da5acb93ace").unwrap(),
			code: vec![96, 0, 53, 84, 21, 96, 9, 87, 0, 91, 96, 32, 53, 96, 0, 53]
		}),
	}];

	assert_eq!(result.trace, expected_trace);
}

#[test]
fn should_work_when_cloned() {
	init_log();

	let a = Address::zero();

	let temp = RandomTempPath::new();
	let mut state = {
		let mut state = get_temp_state_in(temp.as_path());
		assert_eq!(state.exists(&a), false);
		state.inc_nonce(&a);
		state.commit().unwrap();
		state.clone()
	};

	state.inc_nonce(&a);
	state.commit().unwrap();
}

#[test]
fn should_trace_failed_create_transaction() {
	init_log();

	let temp = RandomTempPath::new();
	let mut state = get_temp_state_in(temp.as_path());

	let mut info = EnvInfo::default();
	info.gas_limit = 1_000_000.into();
	let engine = TestEngine::new(5);

	let t = Transaction {
		nonce: 0.into(),
		gas_price: 0.into(),
		gas: 100_000.into(),
		action: Action::Create,
		value: 100.into(),
		data: FromHex::from_hex("5b600056").unwrap(),
	}.sign(&"".sha3());

	state.add_balance(t.sender().as_ref().unwrap(), &(100.into()));
	let result = state.apply(&info, &engine, &t, true).unwrap();
	let expected_trace = vec![FlatTrace {
		trace_address: Default::default(),
		action: trace::Action::Create(trace::Create {
			from: "9cce34f7ab185c7aba1b7c8140d620b4bda941d6".into(),
			value: 100.into(),
			gas: 78792.into(),
			init: vec![91, 96, 0, 86],
		}),
		result: trace::Res::FailedCreate,
		subtraces: 0
	}];

	assert_eq!(result.trace, expected_trace);
}

#[test]
fn should_trace_call_transaction() {
	init_log();

	let temp = RandomTempPath::new();
	let mut state = get_temp_state_in(temp.as_path());

	let mut info = EnvInfo::default();
	info.gas_limit = 1_000_000.into();
	let engine = TestEngine::new(5);

	let t = Transaction {
		nonce: 0.into(),
		gas_price: 0.into(),
		gas: 100_000.into(),
		action: Action::Call(0xa.into()),
		value: 100.into(),
		data: vec![],
	}.sign(&"".sha3());

	state.init_code(&0xa.into(), FromHex::from_hex("6000").unwrap());
	state.add_balance(t.sender().as_ref().unwrap(), &(100.into()));
	let result = state.apply(&info, &engine, &t, true).unwrap();
	let expected_trace = vec![FlatTrace {
		trace_address: Default::default(),
		action: trace::Action::Call(trace::Call {
			from: "9cce34f7ab185c7aba1b7c8140d620b4bda941d6".into(),
			to: 0xa.into(),
			value: 100.into(),
			gas: 79000.into(),
			input: vec![],
			call_type: CallType::Call,
		}),
		result: trace::Res::Call(trace::CallResult {
			gas_used: U256::from(3),
			output: vec![]
		}),
		subtraces: 0,
	}];

	assert_eq!(result.trace, expected_trace);
}

#[test]
fn should_trace_basic_call_transaction() {
	init_log();

	let temp = RandomTempPath::new();
	let mut state = get_temp_state_in(temp.as_path());

	let mut info = EnvInfo::default();
	info.gas_limit = 1_000_000.into();
	let engine = TestEngine::new(5);

	let t = Transaction {
		nonce: 0.into(),
		gas_price: 0.into(),
		gas: 100_000.into(),
		action: Action::Call(0xa.into()),
		value: 100.into(),
		data: vec![],
	}.sign(&"".sha3());

	state.add_balance(t.sender().as_ref().unwrap(), &(100.into()));
	let result = state.apply(&info, &engine, &t, true).unwrap();
	let expected_trace = vec![FlatTrace {
		trace_address: Default::default(),
		action: trace::Action::Call(trace::Call {
			from: "9cce34f7ab185c7aba1b7c8140d620b4bda941d6".into(),
			to: 0xa.into(),
			value: 100.into(),
			gas: 79000.into(),
			input: vec![],
			call_type: CallType::Call,
		}),
		result: trace::Res::Call(trace::CallResult {
			gas_used: U256::from(0),
			output: vec![]
		}),
		subtraces: 0,
	}];

	assert_eq!(result.trace, expected_trace);
}

#[test]
fn should_trace_call_transaction_to_builtin() {
	init_log();

	let temp = RandomTempPath::new();
	let mut state = get_temp_state_in(temp.as_path());

	let mut info = EnvInfo::default();
	info.gas_limit = 1_000_000.into();
	let engine = &*Spec::new_test().engine;

	let t = Transaction {
		nonce: 0.into(),
		gas_price: 0.into(),
		gas: 100_000.into(),
		action: Action::Call(0x1.into()),
		value: 0.into(),
		data: vec![],
	}.sign(&"".sha3());

	let result = state.apply(&info, engine, &t, true).unwrap();

	let expected_trace = vec![FlatTrace {
		trace_address: Default::default(),
		action: trace::Action::Call(trace::Call {
			from: "9cce34f7ab185c7aba1b7c8140d620b4bda941d6".into(),
			to: "0000000000000000000000000000000000000001".into(),
			value: 0.into(),
			gas: 79_000.into(),
			input: vec![],
			call_type: CallType::Call,
		}),
		result: trace::Res::Call(trace::CallResult {
			gas_used: U256::from(3000),
			output: vec![]
		}),
		subtraces: 0,
	}];

	assert_eq!(result.trace, expected_trace);
}

#[test]
fn should_not_trace_subcall_transaction_to_builtin() {
	init_log();

	let temp = RandomTempPath::new();
	let mut state = get_temp_state_in(temp.as_path());

	let mut info = EnvInfo::default();
	info.gas_limit = 1_000_000.into();
	let engine = &*Spec::new_test().engine;

	let t = Transaction {
		nonce: 0.into(),
		gas_price: 0.into(),
		gas: 100_000.into(),
		action: Action::Call(0xa.into()),
		value: 0.into(),
		data: vec![],
	}.sign(&"".sha3());

	state.init_code(&0xa.into(), FromHex::from_hex("600060006000600060006001610be0f1").unwrap());
	let result = state.apply(&info, engine, &t, true).unwrap();

	let expected_trace = vec![FlatTrace {
		trace_address: Default::default(),
		action: trace::Action::Call(trace::Call {
			from: "9cce34f7ab185c7aba1b7c8140d620b4bda941d6".into(),
			to: 0xa.into(),
			value: 0.into(),
			gas: 79000.into(),
			input: vec![],
			call_type: CallType::Call,
		}),
		result: trace::Res::Call(trace::CallResult {
			gas_used: U256::from(28_061),
			output: vec![]
		}),
		subtraces: 0,
	}];

	assert_eq!(result.trace, expected_trace);
}

#[test]
fn should_not_trace_callcode() {
	init_log();

	let temp = RandomTempPath::new();
	let mut state = get_temp_state_in(temp.as_path());

	let mut info = EnvInfo::default();
	info.gas_limit = 1_000_000.into();
	let engine = &*Spec::new_test().engine;

	let t = Transaction {
		nonce: 0.into(),
		gas_price: 0.into(),
		gas: 100_000.into(),
		action: Action::Call(0xa.into()),
		value: 0.into(),
		data: vec![],
	}.sign(&"".sha3());

	state.init_code(&0xa.into(), FromHex::from_hex("60006000600060006000600b611000f2").unwrap());
	state.init_code(&0xb.into(), FromHex::from_hex("6000").unwrap());
	let result = state.apply(&info, engine, &t, true).unwrap();

	let expected_trace = vec![FlatTrace {
		trace_address: Default::default(),
		subtraces: 1,
		action: trace::Action::Call(trace::Call {
			from: "9cce34f7ab185c7aba1b7c8140d620b4bda941d6".into(),
			to: 0xa.into(),
			value: 0.into(),
			gas: 79000.into(),
			input: vec![],
			call_type: CallType::Call,
		}),
		result: trace::Res::Call(trace::CallResult {
			gas_used: 64.into(),
			output: vec![]
		}),
	}, FlatTrace {
		trace_address: vec![0].into_iter().collect(),
		subtraces: 0,
		action: trace::Action::Call(trace::Call {
			from: 0xa.into(),
			to: 0xa.into(),
			value: 0.into(),
			gas: 4096.into(),
			input: vec![],
			call_type: CallType::CallCode,
		}),
		result: trace::Res::Call(trace::CallResult {
			gas_used: 3.into(),
			output: vec![],
		}),
	}];

	assert_eq!(result.trace, expected_trace);
}

#[test]
fn should_not_trace_delegatecall() {
	init_log();

	let temp = RandomTempPath::new();
	let mut state = get_temp_state_in(temp.as_path());

	let mut info = EnvInfo::default();
	info.gas_limit = 1_000_000.into();
	info.number = 0x789b0;
	let engine = &*Spec::new_test().engine;

	println!("schedule.have_delegate_call: {:?}", engine.schedule(&info).have_delegate_call);

	let t = Transaction {
		nonce: 0.into(),
		gas_price: 0.into(),
		gas: 100_000.into(),
		action: Action::Call(0xa.into()),
		value: 0.into(),
		data: vec![],
	}.sign(&"".sha3());

	state.init_code(&0xa.into(), FromHex::from_hex("6000600060006000600b618000f4").unwrap());
	state.init_code(&0xb.into(), FromHex::from_hex("6000").unwrap());
	let result = state.apply(&info, engine, &t, true).unwrap();

	let expected_trace = vec![FlatTrace {
		trace_address: Default::default(),
		subtraces: 1,
		action: trace::Action::Call(trace::Call {
			from: "9cce34f7ab185c7aba1b7c8140d620b4bda941d6".into(),
			to: 0xa.into(),
			value: 0.into(),
			gas: 79000.into(),
			input: vec![],
			call_type: CallType::Call,
		}),
		result: trace::Res::Call(trace::CallResult {
			gas_used: U256::from(61),
			output: vec![]
		}),
	}, FlatTrace {
		trace_address: vec![0].into_iter().collect(),
		subtraces: 0,
		action: trace::Action::Call(trace::Call {
			from: "9cce34f7ab185c7aba1b7c8140d620b4bda941d6".into(),
			to: 0xa.into(),
			value: 0.into(),
			gas: 32768.into(),
			input: vec![],
			call_type: CallType::DelegateCall,
		}),
		result: trace::Res::Call(trace::CallResult {
			gas_used: 3.into(),
			output: vec![],
		}),
	}];

	assert_eq!(result.trace, expected_trace);
}

#[test]
fn should_trace_failed_call_transaction() {
	init_log();

	let temp = RandomTempPath::new();
	let mut state = get_temp_state_in(temp.as_path());

	let mut info = EnvInfo::default();
	info.gas_limit = 1_000_000.into();
	let engine = TestEngine::new(5);

	let t = Transaction {
		nonce: 0.into(),
		gas_price: 0.into(),
		gas: 100_000.into(),
		action: Action::Call(0xa.into()),
		value: 100.into(),
		data: vec![],
	}.sign(&"".sha3());

	state.init_code(&0xa.into(), FromHex::from_hex("5b600056").unwrap());
	state.add_balance(t.sender().as_ref().unwrap(), &(100.into()));
	let result = state.apply(&info, &engine, &t, true).unwrap();
	let expected_trace = vec![FlatTrace {
		trace_address: Default::default(),
		action: trace::Action::Call(trace::Call {
			from: "9cce34f7ab185c7aba1b7c8140d620b4bda941d6".into(),
			to: 0xa.into(),
			value: 100.into(),
			gas: 79000.into(),
			input: vec![],
			call_type: CallType::Call,
		}),
		result: trace::Res::FailedCall,
		subtraces: 0,
	}];

	assert_eq!(result.trace, expected_trace);
}

#[test]
fn should_trace_call_with_subcall_transaction() {
	init_log();

	let temp = RandomTempPath::new();
	let mut state = get_temp_state_in(temp.as_path());

	let mut info = EnvInfo::default();
	info.gas_limit = 1_000_000.into();
	let engine = TestEngine::new(5);

	let t = Transaction {
		nonce: 0.into(),
		gas_price: 0.into(),
		gas: 100_000.into(),
		action: Action::Call(0xa.into()),
		value: 100.into(),
		data: vec![],
	}.sign(&"".sha3());

	state.init_code(&0xa.into(), FromHex::from_hex("60006000600060006000600b602b5a03f1").unwrap());
	state.init_code(&0xb.into(), FromHex::from_hex("6000").unwrap());
	state.add_balance(t.sender().as_ref().unwrap(), &(100.into()));
	let result = state.apply(&info, &engine, &t, true).unwrap();

	let expected_trace = vec![FlatTrace {
		trace_address: Default::default(),
		subtraces: 1,
		action: trace::Action::Call(trace::Call {
			from: "9cce34f7ab185c7aba1b7c8140d620b4bda941d6".into(),
			to: 0xa.into(),
			value: 100.into(),
			gas: 79000.into(),
			input: vec![],
			call_type: CallType::Call,
		}),
		result: trace::Res::Call(trace::CallResult {
			gas_used: U256::from(69),
			output: vec![]
		}),
	}, FlatTrace {
		trace_address: vec![0].into_iter().collect(),
		subtraces: 0,
		action: trace::Action::Call(trace::Call {
			from: 0xa.into(),
			to: 0xb.into(),
			value: 0.into(),
			gas: 78934.into(),
			input: vec![],
			call_type: CallType::Call,
		}),
		result: trace::Res::Call(trace::CallResult {
			gas_used: U256::from(3),
			output: vec![]
		}),
	}];

	assert_eq!(result.trace, expected_trace);
}

#[test]
fn should_trace_call_with_basic_subcall_transaction() {
	init_log();

	let temp = RandomTempPath::new();
	let mut state = get_temp_state_in(temp.as_path());

	let mut info = EnvInfo::default();
	info.gas_limit = 1_000_000.into();
	let engine = TestEngine::new(5);

	let t = Transaction {
		nonce: 0.into(),
		gas_price: 0.into(),
		gas: 100_000.into(),
		action: Action::Call(0xa.into()),
		value: 100.into(),
		data: vec![],
	}.sign(&"".sha3());

	state.init_code(&0xa.into(), FromHex::from_hex("60006000600060006045600b6000f1").unwrap());
	state.add_balance(t.sender().as_ref().unwrap(), &(100.into()));
	let result = state.apply(&info, &engine, &t, true).unwrap();
	let expected_trace = vec![FlatTrace {
		trace_address: Default::default(),
		subtraces: 1,
		action: trace::Action::Call(trace::Call {
			from: "9cce34f7ab185c7aba1b7c8140d620b4bda941d6".into(),
			to: 0xa.into(),
			value: 100.into(),
			gas: 79000.into(),
			input: vec![],
			call_type: CallType::Call,
		}),
		result: trace::Res::Call(trace::CallResult {
			gas_used: U256::from(31761),
			output: vec![]
		}),
	}, FlatTrace {
		trace_address: vec![0].into_iter().collect(),
		subtraces: 0,
		action: trace::Action::Call(trace::Call {
			from: 0xa.into(),
			to: 0xb.into(),
			value: 69.into(),
			gas: 2300.into(),
			input: vec![],
			call_type: CallType::Call,
		}),
		result: trace::Res::Call(trace::CallResult::default()),
	}];

	assert_eq!(result.trace, expected_trace);
}

#[test]
fn should_not_trace_call_with_invalid_basic_subcall_transaction() {
	init_log();

	let temp = RandomTempPath::new();
	let mut state = get_temp_state_in(temp.as_path());

	let mut info = EnvInfo::default();
	info.gas_limit = 1_000_000.into();
	let engine = TestEngine::new(5);

	let t = Transaction {
		nonce: 0.into(),
		gas_price: 0.into(),
		gas: 100_000.into(),
		action: Action::Call(0xa.into()),
		value: 100.into(),
		data: vec![],
	}.sign(&"".sha3());

	state.init_code(&0xa.into(), FromHex::from_hex("600060006000600060ff600b6000f1").unwrap());	// not enough funds.
	state.add_balance(t.sender().as_ref().unwrap(), &(100.into()));
	let result = state.apply(&info, &engine, &t, true).unwrap();
	let expected_trace = vec![FlatTrace {
		trace_address: Default::default(),
		subtraces: 0,
		action: trace::Action::Call(trace::Call {
			from: "9cce34f7ab185c7aba1b7c8140d620b4bda941d6".into(),
			to: 0xa.into(),
			value: 100.into(),
			gas: 79000.into(),
			input: vec![],
			call_type: CallType::Call,
		}),
		result: trace::Res::Call(trace::CallResult {
			gas_used: U256::from(31761),
			output: vec![]
		}),
	}];

	assert_eq!(result.trace, expected_trace);
}

#[test]
fn should_trace_failed_subcall_transaction() {
	init_log();

	let temp = RandomTempPath::new();
	let mut state = get_temp_state_in(temp.as_path());

	let mut info = EnvInfo::default();
	info.gas_limit = 1_000_000.into();
	let engine = TestEngine::new(5);

	let t = Transaction {
		nonce: 0.into(),
		gas_price: 0.into(),
		gas: 100_000.into(),
		action: Action::Call(0xa.into()),
		value: 100.into(),
		data: vec![],//600480600b6000396000f35b600056
	}.sign(&"".sha3());

	state.init_code(&0xa.into(), FromHex::from_hex("60006000600060006000600b602b5a03f1").unwrap());
	state.init_code(&0xb.into(), FromHex::from_hex("5b600056").unwrap());
	state.add_balance(t.sender().as_ref().unwrap(), &(100.into()));
	let result = state.apply(&info, &engine, &t, true).unwrap();
	let expected_trace = vec![FlatTrace {
		trace_address: Default::default(),
		subtraces: 1,
		action: trace::Action::Call(trace::Call {
			from: "9cce34f7ab185c7aba1b7c8140d620b4bda941d6".into(),
			to: 0xa.into(),
			value: 100.into(),
			gas: 79000.into(),
			input: vec![],
			call_type: CallType::Call,
		}),
		result: trace::Res::Call(trace::CallResult {
			gas_used: U256::from(79_000),
			output: vec![]
		}),
	}, FlatTrace {
		trace_address: vec![0].into_iter().collect(),
		subtraces: 0,
		action: trace::Action::Call(trace::Call {
			from: 0xa.into(),
			to: 0xb.into(),
			value: 0.into(),
			gas: 78934.into(),
			input: vec![],
			call_type: CallType::Call,
		}),
		result: trace::Res::FailedCall,
	}];

	assert_eq!(result.trace, expected_trace);
}

#[test]
fn should_trace_call_with_subcall_with_subcall_transaction() {
	init_log();

	let temp = RandomTempPath::new();
	let mut state = get_temp_state_in(temp.as_path());

	let mut info = EnvInfo::default();
	info.gas_limit = 1_000_000.into();
	let engine = TestEngine::new(5);

	let t = Transaction {
		nonce: 0.into(),
		gas_price: 0.into(),
		gas: 100_000.into(),
		action: Action::Call(0xa.into()),
		value: 100.into(),
		data: vec![],
	}.sign(&"".sha3());

	state.init_code(&0xa.into(), FromHex::from_hex("60006000600060006000600b602b5a03f1").unwrap());
	state.init_code(&0xb.into(), FromHex::from_hex("60006000600060006000600c602b5a03f1").unwrap());
	state.init_code(&0xc.into(), FromHex::from_hex("6000").unwrap());
	state.add_balance(t.sender().as_ref().unwrap(), &(100.into()));
	let result = state.apply(&info, &engine, &t, true).unwrap();
	let expected_trace = vec![FlatTrace {
		trace_address: Default::default(),
		subtraces: 1,
		action: trace::Action::Call(trace::Call {
			from: "9cce34f7ab185c7aba1b7c8140d620b4bda941d6".into(),
			to: 0xa.into(),
			value: 100.into(),
			gas: 79000.into(),
			input: vec![],
			call_type: CallType::Call,
		}),
		result: trace::Res::Call(trace::CallResult {
			gas_used: U256::from(135),
			output: vec![]
		}),
	}, FlatTrace {
		trace_address: vec![0].into_iter().collect(),
		subtraces: 1,
		action: trace::Action::Call(trace::Call {
			from: 0xa.into(),
			to: 0xb.into(),
			value: 0.into(),
			gas: 78934.into(),
			input: vec![],
			call_type: CallType::Call,
		}),
		result: trace::Res::Call(trace::CallResult {
			gas_used: U256::from(69),
			output: vec![]
		}),
	}, FlatTrace {
		trace_address: vec![0, 0].into_iter().collect(),
		subtraces: 0,
		action: trace::Action::Call(trace::Call {
			from: 0xb.into(),
			to: 0xc.into(),
			value: 0.into(),
			gas: 78868.into(),
			input: vec![],
			call_type: CallType::Call,
		}),
		result: trace::Res::Call(trace::CallResult {
			gas_used: U256::from(3),
			output: vec![]
		}),
	}];

	assert_eq!(result.trace, expected_trace);
}

#[test]
fn should_trace_failed_subcall_with_subcall_transaction() {
	init_log();

	let temp = RandomTempPath::new();
	let mut state = get_temp_state_in(temp.as_path());

	let mut info = EnvInfo::default();
	info.gas_limit = 1_000_000.into();
	let engine = TestEngine::new(5);

	let t = Transaction {
		nonce: 0.into(),
		gas_price: 0.into(),
		gas: 100_000.into(),
		action: Action::Call(0xa.into()),
		value: 100.into(),
		data: vec![],//600480600b6000396000f35b600056
	}.sign(&"".sha3());

	state.init_code(&0xa.into(), FromHex::from_hex("60006000600060006000600b602b5a03f1").unwrap());
	state.init_code(&0xb.into(), FromHex::from_hex("60006000600060006000600c602b5a03f1505b601256").unwrap());
	state.init_code(&0xc.into(), FromHex::from_hex("6000").unwrap());
	state.add_balance(t.sender().as_ref().unwrap(), &(100.into()));
	let result = state.apply(&info, &engine, &t, true).unwrap();

	let expected_trace = vec![FlatTrace {
		trace_address: Default::default(),
		subtraces: 1,
		action: trace::Action::Call(trace::Call {
			from: "9cce34f7ab185c7aba1b7c8140d620b4bda941d6".into(),
			to: 0xa.into(),
			value: 100.into(),
			gas: 79000.into(),
			input: vec![],
			call_type: CallType::Call,
		}),
		result: trace::Res::Call(trace::CallResult {
			gas_used: U256::from(79_000),
			output: vec![]
		})
	}, FlatTrace {
		trace_address: vec![0].into_iter().collect(),
		subtraces: 1,
			action: trace::Action::Call(trace::Call {
			from: 0xa.into(),
			to: 0xb.into(),
			value: 0.into(),
			gas: 78934.into(),
			input: vec![],
			call_type: CallType::Call,
		}),
		result: trace::Res::FailedCall,
	}, FlatTrace {
		trace_address: vec![0, 0].into_iter().collect(),
		subtraces: 0,
		action: trace::Action::Call(trace::Call {
			from: 0xb.into(),
			to: 0xc.into(),
			value: 0.into(),
			gas: 78868.into(),
			call_type: CallType::Call,
			input: vec![],
		}),
		result: trace::Res::Call(trace::CallResult {
			gas_used: U256::from(3),
			output: vec![]
		}),
	}];

	assert_eq!(result.trace, expected_trace);
}

#[test]
fn should_trace_suicide() {
	init_log();

	let temp = RandomTempPath::new();
	let mut state = get_temp_state_in(temp.as_path());

	let mut info = EnvInfo::default();
	info.gas_limit = 1_000_000.into();
	let engine = TestEngine::new(5);

	let t = Transaction {
		nonce: 0.into(),
		gas_price: 0.into(),
		gas: 100_000.into(),
		action: Action::Call(0xa.into()),
		value: 100.into(),
		data: vec![],
	}.sign(&"".sha3());

	state.init_code(&0xa.into(), FromHex::from_hex("73000000000000000000000000000000000000000bff").unwrap());
	state.add_balance(&0xa.into(), &50.into());
	state.add_balance(t.sender().as_ref().unwrap(), &100.into());
	let result = state.apply(&info, &engine, &t, true).unwrap();
	let expected_trace = vec![FlatTrace {
		trace_address: Default::default(),
		subtraces: 1,
		action: trace::Action::Call(trace::Call {
			from: "9cce34f7ab185c7aba1b7c8140d620b4bda941d6".into(),
			to: 0xa.into(),
			value: 100.into(),
			gas: 79000.into(),
			input: vec![],
			call_type: CallType::Call,
		}),
		result: trace::Res::Call(trace::CallResult {
			gas_used: 3.into(),
			output: vec![]
		}),
	}, FlatTrace {
		trace_address: vec![0].into_iter().collect(),
		subtraces: 0,
		action: trace::Action::Suicide(trace::Suicide {
			address: 0xa.into(),
			refund_address: 0xb.into(),
			balance: 150.into(),
		}),
		result: trace::Res::None,
	}];

	assert_eq!(result.trace, expected_trace);
}

#[test]
fn code_from_database() {
	let a = Address::zero();
	let temp = RandomTempPath::new();
	let (root, db) = {
		let mut state = get_temp_state_in(temp.as_path());
		state.require_or_from(&a, false, ||Account::new_contract(42.into(), 0.into()), |_|{});
		state.init_code(&a, vec![1, 2, 3]);
		assert_eq!(state.code(&a), Some([1u8, 2, 3].to_vec()));
		state.commit().unwrap();
		assert_eq!(state.code(&a), Some([1u8, 2, 3].to_vec()));
		state.drop()
	};

	let state = State::from_existing(db, root, U256::from(0u8), Default::default()).unwrap();
	assert_eq!(state.code(&a), Some([1u8, 2, 3].to_vec()));
}

#[test]
fn storage_at_from_database() {
	let a = Address::zero();
	let temp = RandomTempPath::new();
	let (root, db) = {
		let mut state = get_temp_state_in(temp.as_path());
		state.set_storage(&a, H256::from(&U256::from(01u64)), H256::from(&U256::from(69u64)));
		state.commit().unwrap();
		state.drop()
	};

	let s = State::from_existing(db, root, U256::from(0u8), Default::default()).unwrap();
	assert_eq!(s.storage_at(&a, &H256::from(&U256::from(01u64))), H256::from(&U256::from(69u64)));
}

#[test]
fn get_from_database() {
	let a = Address::zero();
	let temp = RandomTempPath::new();
	let (root, db) = {
		let mut state = get_temp_state_in(temp.as_path());
		state.inc_nonce(&a);
		state.add_balance(&a, &U256::from(69u64));
		state.commit().unwrap();
		assert_eq!(state.balance(&a), U256::from(69u64));
		state.drop()
	};

	let state = State::from_existing(db, root, U256::from(0u8), Default::default()).unwrap();
	assert_eq!(state.balance(&a), U256::from(69u64));
	assert_eq!(state.nonce(&a), U256::from(1u64));
}

#[test]
fn remove() {
	let a = Address::zero();
	let mut state_result = get_temp_state();
	let mut state = state_result.reference_mut();
	assert_eq!(state.exists(&a), false);
	state.inc_nonce(&a);
	assert_eq!(state.exists(&a), true);
	assert_eq!(state.nonce(&a), U256::from(1u64));
	state.kill_account(&a);
	assert_eq!(state.exists(&a), false);
	assert_eq!(state.nonce(&a), U256::from(0u64));
}

#[test]
fn remove_from_database() {
	let a = Address::zero();
	let temp = RandomTempPath::new();
	let (root, db) = {
		let mut state = get_temp_state_in(temp.as_path());
		state.inc_nonce(&a);
		state.commit().unwrap();
		assert_eq!(state.exists(&a), true);
		assert_eq!(state.nonce(&a), U256::from(1u64));
		state.drop()
	};

	let (root, db) = {
		let mut state = State::from_existing(db, root, U256::from(0u8), Default::default()).unwrap();
		assert_eq!(state.exists(&a), true);
		assert_eq!(state.nonce(&a), U256::from(1u64));
		state.kill_account(&a);
		state.commit().unwrap();
		assert_eq!(state.exists(&a), false);
		assert_eq!(state.nonce(&a), U256::from(0u64));
		state.drop()
	};

	let state = State::from_existing(db, root, U256::from(0u8), Default::default()).unwrap();
	assert_eq!(state.exists(&a), false);
	assert_eq!(state.nonce(&a), U256::from(0u64));
}

#[test]
fn alter_balance() {
	let mut state_result = get_temp_state();
	let mut state = state_result.reference_mut();
	let a = Address::zero();
	let b = 1u64.into();
	state.add_balance(&a, &U256::from(69u64));
	assert_eq!(state.balance(&a), U256::from(69u64));
	state.commit().unwrap();
	assert_eq!(state.balance(&a), U256::from(69u64));
	state.sub_balance(&a, &U256::from(42u64));
	assert_eq!(state.balance(&a), U256::from(27u64));
	state.commit().unwrap();
	assert_eq!(state.balance(&a), U256::from(27u64));
	state.transfer_balance(&a, &b, &U256::from(18u64));
	assert_eq!(state.balance(&a), U256::from(9u64));
	assert_eq!(state.balance(&b), U256::from(18u64));
	state.commit().unwrap();
	assert_eq!(state.balance(&a), U256::from(9u64));
	assert_eq!(state.balance(&b), U256::from(18u64));
}

#[test]
fn alter_nonce() {
	let mut state_result = get_temp_state();
	let mut state = state_result.reference_mut();
	let a = Address::zero();
	state.inc_nonce(&a);
	assert_eq!(state.nonce(&a), U256::from(1u64));
	state.inc_nonce(&a);
	assert_eq!(state.nonce(&a), U256::from(2u64));
	state.commit().unwrap();
	assert_eq!(state.nonce(&a), U256::from(2u64));
	state.inc_nonce(&a);
	assert_eq!(state.nonce(&a), U256::from(3u64));
	state.commit().unwrap();
	assert_eq!(state.nonce(&a), U256::from(3u64));
}

#[test]
fn balance_nonce() {
	let mut state_result = get_temp_state();
	let mut state = state_result.reference_mut();
	let a = Address::zero();
	assert_eq!(state.balance(&a), U256::from(0u64));
	assert_eq!(state.nonce(&a), U256::from(0u64));
	state.commit().unwrap();
	assert_eq!(state.balance(&a), U256::from(0u64));
	assert_eq!(state.nonce(&a), U256::from(0u64));
}

#[test]
fn ensure_cached() {
	let mut state_result = get_temp_state();
	let mut state = state_result.reference_mut();
	let a = Address::zero();
	state.require(&a, false);
	state.commit().unwrap();
	assert_eq!(state.root().hex(), "0ce23f3c809de377b008a4a3ee94a0834aac8bec1f86e28ffe4fdb5a15b0c785");
}

#[test]
fn snapshot_basic() {
	let mut state_result = get_temp_state();
	let mut state = state_result.reference_mut();
	let a = Address::zero();
	state.snapshot();
	state.add_balance(&a, &U256::from(69u64));
	assert_eq!(state.balance(&a), U256::from(69u64));
	state.clear_snapshot();
	assert_eq!(state.balance(&a), U256::from(69u64));
	state.snapshot();
	state.add_balance(&a, &U256::from(1u64));
	assert_eq!(state.balance(&a), U256::from(70u64));
	state.revert_snapshot();
	assert_eq!(state.balance(&a), U256::from(69u64));
}

#[test]
fn snapshot_nested() {
	let mut state_result = get_temp_state();
	let mut state = state_result.reference_mut();
	let a = Address::zero();
	state.snapshot();
	state.snapshot();
	state.add_balance(&a, &U256::from(69u64));
	assert_eq!(state.balance(&a), U256::from(69u64));
	state.clear_snapshot();
	assert_eq!(state.balance(&a), U256::from(69u64));
	state.revert_snapshot();
	assert_eq!(state.balance(&a), U256::from(0));
}

#[test]
fn create_empty() {
	let mut state_result = get_temp_state();
	let mut state = state_result.reference_mut();
	state.commit().unwrap();
	assert_eq!(state.root().hex(), "56e81f171bcc55a6ff8345e692c0f86e5b48e01b996cadc001622fb5e363b421");
}

}<|MERGE_RESOLUTION|>--- conflicted
+++ resolved
@@ -179,15 +179,11 @@
 
 	/// Mutate storage of account `address` so that it is `value` for `key`.
 	pub fn storage_at(&self, address: &Address, key: &H256) -> H256 {
-<<<<<<< HEAD
 		self.ensure_cached(address, false, |a| a.as_ref().map_or(H256::new(), |a| {
-			let db = self.factories.accountdb.readonly(self.db.as_hashdb(), address);
+			let addr_hash = a.address_hash(address);
+			let db = self.factories.accountdb.readonly(self.db.as_hashdb(), addr_hash);
 			a.storage_at(db.as_hashdb(), key)
 		}))
-=======
-		self.ensure_cached(address, false,
-			|a| a.as_ref().map_or(H256::new(), |a|a.storage_at(&AccountDB::from_hash(self.db.as_hashdb(), a.address_hash(address)), key)))
->>>>>>> 0620a03e
 	}
 
 	/// Mutate storage of account `a` so that it is `value` for `key`.
@@ -266,15 +262,10 @@
 		for (address, ref mut a) in accounts.iter_mut() {
 			match a {
 				&mut&mut Some(ref mut account) if account.is_dirty() => {
-<<<<<<< HEAD
-					let mut account_db = factories.accountdb.create(db, address);
+					let addr_hash = account.address_hash(address);
+					let mut account_db = factories.accountdb.create(db, addr_hash);
 					account.commit_storage(&factories.trie, account_db.as_hashdb_mut());
 					account.commit_code(account_db.as_hashdb_mut());
-=======
-					let mut account_db = AccountDBMut::from_hash(db, account.address_hash(address));
-					account.commit_storage(trie_factory, &mut account_db);
-					account.commit_code(&mut account_db);
->>>>>>> 0620a03e
 				}
 				_ => {}
 			}
@@ -367,13 +358,9 @@
 		}
 		if require_code {
 			if let Some(ref mut account) = self.cache.borrow_mut().get_mut(a).unwrap().as_mut() {
-<<<<<<< HEAD
-				let accountdb = self.factories.accountdb.readonly(self.db.as_hashdb(), a);
+				let addr_hash = account.address_hash(a);
+				let accountdb = self.factories.accountdb.readonly(self.db.as_hashdb(), addr_hash);
 				account.cache_code(accountdb.as_hashdb());
-=======
-				let addr_hash = account.address_hash(a);
-				account.cache_code(&AccountDB::from_hash(self.db.as_hashdb(), addr_hash));
->>>>>>> 0620a03e
 			}
 		}
 
@@ -411,13 +398,9 @@
 		RefMut::map(self.cache.borrow_mut(), |c| {
 			let account = c.get_mut(a).unwrap().as_mut().unwrap();
 			if require_code {
-<<<<<<< HEAD
-				let accountdb = self.factories.accountdb.readonly(self.db.as_hashdb(), a);
+				let addr_hash = account.address_hash(a);
+				let accountdb = self.factories.accountdb.readonly(self.db.as_hashdb(), addr_hash);
 				account.cache_code(accountdb.as_hashdb());
-=======
-				let addr_hash = account.address_hash(a);
-				account.cache_code(&AccountDB::from_hash(self.db.as_hashdb(), addr_hash));
->>>>>>> 0620a03e
 			}
 			account
 		})
