// Copyright 2015, 2016 Ethcore (UK) Ltd.
// This file is part of Parity.

// Parity is free software: you can redistribute it and/or modify
// it under the terms of the GNU General Public License as published by
// the Free Software Foundation, either version 3 of the License, or
// (at your option) any later version.

// Parity is distributed in the hope that it will be useful,
// but WITHOUT ANY WARRANTY; without even the implied warranty of
// MERCHANTABILITY or FITNESS FOR A PARTICULAR PURPOSE.  See the
// GNU General Public License for more details.

// You should have received a copy of the GNU General Public License
// along with Parity.  If not, see <http://www.gnu.org/licenses/>.

use std::cell::{RefCell, RefMut};

use common::*;
use engines::Engine;
use executive::{Executive, TransactOptions};
use evm::Factory as EvmFactory;
use account_db::*;
use trace::FlatTrace;
use pod_account::*;
use pod_state::{self, PodState};
use types::state_diff::StateDiff;

/// Used to return information about an `State::apply` operation.
pub struct ApplyOutcome {
	/// The receipt for the applied transaction.
	pub receipt: Receipt,
	/// The trace for the applied transaction, if None if tracing is disabled.
	pub trace: Vec<FlatTrace>,
}

/// Result type for the execution ("application") of a transaction.
pub type ApplyResult = Result<ApplyOutcome, Error>;

/// Representation of the entire state of all accounts in the system.
pub struct State {
	db: Box<JournalDB>,
	root: H256,
	cache: RefCell<HashMap<Address, Option<Account>>>,
	snapshots: RefCell<Vec<HashMap<Address, Option<Option<Account>>>>>,
	account_start_nonce: U256,
	trie_factory: TrieFactory,
}

const SEC_TRIE_DB_UNWRAP_STR: &'static str = "A state can only be created with valid root. Creating a SecTrieDB with a valid root will not fail. \
			 Therefore creating a SecTrieDB with this state's root will not fail.";

impl State {
	/// Creates new state with empty state root
	#[cfg(test)]
	pub fn new(mut db: Box<JournalDB>, account_start_nonce: U256, trie_factory: TrieFactory) -> State {
		let mut root = H256::new();
		{
			// init trie and reset root too null
			let _ = trie_factory.create(db.as_hashdb_mut(), &mut root);
		}

		State {
			db: db,
			root: root,
			cache: RefCell::new(HashMap::new()),
			snapshots: RefCell::new(Vec::new()),
			account_start_nonce: account_start_nonce,
			trie_factory: trie_factory,
		}
	}

	/// Creates new state with existing state root
	pub fn from_existing(db: Box<JournalDB>, root: H256, account_start_nonce: U256, trie_factory: TrieFactory) -> Result<State, TrieError> {
		if !db.as_hashdb().contains(&root) {
			return Err(TrieError::InvalidStateRoot(root));
		}

		let state = State {
			db: db,
			root: root,
			cache: RefCell::new(HashMap::new()),
			snapshots: RefCell::new(Vec::new()),
			account_start_nonce: account_start_nonce,
			trie_factory: trie_factory,
		};

		Ok(state)
	}

	/// Create a recoverable snaphot of this state
	pub fn snapshot(&mut self) {
		self.snapshots.borrow_mut().push(HashMap::new());
	}

	/// Merge last snapshot with previous
	pub fn clear_snapshot(&mut self) {
		// merge with previous snapshot
		let last = self.snapshots.borrow_mut().pop();
		if let Some(mut snapshot) = last {
			if let Some(ref mut prev) = self.snapshots.borrow_mut().last_mut() {
				for (k, v) in snapshot.drain() {
					prev.entry(k).or_insert(v);
				}
			}
		}
	}

	/// Revert to snapshot
	pub fn revert_snapshot(&mut self) {
		if let Some(mut snapshot) = self.snapshots.borrow_mut().pop() {
			for (k, v) in snapshot.drain() {
				match v {
					Some(v) => {
						self.cache.borrow_mut().insert(k, v);
					},
					None => {
						self.cache.borrow_mut().remove(&k);
					}
				}
			}
		}
	}

	fn insert_cache(&self, address: &Address, account: Option<Account>) {
		if let Some(ref mut snapshot) = self.snapshots.borrow_mut().last_mut() {
			if !snapshot.contains_key(address) {
				snapshot.insert(address.clone(), self.cache.borrow_mut().insert(address.clone(), account));
				return;
			}
		}
		self.cache.borrow_mut().insert(address.clone(), account);
	}

	fn note_cache(&self, address: &Address) {
		if let Some(ref mut snapshot) = self.snapshots.borrow_mut().last_mut() {
			if !snapshot.contains_key(address) {
				snapshot.insert(address.clone(), self.cache.borrow().get(address).cloned());
			}
		}
	}

	/// Destroy the current object and return root and database.
	pub fn drop(self) -> (H256, Box<JournalDB>) {
		(self.root, self.db)
	}

	/// Return reference to root
	pub fn root(&self) -> &H256 {
		&self.root
	}

	/// Create a new contract at address `contract`. If there is already an account at the address
	/// it will have its code reset, ready for `init_code()`.
	pub fn new_contract(&mut self, contract: &Address, balance: U256) {
		self.insert_cache(contract, Some(Account::new_contract(balance, self.account_start_nonce)));
	}

	/// Remove an existing account.
	pub fn kill_account(&mut self, account: &Address) {
		self.insert_cache(account, None);
	}

	/// Determine whether an account exists.
	pub fn exists(&self, a: &Address) -> bool {
		self.ensure_cached(a, false, |a| a.is_some())
	}

	/// Get the balance of account `a`.
	pub fn balance(&self, a: &Address) -> U256 {
		self.ensure_cached(a, false,
			|a| a.as_ref().map_or(U256::zero(), |account| *account.balance()))
	}

	/// Get the nonce of account `a`.
	pub fn nonce(&self, a: &Address) -> U256 {
		self.ensure_cached(a, false,
			|a| a.as_ref().map_or(self.account_start_nonce, |account| *account.nonce()))
	}

	/// Mutate storage of account `address` so that it is `value` for `key`.
	pub fn storage_at(&self, address: &Address, key: &H256) -> H256 {
		self.ensure_cached(address, false,
			|a| a.as_ref().map_or(H256::new(), |a|a.storage_at(&AccountDB::new(self.db.as_hashdb(), address), key)))
	}

	/// Mutate storage of account `a` so that it is `value` for `key`.
	pub fn code(&self, a: &Address) -> Option<Bytes> {
		self.ensure_cached(a, true,
			|a| a.as_ref().map_or(None, |a|a.code().map(|x|x.to_vec())))
	}

	/// Add `incr` to the balance of account `a`.
	pub fn add_balance(&mut self, a: &Address, incr: &U256) {
		trace!(target: "state", "add_balance({}, {}): {}", a, incr, self.balance(a));
		self.require(a, false).add_balance(incr);
	}

	/// Subtract `decr` from the balance of account `a`.
	pub fn sub_balance(&mut self, a: &Address, decr: &U256) {
		trace!(target: "state", "sub_balance({}, {}): {}", a, decr, self.balance(a));
		self.require(a, false).sub_balance(decr);
	}

	/// Subtracts `by` from the balance of `from` and adds it to that of `to`.
	pub fn transfer_balance(&mut self, from: &Address, to: &Address, by: &U256) {
		self.sub_balance(from, by);
		self.add_balance(to, by);
	}

	/// Increment the nonce of account `a` by 1.
	pub fn inc_nonce(&mut self, a: &Address) {
		self.require(a, false).inc_nonce()
	}

	/// Mutate storage of account `a` so that it is `value` for `key`.
	pub fn set_storage(&mut self, a: &Address, key: H256, value: H256) {
		self.require(a, false).set_storage(key, value)
	}

	/// Initialise the code of account `a` so that it is `code`.
	/// NOTE: Account should have been created with `new_contract`.
	pub fn init_code(&mut self, a: &Address, code: Bytes) {
		self.require_or_from(a, true, || Account::new_contract(0.into(), self.account_start_nonce), |_|{}).init_code(code);
	}

	/// Reset the code of account `a` so that it is `code`.
	pub fn reset_code(&mut self, a: &Address, code: Bytes) {
		self.require_or_from(a, true, || Account::new_contract(0.into(), self.account_start_nonce), |_|{}).reset_code(code);
	}

	/// Execute a given transaction.
	/// This will change the state accordingly.
	pub fn apply(&mut self, env_info: &EnvInfo, engine: &Engine, vm_factory: &EvmFactory, t: &SignedTransaction, tracing: bool) -> ApplyResult {
//		let old = self.to_pod();

		let options = TransactOptions { tracing: tracing, vm_tracing: false, check_nonce: true };
		let e = try!(Executive::new(self, env_info, engine, vm_factory).transact(t, options));

		// TODO uncomment once to_pod() works correctly.
//		trace!("Applied transaction. Diff:\n{}\n", state_diff::diff_pod(&old, &self.to_pod()));
		try!(self.commit());
		let receipt = Receipt::new(self.root().clone(), e.cumulative_gas_used, e.logs);
//		trace!("Transaction receipt: {:?}", receipt);
		Ok(ApplyOutcome{receipt: receipt, trace: e.trace})
	}

	/// Commit accounts to SecTrieDBMut. This is similar to cpp-ethereum's dev::eth::commit.
	/// `accounts` is mutable because we may need to commit the code or storage and record that.
	#[cfg_attr(feature="dev", allow(match_ref_pats))]
	pub fn commit_into(
		trie_factory: &TrieFactory,
		db: &mut HashDB,
		root: &mut H256,
		accounts: &mut HashMap<Address,
		Option<Account>>
	) -> Result<(), Error> {
		// first, commit the sub trees.
		// TODO: is this necessary or can we dispense with the `ref mut a` for just `a`?
		for (address, ref mut a) in accounts.iter_mut() {
			match a {
				&mut&mut Some(ref mut account) if account.is_dirty() => {
					let mut account_db = AccountDBMut::new(db, address);
					account.commit_storage(trie_factory, &mut account_db);
					account.commit_code(&mut account_db);
				}
				_ => {}
			}
		}

		{
			let mut trie = trie_factory.from_existing(db, root).unwrap();
			for (address, ref mut a) in accounts.iter_mut() {
				match **a {
					Some(ref mut account) if account.is_dirty() => {
						account.set_clean();
						try!(trie.insert(address, &account.rlp()))
					},
					None => try!(trie.remove(address)),
					_ => (),
				}
			}
		}

		Ok(())
	}

	/// Commits our cached account changes into the trie.
	pub fn commit(&mut self) -> Result<(), Error> {
		assert!(self.snapshots.borrow().is_empty());
		Self::commit_into(&self.trie_factory, self.db.as_hashdb_mut(), &mut self.root, &mut *self.cache.borrow_mut())
	}

	/// Clear state cache
	pub fn clear(&mut self) {
		self.cache.borrow_mut().clear();
	}

	#[cfg(test)]
	#[cfg(feature = "json-tests")]
	/// Populate the state from `accounts`.
	pub fn populate_from(&mut self, accounts: PodState) {
		assert!(self.snapshots.borrow().is_empty());
		for (add, acc) in accounts.drain().into_iter() {
			self.cache.borrow_mut().insert(add, Some(Account::from_pod(acc)));
		}
	}

	/// Populate a PodAccount map from this state.
	pub fn to_pod(&self) -> PodState {
		assert!(self.snapshots.borrow().is_empty());
		// TODO: handle database rather than just the cache.
		// will need fat db.
		PodState::from(self.cache.borrow().iter().fold(BTreeMap::new(), |mut m, (add, opt)| {
			if let Some(ref acc) = *opt {
				m.insert(add.clone(), PodAccount::from_account(acc));
			}
			m
		}))
	}

	fn query_pod(&mut self, query: &PodState) {
		for (ref address, ref pod_account) in query.get() {
			self.ensure_cached(address, true, |a| {
				if a.is_some() {
					for key in pod_account.storage.keys() {
						self.storage_at(address, key);
					}
				}
			});
		}
	}

	/// Returns a `StateDiff` describing the difference from `orig` to `self`.
	/// Consumes self.
	pub fn diff_from(&self, orig: State) -> StateDiff {
		let pod_state_post = self.to_pod();
		let mut state_pre = orig;
		state_pre.query_pod(&pod_state_post);
		pod_state::diff_pod(&state_pre.to_pod(), &pod_state_post)
	}

	/// Ensure account `a` is in our cache of the trie DB and return a handle for getting it.
	/// `require_code` requires that the code be cached, too.
	fn ensure_cached<'a, F, U>(&'a self, a: &'a Address, require_code: bool, f: F) -> U
		where F: FnOnce(&Option<Account>) -> U {
		let have_key = self.cache.borrow().contains_key(a);
		if !have_key {
			let db = self.trie_factory.readonly(self.db.as_hashdb(), &self.root).expect(SEC_TRIE_DB_UNWRAP_STR);
			let maybe_acc = match db.get(a) {
				Ok(acc) => acc.map(Account::from_rlp),
				Err(e) => panic!("Potential DB corruption encountered: {}", e),
			};
			self.insert_cache(a, maybe_acc);
		}
		if require_code {
			if let Some(ref mut account) = self.cache.borrow_mut().get_mut(a).unwrap().as_mut() {
				account.cache_code(&AccountDB::new(self.db.as_hashdb(), a));
			}
		}

		f(self.cache.borrow().get(a).unwrap())
	}

	/// Pull account `a` in our cache from the trie DB. `require_code` requires that the code be cached, too.
	fn require<'a>(&'a self, a: &Address, require_code: bool) -> RefMut<'a, Account> {
		self.require_or_from(a, require_code, || Account::new_basic(U256::from(0u8), self.account_start_nonce), |_|{})
	}

	/// Pull account `a` in our cache from the trie DB. `require_code` requires that the code be cached, too.
	/// If it doesn't exist, make account equal the evaluation of `default`.
	fn require_or_from<'a, F: FnOnce() -> Account, G: FnOnce(&mut Account)>(&'a self, a: &Address, require_code: bool, default: F, not_default: G)
		-> RefMut<'a, Account>
	{
		let contains_key = self.cache.borrow().contains_key(a);
		if !contains_key {
			let db = self.trie_factory.readonly(self.db.as_hashdb(), &self.root).expect(SEC_TRIE_DB_UNWRAP_STR);
			let maybe_acc = match db.get(a) {
				Ok(acc) => acc.map(Account::from_rlp),
				Err(e) => panic!("Potential DB corruption encountered: {}", e),
			};

			self.insert_cache(a, maybe_acc);
		} else {
			self.note_cache(a);
		}

		match self.cache.borrow_mut().get_mut(a).unwrap() {
			&mut Some(ref mut acc) => not_default(acc),
			slot @ &mut None => *slot = Some(default()),
		}

		RefMut::map(self.cache.borrow_mut(), |c| {
			let account = c.get_mut(a).unwrap().as_mut().unwrap();
			if require_code {
				account.cache_code(&AccountDB::new(self.db.as_hashdb(), a));
			}
			account
		})
	}
}

impl fmt::Debug for State {
	fn fmt(&self, f: &mut fmt::Formatter) -> fmt::Result {
		write!(f, "{:?}", self.cache.borrow())
	}
}

impl Clone for State {
	fn clone(&self) -> State {
		State {
			db: self.db.boxed_clone(),
			root: self.root.clone(),
			cache: RefCell::new(self.cache.borrow().clone()),
			snapshots: RefCell::new(self.snapshots.borrow().clone()),
			account_start_nonce: self.account_start_nonce.clone(),
			trie_factory: self.trie_factory.clone(),
		}
	}
}

#[cfg(test)]
mod tests {

use std::str::FromStr;
use rustc_serialize::hex::FromHex;
use super::*;
use util::{U256, H256, FixedHash, Address, Hashable};
use account::*;
use tests::helpers::*;
use devtools::*;
use env_info::*;
use spec::*;
use transaction::*;
use util::log::init_log;
use trace::trace;
use trace::FlatTrace;
use types::executed::CallType;

#[test]
fn should_apply_create_transaction() {
	init_log();

	let temp = RandomTempPath::new();
	let mut state = get_temp_state_in(temp.as_path());

	let mut info = EnvInfo::default();
	info.gas_limit = 1_000_000.into();
	let engine = TestEngine::new(5);

	let t = Transaction {
		nonce: 0.into(),
		gas_price: 0.into(),
		gas: 100_000.into(),
		action: Action::Create,
		value: 100.into(),
		data: FromHex::from_hex("601080600c6000396000f3006000355415600957005b60203560003555").unwrap(),
	}.sign(&"".sha3());

	state.add_balance(t.sender().as_ref().unwrap(), &(100.into()));
	let vm_factory = Default::default();
	let result = state.apply(&info, &engine, &vm_factory, &t, true).unwrap();
	let expected_trace = vec![FlatTrace {
		trace_address: Default::default(),
		subtraces: 0,
		action: trace::Action::Create(trace::Create {
			from: "9cce34f7ab185c7aba1b7c8140d620b4bda941d6".into(),
			value: 100.into(),
			gas: 77412.into(),
			init: vec![96, 16, 128, 96, 12, 96, 0, 57, 96, 0, 243, 0, 96, 0, 53, 84, 21, 96, 9, 87, 0, 91, 96, 32, 53, 96, 0, 53, 85],
		}),
		result: trace::Res::Create(trace::CreateResult {
			gas_used: U256::from(3224),
			address: Address::from_str("8988167e088c87cd314df6d3c2b83da5acb93ace").unwrap(),
			code: vec![96, 0, 53, 84, 21, 96, 9, 87, 0, 91, 96, 32, 53, 96, 0, 53]
		}),
	}];

	assert_eq!(result.trace, expected_trace);
}

#[test]
fn should_work_when_cloned() {
	init_log();

	let a = Address::zero();

	let temp = RandomTempPath::new();
	let mut state = {
		let mut state = get_temp_state_in(temp.as_path());
		assert_eq!(state.exists(&a), false);
		state.inc_nonce(&a);
		state.commit().unwrap();
		state.clone()
	};

	state.inc_nonce(&a);
	state.commit().unwrap();
}

#[test]
fn should_trace_failed_create_transaction() {
	init_log();

	let temp = RandomTempPath::new();
	let mut state = get_temp_state_in(temp.as_path());

	let mut info = EnvInfo::default();
	info.gas_limit = 1_000_000.into();
	let engine = TestEngine::new(5);

	let t = Transaction {
		nonce: 0.into(),
		gas_price: 0.into(),
		gas: 100_000.into(),
		action: Action::Create,
		value: 100.into(),
		data: FromHex::from_hex("5b600056").unwrap(),
	}.sign(&"".sha3());

	state.add_balance(t.sender().as_ref().unwrap(), &(100.into()));
	let vm_factory = Default::default();
	let result = state.apply(&info, &engine, &vm_factory, &t, true).unwrap();
	let expected_trace = vec![FlatTrace {
		trace_address: Default::default(),
		action: trace::Action::Create(trace::Create {
			from: "9cce34f7ab185c7aba1b7c8140d620b4bda941d6".into(),
			value: 100.into(),
			gas: 78792.into(),
			init: vec![91, 96, 0, 86],
		}),
		result: trace::Res::FailedCreate,
		subtraces: 0
	}];

	assert_eq!(result.trace, expected_trace);
}

#[test]
fn should_trace_call_transaction() {
	init_log();

	let temp = RandomTempPath::new();
	let mut state = get_temp_state_in(temp.as_path());

	let mut info = EnvInfo::default();
	info.gas_limit = 1_000_000.into();
	let engine = TestEngine::new(5);

	let t = Transaction {
		nonce: 0.into(),
		gas_price: 0.into(),
		gas: 100_000.into(),
		action: Action::Call(0xa.into()),
		value: 100.into(),
		data: vec![],
	}.sign(&"".sha3());

	state.init_code(&0xa.into(), FromHex::from_hex("6000").unwrap());
	state.add_balance(t.sender().as_ref().unwrap(), &(100.into()));
	let vm_factory = Default::default();
	let result = state.apply(&info, &engine, &vm_factory, &t, true).unwrap();
	let expected_trace = vec![FlatTrace {
		trace_address: Default::default(),
		action: trace::Action::Call(trace::Call {
			from: "9cce34f7ab185c7aba1b7c8140d620b4bda941d6".into(),
			to: 0xa.into(),
			value: 100.into(),
			gas: 79000.into(),
			input: vec![],
			call_type: CallType::Call,
		}),
		result: trace::Res::Call(trace::CallResult {
			gas_used: U256::from(3),
			output: vec![]
		}),
		subtraces: 0,
	}];

	assert_eq!(result.trace, expected_trace);
}

#[test]
fn should_trace_basic_call_transaction() {
	init_log();

	let temp = RandomTempPath::new();
	let mut state = get_temp_state_in(temp.as_path());

	let mut info = EnvInfo::default();
	info.gas_limit = 1_000_000.into();
	let engine = TestEngine::new(5);

	let t = Transaction {
		nonce: 0.into(),
		gas_price: 0.into(),
		gas: 100_000.into(),
		action: Action::Call(0xa.into()),
		value: 100.into(),
		data: vec![],
	}.sign(&"".sha3());

	state.add_balance(t.sender().as_ref().unwrap(), &(100.into()));
	let vm_factory = Default::default();
	let result = state.apply(&info, &engine, &vm_factory, &t, true).unwrap();
	let expected_trace = vec![FlatTrace {
		trace_address: Default::default(),
		action: trace::Action::Call(trace::Call {
			from: "9cce34f7ab185c7aba1b7c8140d620b4bda941d6".into(),
			to: 0xa.into(),
			value: 100.into(),
			gas: 79000.into(),
			input: vec![],
			call_type: CallType::Call,
		}),
		result: trace::Res::Call(trace::CallResult {
			gas_used: U256::from(0),
			output: vec![]
		}),
		subtraces: 0,
	}];

	assert_eq!(result.trace, expected_trace);
}

#[test]
fn should_trace_call_transaction_to_builtin() {
	init_log();

	let temp = RandomTempPath::new();
	let mut state = get_temp_state_in(temp.as_path());

	let mut info = EnvInfo::default();
	info.gas_limit = 1_000_000.into();
	let engine = &*Spec::new_test().engine;

	let t = Transaction {
		nonce: 0.into(),
		gas_price: 0.into(),
		gas: 100_000.into(),
		action: Action::Call(0x1.into()),
		value: 0.into(),
		data: vec![],
	}.sign(&"".sha3());

	let vm_factory = Default::default();
<<<<<<< HEAD
	let result = state.apply(&info, &*engine, &vm_factory, &t, true).unwrap();
=======
	let result = state.apply(&info, engine, &vm_factory, &t, true).unwrap();
>>>>>>> f5a8c73b

	let expected_trace = vec![FlatTrace {
		trace_address: Default::default(),
		action: trace::Action::Call(trace::Call {
			from: "9cce34f7ab185c7aba1b7c8140d620b4bda941d6".into(),
			to: "0000000000000000000000000000000000000001".into(),
			value: 0.into(),
			gas: 79_000.into(),
			input: vec![],
			call_type: CallType::Call,
		}),
		result: trace::Res::Call(trace::CallResult {
			gas_used: U256::from(3000),
			output: vec![]
		}),
		subtraces: 0,
	}];

	assert_eq!(result.trace, expected_trace);
}

#[test]
fn should_not_trace_subcall_transaction_to_builtin() {
	init_log();

	let temp = RandomTempPath::new();
	let mut state = get_temp_state_in(temp.as_path());

	let mut info = EnvInfo::default();
	info.gas_limit = 1_000_000.into();
	let engine = &*Spec::new_test().engine;

	let t = Transaction {
		nonce: 0.into(),
		gas_price: 0.into(),
		gas: 100_000.into(),
		action: Action::Call(0xa.into()),
		value: 0.into(),
		data: vec![],
	}.sign(&"".sha3());

	state.init_code(&0xa.into(), FromHex::from_hex("600060006000600060006001610be0f1").unwrap());
	let vm_factory = Default::default();
<<<<<<< HEAD
	let result = state.apply(&info, &*engine, &vm_factory, &t, true).unwrap();
=======
	let result = state.apply(&info, engine, &vm_factory, &t, true).unwrap();
>>>>>>> f5a8c73b

	let expected_trace = vec![FlatTrace {
		trace_address: Default::default(),
		action: trace::Action::Call(trace::Call {
			from: "9cce34f7ab185c7aba1b7c8140d620b4bda941d6".into(),
			to: 0xa.into(),
			value: 0.into(),
			gas: 79000.into(),
			input: vec![],
			call_type: CallType::Call,
		}),
		result: trace::Res::Call(trace::CallResult {
			gas_used: U256::from(28_061),
			output: vec![]
		}),
		subtraces: 0,
	}];

	assert_eq!(result.trace, expected_trace);
}

#[test]
fn should_not_trace_callcode() {
	init_log();

	let temp = RandomTempPath::new();
	let mut state = get_temp_state_in(temp.as_path());

	let mut info = EnvInfo::default();
	info.gas_limit = 1_000_000.into();
	let engine = &*Spec::new_test().engine;

	let t = Transaction {
		nonce: 0.into(),
		gas_price: 0.into(),
		gas: 100_000.into(),
		action: Action::Call(0xa.into()),
		value: 0.into(),
		data: vec![],
	}.sign(&"".sha3());

	state.init_code(&0xa.into(), FromHex::from_hex("60006000600060006000600b611000f2").unwrap());
	state.init_code(&0xb.into(), FromHex::from_hex("6000").unwrap());
	let vm_factory = Default::default();
<<<<<<< HEAD
	let result = state.apply(&info, &*engine, &vm_factory, &t, true).unwrap();
=======
	let result = state.apply(&info, engine, &vm_factory, &t, true).unwrap();
>>>>>>> f5a8c73b

	let expected_trace = vec![FlatTrace {
		trace_address: Default::default(),
		subtraces: 1,
		action: trace::Action::Call(trace::Call {
			from: "9cce34f7ab185c7aba1b7c8140d620b4bda941d6".into(),
			to: 0xa.into(),
			value: 0.into(),
			gas: 79000.into(),
			input: vec![],
			call_type: CallType::Call,
		}),
		result: trace::Res::Call(trace::CallResult {
			gas_used: 64.into(),
			output: vec![]
		}),
	}, FlatTrace {
		trace_address: vec![0].into_iter().collect(),
		subtraces: 0,
		action: trace::Action::Call(trace::Call {
			from: 0xa.into(),
			to: 0xa.into(),
			value: 0.into(),
			gas: 4096.into(),
			input: vec![],
			call_type: CallType::CallCode,
		}),
		result: trace::Res::Call(trace::CallResult {
			gas_used: 3.into(),
			output: vec![],
		}),
	}];

	assert_eq!(result.trace, expected_trace);
}

#[test]
fn should_not_trace_delegatecall() {
	init_log();

	let temp = RandomTempPath::new();
	let mut state = get_temp_state_in(temp.as_path());

	let mut info = EnvInfo::default();
	info.gas_limit = 1_000_000.into();
	info.number = 0x789b0;
	let engine = &*Spec::new_test().engine;

	println!("schedule.have_delegate_call: {:?}", engine.schedule(&info).have_delegate_call);

	let t = Transaction {
		nonce: 0.into(),
		gas_price: 0.into(),
		gas: 100_000.into(),
		action: Action::Call(0xa.into()),
		value: 0.into(),
		data: vec![],
	}.sign(&"".sha3());

	state.init_code(&0xa.into(), FromHex::from_hex("6000600060006000600b618000f4").unwrap());
	state.init_code(&0xb.into(), FromHex::from_hex("6000").unwrap());
	let vm_factory = Default::default();
<<<<<<< HEAD
	let result = state.apply(&info, &*engine, &vm_factory, &t, true).unwrap();
=======
	let result = state.apply(&info, engine, &vm_factory, &t, true).unwrap();
>>>>>>> f5a8c73b

	let expected_trace = vec![FlatTrace {
		trace_address: Default::default(),
		subtraces: 1,
		action: trace::Action::Call(trace::Call {
			from: "9cce34f7ab185c7aba1b7c8140d620b4bda941d6".into(),
			to: 0xa.into(),
			value: 0.into(),
			gas: 79000.into(),
			input: vec![],
			call_type: CallType::Call,
		}),
		result: trace::Res::Call(trace::CallResult {
			gas_used: U256::from(61),
			output: vec![]
		}),
	}, FlatTrace {
		trace_address: vec![0].into_iter().collect(),
		subtraces: 0,
		action: trace::Action::Call(trace::Call {
			from: "9cce34f7ab185c7aba1b7c8140d620b4bda941d6".into(),
			to: 0xa.into(),
			value: 0.into(),
			gas: 32768.into(),
			input: vec![],
			call_type: CallType::DelegateCall,
		}),
		result: trace::Res::Call(trace::CallResult {
			gas_used: 3.into(),
			output: vec![],
		}),
	}];

	assert_eq!(result.trace, expected_trace);
}

#[test]
fn should_trace_failed_call_transaction() {
	init_log();

	let temp = RandomTempPath::new();
	let mut state = get_temp_state_in(temp.as_path());

	let mut info = EnvInfo::default();
	info.gas_limit = 1_000_000.into();
	let engine = TestEngine::new(5);

	let t = Transaction {
		nonce: 0.into(),
		gas_price: 0.into(),
		gas: 100_000.into(),
		action: Action::Call(0xa.into()),
		value: 100.into(),
		data: vec![],
	}.sign(&"".sha3());

	state.init_code(&0xa.into(), FromHex::from_hex("5b600056").unwrap());
	state.add_balance(t.sender().as_ref().unwrap(), &(100.into()));
	let vm_factory = Default::default();
	let result = state.apply(&info, &engine, &vm_factory, &t, true).unwrap();
	let expected_trace = vec![FlatTrace {
		trace_address: Default::default(),
		action: trace::Action::Call(trace::Call {
			from: "9cce34f7ab185c7aba1b7c8140d620b4bda941d6".into(),
			to: 0xa.into(),
			value: 100.into(),
			gas: 79000.into(),
			input: vec![],
			call_type: CallType::Call,
		}),
		result: trace::Res::FailedCall,
		subtraces: 0,
	}];

	assert_eq!(result.trace, expected_trace);
}

#[test]
fn should_trace_call_with_subcall_transaction() {
	init_log();

	let temp = RandomTempPath::new();
	let mut state = get_temp_state_in(temp.as_path());

	let mut info = EnvInfo::default();
	info.gas_limit = 1_000_000.into();
	let engine = TestEngine::new(5);

	let t = Transaction {
		nonce: 0.into(),
		gas_price: 0.into(),
		gas: 100_000.into(),
		action: Action::Call(0xa.into()),
		value: 100.into(),
		data: vec![],
	}.sign(&"".sha3());

	state.init_code(&0xa.into(), FromHex::from_hex("60006000600060006000600b602b5a03f1").unwrap());
	state.init_code(&0xb.into(), FromHex::from_hex("6000").unwrap());
	state.add_balance(t.sender().as_ref().unwrap(), &(100.into()));
	let vm_factory = Default::default();
	let result = state.apply(&info, &engine, &vm_factory, &t, true).unwrap();

	let expected_trace = vec![FlatTrace {
		trace_address: Default::default(),
		subtraces: 1,
		action: trace::Action::Call(trace::Call {
			from: "9cce34f7ab185c7aba1b7c8140d620b4bda941d6".into(),
			to: 0xa.into(),
			value: 100.into(),
			gas: 79000.into(),
			input: vec![],
			call_type: CallType::Call,
		}),
		result: trace::Res::Call(trace::CallResult {
			gas_used: U256::from(69),
			output: vec![]
		}),
	}, FlatTrace {
		trace_address: vec![0].into_iter().collect(),
		subtraces: 0,
		action: trace::Action::Call(trace::Call {
			from: 0xa.into(),
			to: 0xb.into(),
			value: 0.into(),
			gas: 78934.into(),
			input: vec![],
			call_type: CallType::Call,
		}),
		result: trace::Res::Call(trace::CallResult {
			gas_used: U256::from(3),
			output: vec![]
		}),
	}];

	assert_eq!(result.trace, expected_trace);
}

#[test]
fn should_trace_call_with_basic_subcall_transaction() {
	init_log();

	let temp = RandomTempPath::new();
	let mut state = get_temp_state_in(temp.as_path());

	let mut info = EnvInfo::default();
	info.gas_limit = 1_000_000.into();
	let engine = TestEngine::new(5);

	let t = Transaction {
		nonce: 0.into(),
		gas_price: 0.into(),
		gas: 100_000.into(),
		action: Action::Call(0xa.into()),
		value: 100.into(),
		data: vec![],
	}.sign(&"".sha3());

	state.init_code(&0xa.into(), FromHex::from_hex("60006000600060006045600b6000f1").unwrap());
	state.add_balance(t.sender().as_ref().unwrap(), &(100.into()));
	let vm_factory = Default::default();
	let result = state.apply(&info, &engine, &vm_factory, &t, true).unwrap();
	let expected_trace = vec![FlatTrace {
		trace_address: Default::default(),
		subtraces: 1,
		action: trace::Action::Call(trace::Call {
			from: "9cce34f7ab185c7aba1b7c8140d620b4bda941d6".into(),
			to: 0xa.into(),
			value: 100.into(),
			gas: 79000.into(),
			input: vec![],
			call_type: CallType::Call,
		}),
		result: trace::Res::Call(trace::CallResult {
			gas_used: U256::from(31761),
			output: vec![]
		}),
	}, FlatTrace {
		trace_address: vec![0].into_iter().collect(),
		subtraces: 0,
		action: trace::Action::Call(trace::Call {
			from: 0xa.into(),
			to: 0xb.into(),
			value: 69.into(),
			gas: 2300.into(),
			input: vec![],
			call_type: CallType::Call,
		}),
		result: trace::Res::Call(trace::CallResult::default()),
	}];

	assert_eq!(result.trace, expected_trace);
}

#[test]
fn should_not_trace_call_with_invalid_basic_subcall_transaction() {
	init_log();

	let temp = RandomTempPath::new();
	let mut state = get_temp_state_in(temp.as_path());

	let mut info = EnvInfo::default();
	info.gas_limit = 1_000_000.into();
	let engine = TestEngine::new(5);

	let t = Transaction {
		nonce: 0.into(),
		gas_price: 0.into(),
		gas: 100_000.into(),
		action: Action::Call(0xa.into()),
		value: 100.into(),
		data: vec![],
	}.sign(&"".sha3());

	state.init_code(&0xa.into(), FromHex::from_hex("600060006000600060ff600b6000f1").unwrap());	// not enough funds.
	state.add_balance(t.sender().as_ref().unwrap(), &(100.into()));
	let vm_factory = Default::default();
	let result = state.apply(&info, &engine, &vm_factory, &t, true).unwrap();
	let expected_trace = vec![FlatTrace {
		trace_address: Default::default(),
		subtraces: 0,
		action: trace::Action::Call(trace::Call {
			from: "9cce34f7ab185c7aba1b7c8140d620b4bda941d6".into(),
			to: 0xa.into(),
			value: 100.into(),
			gas: 79000.into(),
			input: vec![],
			call_type: CallType::Call,
		}),
		result: trace::Res::Call(trace::CallResult {
			gas_used: U256::from(31761),
			output: vec![]
		}),
	}];

	assert_eq!(result.trace, expected_trace);
}

#[test]
fn should_trace_failed_subcall_transaction() {
	init_log();

	let temp = RandomTempPath::new();
	let mut state = get_temp_state_in(temp.as_path());

	let mut info = EnvInfo::default();
	info.gas_limit = 1_000_000.into();
	let engine = TestEngine::new(5);

	let t = Transaction {
		nonce: 0.into(),
		gas_price: 0.into(),
		gas: 100_000.into(),
		action: Action::Call(0xa.into()),
		value: 100.into(),
		data: vec![],//600480600b6000396000f35b600056
	}.sign(&"".sha3());

	state.init_code(&0xa.into(), FromHex::from_hex("60006000600060006000600b602b5a03f1").unwrap());
	state.init_code(&0xb.into(), FromHex::from_hex("5b600056").unwrap());
	state.add_balance(t.sender().as_ref().unwrap(), &(100.into()));
	let vm_factory = Default::default();
	let result = state.apply(&info, &engine, &vm_factory, &t, true).unwrap();
	let expected_trace = vec![FlatTrace {
		trace_address: Default::default(),
		subtraces: 1,
		action: trace::Action::Call(trace::Call {
			from: "9cce34f7ab185c7aba1b7c8140d620b4bda941d6".into(),
			to: 0xa.into(),
			value: 100.into(),
			gas: 79000.into(),
			input: vec![],
			call_type: CallType::Call,
		}),
		result: trace::Res::Call(trace::CallResult {
			gas_used: U256::from(79_000),
			output: vec![]
		}),
	}, FlatTrace {
		trace_address: vec![0].into_iter().collect(),
		subtraces: 0,
		action: trace::Action::Call(trace::Call {
			from: 0xa.into(),
			to: 0xb.into(),
			value: 0.into(),
			gas: 78934.into(),
			input: vec![],
			call_type: CallType::Call,
		}),
		result: trace::Res::FailedCall,
	}];

	assert_eq!(result.trace, expected_trace);
}

#[test]
fn should_trace_call_with_subcall_with_subcall_transaction() {
	init_log();

	let temp = RandomTempPath::new();
	let mut state = get_temp_state_in(temp.as_path());

	let mut info = EnvInfo::default();
	info.gas_limit = 1_000_000.into();
	let engine = TestEngine::new(5);

	let t = Transaction {
		nonce: 0.into(),
		gas_price: 0.into(),
		gas: 100_000.into(),
		action: Action::Call(0xa.into()),
		value: 100.into(),
		data: vec![],
	}.sign(&"".sha3());

	state.init_code(&0xa.into(), FromHex::from_hex("60006000600060006000600b602b5a03f1").unwrap());
	state.init_code(&0xb.into(), FromHex::from_hex("60006000600060006000600c602b5a03f1").unwrap());
	state.init_code(&0xc.into(), FromHex::from_hex("6000").unwrap());
	state.add_balance(t.sender().as_ref().unwrap(), &(100.into()));
	let vm_factory = Default::default();
	let result = state.apply(&info, &engine, &vm_factory, &t, true).unwrap();
	let expected_trace = vec![FlatTrace {
		trace_address: Default::default(),
		subtraces: 1,
		action: trace::Action::Call(trace::Call {
			from: "9cce34f7ab185c7aba1b7c8140d620b4bda941d6".into(),
			to: 0xa.into(),
			value: 100.into(),
			gas: 79000.into(),
			input: vec![],
			call_type: CallType::Call,
		}),
		result: trace::Res::Call(trace::CallResult {
			gas_used: U256::from(135),
			output: vec![]
		}),
	}, FlatTrace {
		trace_address: vec![0].into_iter().collect(),
		subtraces: 1,
		action: trace::Action::Call(trace::Call {
			from: 0xa.into(),
			to: 0xb.into(),
			value: 0.into(),
			gas: 78934.into(),
			input: vec![],
			call_type: CallType::Call,
		}),
		result: trace::Res::Call(trace::CallResult {
			gas_used: U256::from(69),
			output: vec![]
		}),
	}, FlatTrace {
		trace_address: vec![0, 0].into_iter().collect(),
		subtraces: 0,
		action: trace::Action::Call(trace::Call {
			from: 0xb.into(),
			to: 0xc.into(),
			value: 0.into(),
			gas: 78868.into(),
			input: vec![],
			call_type: CallType::Call,
		}),
		result: trace::Res::Call(trace::CallResult {
			gas_used: U256::from(3),
			output: vec![]
		}),
	}];

	assert_eq!(result.trace, expected_trace);
}

#[test]
fn should_trace_failed_subcall_with_subcall_transaction() {
	init_log();

	let temp = RandomTempPath::new();
	let mut state = get_temp_state_in(temp.as_path());

	let mut info = EnvInfo::default();
	info.gas_limit = 1_000_000.into();
	let engine = TestEngine::new(5);

	let t = Transaction {
		nonce: 0.into(),
		gas_price: 0.into(),
		gas: 100_000.into(),
		action: Action::Call(0xa.into()),
		value: 100.into(),
		data: vec![],//600480600b6000396000f35b600056
	}.sign(&"".sha3());

	state.init_code(&0xa.into(), FromHex::from_hex("60006000600060006000600b602b5a03f1").unwrap());
	state.init_code(&0xb.into(), FromHex::from_hex("60006000600060006000600c602b5a03f1505b601256").unwrap());
	state.init_code(&0xc.into(), FromHex::from_hex("6000").unwrap());
	state.add_balance(t.sender().as_ref().unwrap(), &(100.into()));
	let vm_factory = Default::default();
	let result = state.apply(&info, &engine, &vm_factory, &t, true).unwrap();

	let expected_trace = vec![FlatTrace {
		trace_address: Default::default(),
		subtraces: 1,
		action: trace::Action::Call(trace::Call {
			from: "9cce34f7ab185c7aba1b7c8140d620b4bda941d6".into(),
			to: 0xa.into(),
			value: 100.into(),
			gas: 79000.into(),
			input: vec![],
			call_type: CallType::Call,
		}),
		result: trace::Res::Call(trace::CallResult {
			gas_used: U256::from(79_000),
			output: vec![]
		})
	}, FlatTrace {
		trace_address: vec![0].into_iter().collect(),
		subtraces: 1,
			action: trace::Action::Call(trace::Call {
			from: 0xa.into(),
			to: 0xb.into(),
			value: 0.into(),
			gas: 78934.into(),
			input: vec![],
			call_type: CallType::Call,
		}),
		result: trace::Res::FailedCall,
	}, FlatTrace {
		trace_address: vec![0, 0].into_iter().collect(),
		subtraces: 0,
		action: trace::Action::Call(trace::Call {
			from: 0xb.into(),
			to: 0xc.into(),
			value: 0.into(),
			gas: 78868.into(),
			call_type: CallType::Call,
			input: vec![],
		}),
		result: trace::Res::Call(trace::CallResult {
			gas_used: U256::from(3),
			output: vec![]
		}),
	}];

	assert_eq!(result.trace, expected_trace);
}

#[test]
fn should_trace_suicide() {
	init_log();

	let temp = RandomTempPath::new();
	let mut state = get_temp_state_in(temp.as_path());

	let mut info = EnvInfo::default();
	info.gas_limit = 1_000_000.into();
	let engine = TestEngine::new(5);

	let t = Transaction {
		nonce: 0.into(),
		gas_price: 0.into(),
		gas: 100_000.into(),
		action: Action::Call(0xa.into()),
		value: 100.into(),
		data: vec![],
	}.sign(&"".sha3());

	state.init_code(&0xa.into(), FromHex::from_hex("73000000000000000000000000000000000000000bff").unwrap());
	state.add_balance(&0xa.into(), &50.into());
	state.add_balance(t.sender().as_ref().unwrap(), &100.into());
	let vm_factory = Default::default();
	let result = state.apply(&info, &engine, &vm_factory, &t, true).unwrap();
	let expected_trace = vec![FlatTrace {
		trace_address: Default::default(),
		subtraces: 1,
		action: trace::Action::Call(trace::Call {
			from: "9cce34f7ab185c7aba1b7c8140d620b4bda941d6".into(),
			to: 0xa.into(),
			value: 100.into(),
			gas: 79000.into(),
			input: vec![],
			call_type: CallType::Call,
		}),
		result: trace::Res::Call(trace::CallResult {
			gas_used: 3.into(),
			output: vec![]
		}),
	}, FlatTrace {
		trace_address: vec![0].into_iter().collect(),
		subtraces: 0,
		action: trace::Action::Suicide(trace::Suicide {
			address: 0xa.into(),
			refund_address: 0xb.into(),
			balance: 150.into(),
		}),
		result: trace::Res::None,
	}];

	assert_eq!(result.trace, expected_trace);
}

#[test]
fn code_from_database() {
	let a = Address::zero();
	let temp = RandomTempPath::new();
	let (root, db) = {
		let mut state = get_temp_state_in(temp.as_path());
		state.require_or_from(&a, false, ||Account::new_contract(42.into(), 0.into()), |_|{});
		state.init_code(&a, vec![1, 2, 3]);
		assert_eq!(state.code(&a), Some([1u8, 2, 3].to_vec()));
		state.commit().unwrap();
		assert_eq!(state.code(&a), Some([1u8, 2, 3].to_vec()));
		state.drop()
	};

	let state = State::from_existing(db, root, U256::from(0u8), Default::default()).unwrap();
	assert_eq!(state.code(&a), Some([1u8, 2, 3].to_vec()));
}

#[test]
fn storage_at_from_database() {
	let a = Address::zero();
	let temp = RandomTempPath::new();
	let (root, db) = {
		let mut state = get_temp_state_in(temp.as_path());
		state.set_storage(&a, H256::from(&U256::from(01u64)), H256::from(&U256::from(69u64)));
		state.commit().unwrap();
		state.drop()
	};

	let s = State::from_existing(db, root, U256::from(0u8), Default::default()).unwrap();
	assert_eq!(s.storage_at(&a, &H256::from(&U256::from(01u64))), H256::from(&U256::from(69u64)));
}

#[test]
fn get_from_database() {
	let a = Address::zero();
	let temp = RandomTempPath::new();
	let (root, db) = {
		let mut state = get_temp_state_in(temp.as_path());
		state.inc_nonce(&a);
		state.add_balance(&a, &U256::from(69u64));
		state.commit().unwrap();
		assert_eq!(state.balance(&a), U256::from(69u64));
		state.drop()
	};

	let state = State::from_existing(db, root, U256::from(0u8), Default::default()).unwrap();
	assert_eq!(state.balance(&a), U256::from(69u64));
	assert_eq!(state.nonce(&a), U256::from(1u64));
}

#[test]
fn remove() {
	let a = Address::zero();
	let mut state_result = get_temp_state();
	let mut state = state_result.reference_mut();
	assert_eq!(state.exists(&a), false);
	state.inc_nonce(&a);
	assert_eq!(state.exists(&a), true);
	assert_eq!(state.nonce(&a), U256::from(1u64));
	state.kill_account(&a);
	assert_eq!(state.exists(&a), false);
	assert_eq!(state.nonce(&a), U256::from(0u64));
}

#[test]
fn remove_from_database() {
	let a = Address::zero();
	let temp = RandomTempPath::new();
	let (root, db) = {
		let mut state = get_temp_state_in(temp.as_path());
		state.inc_nonce(&a);
		state.commit().unwrap();
		assert_eq!(state.exists(&a), true);
		assert_eq!(state.nonce(&a), U256::from(1u64));
		state.drop()
	};

	let (root, db) = {
		let mut state = State::from_existing(db, root, U256::from(0u8), Default::default()).unwrap();
		assert_eq!(state.exists(&a), true);
		assert_eq!(state.nonce(&a), U256::from(1u64));
		state.kill_account(&a);
		state.commit().unwrap();
		assert_eq!(state.exists(&a), false);
		assert_eq!(state.nonce(&a), U256::from(0u64));
		state.drop()
	};

	let state = State::from_existing(db, root, U256::from(0u8), Default::default()).unwrap();
	assert_eq!(state.exists(&a), false);
	assert_eq!(state.nonce(&a), U256::from(0u64));
}

#[test]
fn alter_balance() {
	let mut state_result = get_temp_state();
	let mut state = state_result.reference_mut();
	let a = Address::zero();
	let b = 1u64.into();
	state.add_balance(&a, &U256::from(69u64));
	assert_eq!(state.balance(&a), U256::from(69u64));
	state.commit().unwrap();
	assert_eq!(state.balance(&a), U256::from(69u64));
	state.sub_balance(&a, &U256::from(42u64));
	assert_eq!(state.balance(&a), U256::from(27u64));
	state.commit().unwrap();
	assert_eq!(state.balance(&a), U256::from(27u64));
	state.transfer_balance(&a, &b, &U256::from(18u64));
	assert_eq!(state.balance(&a), U256::from(9u64));
	assert_eq!(state.balance(&b), U256::from(18u64));
	state.commit().unwrap();
	assert_eq!(state.balance(&a), U256::from(9u64));
	assert_eq!(state.balance(&b), U256::from(18u64));
}

#[test]
fn alter_nonce() {
	let mut state_result = get_temp_state();
	let mut state = state_result.reference_mut();
	let a = Address::zero();
	state.inc_nonce(&a);
	assert_eq!(state.nonce(&a), U256::from(1u64));
	state.inc_nonce(&a);
	assert_eq!(state.nonce(&a), U256::from(2u64));
	state.commit().unwrap();
	assert_eq!(state.nonce(&a), U256::from(2u64));
	state.inc_nonce(&a);
	assert_eq!(state.nonce(&a), U256::from(3u64));
	state.commit().unwrap();
	assert_eq!(state.nonce(&a), U256::from(3u64));
}

#[test]
fn balance_nonce() {
	let mut state_result = get_temp_state();
	let mut state = state_result.reference_mut();
	let a = Address::zero();
	assert_eq!(state.balance(&a), U256::from(0u64));
	assert_eq!(state.nonce(&a), U256::from(0u64));
	state.commit().unwrap();
	assert_eq!(state.balance(&a), U256::from(0u64));
	assert_eq!(state.nonce(&a), U256::from(0u64));
}

#[test]
fn ensure_cached() {
	let mut state_result = get_temp_state();
	let mut state = state_result.reference_mut();
	let a = Address::zero();
	state.require(&a, false);
	state.commit().unwrap();
	assert_eq!(state.root().hex(), "0ce23f3c809de377b008a4a3ee94a0834aac8bec1f86e28ffe4fdb5a15b0c785");
}

#[test]
fn snapshot_basic() {
	let mut state_result = get_temp_state();
	let mut state = state_result.reference_mut();
	let a = Address::zero();
	state.snapshot();
	state.add_balance(&a, &U256::from(69u64));
	assert_eq!(state.balance(&a), U256::from(69u64));
	state.clear_snapshot();
	assert_eq!(state.balance(&a), U256::from(69u64));
	state.snapshot();
	state.add_balance(&a, &U256::from(1u64));
	assert_eq!(state.balance(&a), U256::from(70u64));
	state.revert_snapshot();
	assert_eq!(state.balance(&a), U256::from(69u64));
}

#[test]
fn snapshot_nested() {
	let mut state_result = get_temp_state();
	let mut state = state_result.reference_mut();
	let a = Address::zero();
	state.snapshot();
	state.snapshot();
	state.add_balance(&a, &U256::from(69u64));
	assert_eq!(state.balance(&a), U256::from(69u64));
	state.clear_snapshot();
	assert_eq!(state.balance(&a), U256::from(69u64));
	state.revert_snapshot();
	assert_eq!(state.balance(&a), U256::from(0));
}

#[test]
fn create_empty() {
	let mut state_result = get_temp_state();
	let mut state = state_result.reference_mut();
	state.commit().unwrap();
	assert_eq!(state.root().hex(), "56e81f171bcc55a6ff8345e692c0f86e5b48e01b996cadc001622fb5e363b421");
}

}<|MERGE_RESOLUTION|>--- conflicted
+++ resolved
@@ -644,11 +644,7 @@
 	}.sign(&"".sha3());
 
 	let vm_factory = Default::default();
-<<<<<<< HEAD
-	let result = state.apply(&info, &*engine, &vm_factory, &t, true).unwrap();
-=======
 	let result = state.apply(&info, engine, &vm_factory, &t, true).unwrap();
->>>>>>> f5a8c73b
 
 	let expected_trace = vec![FlatTrace {
 		trace_address: Default::default(),
@@ -692,11 +688,7 @@
 
 	state.init_code(&0xa.into(), FromHex::from_hex("600060006000600060006001610be0f1").unwrap());
 	let vm_factory = Default::default();
-<<<<<<< HEAD
-	let result = state.apply(&info, &*engine, &vm_factory, &t, true).unwrap();
-=======
 	let result = state.apply(&info, engine, &vm_factory, &t, true).unwrap();
->>>>>>> f5a8c73b
 
 	let expected_trace = vec![FlatTrace {
 		trace_address: Default::default(),
@@ -741,11 +733,7 @@
 	state.init_code(&0xa.into(), FromHex::from_hex("60006000600060006000600b611000f2").unwrap());
 	state.init_code(&0xb.into(), FromHex::from_hex("6000").unwrap());
 	let vm_factory = Default::default();
-<<<<<<< HEAD
-	let result = state.apply(&info, &*engine, &vm_factory, &t, true).unwrap();
-=======
 	let result = state.apply(&info, engine, &vm_factory, &t, true).unwrap();
->>>>>>> f5a8c73b
 
 	let expected_trace = vec![FlatTrace {
 		trace_address: Default::default(),
@@ -808,11 +796,7 @@
 	state.init_code(&0xa.into(), FromHex::from_hex("6000600060006000600b618000f4").unwrap());
 	state.init_code(&0xb.into(), FromHex::from_hex("6000").unwrap());
 	let vm_factory = Default::default();
-<<<<<<< HEAD
-	let result = state.apply(&info, &*engine, &vm_factory, &t, true).unwrap();
-=======
 	let result = state.apply(&info, engine, &vm_factory, &t, true).unwrap();
->>>>>>> f5a8c73b
 
 	let expected_trace = vec![FlatTrace {
 		trace_address: Default::default(),
