--- conflicted
+++ resolved
@@ -115,13 +115,10 @@
 	pub state_cache_size: usize,
 	/// EVM jump-tables cache size.
 	pub jump_table_size: usize,
-<<<<<<< HEAD
-=======
 	/// State pruning history size.
 	pub history: u64,
 	/// Check seal valididity on block import
 	pub check_seal: bool,
->>>>>>> 123b7517
 }
 
 #[cfg(test)]
