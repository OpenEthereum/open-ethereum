--- conflicted
+++ resolved
@@ -67,11 +67,8 @@
 	pub db_cache_size: Option<usize>,
 	/// State db compaction profile
 	pub db_compaction: DatabaseCompactionProfile,
-<<<<<<< HEAD
 	/// Operating mode
 	pub mode: Mode,
-=======
 	/// Type of block verifier used by client.
 	pub verifier_type: VerifierType,
->>>>>>> 24e73f3a
 }