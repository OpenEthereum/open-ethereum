// Copyright 2015, 2016 Ethcore (UK) Ltd.
// This file is part of Parity.

// Parity is free software: you can redistribute it and/or modify
// it under the terms of the GNU General Public License as published by
// the Free Software Foundation, either version 3 of the License, or
// (at your option) any later version.

// Parity is distributed in the hope that it will be useful,
// but WITHOUT ANY WARRANTY; without even the implied warranty of
// MERCHANTABILITY or FITNESS FOR A PARTICULAR PURPOSE.  See the
// GNU General Public License for more details.

// You should have received a copy of the GNU General Public License
// along with Parity.  If not, see <http://www.gnu.org/licenses/>.

<<<<<<< HEAD
use std::collections::{BTreeMap};
=======
use std::collections::BTreeMap;
>>>>>>> 070a2157
use util::{U256, Address, H256, H2048, Bytes, Itertools};
use blockchain::TreeRoute;
use block_queue::BlockQueueInfo;
use block::{OpenBlock, SealedBlock};
use header::{BlockNumber};
use transaction::{LocalizedTransaction, SignedTransaction};
use log_entry::LocalizedLogEntry;
use filter::Filter;
use views::{BlockView};
use error::{ImportResult, CallError};
use receipt::LocalizedReceipt;
use trace::LocalizedTrace;
use evm::Factory as EvmFactory;
use types::ids::*;
use types::trace_filter::Filter as TraceFilter;
use executive::Executed;
use env_info::LastHashes;
use types::call_analytics::CallAnalytics;
use block_import_error::BlockImportError;
use ipc::IpcConfig;
use types::blockchain_info::BlockChainInfo;
use types::block_status::BlockStatus;

#[derive(Ipc)]
#[ipc(client_ident="RemoteClient")]
/// Blockchain database client. Owns and manages a blockchain and a block queue.
pub trait BlockChainClient : Sync + Send {

	/// Should be called by any external-facing interface when actively using the client.
	/// To minimise chatter, there's no need to call more than once every 30s.
	fn keep_alive(&self) {}

	/// Get raw block header data by block id.
	fn block_header(&self, id: BlockID) -> Option<Bytes>;

	/// Get raw block body data by block id.
	/// Block body is an RLP list of two items: uncles and transactions.
	fn block_body(&self, id: BlockID) -> Option<Bytes>;

	/// Get raw block data by block header hash.
	fn block(&self, id: BlockID) -> Option<Bytes>;

	/// Get block status by block header hash.
	fn block_status(&self, id: BlockID) -> BlockStatus;

	/// Get block total difficulty.
	fn block_total_difficulty(&self, id: BlockID) -> Option<U256>;

	/// Attempt to get address nonce at given block.
	/// May not fail on BlockID::Latest.
	fn nonce(&self, address: &Address, id: BlockID) -> Option<U256>;

	/// Get address nonce at the latest block's state.
	fn latest_nonce(&self, address: &Address) -> U256 {
		self.nonce(address, BlockID::Latest)
			.expect("nonce will return Some when given BlockID::Latest. nonce was given BlockID::Latest. \
			Therefore nonce has returned Some; qed")
	}

	/// Get block hash.
	fn block_hash(&self, id: BlockID) -> Option<H256>;

	/// Get address code at given block's state.
	fn code(&self, address: &Address, id: BlockID) -> Option<Option<Bytes>>;

	/// Get address code at the latest block's state.
	fn latest_code(&self, address: &Address) -> Option<Bytes> {
		self.code(address, BlockID::Latest)
			.expect("code will return Some if given BlockID::Latest; qed")
	}

	/// Get address balance at the given block's state.
	///
	/// May not return None if given BlockID::Latest.
	/// Returns None if and only if the block's root hash has been pruned from the DB.
	fn balance(&self, address: &Address, id: BlockID) -> Option<U256>;

	/// Get address balance at the latest block's state.
	fn latest_balance(&self, address: &Address) -> U256 {
		self.balance(address, BlockID::Latest)
			.expect("balance will return Some if given BlockID::Latest. balance was given BlockID::Latest \
			Therefore balance has returned Some; qed")
	}

	/// Get value of the storage at given position at the given block's state.
	///
	/// May not return None if given BlockID::Latest.
	/// Returns None if and only if the block's root hash has been pruned from the DB.
	fn storage_at(&self, address: &Address, position: &H256, id: BlockID) -> Option<H256>;

	/// Get value of the storage at given position at the latest block's state.
	fn latest_storage_at(&self, address: &Address, position: &H256) -> H256 {
		self.storage_at(address, position, BlockID::Latest)
			.expect("storage_at will return Some if given BlockID::Latest. storage_at was given BlockID::Latest. \
			Therefore storage_at has returned Some; qed")
	}

	/// Get transaction with given hash.
	fn transaction(&self, id: TransactionID) -> Option<LocalizedTransaction>;

	/// Get uncle with given id.
	fn uncle(&self, id: UncleID) -> Option<Bytes>;

	/// Get transaction receipt with given hash.
	fn transaction_receipt(&self, id: TransactionID) -> Option<LocalizedReceipt>;

	/// Get a tree route between `from` and `to`.
	/// See `BlockChain::tree_route`.
	fn tree_route(&self, from: &H256, to: &H256) -> Option<TreeRoute>;

	/// Get all possible uncle hashes for a block.
	fn find_uncles(&self, hash: &H256) -> Option<Vec<H256>>;

	/// Get latest state node
	fn state_data(&self, hash: &H256) -> Option<Bytes>;

	/// Get raw block receipts data by block header hash.
	fn block_receipts(&self, hash: &H256) -> Option<Bytes>;

	/// Import a block into the blockchain.
	fn import_block(&self, bytes: Bytes) -> Result<H256, BlockImportError>;

	/// Get block queue information.
	fn queue_info(&self) -> BlockQueueInfo;

	/// Clear block queue and abort all import activity.
	fn clear_queue(&self);

	/// Get blockchain information.
	fn chain_info(&self) -> BlockChainInfo;

	/// Get the registrar address, if it exists.
	fn additional_params(&self) -> BTreeMap<String, String>;

	/// Get the best block header.
	fn best_block_header(&self) -> Bytes;

	/// Returns numbers of blocks containing given bloom.
	fn blocks_with_bloom(&self, bloom: &H2048, from_block: BlockID, to_block: BlockID) -> Option<Vec<BlockNumber>>;

	/// Returns logs matching given filter.
	fn logs(&self, filter: Filter) -> Vec<LocalizedLogEntry>;

	/// Makes a non-persistent transaction call.
	fn call(&self, t: &SignedTransaction, block: BlockID, analytics: CallAnalytics) -> Result<Executed, CallError>;

	/// Replays a given transaction for inspection.
	fn replay(&self, t: TransactionID, analytics: CallAnalytics) -> Result<Executed, CallError>;

	/// Returns traces matching given filter.
	fn filter_traces(&self, filter: TraceFilter) -> Option<Vec<LocalizedTrace>>;

	/// Returns trace with given id.
	fn trace(&self, trace: TraceId) -> Option<LocalizedTrace>;

	/// Returns traces created by transaction.
	fn transaction_traces(&self, trace: TransactionID) -> Option<Vec<LocalizedTrace>>;

	/// Returns traces created by transaction from block.
	fn block_traces(&self, trace: BlockID) -> Option<Vec<LocalizedTrace>>;

	/// Get last hashes starting from best block.
	fn last_hashes(&self) -> LastHashes;

	/// Queue transactions for importing.
	fn queue_transactions(&self, transactions: Vec<Bytes>);

	/// list all transactions
	fn pending_transactions(&self) -> Vec<SignedTransaction>;

	/// Get the gas price distribution.
	fn gas_price_statistics(&self, sample_size: usize, distribution_size: usize) -> Result<Vec<U256>, ()> {
		let mut h = self.chain_info().best_block_hash;
		let mut corpus = Vec::new();
		for _ in 0..sample_size {
			let block_bytes = self.block(BlockID::Hash(h)).expect("h is either the best_block_hash or an ancestor; qed");
			let block = BlockView::new(&block_bytes);
			let header = block.header_view();
			if header.number() == 0 {
				break;
			}
			block.transaction_views().iter().foreach(|t| corpus.push(t.gas_price()));
			h = header.parent_hash().clone();
		}
		corpus.sort();
		let n = corpus.len();
		if n > 0 {
			Ok((0..(distribution_size + 1))
				.map(|i| corpus[i * (n - 1) / distribution_size])
				.collect::<Vec<_>>()
			)
		} else {
			Err(())
		}
	}
}

/// Extended client interface used for mining
pub trait MiningBlockChainClient : BlockChainClient {
	/// Returns OpenBlock prepared for closing.
	fn prepare_open_block(&self, author: Address, gas_range_target: (U256, U256), extra_data: Bytes)
		-> OpenBlock;

	/// Returns EvmFactory.
	fn vm_factory(&self) -> &EvmFactory;

	/// Import sealed block. Skips all verifications.
	fn import_sealed_block(&self, block: SealedBlock) -> ImportResult;
}

impl IpcConfig for BlockChainClient { }<|MERGE_RESOLUTION|>--- conflicted
+++ resolved
@@ -14,11 +14,7 @@
 // You should have received a copy of the GNU General Public License
 // along with Parity.  If not, see <http://www.gnu.org/licenses/>.
 
-<<<<<<< HEAD
-use std::collections::{BTreeMap};
-=======
 use std::collections::BTreeMap;
->>>>>>> 070a2157
 use util::{U256, Address, H256, H2048, Bytes, Itertools};
 use blockchain::TreeRoute;
 use block_queue::BlockQueueInfo;
