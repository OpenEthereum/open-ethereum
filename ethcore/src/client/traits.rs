--- conflicted
+++ resolved
@@ -215,26 +215,26 @@
 	/// Calculate median gas price from recent blocks if they have any transactions.
 	fn gas_price_median(&self, sample_size: usize) -> Option<U256> {
 		let corpus = self.gas_price_corpus(sample_size);
-		corpus.get(corpus.len()/2).cloned()
-	}
-
-<<<<<<< HEAD
-	/// Get the preferred network ID to sign on
-	fn signing_network_id(&self) -> Option<u8>;
-=======
+		corpus.get(corpus.len() / 2).cloned()
+	}
+
 	/// Get the gas price distribution based on recent blocks if they have any transactions.
 	fn gas_price_histogram(&self, sample_size: usize, bucket_number: usize) -> Option<Histogram> {
 		let raw_corpus = self.gas_price_corpus(sample_size);
 		let raw_len = raw_corpus.len();
 		// Throw out outliers.
-		let (corpus, _) = raw_corpus.split_at(raw_len-raw_len/40);
+		let (corpus, _) = raw_corpus.split_at(raw_len - raw_len / 40);
 		Histogram::new(corpus, bucket_number)
 	}
 
+	/// Get the preferred network ID to sign on
+	fn signing_network_id(&self) -> Option<u8>;
+
+	/// Get the mode.
 	fn mode(&self) -> Mode;
 
+	/// Set the mode.
 	fn set_mode(&self, mode: Mode);
->>>>>>> 547871f9
 }
 
 /// Extended client interface used for mining
