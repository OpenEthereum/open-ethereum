// Copyright 2015-2018 Parity Technologies (UK) Ltd.
// This file is part of Parity.

// Parity is free software: you can redistribute it and/or modify
// it under the terms of the GNU General Public License as published by
// the Free Software Foundation, either version 3 of the License, or
// (at your option) any later version.

// Parity is distributed in the hope that it will be useful,
// but WITHOUT ANY WARRANTY; without even the implied warranty of
// MERCHANTABILITY or FITNESS FOR A PARTICULAR PURPOSE.  See the
// GNU General Public License for more details.

// You should have received a copy of the GNU General Public License
// along with Parity.  If not, see <http://www.gnu.org/licenses/>.

//! Simple Client used for EVM tests.

use std::fmt;
use std::sync::Arc;
use ethereum_types::{H256, U256, H160};
use {factory, journaldb, trie, kvdb_memorydb};
use kvdb::{self, KeyValueDB};
use {state, state_db, client, executive, trace, transaction, db, spec, pod_state, log_entry, receipt};
use factory::Factories;
use evm::{VMType, FinalizationResult};
use vm::{self, ActionParams};
use ethtrie;

/// EVM test Error.
#[derive(Debug)]
pub enum EvmTestError {
	/// Trie integrity error.
	Trie(Box<ethtrie::TrieError>),
	/// EVM error.
	Evm(vm::Error),
	/// Initialization error.
	ClientError(::error::Error),
	/// Post-condition failure,
	PostCondition(String),
}

impl<E: Into<::error::Error>> From<E> for EvmTestError {
	fn from(err: E) -> Self {
		EvmTestError::ClientError(err.into())
	}
}

impl fmt::Display for EvmTestError {
	fn fmt(&self, fmt: &mut fmt::Formatter) -> fmt::Result {
		use self::EvmTestError::*;

		match *self {
			Trie(ref err) => write!(fmt, "Trie: {}", err),
			Evm(ref err) => write!(fmt, "EVM: {}", err),
			ClientError(ref err) => write!(fmt, "{}", err),
			PostCondition(ref err) => write!(fmt, "{}", err),
		}
	}
}

use ethereum;
use ethjson::spec::ForkSpec;

/// Simplified, single-block EVM test client.
pub struct EvmTestClient<'a> {
	state: state::State<state_db::StateDB>,
	spec: &'a spec::Spec,
}

impl<'a> fmt::Debug for EvmTestClient<'a> {
	fn fmt(&self, fmt: &mut fmt::Formatter) -> fmt::Result {
		fmt.debug_struct("EvmTestClient")
			.field("state", &self.state)
			.field("spec", &self.spec.name)
			.finish()
	}
}

impl<'a> EvmTestClient<'a> {
	/// Converts a json spec definition into spec.
	pub fn spec_from_json(spec: &ForkSpec) -> Option<spec::Spec> {
		match *spec {
			ForkSpec::Frontier => Some(ethereum::new_frontier_test()),
			ForkSpec::Homestead => Some(ethereum::new_homestead_test()),
			ForkSpec::EIP150 => Some(ethereum::new_eip150_test()),
			ForkSpec::EIP158 => Some(ethereum::new_eip161_test()),
			ForkSpec::Byzantium => Some(ethereum::new_byzantium_test()),
			ForkSpec::EIP158ToByzantiumAt5 => Some(ethereum::new_transition_test()),
			ForkSpec::FrontierToHomesteadAt5 | ForkSpec::HomesteadToDaoAt5 | ForkSpec::HomesteadToEIP150At5 => None,
			_ => None,
		}
	}

	/// Creates new EVM test client with in-memory DB initialized with genesis of given Spec.
	pub fn new(spec: &'a spec::Spec) -> Result<Self, EvmTestError> {
		let factories = Self::factories();
		let state =	Self::state_from_spec(spec, &factories)?;

		Ok(EvmTestClient {
			state,
			spec,
		})
	}

	/// Creates new EVM test client with in-memory DB initialized with given PodState.
	pub fn from_pod_state(spec: &'a spec::Spec, pod_state: pod_state::PodState) -> Result<Self, EvmTestError> {
		let factories = Self::factories();
		let state =	Self::state_from_pod(spec, &factories, pod_state)?;

		Ok(EvmTestClient {
			state,
			spec,
		})
	}

	fn factories() -> Factories {
		Factories {
			vm: factory::VmFactory::new(VMType::Interpreter, 5 * 1024),
			trie: trie::TrieFactory::new(trie::TrieSpec::Secure),
			accountdb: Default::default(),
		}
	}

	fn state_from_spec(spec: &'a spec::Spec, factories: &Factories) -> Result<state::State<state_db::StateDB>, EvmTestError> {
		let db = Arc::new(kvdb_memorydb::create(db::NUM_COLUMNS.expect("We use column-based DB; qed")));
		let journal_db = journaldb::new(db.clone(), journaldb::Algorithm::EarlyMerge, db::COL_STATE);
		let mut state_db = state_db::StateDB::new(journal_db, 5 * 1024 * 1024);
		state_db = spec.ensure_db_good(state_db, factories)?;

		let genesis = spec.genesis_header();
		// Write DB
		{
			let mut batch = kvdb::DBTransaction::new();
			state_db.journal_under(&mut batch, 0, &genesis.hash())?;
			db.write(batch)?;
		}

		state::State::from_existing(
			state_db,
			*genesis.state_root(),
			spec.engine.account_start_nonce(0),
			factories.clone()
		).map_err(EvmTestError::Trie)
	}

	fn state_from_pod(spec: &'a spec::Spec, factories: &Factories, pod_state: pod_state::PodState) -> Result<state::State<state_db::StateDB>, EvmTestError> {
		let db = Arc::new(kvdb_memorydb::create(db::NUM_COLUMNS.expect("We use column-based DB; qed")));
		let journal_db = journaldb::new(db.clone(), journaldb::Algorithm::EarlyMerge, db::COL_STATE);
		let state_db = state_db::StateDB::new(journal_db, 5 * 1024 * 1024);
		let mut state = state::State::new(
			state_db,
			spec.engine.account_start_nonce(0),
			factories.clone(),
		);
		state.populate_from(pod_state);
		state.commit()?;
		Ok(state)
	}

	/// Return current state.
	pub fn state(&self) -> &state::State<state_db::StateDB> {
		&self.state
	}

	/// Execute the VM given ActionParams and tracer.
	/// Returns amount of gas left and the output.
	pub fn call<T: trace::Tracer, V: trace::VMTracer>(
		&mut self,
		params: ActionParams,
		tracer: &mut T,
		vm_tracer: &mut V,
	) -> Result<FinalizationResult, EvmTestError>
	{
		let genesis = self.spec.genesis_header();
		let info = client::EnvInfo {
			number: genesis.number(),
			author: *genesis.author(),
			timestamp: genesis.timestamp(),
			difficulty: *genesis.difficulty(),
			last_hashes: Arc::new([H256::default(); 256].to_vec()),
			gas_used: 0.into(),
			gas_limit: *genesis.gas_limit(),
		};
		let mut substate = state::Substate::new();
		let machine = self.spec.engine.machine();
		let schedule = machine.schedule(info.number);
		let mut executive = executive::Executive::new(&mut self.state, &info, &machine, &schedule);
		executive.call(
			params,
			&mut substate,
			tracer,
			vm_tracer,
		).map_err(EvmTestError::Evm)
	}

	/// Executes a SignedTransaction within context of the provided state and `EnvInfo`.
	/// Returns the state root, gas left and the output.
	pub fn transact<T: trace::Tracer, V: trace::VMTracer>(
		&mut self,
		env_info: &client::EnvInfo,
		transaction: transaction::SignedTransaction,
		tracer: T,
		vm_tracer: V,
	) -> TransactResult<T::Output, V::Output> {
		let initial_gas = transaction.gas;
		// Verify transaction
		let is_ok = transaction.verify_basic(true, None, env_info.number >= self.spec.engine.params().eip86_transition);
		if let Err(error) = is_ok {
			return TransactResult::Err {
				state_root: *self.state.root(),
				error: error.into(),
			};
		}
		let remove_empty_account = env_info.number >= self.spec.params().eip161d_transition;

		// Apply transaction
		let result = self.state.apply_with_tracing(&env_info, self.spec.engine.machine(), &transaction, tracer, vm_tracer);
		let scheme = self.spec.engine.machine().create_address_scheme(env_info.number);

<<<<<<< HEAD
		// Touch the coinbase at the end of the test to simulate
		// miner reward.
		// Details: https://github.com/paritytech/parity-ethereum/issues/9431
		let schedule = self.spec.engine.machine().schedule(env_info.number);
		self.state.add_balance(&env_info.author, &0.into(), if schedule.no_empty {
			state::CleanupMode::NoEmpty
		} else {
			state::CleanupMode::ForceCreate
		}).ok();
		self.state.commit().ok();

		match result {
			Ok(result) => {
				TransactResult::Ok {
					state_root: *self.state.root(),
					gas_left: initial_gas - result.receipt.gas_used,
					outcome: result.receipt.outcome,
					output: result.output,
					trace: result.trace,
					vm_trace: result.vm_trace,
					logs: result.receipt.logs,
					contract_address: if let transaction::Action::Create = transaction.action {
						Some(executive::contract_address(scheme, &transaction.sender(), &transaction.nonce, &transaction.data).0)
					} else {
						None
					}
=======
		// post actions
		if result.is_ok() {
			self.state.commit().ok();
		}
		// From ethtest comments. In case :
		// - the coinbase suicided, or
		// - there are only 'bad' transactions, which aren't executed. In those cases,
		//   the coinbase gets no txfee, so isn't created, and thus needs to be touched
		//   touch the coinbase
		if !remove_empty_account {
			self.state.test_touch(&env_info.author).expect("Touch account");
			self.state.commit().ok(); // TODO a commit that keep empty account...
		}

		match result {
			Ok(result) => TransactResult::Ok {
				state_root: *self.state.root(),
				gas_left: initial_gas - result.receipt.gas_used,
				outcome: result.receipt.outcome,
				output: result.output,
				trace: result.trace,
				vm_trace: result.vm_trace,
				logs: result.receipt.logs,
				contract_address: if let transaction::Action::Create = transaction.action {
					Some(executive::contract_address(scheme, &transaction.sender(), &transaction.nonce, &transaction.data).0)
				} else {
					None
>>>>>>> 83f48e63
				}
			},
			Err(error) => TransactResult::Err {
				state_root: *self.state.root(),
				error,
			},
		}
	}
}

/// A result of applying transaction to the state.
#[derive(Debug)]
pub enum TransactResult<T, V> {
	/// Successful execution
	Ok {
		/// State root
		state_root: H256,
		/// Amount of gas left
		gas_left: U256,
		/// Output
		output: Vec<u8>,
		/// Traces
		trace: Vec<T>,
		/// VM Traces
		vm_trace: Option<V>,
		/// Created contract address (if any)
		contract_address: Option<H160>,
		/// Generated logs
		logs: Vec<log_entry::LogEntry>,
		/// outcome
		outcome: receipt::TransactionOutcome,
	},
	/// Transaction failed to run
	Err {
		/// State root
		state_root: H256,
		/// Execution error
		error: ::error::Error,
	},
}<|MERGE_RESOLUTION|>--- conflicted
+++ resolved
@@ -212,13 +212,11 @@
 				error: error.into(),
 			};
 		}
-		let remove_empty_account = env_info.number >= self.spec.params().eip161d_transition;
 
 		// Apply transaction
 		let result = self.state.apply_with_tracing(&env_info, self.spec.engine.machine(), &transaction, tracer, vm_tracer);
 		let scheme = self.spec.engine.machine().create_address_scheme(env_info.number);
 
-<<<<<<< HEAD
 		// Touch the coinbase at the end of the test to simulate
 		// miner reward.
 		// Details: https://github.com/paritytech/parity-ethereum/issues/9431
@@ -245,35 +243,6 @@
 					} else {
 						None
 					}
-=======
-		// post actions
-		if result.is_ok() {
-			self.state.commit().ok();
-		}
-		// From ethtest comments. In case :
-		// - the coinbase suicided, or
-		// - there are only 'bad' transactions, which aren't executed. In those cases,
-		//   the coinbase gets no txfee, so isn't created, and thus needs to be touched
-		//   touch the coinbase
-		if !remove_empty_account {
-			self.state.test_touch(&env_info.author).expect("Touch account");
-			self.state.commit().ok(); // TODO a commit that keep empty account...
-		}
-
-		match result {
-			Ok(result) => TransactResult::Ok {
-				state_root: *self.state.root(),
-				gas_left: initial_gas - result.receipt.gas_used,
-				outcome: result.receipt.outcome,
-				output: result.output,
-				trace: result.trace,
-				vm_trace: result.vm_trace,
-				logs: result.receipt.logs,
-				contract_address: if let transaction::Action::Create = transaction.action {
-					Some(executive::contract_address(scheme, &transaction.sender(), &transaction.nonce, &transaction.data).0)
-				} else {
-					None
->>>>>>> 83f48e63
 				}
 			},
 			Err(error) => TransactResult::Err {
