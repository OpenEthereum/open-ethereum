// Copyright 2015-2019 Parity Technologies (UK) Ltd.
// This file is part of Parity Ethereum.

// Parity Ethereum is free software: you can redistribute it and/or modify
// it under the terms of the GNU General Public License as published by
// the Free Software Foundation, either version 3 of the License, or
// (at your option) any later version.

// Parity Ethereum is distributed in the hope that it will be useful,
// but WITHOUT ANY WARRANTY; without even the implied warranty of
// MERCHANTABILITY or FITNESS FOR A PARTICULAR PURPOSE.  See the
// GNU General Public License for more details.

// You should have received a copy of the GNU General Public License
// along with Parity Ethereum.  If not, see <http://www.gnu.org/licenses/>.

//! Simple Client used for EVM tests.

use std::fmt;
use std::sync::Arc;
use ethereum_types::{H256, U256, H160};
use {trie_vm_factories, journaldb, trie, kvdb_memorydb};
use kvdb::{self, KeyValueDB};
use {state_db, client, trace, db, spec};
use pod::PodState;
use types::{
	errors::EthcoreError,
	log_entry,
	receipt,
	transaction
};
use ethjson::spec::ForkSpec;
use trie_vm_factories::Factories;
use evm::{VMType, FinalizationResult};
use vm::{self, ActionParams, CreateContractAddress};
use ethtrie;
use account_state::{CleanupMode, State};
<<<<<<< HEAD
use machine::{
	executive,
	substate::Substate,
};

=======
use substate::Substate;
>>>>>>> 45978bc2
use executive_state::ExecutiveState;

/// EVM test Error.
#[derive(Debug)]
pub enum EvmTestError {
	/// Trie integrity error.
	Trie(Box<ethtrie::TrieError>),
	/// EVM error.
	Evm(vm::Error),
	/// Initialization error.
	ClientError(EthcoreError),
	/// Post-condition failure,
	PostCondition(String),
}

impl<E: Into<EthcoreError>> From<E> for EvmTestError {
	fn from(err: E) -> Self {
		EvmTestError::ClientError(err.into())
	}
}

impl fmt::Display for EvmTestError {
	fn fmt(&self, fmt: &mut fmt::Formatter) -> fmt::Result {
		use self::EvmTestError::*;

		match *self {
			Trie(ref err) => write!(fmt, "Trie: {}", err),
			Evm(ref err) => write!(fmt, "EVM: {}", err),
			ClientError(ref err) => write!(fmt, "{}", err),
			PostCondition(ref err) => write!(fmt, "{}", err),
		}
	}
}

/// Simplified, single-block EVM test client.
pub struct EvmTestClient<'a> {
	state: State<state_db::StateDB>,
	spec: &'a spec::Spec,
	dump_state: fn(&State<state_db::StateDB>) -> Option<PodState>,
}

fn no_dump_state(_: &State<state_db::StateDB>) -> Option<PodState> {
	None
}

fn dump_state(state: &State<state_db::StateDB>) -> Option<PodState> {
	state.to_pod_full().ok()
}

impl<'a> fmt::Debug for EvmTestClient<'a> {
	fn fmt(&self, fmt: &mut fmt::Formatter) -> fmt::Result {
		fmt.debug_struct("EvmTestClient")
			.field("state", &self.state)
			.field("spec", &self.spec.name)
			.finish()
	}
}

impl<'a> EvmTestClient<'a> {
	/// Converts a json spec definition into spec.
	pub fn fork_spec_from_json(spec: &ForkSpec) -> Option<spec::Spec> {
		match *spec {
			ForkSpec::Frontier => Some(spec::new_frontier_test()),
			ForkSpec::Homestead => Some(spec::new_homestead_test()),
			ForkSpec::EIP150 => Some(spec::new_eip150_test()),
			ForkSpec::EIP158 => Some(spec::new_eip161_test()),
			ForkSpec::Byzantium => Some(spec::new_byzantium_test()),
			ForkSpec::Constantinople => Some(spec::new_constantinople_test()),
			ForkSpec::ConstantinopleFix => Some(spec::new_constantinople_fix_test()),
			ForkSpec::EIP158ToByzantiumAt5 => Some(spec::new_transition_test()),
			ForkSpec::FrontierToHomesteadAt5 | ForkSpec::HomesteadToDaoAt5 | ForkSpec::HomesteadToEIP150At5 => None,
		}
	}

	/// Change default function for dump state (default does not dump)
	pub fn set_dump_state(&mut self) {
		self.dump_state = dump_state;
	}

	/// Creates new EVM test client with in-memory DB initialized with genesis of given Spec.
	/// Takes a `TrieSpec` to set the type of trie.
	pub fn new_with_trie(spec: &'a spec::Spec, trie_spec: trie::TrieSpec) -> Result<Self, EvmTestError> {
		let factories = Self::factories(trie_spec);
		let state =	Self::state_from_spec(spec, &factories)?;

		Ok(EvmTestClient {
			state,
			spec,
			dump_state: no_dump_state,
		})
	}

	/// Creates new EVM test client with an in-memory DB initialized with genesis of given chain Spec.
	pub fn new(spec: &'a spec::Spec) -> Result<Self, EvmTestError> {
		Self::new_with_trie(spec, trie::TrieSpec::Secure)
	}

	/// Creates new EVM test client with an in-memory DB initialized with given PodState.
	/// Takes a `TrieSpec` to set the type of trie.
	pub fn from_pod_state_with_trie(spec: &'a spec::Spec, pod_state: PodState, trie_spec: trie::TrieSpec) -> Result<Self, EvmTestError> {
		let factories = Self::factories(trie_spec);
		let state =	Self::state_from_pod(spec, &factories, pod_state)?;

		Ok(EvmTestClient {
			state,
			spec,
			dump_state: no_dump_state,
		})
	}

	/// Creates new EVM test client with an in-memory DB initialized with given PodState.
	pub fn from_pod_state(spec: &'a spec::Spec, pod_state: PodState) -> Result<Self, EvmTestError> {
		Self::from_pod_state_with_trie(spec, pod_state, trie::TrieSpec::Secure)
	}

	fn factories(trie_spec: trie::TrieSpec) -> Factories {
		Factories {
			vm: trie_vm_factories::VmFactory::new(VMType::Interpreter, 5 * 1024),
			trie: trie::TrieFactory::new(trie_spec),
			accountdb: Default::default(),
		}
	}

	fn state_from_spec(spec: &'a spec::Spec, factories: &Factories) -> Result<State<state_db::StateDB>, EvmTestError> {
		let db = Arc::new(kvdb_memorydb::create(db::NUM_COLUMNS.expect("We use column-based DB; qed")));
		let journal_db = journaldb::new(db.clone(), journaldb::Algorithm::EarlyMerge, db::COL_STATE);
		let mut state_db = state_db::StateDB::new(journal_db, 5 * 1024 * 1024);
		state_db = spec.ensure_db_good(state_db, factories)?;

		let genesis = spec.genesis_header();
		// Write DB
		{
			let mut batch = kvdb::DBTransaction::new();
			state_db.journal_under(&mut batch, 0, &genesis.hash())?;
			db.write(batch)?;
		}

		State::from_existing(
			state_db,
			*genesis.state_root(),
			spec.engine.account_start_nonce(0),
			factories.clone()
		).map_err(EvmTestError::Trie)
	}

	fn state_from_pod(spec: &'a spec::Spec, factories: &Factories, pod_state: PodState) -> Result<State<state_db::StateDB>, EvmTestError> {
		let db = Arc::new(kvdb_memorydb::create(db::NUM_COLUMNS.expect("We use column-based DB; qed")));
		let journal_db = journaldb::new(db.clone(), journaldb::Algorithm::EarlyMerge, db::COL_STATE);
		let state_db = state_db::StateDB::new(journal_db, 5 * 1024 * 1024);
		let mut state = State::new(
			state_db,
			spec.engine.account_start_nonce(0),
			factories.clone(),
		);
		state.populate_from(pod_state);
		state.commit()?;
		Ok(state)
	}

	/// Return current state.
	pub fn state(&self) -> &State<state_db::StateDB> {
		&self.state
	}

	/// Execute the VM given ActionParams and tracer.
	/// Returns amount of gas left and the output.
	pub fn call<T: trace::Tracer, V: trace::VMTracer>(
		&mut self,
		params: ActionParams,
		tracer: &mut T,
		vm_tracer: &mut V,
	) -> Result<FinalizationResult, EvmTestError>
	{
		let genesis = self.spec.genesis_header();
		let info = client::EnvInfo {
			number: genesis.number(),
			author: *genesis.author(),
			timestamp: genesis.timestamp(),
			difficulty: *genesis.difficulty(),
			last_hashes: Arc::new([H256::zero(); 256].to_vec()),
			gas_used: 0.into(),
			gas_limit: *genesis.gas_limit(),
		};
		self.call_envinfo(params, tracer, vm_tracer, info)
	}

	/// Execute the VM given envinfo, ActionParams and tracer.
	/// Returns amount of gas left and the output.
	pub fn call_envinfo<T: trace::Tracer, V: trace::VMTracer>(
		&mut self,
		params: ActionParams,
		tracer: &mut T,
		vm_tracer: &mut V,
		info: client::EnvInfo,
	) -> Result<FinalizationResult, EvmTestError>
	{
		let mut substate = Substate::new();
		let machine = self.spec.engine.machine();
		let schedule = machine.schedule(info.number);
		let mut executive = executive::Executive::new(&mut self.state, &info, &machine, &schedule);
		executive.call(
			params,
			&mut substate,
			tracer,
			vm_tracer,
		).map_err(EvmTestError::Evm)
	}

	/// Executes a SignedTransaction within context of the provided state and `EnvInfo`.
	/// Returns the state root, gas left and the output.
	pub fn transact<T: trace::Tracer, V: trace::VMTracer>(
		&mut self,
		env_info: &client::EnvInfo,
		transaction: transaction::SignedTransaction,
		tracer: T,
		vm_tracer: V,
	) -> std::result::Result<TransactSuccess<T::Output, V::Output>, TransactErr> {
		let initial_gas = transaction.gas;
		// Verify transaction
		let is_ok = transaction.verify_basic(true, None, false);
		if let Err(error) = is_ok {
			return Err(
				TransactErr{
					state_root: *self.state.root(),
					error: error.into(),
					end_state: (self.dump_state)(&self.state),
				});
		}

		// Apply transaction
		let result = self.state.apply_with_tracing(&env_info, self.spec.engine.machine(), &transaction, tracer, vm_tracer);
		let scheme = CreateContractAddress::FromSenderAndNonce;

		// Touch the coinbase at the end of the test to simulate
		// miner reward.
		// Details: https://github.com/paritytech/parity-ethereum/issues/9431
		let schedule = self.spec.engine.machine().schedule(env_info.number);
		self.state.add_balance(&env_info.author, &0.into(), if schedule.no_empty {
			CleanupMode::NoEmpty
		} else {
			CleanupMode::ForceCreate
		}).ok();
		// Touching also means that we should remove the account if it's within eip161
		// conditions.
		self.state.kill_garbage(
			&vec![env_info.author].into_iter().collect(),
			schedule.kill_empty,
			&None,
			false
		).ok();

		self.state.commit().ok();

		let state_root = *self.state.root();

		let end_state = (self.dump_state)(&self.state);

		match result {
			Ok(result) => {
				Ok(TransactSuccess {
					state_root,
					gas_left: initial_gas - result.receipt.gas_used,
					outcome: result.receipt.outcome,
					output: result.output,
					trace: result.trace,
					vm_trace: result.vm_trace,
					logs: result.receipt.logs,
					contract_address: if let transaction::Action::Create = transaction.action {
						Some(executive::contract_address(scheme, &transaction.sender(), &transaction.nonce, &transaction.data).0)
					} else {
						None
					},
					end_state,
				}
			)},
			Err(e) => Err(TransactErr {state_root, error: e.into(), end_state}),
		}
	}
}

/// To be returned inside a std::result::Result::Ok after a successful
/// transaction completed.
#[allow(dead_code)]
pub struct TransactSuccess<T, V> {
	/// State root
	pub state_root: H256,
	/// Amount of gas left
	pub gas_left: U256,
	/// Output
	pub output: Vec<u8>,
	/// Traces
	pub trace: Vec<T>,
	/// VM Traces
	pub vm_trace: Option<V>,
	/// Created contract address (if any)
	pub contract_address: Option<H160>,
	/// Generated logs
	pub logs: Vec<log_entry::LogEntry>,
	/// outcome
	pub outcome: receipt::TransactionOutcome,
	/// end state if needed
	pub end_state: Option<PodState>,
}

/// To be returned inside a std::result::Result::Err after a failed
/// transaction.
#[allow(dead_code)]
pub struct TransactErr {
	/// State root
	pub state_root: H256,
	/// Execution error
	pub error: EthcoreError,
	/// end state if needed
	pub end_state: Option<PodState>,
}<|MERGE_RESOLUTION|>--- conflicted
+++ resolved
@@ -35,15 +35,11 @@
 use vm::{self, ActionParams, CreateContractAddress};
 use ethtrie;
 use account_state::{CleanupMode, State};
-<<<<<<< HEAD
 use machine::{
 	executive,
 	substate::Substate,
 };
 
-=======
-use substate::Substate;
->>>>>>> 45978bc2
 use executive_state::ExecutiveState;
 
 /// EVM test Error.
