--- conflicted
+++ resolved
@@ -316,20 +316,12 @@
 			value: U256::from(100),
 			data: "3331600055".from_hex().unwrap(),
 			gas: U256::from(100_000),
-<<<<<<< HEAD
 			gas_price: gas_price,
 			nonce: U256::zero()
 		};
 		let signed_tx = tx.sign(keypair.secret(), None);
-		self.set_balance(signed_tx.sender(), 10_000_000.into());
+		self.set_balance(signed_tx.sender(), 10_000_000_000_000_000_000u64.into());
 		let hash = signed_tx.hash();
-=======
-			gas_price: U256::from(20_000_000_000u64),
-			nonce: U256::zero()
-		};
-		let signed_tx = tx.sign(keypair.secret(), None);
-		self.set_balance(signed_tx.sender(), U256::from(10_000_000_000_000_000_000u64));
->>>>>>> 24aec519
 		let res = self.miner.import_external_transactions(self, vec![signed_tx.into()]);
 		let res = res.into_iter().next().unwrap().expect("Successful import");
 		assert_eq!(res, TransactionImportResult::Current);
@@ -338,7 +330,7 @@
 
 	/// Inserts a transaction to miners transactions queue.
 	pub fn insert_transaction_to_queue(&self) -> H256 {
-		self.insert_transaction_with_gas_price_to_queue(U256::one())
+		self.insert_transaction_with_gas_price_to_queue(U256::from(20_000_000_000u64))
 	}
 
 	/// Set reported history size.
