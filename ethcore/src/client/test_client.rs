// Copyright 2015-2017 Parity Technologies (UK) Ltd.
// This file is part of Parity.

// Parity is free software: you can redistribute it and/or modify
// it under the terms of the GNU General Public License as published by
// the Free Software Foundation, either version 3 of the License, or
// (at your option) any later version.

// Parity is distributed in the hope that it will be useful,
// but WITHOUT ANY WARRANTY; without even the implied warranty of
// MERCHANTABILITY or FITNESS FOR A PARTICULAR PURPOSE.  See the
// GNU General Public License for more details.

// You should have received a copy of the GNU General Public License
// along with Parity.  If not, see <http://www.gnu.org/licenses/>.

//! Test client.

use std::sync::atomic::{AtomicUsize, Ordering as AtomicOrder};
use std::sync::Arc;
use std::collections::{HashMap, BTreeMap};
use std::mem;
use itertools::Itertools;
use rustc_hex::FromHex;
use hash::keccak;
use ethereum_types::{H256, U256, Address};
use parking_lot::RwLock;
use journaldb;
use kvdb::DBValue;
use kvdb_rocksdb::{Database, DatabaseConfig};
use bytes::Bytes;
use rlp::*;
use ethkey::{Generator, Random};
use tempdir::TempDir;
use transaction::{self, Transaction, LocalizedTransaction, PendingTransaction, SignedTransaction, Action};
use blockchain::TreeRoute;
use client::{
	Nonce, Balance, ChainInfo, BlockInfo, ReopenBlock, CallContract, TransactionInfo, RegistryInfo,
	PrepareOpenBlock, BlockChainClient, MiningBlockChainClient, BlockChainInfo, BlockStatus, BlockId,
	TransactionId, UncleId, TraceId, TraceFilter, LastHashes, CallAnalytics, BlockImportError,
	ProvingBlockChainClient, ScheduleInfo, ImportSealedBlock, BroadcastProposalBlock, ImportBlock, StateOrBlock,
	Call, StateClient, EngineInfo
};
use db::{NUM_COLUMNS, COL_STATE};
use header::{Header as BlockHeader, BlockNumber};
use filter::Filter;
use log_entry::LocalizedLogEntry;
use receipt::{Receipt, LocalizedReceipt, TransactionOutcome};
use blockchain::extras::BlockReceipts;
use error::{ImportResult, Error as EthcoreError};
use evm::{Factory as EvmFactory, VMType};
use vm::Schedule;
use miner::{Miner, MinerService};
use spec::Spec;
use types::basic_account::BasicAccount;
use types::mode::Mode;
use types::pruning_info::PruningInfo;

use verification::queue::QueueInfo;
use block::{OpenBlock, SealedBlock, ClosedBlock};
use executive::Executed;
use error::CallError;
use trace::LocalizedTrace;
use state_db::StateDB;
use header::Header;
use encoded;
use engines::EthEngine;
use trie;
use state::StateInfo;

/// Test client.
pub struct TestBlockChainClient {
	/// Blocks.
	pub blocks: RwLock<HashMap<H256, Bytes>>,
	/// Mapping of numbers to hashes.
	pub numbers: RwLock<HashMap<usize, H256>>,
	/// Genesis block hash.
	pub genesis_hash: H256,
	/// Last block hash.
	pub last_hash: RwLock<H256>,
	/// Extra data do set for each block
	pub extra_data: Bytes,
	/// Difficulty.
	pub difficulty: RwLock<U256>,
	/// Balances.
	pub balances: RwLock<HashMap<Address, U256>>,
	/// Nonces.
	pub nonces: RwLock<HashMap<Address, U256>>,
	/// Storage.
	pub storage: RwLock<HashMap<(Address, H256), H256>>,
	/// Code.
	pub code: RwLock<HashMap<Address, Bytes>>,
	/// Execution result.
	pub execution_result: RwLock<Option<Result<Executed, CallError>>>,
	/// Transaction receipts.
	pub receipts: RwLock<HashMap<TransactionId, LocalizedReceipt>>,
	/// Logs
	pub logs: RwLock<Vec<LocalizedLogEntry>>,
	/// Block queue size.
	pub queue_size: AtomicUsize,
	/// Miner
	pub miner: Arc<Miner>,
	/// Spec
	pub spec: Spec,
	/// VM Factory
	pub vm_factory: EvmFactory,
	/// Timestamp assigned to latest sealed block
	pub latest_block_timestamp: RwLock<u64>,
	/// Ancient block info.
	pub ancient_block: RwLock<Option<(H256, u64)>>,
	/// First block info.
	pub first_block: RwLock<Option<(H256, u64)>>,
	/// Traces to return
	pub traces: RwLock<Option<Vec<LocalizedTrace>>>,
	/// Pruning history size to report.
	pub history: RwLock<Option<u64>>,
}

/// Used for generating test client blocks.
#[derive(Clone)]
pub enum EachBlockWith {
	/// Plain block.
	Nothing,
	/// Block with an uncle.
	Uncle,
	/// Block with a transaction.
	Transaction,
	/// Block with an uncle and transaction.
	UncleAndTransaction
}

impl Default for TestBlockChainClient {
	fn default() -> Self {
		TestBlockChainClient::new()
	}
}

impl TestBlockChainClient {
	/// Creates new test client.
	pub fn new() -> Self {
		Self::new_with_extra_data(Bytes::new())
	}

	/// Creates new test client with specified extra data for each block
	pub fn new_with_extra_data(extra_data: Bytes) -> Self {
		let spec = Spec::new_test();
		TestBlockChainClient::new_with_spec_and_extra(spec, extra_data)
	}

	/// Create test client with custom spec.
	pub fn new_with_spec(spec: Spec) -> Self {
		TestBlockChainClient::new_with_spec_and_extra(spec, Bytes::new())
	}

	/// Create test client with custom spec and extra data.
	pub fn new_with_spec_and_extra(spec: Spec, extra_data: Bytes) -> Self {
		let genesis_block = spec.genesis_block();
		let genesis_hash = spec.genesis_header().hash();

		let mut client = TestBlockChainClient {
			blocks: RwLock::new(HashMap::new()),
			numbers: RwLock::new(HashMap::new()),
			genesis_hash: H256::new(),
			extra_data: extra_data,
			last_hash: RwLock::new(H256::new()),
			difficulty: RwLock::new(spec.genesis_header().difficulty().clone()),
			balances: RwLock::new(HashMap::new()),
			nonces: RwLock::new(HashMap::new()),
			storage: RwLock::new(HashMap::new()),
			code: RwLock::new(HashMap::new()),
			execution_result: RwLock::new(None),
			receipts: RwLock::new(HashMap::new()),
			logs: RwLock::new(Vec::new()),
			queue_size: AtomicUsize::new(0),
			miner: Arc::new(Miner::with_spec(&spec)),
			spec: spec,
			vm_factory: EvmFactory::new(VMType::Interpreter, 1024 * 1024),
			latest_block_timestamp: RwLock::new(10_000_000),
			ancient_block: RwLock::new(None),
			first_block: RwLock::new(None),
			traces: RwLock::new(None),
			history: RwLock::new(None),
		};

		// insert genesis hash.
		client.blocks.get_mut().insert(genesis_hash, genesis_block);
		client.numbers.get_mut().insert(0, genesis_hash);
		*client.last_hash.get_mut() = genesis_hash;
		client.genesis_hash = genesis_hash;
		client
	}

	/// Set the transaction receipt result
	pub fn set_transaction_receipt(&self, id: TransactionId, receipt: LocalizedReceipt) {
		self.receipts.write().insert(id, receipt);
	}

	/// Set the execution result.
	pub fn set_execution_result(&self, result: Result<Executed, CallError>) {
		*self.execution_result.write() = Some(result);
	}

	/// Set the balance of account `address` to `balance`.
	pub fn set_balance(&self, address: Address, balance: U256) {
		self.balances.write().insert(address, balance);
	}

	/// Set nonce of account `address` to `nonce`.
	pub fn set_nonce(&self, address: Address, nonce: U256) {
		self.nonces.write().insert(address, nonce);
	}

	/// Set `code` at `address`.
	pub fn set_code(&self, address: Address, code: Bytes) {
		self.code.write().insert(address, code);
	}

	/// Set storage `position` to `value` for account `address`.
	pub fn set_storage(&self, address: Address, position: H256, value: H256) {
		self.storage.write().insert((address, position), value);
	}

	/// Set block queue size for testing
	pub fn set_queue_size(&self, size: usize) {
		self.queue_size.store(size, AtomicOrder::Relaxed);
	}

	/// Set timestamp assigned to latest sealed block
	pub fn set_latest_block_timestamp(&self, ts: u64) {
		*self.latest_block_timestamp.write() = ts;
	}

	/// Set logs to return for each logs call.
	pub fn set_logs(&self, logs: Vec<LocalizedLogEntry>) {
		*self.logs.write() = logs;
	}

	/// Add blocks to test client.
	pub fn add_blocks(&self, count: usize, with: EachBlockWith) {
		let len = self.numbers.read().len();
		for n in len..(len + count) {
			let mut header = BlockHeader::new();
			header.set_difficulty(From::from(n));
			header.set_parent_hash(self.last_hash.read().clone());
			header.set_number(n as BlockNumber);
			header.set_gas_limit(U256::from(1_000_000));
			header.set_extra_data(self.extra_data.clone());
			let uncles = match with {
				EachBlockWith::Uncle | EachBlockWith::UncleAndTransaction => {
					let mut uncles = RlpStream::new_list(1);
					let mut uncle_header = BlockHeader::new();
					uncle_header.set_difficulty(From::from(n));
					uncle_header.set_parent_hash(self.last_hash.read().clone());
					uncle_header.set_number(n as BlockNumber);
					uncles.append(&uncle_header);
					header.set_uncles_hash(keccak(uncles.as_raw()));
					uncles
				},
				_ => RlpStream::new_list(0)
			};
			let txs = match with {
				EachBlockWith::Transaction | EachBlockWith::UncleAndTransaction => {
					let mut txs = RlpStream::new_list(1);
					let keypair = Random.generate().unwrap();
					// Update nonces value
					self.nonces.write().insert(keypair.address(), U256::one());
					let tx = Transaction {
						action: Action::Create,
						value: U256::from(100),
						data: "3331600055".from_hex().unwrap(),
						gas: U256::from(100_000),
						gas_price: U256::from(200_000_000_000u64),
						nonce: U256::zero()
					};
					let signed_tx = tx.sign(keypair.secret(), None);
					txs.append(&signed_tx);
					txs.out()
				},
				_ => ::rlp::EMPTY_LIST_RLP.to_vec()
			};

			let mut rlp = RlpStream::new_list(3);
			rlp.append(&header);
			rlp.append_raw(&txs, 1);
			rlp.append_raw(uncles.as_raw(), 1);
			self.import_block(rlp.as_raw().to_vec()).unwrap();
		}
	}

	/// Make a bad block by setting invalid extra data.
	pub fn corrupt_block(&self, n: BlockNumber) {
		let hash = self.block_hash(BlockId::Number(n)).unwrap();
		let mut header: BlockHeader = self.block_header(BlockId::Number(n)).unwrap().decode();
		header.set_extra_data(b"This extra data is way too long to be considered valid".to_vec());
		let mut rlp = RlpStream::new_list(3);
		rlp.append(&header);
		rlp.append_raw(&::rlp::NULL_RLP, 1);
		rlp.append_raw(&::rlp::NULL_RLP, 1);
		self.blocks.write().insert(hash, rlp.out());
	}

	/// Make a bad block by setting invalid parent hash.
	pub fn corrupt_block_parent(&self, n: BlockNumber) {
		let hash = self.block_hash(BlockId::Number(n)).unwrap();
		let mut header: BlockHeader = self.block_header(BlockId::Number(n)).unwrap().decode();
		header.set_parent_hash(H256::from(42));
		let mut rlp = RlpStream::new_list(3);
		rlp.append(&header);
		rlp.append_raw(&::rlp::NULL_RLP, 1);
		rlp.append_raw(&::rlp::NULL_RLP, 1);
		self.blocks.write().insert(hash, rlp.out());
	}

	/// TODO:
	pub fn block_hash_delta_minus(&mut self, delta: usize) -> H256 {
		let blocks_read = self.numbers.read();
		let index = blocks_read.len() - delta;
		blocks_read[&index].clone()
	}

	fn block_hash(&self, id: BlockId) -> Option<H256> {
		match id {
			BlockId::Hash(hash) => Some(hash),
			BlockId::Number(n) => self.numbers.read().get(&(n as usize)).cloned(),
			BlockId::Earliest => self.numbers.read().get(&0).cloned(),
			BlockId::Latest => self.numbers.read().get(&(self.numbers.read().len() - 1)).cloned()
		}
	}

	/// Inserts a transaction with given gas price to miners transactions queue.
	pub fn insert_transaction_with_gas_price_to_queue(&self, gas_price: U256) -> H256 {
		let keypair = Random.generate().unwrap();
		let tx = Transaction {
			action: Action::Create,
			value: U256::from(100),
			data: "3331600055".from_hex().unwrap(),
			gas: U256::from(100_000),
			gas_price: gas_price,
			nonce: U256::zero()
		};
		let signed_tx = tx.sign(keypair.secret(), None);
		self.set_balance(signed_tx.sender(), 10_000_000_000_000_000_000u64.into());
		let hash = signed_tx.hash();
		let res = self.miner.import_external_transactions(self, vec![signed_tx.into()]);
		let res = res.into_iter().next().unwrap().expect("Successful import");
		assert_eq!(res, transaction::ImportResult::Current);
		hash
	}

	/// Inserts a transaction to miners transactions queue.
	pub fn insert_transaction_to_queue(&self) -> H256 {
		self.insert_transaction_with_gas_price_to_queue(U256::from(20_000_000_000u64))
	}

	/// Set reported history size.
	pub fn set_history(&self, h: Option<u64>) {
		*self.history.write() = h;
	}
}

pub fn get_temp_state_db() -> (StateDB, TempDir) {
	let tempdir = TempDir::new("").unwrap();
	let db = Database::open(&DatabaseConfig::with_columns(NUM_COLUMNS), tempdir.path().to_str().unwrap()).unwrap();
	let journal_db = journaldb::new(Arc::new(db), journaldb::Algorithm::EarlyMerge, COL_STATE);
	let state_db = StateDB::new(journal_db, 1024 * 1024);
	(state_db, tempdir)
}

impl ReopenBlock for TestBlockChainClient {
	fn reopen_block(&self, block: ClosedBlock) -> OpenBlock {
		block.reopen(&*self.spec.engine)
	}
}

impl PrepareOpenBlock for TestBlockChainClient {
	fn prepare_open_block(&self, author: Address, gas_range_target: (U256, U256), extra_data: Bytes) -> OpenBlock {
		let engine = &*self.spec.engine;
		let genesis_header = self.spec.genesis_header();
		let (state_db, _tempdir) = get_temp_state_db();
		let db = self.spec.ensure_db_good(state_db, &Default::default()).unwrap();

		let last_hashes = vec![genesis_header.hash()];
		let mut open_block = OpenBlock::new(
			engine,
			Default::default(),
			false,
			db,
			&genesis_header,
			Arc::new(last_hashes),
			author,
			gas_range_target,
			extra_data,
			false,
		).expect("Opening block for tests will not fail.");
		// TODO [todr] Override timestamp for predictability (set_timestamp_now kind of sucks)
		open_block.set_timestamp(*self.latest_block_timestamp.read());
		open_block
	}
}

impl ScheduleInfo for TestBlockChainClient {
	fn latest_schedule(&self) -> Schedule {
		Schedule::new_post_eip150(24576, true, true, true)
	}
}

impl ImportSealedBlock for TestBlockChainClient {
	fn import_sealed_block(&self, _block: SealedBlock) -> ImportResult {
		Ok(H256::default())
	}
}

impl BroadcastProposalBlock for TestBlockChainClient {
	fn broadcast_proposal_block(&self, _block: SealedBlock) {}
}

impl MiningBlockChainClient for TestBlockChainClient {
	fn vm_factory(&self) -> &EvmFactory {
		&self.vm_factory
	}
}

impl Nonce for TestBlockChainClient {
	fn nonce(&self, address: &Address, id: BlockId) -> Option<U256> {
		match id {
			BlockId::Latest => Some(self.nonces.read().get(address).cloned().unwrap_or(self.spec.params().account_start_nonce)),
			_ => None,
		}
	}

	fn latest_nonce(&self, address: &Address) -> U256 {
		self.nonce(address, BlockId::Latest).unwrap()
	}
}

impl Balance for TestBlockChainClient {
	fn balance(&self, address: &Address, state: StateOrBlock) -> Option<U256> {
		match state {
			StateOrBlock::Block(BlockId::Latest) | StateOrBlock::State(_) => Some(self.balances.read().get(address).cloned().unwrap_or_else(U256::zero)),
			_ => None,
		}
	}

	fn latest_balance(&self, address: &Address) -> U256 {
		self.balance(address, BlockId::Latest.into()).unwrap()
	}
}

impl ChainInfo for TestBlockChainClient {
	fn chain_info(&self) -> BlockChainInfo {
		let number = self.blocks.read().len() as BlockNumber - 1;
		BlockChainInfo {
			total_difficulty: *self.difficulty.read(),
			pending_total_difficulty: *self.difficulty.read(),
			genesis_hash: self.genesis_hash.clone(),
			best_block_hash: self.last_hash.read().clone(),
			best_block_number: number,
			best_block_timestamp: number,
			first_block_hash: self.first_block.read().as_ref().map(|x| x.0),
			first_block_number: self.first_block.read().as_ref().map(|x| x.1),
			ancient_block_hash: self.ancient_block.read().as_ref().map(|x| x.0),
			ancient_block_number: self.ancient_block.read().as_ref().map(|x| x.1)
		}
	}
}

impl BlockInfo for TestBlockChainClient {
	fn block_header(&self, id: BlockId) -> Option<encoded::Header> {
		self.block_hash(id)
			.and_then(|hash| self.blocks.read().get(&hash).map(|r| Rlp::new(r).at(0).as_raw().to_vec()))
			.map(encoded::Header::new)
	}

	fn best_block_header(&self) -> encoded::Header {
		self.block_header(BlockId::Hash(self.chain_info().best_block_hash))
			.expect("Best block always has header.")
	}

	fn block(&self, id: BlockId) -> Option<encoded::Block> {
		self.block_hash(id)
			.and_then(|hash| self.blocks.read().get(&hash).cloned())
			.map(encoded::Block::new)
	}

	fn code_hash(&self, address: &Address, id: BlockId) -> Option<H256> {
		match id {
			BlockId::Latest => self.code.read().get(address).map(|c| keccak(&c)),
			_ => None,
		}
	}
}

impl CallContract for TestBlockChainClient {
	fn call_contract(&self, _id: BlockId, _address: Address, _data: Bytes) -> Result<Bytes, String> { Ok(vec![]) }
}

impl TransactionInfo for TestBlockChainClient {
	fn transaction_block(&self, _id: TransactionId) -> Option<H256> {
		None	// Simple default.
	}
}

impl RegistryInfo for TestBlockChainClient {
	fn registry_address(&self, _name: String) -> Option<Address> { None }
}

impl ImportBlock for TestBlockChainClient {
	fn import_block(&self, b: Bytes) -> Result<H256, BlockImportError> {
		let header = Rlp::new(&b).val_at::<BlockHeader>(0);
		let h = header.hash();
		let number: usize = header.number() as usize;
		if number > self.blocks.read().len() {
			panic!("Unexpected block number. Expected {}, got {}", self.blocks.read().len(), number);
		}
		if number > 0 {
			match self.blocks.read().get(header.parent_hash()) {
				Some(parent) => {
					let parent = Rlp::new(parent).val_at::<BlockHeader>(0);
					if parent.number() != (header.number() - 1) {
						panic!("Unexpected block parent");
					}
				},
				None => {
					panic!("Unknown block parent {:?} for block {}", header.parent_hash(), number);
				}
			}
		}
		let len = self.numbers.read().len();
		if number == len {
			{
				let mut difficulty = self.difficulty.write();
				*difficulty = *difficulty + header.difficulty().clone();
			}
			mem::replace(&mut *self.last_hash.write(), h.clone());
			self.blocks.write().insert(h.clone(), b);
			self.numbers.write().insert(number, h.clone());
			let mut parent_hash = header.parent_hash().clone();
			if number > 0 {
				let mut n = number - 1;
				while n > 0 && self.numbers.read()[&n] != parent_hash {
					*self.numbers.write().get_mut(&n).unwrap() = parent_hash.clone();
					n -= 1;
					parent_hash = Rlp::new(&self.blocks.read()[&parent_hash]).val_at::<BlockHeader>(0).parent_hash().clone();
				}
			}
		}
		else {
			self.blocks.write().insert(h.clone(), b.to_vec());
		}
		Ok(h)
	}

	fn import_block_with_receipts(&self, b: Bytes, _r: Bytes) -> Result<H256, BlockImportError> {
		self.import_block(b)
	}
}

impl Call for TestBlockChainClient {
	// State will not be used by test client anyway, since all methods that accept state are mocked
	type State = ();

	fn call(&self, _t: &SignedTransaction, _analytics: CallAnalytics, _state: &mut Self::State, _header: &Header) -> Result<Executed, CallError> {
		self.execution_result.read().clone().unwrap()
	}

	fn call_many(&self, txs: &[(SignedTransaction, CallAnalytics)], state: &mut Self::State, header: &Header) -> Result<Vec<Executed>, CallError> {
		let mut res = Vec::with_capacity(txs.len());
		for &(ref tx, analytics) in txs {
			res.push(self.call(tx, analytics, state, header)?);
		}
		Ok(res)
	}

	fn estimate_gas(&self, _t: &SignedTransaction, _state: &Self::State, _header: &Header) -> Result<U256, CallError> {
		Ok(21000.into())
	}
}

impl StateInfo for () {
	fn nonce(&self, _address: &Address) -> trie::Result<U256> { unimplemented!() }
	fn balance(&self, _address: &Address) -> trie::Result<U256> { unimplemented!() }
	fn storage_at(&self, _address: &Address, _key: &H256) -> trie::Result<H256> { unimplemented!() }
	fn code(&self, _address: &Address) -> trie::Result<Option<Arc<Bytes>>> { unimplemented!() }
}

impl StateClient for TestBlockChainClient {
	// State will not be used by test client anyway, since all methods that accept state are mocked
	type State = ();

	fn latest_state(&self) -> Self::State {
		()
	}

	fn state_at(&self, _id: BlockId) -> Option<Self::State> {
		Some(())
	}
}

impl EngineInfo for TestBlockChainClient {
	fn engine(&self) -> &EthEngine {
		unimplemented!()
	}
}

impl BlockChainClient for TestBlockChainClient {
	fn replay(&self, _id: TransactionId, _analytics: CallAnalytics) -> Result<Executed, CallError> {
		self.execution_result.read().clone().unwrap()
	}

	fn replay_block_transactions(&self, _block: BlockId, _analytics: CallAnalytics) -> Result<Box<Iterator<Item = Executed>>, CallError> {
		Ok(Box::new(self.execution_result.read().clone().unwrap().into_iter()))
	}

	fn block_total_difficulty(&self, _id: BlockId) -> Option<U256> {
		Some(U256::zero())
	}

	fn block_hash(&self, id: BlockId) -> Option<H256> {
		Self::block_hash(self, id)
	}

	fn storage_root(&self, _address: &Address, _id: BlockId) -> Option<H256> {
		None
	}

	fn code(&self, address: &Address, state: StateOrBlock) -> Option<Option<Bytes>> {
		match state {
			StateOrBlock::Block(BlockId::Latest) => Some(self.code.read().get(address).cloned()),
			_ => None,
		}
	}

	fn storage_at(&self, address: &Address, position: &H256, state: StateOrBlock) -> Option<H256> {
		match state {
			StateOrBlock::Block(BlockId::Latest) => Some(self.storage.read().get(&(address.clone(), position.clone())).cloned().unwrap_or_else(H256::new)),
			_ => None,
		}
	}

	fn list_accounts(&self, _id: BlockId, _after: Option<&Address>, _count: u64) -> Option<Vec<Address>> {
		None
	}

	fn list_storage(&self, _id: BlockId, _account: &Address, _after: Option<&H256>, _count: u64) -> Option<Vec<H256>> {
		None
	}
	fn transaction(&self, _id: TransactionId) -> Option<LocalizedTransaction> {
		None	// Simple default.
	}

	fn uncle(&self, _id: UncleId) -> Option<encoded::Header> {
		None	// Simple default.
	}

	fn uncle_extra_info(&self, _id: UncleId) -> Option<BTreeMap<String, String>> {
		None
	}

	fn transaction_receipt(&self, id: TransactionId) -> Option<LocalizedReceipt> {
		self.receipts.read().get(&id).cloned()
	}

	fn logs(&self, filter: Filter) -> Vec<LocalizedLogEntry> {
		let mut logs = self.logs.read().clone();
		let len = logs.len();
		match filter.limit {
			Some(limit) if limit <= len => logs.split_off(len - limit),
			_ => logs,
		}
	}

	fn last_hashes(&self) -> LastHashes {
		unimplemented!();
	}

	fn block_number(&self, _id: BlockId) -> Option<BlockNumber> {
		unimplemented!()
	}

	fn block_body(&self, id: BlockId) -> Option<encoded::Body> {
		self.block_hash(id).and_then(|hash| self.blocks.read().get(&hash).map(|r| {
			let mut stream = RlpStream::new_list(2);
			stream.append_raw(Rlp::new(r).at(1).as_raw(), 1);
			stream.append_raw(Rlp::new(r).at(2).as_raw(), 1);
			encoded::Body::new(stream.out())
		}))
	}

	fn block_extra_info(&self, id: BlockId) -> Option<BTreeMap<String, String>> {
		self.block(id)
			.map(|block| block.view().header())
			.map(|header| self.spec.engine.extra_info(&header))
	}


	fn block_status(&self, id: BlockId) -> BlockStatus {
		match id {
			BlockId::Number(number) if (number as usize) < self.blocks.read().len() => BlockStatus::InChain,
			BlockId::Hash(ref hash) if self.blocks.read().get(hash).is_some() => BlockStatus::InChain,
			BlockId::Latest | BlockId::Earliest => BlockStatus::InChain,
			_ => BlockStatus::Unknown,
		}
	}

	// works only if blocks are one after another 1 -> 2 -> 3
	fn tree_route(&self, from: &H256, to: &H256) -> Option<TreeRoute> {
		Some(TreeRoute {
			ancestor: H256::new(),
			index: 0,
			blocks: {
				let numbers_read = self.numbers.read();
				let mut adding = false;

				let mut blocks = Vec::new();
				for (_, hash) in numbers_read.iter().sorted_by(|tuple1, tuple2| tuple1.0.cmp(tuple2.0)) {
					if hash == to {
						if adding {
							blocks.push(hash.clone());
						}
						adding = false;
						break;
					}
					if hash == from {
						adding = true;
					}
					if adding {
						blocks.push(hash.clone());
					}
				}
				if adding { Vec::new() } else { blocks }
			}
		})
	}

	fn find_uncles(&self, _hash: &H256) -> Option<Vec<H256>> {
		None
	}

	// TODO: returns just hashes instead of node state rlp(?)
	fn state_data(&self, hash: &H256) -> Option<Bytes> {
		// starts with 'f' ?
		if *hash > H256::from("f000000000000000000000000000000000000000000000000000000000000000") {
			let mut rlp = RlpStream::new();
			rlp.append(&hash.clone());
			return Some(rlp.out());
		}
		None
	}

	fn block_receipts(&self, hash: &H256) -> Option<Bytes> {
		// starts with 'f' ?
		if *hash > H256::from("f000000000000000000000000000000000000000000000000000000000000000") {
			let receipt = BlockReceipts::new(vec![Receipt::new(
				TransactionOutcome::StateRoot(H256::zero()),
				U256::zero(),
				vec![])]);
			let mut rlp = RlpStream::new();
			rlp.append(&receipt);
			return Some(rlp.out());
		}
		None
	}

	fn queue_info(&self) -> QueueInfo {
		QueueInfo {
			verified_queue_size: self.queue_size.load(AtomicOrder::Relaxed),
			unverified_queue_size: 0,
			verifying_queue_size: 0,
			max_queue_size: 0,
			max_mem_use: 0,
			mem_used: 0,
		}
	}

	fn clear_queue(&self) {
	}

	fn additional_params(&self) -> BTreeMap<String, String> {
		Default::default()
	}

	fn filter_traces(&self, _filter: TraceFilter) -> Option<Vec<LocalizedTrace>> {
		self.traces.read().clone()
	}

	fn trace(&self, _trace: TraceId) -> Option<LocalizedTrace> {
		self.traces.read().clone().and_then(|vec| vec.into_iter().next())
	}

	fn transaction_traces(&self, _trace: TransactionId) -> Option<Vec<LocalizedTrace>> {
		self.traces.read().clone()
	}

	fn block_traces(&self, _trace: BlockId) -> Option<Vec<LocalizedTrace>> {
		self.traces.read().clone()
	}

	fn queue_transactions(&self, transactions: Vec<Bytes>, _peer_id: usize) {
		// import right here
		let txs = transactions.into_iter().filter_map(|bytes| UntrustedRlp::new(&bytes).as_val().ok()).collect();
		self.miner.import_external_transactions(self, txs);
	}

	fn queue_consensus_message(&self, message: Bytes) {
		self.spec.engine.handle_message(&message).unwrap();
	}

	fn ready_transactions(&self) -> Vec<PendingTransaction> {
		let info = self.chain_info();
		self.miner.ready_transactions(info.best_block_number, info.best_block_timestamp)
	}

	fn signing_chain_id(&self) -> Option<u64> { None }

	fn mode(&self) -> Mode { Mode::Active }

	fn set_mode(&self, _: Mode) { unimplemented!(); }

	fn spec_name(&self) -> String { "foundation".into() }

	fn set_spec_name(&self, _: String) { unimplemented!(); }

	fn disable(&self) { unimplemented!(); }

	fn pruning_info(&self) -> PruningInfo {
		let best_num = self.chain_info().best_block_number;
		PruningInfo {
			earliest_chain: 1,
			earliest_state: self.history.read().as_ref().map(|x| best_num - x).unwrap_or(0),
		}
	}

	fn transact_contract(&self, address: Address, data: Bytes) -> Result<transaction::ImportResult, EthcoreError> {
		let transaction = Transaction {
			nonce: self.latest_nonce(&self.miner.author()),
			action: Action::Call(address),
			gas: self.spec.gas_limit,
			gas_price: U256::zero(),
			value: U256::default(),
			data: data,
		};
		let chain_id = Some(self.spec.chain_id());
		let sig = self.spec.engine.sign(transaction.hash(chain_id)).unwrap();
		let signed = SignedTransaction::new(transaction.with_signature(sig, chain_id)).unwrap();
		self.miner.import_own_transaction(self, signed.into())
	}

	fn registrar_address(&self) -> Option<Address> { None }

<<<<<<< HEAD
=======
	fn registry_address(&self, _name: String, _block: BlockId) -> Option<Address> { None }

>>>>>>> 37bfcb73
	fn eip86_transition(&self) -> u64 { u64::max_value() }
}

impl ProvingBlockChainClient for TestBlockChainClient {
	fn prove_storage(&self, _: H256, _: H256, _: BlockId) -> Option<(Vec<Bytes>, H256)> {
		None
	}

	fn prove_account(&self, _: H256, _: BlockId) -> Option<(Vec<Bytes>, BasicAccount)> {
		None
	}

	fn prove_transaction(&self, _: SignedTransaction, _: BlockId) -> Option<(Bytes, Vec<DBValue>)> {
		None
	}

	fn epoch_signal(&self, _: H256) -> Option<Vec<u8>> {
		None
	}
}

impl super::traits::EngineClient for TestBlockChainClient {
	fn update_sealing(&self) {
		self.miner.update_sealing(self)
	}

	fn submit_seal(&self, block_hash: H256, seal: Vec<Bytes>) {
		if self.miner.submit_seal(self, block_hash, seal).is_err() {
			warn!(target: "poa", "Wrong internal seal submission!")
		}
	}

	fn broadcast_consensus_message(&self, _message: Bytes) {}

	fn epoch_transition_for(&self, _block_hash: H256) -> Option<::engines::EpochTransition> {
		None
	}

	fn as_full_client(&self) -> Option<&BlockChainClient> { Some(self) }

	fn block_number(&self, id: BlockId) -> Option<BlockNumber> {
		BlockChainClient::block_number(self, id)
	}

	fn block_header(&self, id: BlockId) -> Option<::encoded::Header> {
		BlockChainClient::block_header(self, id)
	}
}<|MERGE_RESOLUTION|>--- conflicted
+++ resolved
@@ -501,7 +501,7 @@
 }
 
 impl RegistryInfo for TestBlockChainClient {
-	fn registry_address(&self, _name: String) -> Option<Address> { None }
+	fn registry_address(&self, _name: String, _block: BlockId) -> Option<Address> { None }
 }
 
 impl ImportBlock for TestBlockChainClient {
@@ -847,11 +847,6 @@
 
 	fn registrar_address(&self) -> Option<Address> { None }
 
-<<<<<<< HEAD
-=======
-	fn registry_address(&self, _name: String, _block: BlockId) -> Option<Address> { None }
-
->>>>>>> 37bfcb73
 	fn eip86_transition(&self) -> u64 { u64::max_value() }
 }
 
