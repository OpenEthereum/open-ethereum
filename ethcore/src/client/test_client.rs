// Copyright 2015, 2016 Parity Technologies (UK) Ltd.
// This file is part of Parity.

// Parity is free software: you can redistribute it and/or modify
// it under the terms of the GNU General Public License as published by
// the Free Software Foundation, either version 3 of the License, or
// (at your option) any later version.

// Parity is distributed in the hope that it will be useful,
// but WITHOUT ANY WARRANTY; without even the implied warranty of
// MERCHANTABILITY or FITNESS FOR A PARTICULAR PURPOSE.  See the
// GNU General Public License for more details.

// You should have received a copy of the GNU General Public License
// along with Parity.  If not, see <http://www.gnu.org/licenses/>.

//! Test client.

use std::sync::atomic::{AtomicUsize, Ordering as AtomicOrder};
use util::*;
use rlp::*;
use ethkey::{Generator, Random};
use devtools::*;
use transaction::{Transaction, LocalizedTransaction, SignedTransaction, PendingTransaction, Action};
use blockchain::TreeRoute;
use client::{
	BlockChainClient, MiningBlockChainClient, EngineClient, BlockChainInfo, BlockStatus, BlockId,
	TransactionId, UncleId, TraceId, TraceFilter, LastHashes, CallAnalytics, BlockImportError,
	ProvingBlockChainClient,
};
use db::{NUM_COLUMNS, COL_STATE};
use header::{Header as BlockHeader, BlockNumber};
use filter::Filter;
use log_entry::LocalizedLogEntry;
use receipt::{Receipt, LocalizedReceipt};
use blockchain::extras::BlockReceipts;
use error::{ImportResult};
use evm::{Factory as EvmFactory, VMType, Schedule};
use miner::{Miner, MinerService, TransactionImportResult};
use spec::Spec;
use types::mode::Mode;
use types::pruning_info::PruningInfo;

use verification::queue::QueueInfo;
use block::{OpenBlock, SealedBlock};
use executive::Executed;
use error::CallError;
use trace::LocalizedTrace;
use state_db::StateDB;
use encoded;

/// Test client.
pub struct TestBlockChainClient {
	/// Blocks.
	pub blocks: RwLock<HashMap<H256, Bytes>>,
	/// Mapping of numbers to hashes.
 	pub numbers: RwLock<HashMap<usize, H256>>,
	/// Genesis block hash.
	pub genesis_hash: H256,
	/// Last block hash.
	pub last_hash: RwLock<H256>,
	/// Extra data do set for each block
	pub extra_data: Bytes,
	/// Difficulty.
	pub difficulty: RwLock<U256>,
	/// Balances.
	pub balances: RwLock<HashMap<Address, U256>>,
	/// Nonces.
	pub nonces: RwLock<HashMap<Address, U256>>,
	/// Storage.
	pub storage: RwLock<HashMap<(Address, H256), H256>>,
	/// Code.
	pub code: RwLock<HashMap<Address, Bytes>>,
	/// Execution result.
	pub execution_result: RwLock<Option<Result<Executed, CallError>>>,
	/// Transaction receipts.
	pub receipts: RwLock<HashMap<TransactionId, LocalizedReceipt>>,
	/// Logs
	pub logs: RwLock<Vec<LocalizedLogEntry>>,
	/// Block queue size.
	pub queue_size: AtomicUsize,
	/// Miner
	pub miner: Arc<Miner>,
	/// Spec
	pub spec: Spec,
	/// VM Factory
	pub vm_factory: EvmFactory,
	/// Timestamp assigned to latest sealed block
	pub latest_block_timestamp: RwLock<u64>,
	/// Ancient block info.
	pub ancient_block: RwLock<Option<(H256, u64)>>,
	/// First block info.
	pub first_block: RwLock<Option<(H256, u64)>>,
	/// Traces to return
	pub traces: RwLock<Option<Vec<LocalizedTrace>>>,
	/// Pruning history size to report.
	pub history: RwLock<Option<u64>>,
}

/// Used for generating test client blocks.
#[derive(Clone)]
pub enum EachBlockWith {
	/// Plain block.
	Nothing,
	/// Block with an uncle.
	Uncle,
	/// Block with a transaction.
	Transaction,
	/// Block with an uncle and transaction.
	UncleAndTransaction
}

impl Default for TestBlockChainClient {
	fn default() -> Self {
		TestBlockChainClient::new()
	}
}

impl TestBlockChainClient {
	/// Creates new test client.
	pub fn new() -> Self {
		Self::new_with_extra_data(Bytes::new())
	}

	/// Creates new test client with specified extra data for each block
	pub fn new_with_extra_data(extra_data: Bytes) -> Self {
		let spec = Spec::new_test();
		TestBlockChainClient::new_with_spec_and_extra(spec, extra_data)
	}

	/// Create test client with custom spec.
	pub fn new_with_spec(spec: Spec) -> Self {
		TestBlockChainClient::new_with_spec_and_extra(spec, Bytes::new())
	}

	/// Create test client with custom spec and extra data.
	pub fn new_with_spec_and_extra(spec: Spec, extra_data: Bytes) -> Self {
		let genesis_block = spec.genesis_block();
		let genesis_hash = spec.genesis_header().hash();

		let mut client = TestBlockChainClient {
			blocks: RwLock::new(HashMap::new()),
			numbers: RwLock::new(HashMap::new()),
			genesis_hash: H256::new(),
			extra_data: extra_data,
			last_hash: RwLock::new(H256::new()),
			difficulty: RwLock::new(From::from(0)),
			balances: RwLock::new(HashMap::new()),
			nonces: RwLock::new(HashMap::new()),
			storage: RwLock::new(HashMap::new()),
			code: RwLock::new(HashMap::new()),
			execution_result: RwLock::new(None),
			receipts: RwLock::new(HashMap::new()),
			logs: RwLock::new(Vec::new()),
			queue_size: AtomicUsize::new(0),
			miner: Arc::new(Miner::with_spec(&spec)),
			spec: spec,
			vm_factory: EvmFactory::new(VMType::Interpreter, 1024 * 1024),
			latest_block_timestamp: RwLock::new(10_000_000),
			ancient_block: RwLock::new(None),
			first_block: RwLock::new(None),
			traces: RwLock::new(None),
			history: RwLock::new(None),
		};

		// insert genesis hash.
		client.blocks.get_mut().insert(genesis_hash, genesis_block);
		client.numbers.get_mut().insert(0, genesis_hash);
		*client.last_hash.get_mut() = genesis_hash;
		client.genesis_hash = genesis_hash;
		client
	}

	/// Set the transaction receipt result
	pub fn set_transaction_receipt(&self, id: TransactionId, receipt: LocalizedReceipt) {
		self.receipts.write().insert(id, receipt);
	}

	/// Set the execution result.
	pub fn set_execution_result(&self, result: Result<Executed, CallError>) {
		*self.execution_result.write() = Some(result);
	}

	/// Set the balance of account `address` to `balance`.
	pub fn set_balance(&self, address: Address, balance: U256) {
		self.balances.write().insert(address, balance);
	}

	/// Set nonce of account `address` to `nonce`.
	pub fn set_nonce(&self, address: Address, nonce: U256) {
		self.nonces.write().insert(address, nonce);
	}

	/// Set `code` at `address`.
	pub fn set_code(&self, address: Address, code: Bytes) {
		self.code.write().insert(address, code);
	}

	/// Set storage `position` to `value` for account `address`.
	pub fn set_storage(&self, address: Address, position: H256, value: H256) {
		self.storage.write().insert((address, position), value);
	}

	/// Set block queue size for testing
	pub fn set_queue_size(&self, size: usize) {
		self.queue_size.store(size, AtomicOrder::Relaxed);
	}

	/// Set timestamp assigned to latest sealed block
	pub fn set_latest_block_timestamp(&self, ts: u64) {
		*self.latest_block_timestamp.write() = ts;
	}

	/// Set logs to return for each logs call.
	pub fn set_logs(&self, logs: Vec<LocalizedLogEntry>) {
		*self.logs.write() = logs;
	}

	/// Add blocks to test client.
	pub fn add_blocks(&self, count: usize, with: EachBlockWith) {
		let len = self.numbers.read().len();
		for n in len..(len + count) {
			let mut header = BlockHeader::new();
			header.set_difficulty(From::from(n));
			header.set_parent_hash(self.last_hash.read().clone());
			header.set_number(n as BlockNumber);
			header.set_gas_limit(U256::from(1_000_000));
			header.set_extra_data(self.extra_data.clone());
			let uncles = match with {
				EachBlockWith::Uncle | EachBlockWith::UncleAndTransaction => {
					let mut uncles = RlpStream::new_list(1);
					let mut uncle_header = BlockHeader::new();
					uncle_header.set_difficulty(From::from(n));
					uncle_header.set_parent_hash(self.last_hash.read().clone());
					uncle_header.set_number(n as BlockNumber);
					uncles.append(&uncle_header);
					header.set_uncles_hash(uncles.as_raw().sha3());
					uncles
				},
				_ => RlpStream::new_list(0)
			};
			let txs = match with {
				EachBlockWith::Transaction | EachBlockWith::UncleAndTransaction => {
					let mut txs = RlpStream::new_list(1);
					let keypair = Random.generate().unwrap();
					// Update nonces value
					self.nonces.write().insert(keypair.address(), U256::one());
					let tx = Transaction {
						action: Action::Create,
						value: U256::from(100),
						data: "3331600055".from_hex().unwrap(),
						gas: U256::from(100_000),
						gas_price: U256::one(),
						nonce: U256::zero()
					};
					let signed_tx = tx.sign(keypair.secret(), None);
					txs.append(&signed_tx);
					txs.out()
				},
				_ => ::rlp::EMPTY_LIST_RLP.to_vec()
			};

			let mut rlp = RlpStream::new_list(3);
			rlp.append(&header);
			rlp.append_raw(&txs, 1);
			rlp.append_raw(uncles.as_raw(), 1);
			self.import_block(rlp.as_raw().to_vec()).unwrap();
		}
	}

	/// Make a bad block by setting invalid extra data.
	pub fn corrupt_block(&self, n: BlockNumber) {
		let hash = self.block_hash(BlockId::Number(n)).unwrap();
		let mut header: BlockHeader = self.block_header(BlockId::Number(n)).unwrap().decode();
		header.set_extra_data(b"This extra data is way too long to be considered valid".to_vec());
		let mut rlp = RlpStream::new_list(3);
		rlp.append(&header);
		rlp.append_raw(&::rlp::NULL_RLP, 1);
		rlp.append_raw(&::rlp::NULL_RLP, 1);
		self.blocks.write().insert(hash, rlp.out());
	}

	/// Make a bad block by setting invalid parent hash.
	pub fn corrupt_block_parent(&self, n: BlockNumber) {
		let hash = self.block_hash(BlockId::Number(n)).unwrap();
		let mut header: BlockHeader = self.block_header(BlockId::Number(n)).unwrap().decode();
		header.set_parent_hash(H256::from(42));
		let mut rlp = RlpStream::new_list(3);
		rlp.append(&header);
		rlp.append_raw(&::rlp::NULL_RLP, 1);
		rlp.append_raw(&::rlp::NULL_RLP, 1);
		self.blocks.write().insert(hash, rlp.out());
	}

	/// TODO:
	pub fn block_hash_delta_minus(&mut self, delta: usize) -> H256 {
		let blocks_read = self.numbers.read();
		let index = blocks_read.len() - delta;
		blocks_read[&index].clone()
	}

	fn block_hash(&self, id: BlockId) -> Option<H256> {
		match id {
			BlockId::Hash(hash) => Some(hash),
			BlockId::Number(n) => self.numbers.read().get(&(n as usize)).cloned(),
			BlockId::Earliest => self.numbers.read().get(&0).cloned(),
			BlockId::Latest | BlockId::Pending => self.numbers.read().get(&(self.numbers.read().len() - 1)).cloned()
		}
	}

	/// Inserts a transaction to miners transactions queue.
	pub fn insert_transaction_to_queue(&self) {
		let keypair = Random.generate().unwrap();
		let tx = Transaction {
			action: Action::Create,
			value: U256::from(100),
			data: "3331600055".from_hex().unwrap(),
			gas: U256::from(100_000),
			gas_price: U256::one(),
			nonce: U256::zero()
		};
		let signed_tx = tx.sign(keypair.secret(), None);
		self.set_balance(signed_tx.sender().unwrap(), 10_000_000.into());
		let res = self.miner.import_external_transactions(self, vec![signed_tx]);
		let res = res.into_iter().next().unwrap().expect("Successful import");
		assert_eq!(res, TransactionImportResult::Current);
	}

	/// Set reported history size.
	pub fn set_history(&self, h: Option<u64>) {
		*self.history.write() = h;
	}
}

pub fn get_temp_state_db() -> GuardedTempResult<StateDB> {
	let temp = RandomTempPath::new();
	let db = Database::open(&DatabaseConfig::with_columns(NUM_COLUMNS), temp.as_str()).unwrap();
	let journal_db = journaldb::new(Arc::new(db), journaldb::Algorithm::EarlyMerge, COL_STATE);
	let state_db = StateDB::new(journal_db, 1024 * 1024);
	GuardedTempResult {
		_temp: temp,
		result: Some(state_db)
	}
}

impl MiningBlockChainClient for TestBlockChainClient {
	fn latest_schedule(&self) -> Schedule {
		Schedule::new_post_eip150(24576, true, true, true)
	}

	fn prepare_open_block(&self, author: Address, gas_range_target: (U256, U256), extra_data: Bytes) -> OpenBlock {
		let engine = &*self.spec.engine;
		let genesis_header = self.spec.genesis_header();
		let mut db_result = get_temp_state_db();
		let db = self.spec.ensure_db_good(db_result.take(), &Default::default()).unwrap();

		let last_hashes = vec![genesis_header.hash()];
		let mut open_block = OpenBlock::new(
			engine,
			Default::default(),
			false,
			db,
			&genesis_header,
			Arc::new(last_hashes),
			author,
			gas_range_target,
			extra_data
		).expect("Opening block for tests will not fail.");
		// TODO [todr] Override timestamp for predictability (set_timestamp_now kind of sucks)
		open_block.set_timestamp(*self.latest_block_timestamp.read());
		open_block
	}

	fn vm_factory(&self) -> &EvmFactory {
		&self.vm_factory
	}

	fn import_sealed_block(&self, _block: SealedBlock) -> ImportResult {
		Ok(H256::default())
	}

	fn broadcast_proposal_block(&self, _block: SealedBlock) {}
}

impl BlockChainClient for TestBlockChainClient {
	fn call(&self, _t: &SignedTransaction, _block: BlockId, _analytics: CallAnalytics) -> Result<Executed, CallError> {
		self.execution_result.read().clone().unwrap()
	}

	fn replay(&self, _id: TransactionId, _analytics: CallAnalytics) -> Result<Executed, CallError> {
		self.execution_result.read().clone().unwrap()
	}

	fn block_total_difficulty(&self, _id: BlockId) -> Option<U256> {
		Some(U256::zero())
	}

	fn block_hash(&self, id: BlockId) -> Option<H256> {
		Self::block_hash(self, id)
	}

	fn nonce(&self, address: &Address, id: BlockId) -> Option<U256> {
		match id {
			BlockId::Latest => Some(self.nonces.read().get(address).cloned().unwrap_or(self.spec.params.account_start_nonce)),
			_ => None,
		}
	}

	fn storage_root(&self, _address: &Address, _id: BlockId) -> Option<H256> {
		None
	}

	fn latest_nonce(&self, address: &Address) -> U256 {
		self.nonce(address, BlockId::Latest).unwrap()
	}

	fn code(&self, address: &Address, id: BlockId) -> Option<Option<Bytes>> {
		match id {
			BlockId::Latest => Some(self.code.read().get(address).cloned()),
			_ => None,
		}
	}

	fn balance(&self, address: &Address, id: BlockId) -> Option<U256> {
		if let BlockId::Latest = id {
			Some(self.balances.read().get(address).cloned().unwrap_or_else(U256::zero))
		} else {
			None
		}
	}

	fn latest_balance(&self, address: &Address) -> U256 {
		self.balance(address, BlockId::Latest).unwrap()
	}

	fn storage_at(&self, address: &Address, position: &H256, id: BlockId) -> Option<H256> {
		if let BlockId::Latest = id {
			Some(self.storage.read().get(&(address.clone(), position.clone())).cloned().unwrap_or_else(H256::new))
		} else {
			None
		}
	}

	fn list_accounts(&self, _id: BlockId, _after: Option<&Address>, _count: u64) -> Option<Vec<Address>> {
		None
	}

	fn list_storage(&self, _id: BlockId, _account: &Address, _after: Option<&H256>, _count: u64) -> Option<Vec<H256>> {
		None
	}
	fn transaction(&self, _id: TransactionId) -> Option<LocalizedTransaction> {
		None	// Simple default.
	}

	fn transaction_block(&self, _id: TransactionId) -> Option<H256> {
		None	// Simple default.
	}

	fn uncle(&self, _id: UncleId) -> Option<encoded::Header> {
		None	// Simple default.
	}

	fn uncle_extra_info(&self, _id: UncleId) -> Option<BTreeMap<String, String>> {
		None
	}

	fn transaction_receipt(&self, id: TransactionId) -> Option<LocalizedReceipt> {
		self.receipts.read().get(&id).cloned()
	}

	fn blocks_with_bloom(&self, _bloom: &H2048, _from_block: BlockId, _to_block: BlockId) -> Option<Vec<BlockNumber>> {
		unimplemented!();
	}

	fn logs(&self, filter: Filter) -> Vec<LocalizedLogEntry> {
		let mut logs = self.logs.read().clone();
		let len = logs.len();
		match filter.limit {
			Some(limit) if limit <= len => logs.split_off(len - limit),
			_ => logs,
		}
	}

	fn last_hashes(&self) -> LastHashes {
		unimplemented!();
	}

	fn best_block_header(&self) -> encoded::Header {
		self.block_header(BlockId::Hash(self.chain_info().best_block_hash))
			.expect("Best block always has header.")
	}

	fn block_header(&self, id: BlockId) -> Option<encoded::Header> {
		self.block_hash(id)
			.and_then(|hash| self.blocks.read().get(&hash).map(|r| Rlp::new(r).at(0).as_raw().to_vec()))
			.map(encoded::Header::new)
	}

	fn block_number(&self, _id: BlockId) -> Option<BlockNumber> {
		unimplemented!()
	}

	fn block_body(&self, id: BlockId) -> Option<encoded::Body> {
		self.block_hash(id).and_then(|hash| self.blocks.read().get(&hash).map(|r| {
			let mut stream = RlpStream::new_list(2);
			stream.append_raw(Rlp::new(r).at(1).as_raw(), 1);
			stream.append_raw(Rlp::new(r).at(2).as_raw(), 1);
			encoded::Body::new(stream.out())
		}))
	}

	fn block(&self, id: BlockId) -> Option<encoded::Block> {
		self.block_hash(id)
			.and_then(|hash| self.blocks.read().get(&hash).cloned())
			.map(encoded::Block::new)
	}

	fn block_extra_info(&self, id: BlockId) -> Option<BTreeMap<String, String>> {
		self.block(id)
			.map(|block| block.view().header())
			.map(|header| self.spec.engine.extra_info(&header))
	}


	fn block_status(&self, id: BlockId) -> BlockStatus {
		match id {
			BlockId::Number(number) if (number as usize) < self.blocks.read().len() => BlockStatus::InChain,
			BlockId::Hash(ref hash) if self.blocks.read().get(hash).is_some() => BlockStatus::InChain,
			BlockId::Latest | BlockId::Pending | BlockId::Earliest => BlockStatus::InChain,
			_ => BlockStatus::Unknown,
		}
	}

	// works only if blocks are one after another 1 -> 2 -> 3
	fn tree_route(&self, from: &H256, to: &H256) -> Option<TreeRoute> {
		Some(TreeRoute {
			ancestor: H256::new(),
			index: 0,
			blocks: {
				let numbers_read = self.numbers.read();
				let mut adding = false;

				let mut blocks = Vec::new();
				for (_, hash) in numbers_read.iter().sort_by(|tuple1, tuple2| tuple1.0.cmp(tuple2.0)) {
					if hash == to {
						if adding {
							blocks.push(hash.clone());
						}
						adding = false;
						break;
					}
					if hash == from {
						adding = true;
					}
					if adding {
						blocks.push(hash.clone());
					}
				}
				if adding { Vec::new() } else { blocks }
			}
		})
	}

	fn find_uncles(&self, _hash: &H256) -> Option<Vec<H256>> {
		None
	}

	// TODO: returns just hashes instead of node state rlp(?)
	fn state_data(&self, hash: &H256) -> Option<Bytes> {
		// starts with 'f' ?
		if *hash > H256::from("f000000000000000000000000000000000000000000000000000000000000000") {
			let mut rlp = RlpStream::new();
			rlp.append(&hash.clone());
			return Some(rlp.out());
		}
		None
	}

	fn block_receipts(&self, hash: &H256) -> Option<Bytes> {
		// starts with 'f' ?
		if *hash > H256::from("f000000000000000000000000000000000000000000000000000000000000000") {
			let receipt = BlockReceipts::new(vec![Receipt::new(
				H256::zero(),
				U256::zero(),
				vec![])]);
			let mut rlp = RlpStream::new();
			rlp.append(&receipt);
			return Some(rlp.out());
		}
		None
	}

	fn import_block(&self, b: Bytes) -> Result<H256, BlockImportError> {
		let header = Rlp::new(&b).val_at::<BlockHeader>(0);
		let h = header.hash();
		let number: usize = header.number() as usize;
		if number > self.blocks.read().len() {
			panic!("Unexpected block number. Expected {}, got {}", self.blocks.read().len(), number);
		}
		if number > 0 {
			match self.blocks.read().get(header.parent_hash()) {
				Some(parent) => {
					let parent = Rlp::new(parent).val_at::<BlockHeader>(0);
					if parent.number() != (header.number() - 1) {
						panic!("Unexpected block parent");
					}
				},
				None => {
					panic!("Unknown block parent {:?} for block {}", header.parent_hash(), number);
				}
			}
		}
		let len = self.numbers.read().len();
		if number == len {
			{
				let mut difficulty = self.difficulty.write();
				*difficulty = *difficulty + header.difficulty().clone();
			}
			mem::replace(&mut *self.last_hash.write(), h.clone());
			self.blocks.write().insert(h.clone(), b);
			self.numbers.write().insert(number, h.clone());
			let mut parent_hash = header.parent_hash().clone();
			if number > 0 {
				let mut n = number - 1;
				while n > 0 && self.numbers.read()[&n] != parent_hash {
					*self.numbers.write().get_mut(&n).unwrap() = parent_hash.clone();
					n -= 1;
					parent_hash = Rlp::new(&self.blocks.read()[&parent_hash]).val_at::<BlockHeader>(0).parent_hash().clone();
				}
			}
		}
		else {
			self.blocks.write().insert(h.clone(), b.to_vec());
		}
		Ok(h)
	}

	fn import_block_with_receipts(&self, b: Bytes, _r: Bytes) -> Result<H256, BlockImportError> {
		self.import_block(b)
	}

	fn queue_info(&self) -> QueueInfo {
		QueueInfo {
			verified_queue_size: self.queue_size.load(AtomicOrder::Relaxed),
			unverified_queue_size: 0,
			verifying_queue_size: 0,
			max_queue_size: 0,
			max_mem_use: 0,
			mem_used: 0,
		}
	}

	fn clear_queue(&self) {
	}

	fn additional_params(&self) -> BTreeMap<String, String> {
		Default::default()
	}

	fn chain_info(&self) -> BlockChainInfo {
		BlockChainInfo {
			total_difficulty: *self.difficulty.read(),
			pending_total_difficulty: *self.difficulty.read(),
			genesis_hash: self.genesis_hash.clone(),
			best_block_hash: self.last_hash.read().clone(),
			best_block_number: self.blocks.read().len() as BlockNumber - 1,
			first_block_hash: self.first_block.read().as_ref().map(|x| x.0),
			first_block_number: self.first_block.read().as_ref().map(|x| x.1),
			ancient_block_hash: self.ancient_block.read().as_ref().map(|x| x.0),
			ancient_block_number: self.ancient_block.read().as_ref().map(|x| x.1)
		}
	}

	fn filter_traces(&self, _filter: TraceFilter) -> Option<Vec<LocalizedTrace>> {
		self.traces.read().clone()
	}

	fn trace(&self, _trace: TraceId) -> Option<LocalizedTrace> {
		self.traces.read().clone().and_then(|vec| vec.into_iter().next())
	}

	fn transaction_traces(&self, _trace: TransactionId) -> Option<Vec<LocalizedTrace>> {
		self.traces.read().clone()
	}

	fn block_traces(&self, _trace: BlockId) -> Option<Vec<LocalizedTrace>> {
		self.traces.read().clone()
	}

	fn queue_transactions(&self, transactions: Vec<Bytes>, _peer_id: usize) {
		// import right here
		let txs = transactions.into_iter().filter_map(|bytes| UntrustedRlp::new(&bytes).as_val().ok()).collect();
		self.miner.import_external_transactions(self, txs);
	}

	fn queue_consensus_message(&self, message: Bytes) {
		self.spec.engine.handle_message(&message).unwrap();
	}

	fn ready_transactions(&self) -> Vec<PendingTransaction> {
		self.miner.ready_transactions(self.chain_info().best_block_number)
	}

	fn signing_network_id(&self) -> Option<u64> { None }

	fn mode(&self) -> Mode { Mode::Active }

	fn set_mode(&self, _: Mode) { unimplemented!(); }

	fn disable(&self) { unimplemented!(); }

	fn pruning_info(&self) -> PruningInfo {
		PruningInfo {
			earliest_chain: 1,
			earliest_state: 1,
			state_history_size: *self.history.read(),
		}
	}

	fn call_contract(&self, _address: Address, _data: Bytes) -> Result<Bytes, String> { Ok(vec![]) }

	fn registrar_address(&self) -> Option<Address> { None }

	fn registry_address(&self, _name: String) -> Option<Address> { None }
}

<<<<<<< HEAD
impl ProvingBlockChainClient for TestBlockChainClient {
	fn prove_storage(&self, _: H256, _: H256, _: u32, _: BlockId) -> Vec<Bytes> {
		Vec::new()
	}

	fn prove_account(&self, _: H256, _: u32, _: BlockId) -> Vec<Bytes> {
		Vec::new()
	}

	fn code_by_hash(&self, _: H256, _: BlockId) -> Bytes {
		Vec::new()
	}
=======
impl EngineClient for TestBlockChainClient {
	fn update_sealing(&self) {
		self.miner.update_sealing(self)
	}

	fn submit_seal(&self, block_hash: H256, seal: Vec<Bytes>) {
		if self.miner.submit_seal(self, block_hash, seal).is_err() {
			warn!(target: "poa", "Wrong internal seal submission!")
		}
	}

	fn broadcast_consensus_message(&self, _message: Bytes) {}
>>>>>>> 78566cf9
}<|MERGE_RESOLUTION|>--- conflicted
+++ resolved
@@ -724,7 +724,6 @@
 	fn registry_address(&self, _name: String) -> Option<Address> { None }
 }
 
-<<<<<<< HEAD
 impl ProvingBlockChainClient for TestBlockChainClient {
 	fn prove_storage(&self, _: H256, _: H256, _: u32, _: BlockId) -> Vec<Bytes> {
 		Vec::new()
@@ -737,7 +736,8 @@
 	fn code_by_hash(&self, _: H256, _: BlockId) -> Bytes {
 		Vec::new()
 	}
-=======
+}
+
 impl EngineClient for TestBlockChainClient {
 	fn update_sealing(&self) {
 		self.miner.update_sealing(self)
@@ -750,5 +750,4 @@
 	}
 
 	fn broadcast_consensus_message(&self, _message: Bytes) {}
->>>>>>> 78566cf9
 }