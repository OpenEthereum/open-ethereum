// Copyright 2015-2017 Parity Technologies (UK) Ltd.
// This file is part of Parity.

// Parity is free software: you can redistribute it and/or modify
// it under the terms of the GNU General Public License as published by
// the Free Software Foundation, either version 3 of the License, or
// (at your option) any later version.

// Parity is distributed in the hope that it will be useful,
// but WITHOUT ANY WARRANTY; without even the implied warranty of
// MERCHANTABILITY or FITNESS FOR A PARTICULAR PURPOSE.  See the
// GNU General Public License for more details.

// You should have received a copy of the GNU General Public License
// along with Parity.  If not, see <http://www.gnu.org/licenses/>.

use std::collections::{HashSet, BTreeMap, BTreeSet, VecDeque};
use std::fmt;
use std::str::FromStr;
use std::sync::atomic::{AtomicUsize, AtomicBool, Ordering as AtomicOrdering};
use std::sync::{Arc, Weak};
use std::time::{Instant, Duration};

// util
use hash::keccak;
use bytes::Bytes;
use itertools::Itertools;
use journaldb;
use trie::{TrieSpec, TrieFactory, Trie};
use kvdb::{DBValue, KeyValueDB, DBTransaction};
use util_error::UtilError;

// other
use ethereum_types::{H256, Address, U256};
use block::{IsBlock, LockedBlock, Drain, ClosedBlock, OpenBlock, enact_verified, SealedBlock};
use blockchain::{BlockChain, BlockProvider, TreeRoute, ImportRoute, TransactionAddress};
use client::ancient_import::AncientVerifier;
use client::Error as ClientError;
use client::{
    Nonce, Balance, ChainInfo, BlockInfo, CallContract, TransactionInfo,
    RegistryInfo, ReopenBlock, PrepareOpenBlock, ScheduleInfo, ImportSealedBlock,
    BroadcastProposalBlock, ImportBlock, StateOrBlock, StateInfo, StateClient, Call,
    AccountData, BlockChain as BlockChainTrait, BlockProducer, SealedBlockImporter,
    ClientIoMessage
};
use client::{
<<<<<<< HEAD
    BlockId, TransactionId, UncleId, TraceId, ClientConfig, BlockChainClient,
    TraceFilter, CallAnalytics, BlockImportError, Mode,
    ChainNotify, PruningInfo, ProvingBlockChainClient, EngineInfo, ChainMessageType
=======
	BlockId, TransactionId, UncleId, TraceId, ClientConfig, BlockChainClient,
	TraceFilter, CallAnalytics, BlockImportError, Mode,
	ChainNotify, ChainRoute, PruningInfo, ProvingBlockChainClient, EngineInfo, ChainMessageType,
	IoClient,
>>>>>>> af90fbfb
};
use encoded;
use engines::{EthEngine, EpochTransition};
use error::{ImportErrorKind, BlockImportErrorKind, ExecutionError, CallError, BlockError, ImportResult, Error as EthcoreError};
use vm::{EnvInfo, LastHashes};
use evm::Schedule;
use executive::{Executive, Executed, TransactOptions, contract_address};
use factory::{Factories, VmFactory};
use header::{BlockNumber, Header};
use io::{IoChannel, IoError};
use log_entry::LocalizedLogEntry;
use memory_cache::MemoryLruCache;
use miner::{Miner, MinerService};
use ethcore_miner::pool::VerifiedTransaction;
use parking_lot::{Mutex, RwLock};
use rand::OsRng;
use receipt::{Receipt, LocalizedReceipt};
use snapshot::{self, io as snapshot_io};
use spec::Spec;
use state_db::StateDB;
use state::{self, State};
use trace;
use trace::{TraceDB, ImportRequest as TraceImportRequest, LocalizedTrace, Database as TraceDatabase};
use transaction::{self, LocalizedTransaction, UnverifiedTransaction, SignedTransaction, Transaction, Action};
use types::filter::Filter;
use types::mode::Mode as IpcMode;
use verification;
use verification::{PreverifiedBlock, Verifier};
use verification::queue::BlockQueue;
use views::BlockView;

// re-export
pub use types::blockchain_info::BlockChainInfo;
pub use types::block_status::BlockStatus;
pub use blockchain::CacheSize as BlockChainCacheSize;
pub use verification::queue::QueueInfo as BlockQueueInfo;

use_contract!(registry, "Registry", "res/contracts/registrar.json");

const MAX_TX_QUEUE_SIZE: usize = 4096;
const MAX_ANCIENT_BLOCKS_QUEUE_SIZE: usize = 4096;
const MAX_QUEUE_SIZE_TO_SLEEP_ON: usize = 2;
const MIN_HISTORY_SIZE: u64 = 8;

/// Report on the status of a client.
#[derive(Default, Clone, Debug, Eq, PartialEq)]
pub struct ClientReport {
    /// How many blocks have been imported so far.
    pub blocks_imported: usize,
    /// How many transactions have been applied so far.
    pub transactions_applied: usize,
    /// How much gas has been processed so far.
    pub gas_processed: U256,
    /// Memory used by state DB
    pub state_db_mem: usize,
}

impl ClientReport {
    /// Alter internal reporting to reflect the additional `block` has been processed.
    pub fn accrue_block(&mut self, header: &Header, transactions: usize) {
        self.blocks_imported += 1;
        self.transactions_applied += transactions;
        self.gas_processed = self.gas_processed + *header.gas_used();
    }
}

impl<'a> ::std::ops::Sub<&'a ClientReport> for ClientReport {
    type Output = Self;

    fn sub(mut self, other: &'a ClientReport) -> Self {
        let higher_mem = ::std::cmp::max(self.state_db_mem, other.state_db_mem);
        let lower_mem = ::std::cmp::min(self.state_db_mem, other.state_db_mem);

<<<<<<< HEAD
        self.blocks_imported -= other.blocks_imported;
        self.transactions_applied -= other.transactions_applied;
        self.gas_processed = self.gas_processed - other.gas_processed;
        self.state_db_mem  = higher_mem - lower_mem;
=======
		self.blocks_imported -= other.blocks_imported;
		self.transactions_applied -= other.transactions_applied;
		self.gas_processed = self.gas_processed - other.gas_processed;
		self.state_db_mem = higher_mem - lower_mem;
>>>>>>> af90fbfb

        self
    }
}

struct SleepState {
    last_activity: Option<Instant>,
    last_autosleep: Option<Instant>,
}

impl SleepState {
    fn new(awake: bool) -> Self {
        SleepState {
            last_activity: match awake { false => None, true => Some(Instant::now()) },
            last_autosleep: match awake { false => Some(Instant::now()), true => None },
        }
    }
}

struct Importer {
    /// Lock used during block import
    pub import_lock: Mutex<()>, // FIXME Maybe wrap the whole `Importer` instead?

    /// Used to verify blocks
    pub verifier: Box<Verifier<Client>>,

    /// Queue containing pending blocks
    pub block_queue: BlockQueue,

    /// Handles block sealing
    pub miner: Arc<Miner>,

<<<<<<< HEAD
    /// Ancient block verifier: import an ancient sequence of blocks in order from a starting epoch
    pub ancient_verifier: Mutex<Option<AncientVerifier>>,

    /// Random number generator used by `AncientVerifier`
    pub rng: Mutex<OsRng>,
=======
	/// Ancient block verifier: import an ancient sequence of blocks in order from a starting epoch
	pub ancient_verifier: AncientVerifier,
>>>>>>> af90fbfb

    /// Ethereum engine to be used during import
    pub engine: Arc<EthEngine>,
}

/// Blockchain database client backed by a persistent database. Owns and manages a blockchain and a block queue.
/// Call `import_block()` to import a block asynchronously; `flush_queue()` flushes the queue.
pub struct Client {
    /// Flag used to disable the client forever. Not to be confused with `liveness`.
    ///
    /// For example, auto-updater will disable client forever if there is a
    /// hard fork registered on-chain that we don't have capability for.
    /// When hard fork block rolls around, the client (if `update` is false)
    /// knows it can't proceed further.
    enabled: AtomicBool,

    /// Operating mode for the client
    mode: Mutex<Mode>,

    chain: RwLock<Arc<BlockChain>>,
    tracedb: RwLock<TraceDB<BlockChain>>,
    engine: Arc<EthEngine>,

    /// Client configuration
    config: ClientConfig,

    /// Database pruning strategy to use for StateDB
    pruning: journaldb::Algorithm,

    /// Client uses this to store blocks, traces, etc.
    db: RwLock<Arc<KeyValueDB>>,

    state_db: RwLock<StateDB>,

    /// Report on the status of client
    report: RwLock<ClientReport>,

    sleep_state: Mutex<SleepState>,

    /// Flag changed by `sleep` and `wake_up` methods. Not to be confused with `enabled`.
    liveness: AtomicBool,
    io_channel: Mutex<IoChannel<ClientIoMessage>>,

    /// List of actors to be notified on certain chain events
    notify: RwLock<Vec<Weak<ChainNotify>>>,

<<<<<<< HEAD
    /// Count of pending transactions in the queue
    queue_transactions: AtomicUsize,
    last_hashes: RwLock<VecDeque<H256>>,
    factories: Factories,
=======
	/// Queued transactions from IO
	queue_transactions: IoChannelQueue,
	/// Ancient blocks import queue
	queue_ancient_blocks: IoChannelQueue,
	/// Consensus messages import queue
	queue_consensus_message: IoChannelQueue,

	last_hashes: RwLock<VecDeque<H256>>,
	factories: Factories,
>>>>>>> af90fbfb

    /// Number of eras kept in a journal before they are pruned
    history: u64,

    /// An action to be done if a mode/spec_name change happens
    on_user_defaults_change: Mutex<Option<Box<FnMut(Option<Mode>) + 'static + Send>>>,

    /// Link to a registry object useful for looking up names
    registrar: registry::Registry,
    registrar_address: Option<Address>,

    /// A closure to call when we want to restart the client
    exit_handler: Mutex<Option<Box<Fn(String) + 'static + Send>>>,

    importer: Importer,

    /// LRU cache to hold replayed block results that also limits cache memory consumption
    replay_cache: Mutex<MemoryLruCache<H256, Vec<Executed>>>
}

impl Importer {
<<<<<<< HEAD
    pub fn new(
        config: &ClientConfig,
        engine: Arc<EthEngine>,
        message_channel: IoChannel<ClientIoMessage>,
        miner: Arc<Miner>,
        ) -> Result<Importer, ::error::Error> {
        let block_queue = BlockQueue::new(config.queue.clone(), engine.clone(), message_channel.clone(), config.verifier_type.verifying_seal());

        Ok(Importer {
            import_lock: Mutex::new(()),
            verifier: verification::new(config.verifier_type.clone()),
            block_queue,
            miner,
            ancient_verifier: Mutex::new(None),
            rng: Mutex::new(OsRng::new()?),
            engine,
        })
    }

    fn calculate_enacted_retracted(&self, import_results: &[ImportRoute]) -> (Vec<H256>, Vec<H256>) {
        fn map_to_vec(map: Vec<(H256, bool)>) -> Vec<H256> {
            map.into_iter().map(|(k, _v)| k).collect()
        }

        // In ImportRoute we get all the blocks that have been enacted and retracted by single insert.
        // Because we are doing multiple inserts some of the blocks that were enacted in import `k`
        // could be retracted in import `k+1`. This is why to understand if after all inserts
        // the block is enacted or retracted we iterate over all routes and at the end final state
        // will be in the hashmap
        let map = import_results.iter().fold(HashMap::new(), |mut map, route| {
            for hash in &route.enacted {
                map.insert(hash.clone(), true);
            }
            for hash in &route.retracted {
                map.insert(hash.clone(), false);
            }
            map
        });

        // Split to enacted retracted (using hashmap value)
        let (enacted, retracted) = map.into_iter().partition(|&(_k, v)| v);
        // And convert tuples to keys
        (map_to_vec(enacted), map_to_vec(retracted))
    }

    /// This is triggered by a message coming from a block queue when the block is ready for insertion
    pub fn import_verified_blocks(&self, client: &Client) -> usize {

        // Shortcut out if we know we're incapable of syncing the chain.
        if !client.enabled.load(AtomicOrdering::Relaxed) {
            return 0;
        }

        let max_blocks_to_import = 4;
        let (imported_blocks, import_results, invalid_blocks, imported, proposed_blocks, duration, is_empty) = {
            let mut imported_blocks = Vec::with_capacity(max_blocks_to_import);
            let mut invalid_blocks = HashSet::new();
            let mut proposed_blocks = Vec::with_capacity(max_blocks_to_import);
            let mut import_results = Vec::with_capacity(max_blocks_to_import);

            let _import_lock = self.import_lock.lock();
            let blocks = self.block_queue.drain(max_blocks_to_import);
            if blocks.is_empty() {
                return 0;
            }
            trace_time!("import_verified_blocks");
            let start = Instant::now();

            for block in blocks {
                let header = block.header.clone();
                let bytes = block.bytes.clone();
                let hash = header.hash();

                let is_invalid = invalid_blocks.contains(header.parent_hash());
                if is_invalid {
                    invalid_blocks.insert(hash);
                    continue;
                }

                if let Ok(closed_block) = self.check_and_close_block(block, client) {
                    if self.engine.is_proposal(&header) {
                        self.block_queue.mark_as_good(&[hash]);
                        proposed_blocks.push(bytes);
                    } else {
                        imported_blocks.push(hash);

                        let transactions_len = closed_block.transactions().len();

                        let route = self.commit_block(closed_block, &header, &bytes, client);
                        import_results.push(route);

                        client.report.write().accrue_block(&header, transactions_len);
                    }
                } else {
                    invalid_blocks.insert(header.hash());
                }
            }

            let imported = imported_blocks.len();
            let invalid_blocks = invalid_blocks.into_iter().collect::<Vec<H256>>();

            if !invalid_blocks.is_empty() {
                self.block_queue.mark_as_bad(&invalid_blocks);
            }
            let is_empty = self.block_queue.mark_as_good(&imported_blocks);
            let duration_ns = {
                let elapsed = start.elapsed();
                elapsed.as_secs() * 1_000_000_000 + elapsed.subsec_nanos() as u64
            };
            (imported_blocks, import_results, invalid_blocks, imported, proposed_blocks, duration_ns, is_empty)
        };

        {
            if !imported_blocks.is_empty() && is_empty {
                let (enacted, retracted) = self.calculate_enacted_retracted(&import_results);

                if is_empty {
                    self.miner.chain_new_blocks(client, &imported_blocks, &invalid_blocks, &enacted, &retracted, false);
                }

                client.notify(|notify| {
                    notify.new_blocks(
                        imported_blocks.clone(),
                        invalid_blocks.clone(),
                        enacted.clone(),
                        retracted.clone(),
                        Vec::new(),
                        proposed_blocks.clone(),
                        duration,
                        );
                });
            }
        }

        client.db.read().flush().expect("DB flush failed.");
        imported
    }

    fn check_and_close_block(&self, block: PreverifiedBlock, client: &Client) -> Result<LockedBlock, ()> {
        let engine = &*self.engine;
        let header = block.header.clone();

        // Check the block isn't so old we won't be able to enact it.
        let best_block_number = client.chain.read().best_block_number();
        if client.pruning_info().earliest_state > header.number() {
            warn!(target: "client", "Block import failed for #{} ({})\nBlock is ancient (current best block: #{}).", header.number(), header.hash(), best_block_number);
            return Err(());
        }

        // Check if parent is in chain
        let parent = match client.block_header_decoded(BlockId::Hash(*header.parent_hash())) {
            Some(h) => h,
            None => {
                warn!(target: "client", "Block import failed for #{} ({}): Parent not found ({}) ", header.number(), header.hash(), header.parent_hash());
                return Err(());
            }
        };

        let chain = client.chain.read();
        // Verify Block Family
        let verify_family_result = self.verifier.verify_block_family(
            &header,
            &parent,
            engine,
            Some(verification::FullFamilyParams {
                block_bytes: &block.bytes,
                transactions: &block.transactions,
                block_provider: &**chain,
                client
            }),
            );

        if let Err(e) = verify_family_result {
            warn!(target: "client", "Stage 3 block verification failed for #{} ({})\nError: {:?}", header.number(), header.hash(), e);
            return Err(());
        };

        let verify_external_result = self.verifier.verify_block_external(&header, engine);
        if let Err(e) = verify_external_result {
            warn!(target: "client", "Stage 4 block verification failed for #{} ({})\nError: {:?}", header.number(), header.hash(), e);
            return Err(());
        };

        // Enact Verified Block
        let last_hashes = client.build_last_hashes(header.parent_hash());
        let db = client.state_db.read().boxed_clone_canon(header.parent_hash());

        let is_epoch_begin = chain.epoch_transition(parent.number(), *header.parent_hash()).is_some();
        let enact_result = enact_verified(
            block,
            engine,
            client.tracedb.read().tracing_enabled(),
            db,
            &parent,
            last_hashes,
            client.factories.clone(),
            is_epoch_begin,
            );

        let mut locked_block = enact_result.map_err(|e| {
            warn!(target: "client", "Block import failed for #{} ({})\nError: {:?}", header.number(), header.hash(), e);
        })?;

        // Strip receipts for blocks before validate_receipts_transition,
        // if the expected receipts root header does not match.
        // (i.e. allow inconsistency in receipts outcome before the transition block)
        if header.number() < engine.params().validate_receipts_transition
            && header.receipts_root() != locked_block.block().header().receipts_root()
            {
                locked_block.strip_receipts_outcomes();
            }

        // Final Verification
        if let Err(e) = self.verifier.verify_block_final(&header, locked_block.block().header()) {
            warn!(target: "client", "Stage 5 block verification failed for #{} ({})\nError: {:?}", header.number(), header.hash(), e);
            return Err(());
        }

        Ok(locked_block)
    }

    /// Import a block with transaction receipts.
    ///
    /// The block is guaranteed to be the next best blocks in the
    /// first block sequence. Does no sealing or transaction validation.
    fn import_old_block(&self, block_bytes: Bytes, receipts_bytes: Bytes, db: &KeyValueDB, chain: &BlockChain) -> Result<H256, ::error::Error> {
        let block = view!(BlockView, &block_bytes);
        let header = block.header();
        let receipts = ::rlp::decode_list(&receipts_bytes);
        let hash = header.hash();
        let _import_lock = self.import_lock.lock();

        {
            trace_time!("import_old_block");
            let mut ancient_verifier = self.ancient_verifier.lock();

            {
                // closure for verifying a block.
                let verify_with = |verifier: &AncientVerifier| -> Result<(), ::error::Error> {
                    // verify the block, passing the chain for updating the epoch
                    // verifier.
                    let mut rng = OsRng::new().map_err(UtilError::from)?;
                    verifier.verify(&mut rng, &header, &chain)
                };

                // initialize the ancient block verifier if we don't have one already.
                match &mut *ancient_verifier {
                    &mut Some(ref verifier) => {
                        verify_with(verifier)?
                    }
                    x @ &mut None => {
                        // load most recent epoch.
                        trace!(target: "client", "Initializing ancient block restoration.");
                        let current_epoch_data = chain.epoch_transitions()
                            .take_while(|&(_, ref t)| t.block_number < header.number())
                            .last()
                            .map(|(_, t)| t.proof)
                            .expect("At least one epoch entry (genesis) always stored; qed");

                        let current_verifier = self.engine.epoch_verifier(&header, &current_epoch_data)
                            .known_confirmed()?;
                        let current_verifier = AncientVerifier::new(self.engine.clone(), current_verifier);

                        verify_with(&current_verifier)?;
                        *x = Some(current_verifier);
                    }
                }
            }

            // Commit results
            let mut batch = DBTransaction::new();
            chain.insert_unordered_block(&mut batch, &block_bytes, receipts, None, false, true);
            // Final commit to the DB
            db.write_buffered(batch);
            chain.commit();
        }
        db.flush().expect("DB flush failed.");
        Ok(hash)
    }

    // NOTE: the header of the block passed here is not necessarily sealed, as
    // it is for reconstructing the state transition.
    //
    // The header passed is from the original block data and is sealed.
    fn commit_block<B>(&self, block: B, header: &Header, block_data: &[u8], client: &Client) -> ImportRoute where B: IsBlock + Drain {
        let hash = &header.hash();
        let number = header.number();
        let parent = header.parent_hash();
        let chain = client.chain.read();

        // Commit results
        let receipts = block.receipts().to_owned();
        let traces = block.traces().clone().drain();

        assert_eq!(header.hash(), view!(BlockView, block_data).header_view().hash());

        //let traces = From::from(block.traces().clone().unwrap_or_else(Vec::new));

        let mut batch = DBTransaction::new();

        // CHECK! I *think* this is fine, even if the state_root is equal to another
        // already-imported block of the same number.
        // TODO: Prove it with a test.
        let mut state = block.drain();

        // check epoch end signal, potentially generating a proof on the current
        // state.
        self.check_epoch_end_signal(
            &header,
            block_data,
            &receipts,
            &state,
            &chain,
            &mut batch,
            client
            );

        state.journal_under(&mut batch, number, hash).expect("DB commit failed");
        let route = chain.insert_block(&mut batch, block_data, receipts.clone());

        client.tracedb.read().import(&mut batch, TraceImportRequest {
            traces: traces.into(),
            block_hash: hash.clone(),
            block_number: number,
            enacted: route.enacted.clone(),
            retracted: route.retracted.len()
        });

        let is_canon = route.enacted.last().map_or(false, |h| h == hash);
        state.sync_cache(&route.enacted, &route.retracted, is_canon);
        // Final commit to the DB
        client.db.read().write_buffered(batch);
        chain.commit();

        self.check_epoch_end(&header, &chain, client);

        client.update_last_hashes(&parent, hash);

        if let Err(e) = client.prune_ancient(state, &chain) {
            warn!("Failed to prune ancient state data: {}", e);
        }

        route
    }

    // check for epoch end signal and write pending transition if it occurs.
    // state for the given block must be available.
    fn check_epoch_end_signal(
        &self,
        header: &Header,
        block_bytes: &[u8],
        receipts: &[Receipt],
        state_db: &StateDB,
        chain: &BlockChain,
        batch: &mut DBTransaction,
        client: &Client,
        ) {
        use engines::EpochChange;

        let hash = header.hash();
        let auxiliary = ::machine::AuxiliaryData {
            bytes: Some(block_bytes),
            receipts: Some(&receipts),
        };

        match self.engine.signals_epoch_end(header, auxiliary) {
            EpochChange::Yes(proof) => {
                use engines::epoch::PendingTransition;
                use engines::Proof;

                let proof = match proof {
                    Proof::Known(proof) => proof,
                    Proof::WithState(with_state) => {
                        let env_info = EnvInfo {
                            number: header.number(),
                            author: header.author().clone(),
                            timestamp: header.timestamp(),
                            difficulty: header.difficulty().clone(),
                            last_hashes: client.build_last_hashes(header.parent_hash()),
                            gas_used: U256::default(),
                            gas_limit: u64::max_value().into(),
                        };

                        let call = move |addr, data| {
                            let mut state_db = state_db.boxed_clone();
                            let backend = ::state::backend::Proving::new(state_db.as_hashdb_mut());

                            let transaction =
                                client.contract_call_tx(BlockId::Hash(*header.parent_hash()), addr, data);

                            let mut state = State::from_existing(
                                backend,
                                header.state_root().clone(),
                                self.engine.account_start_nonce(header.number()),
                                client.factories.clone(),
                                ).expect("state known to be available for just-imported block; qed");

                            let options = TransactOptions::with_no_tracing().dont_check_nonce();
                            let res = Executive::new(&mut state, &env_info, self.engine.machine())
                                .transact(&transaction, options);

                            let res = match res {
                                Err(ExecutionError::Internal(e)) =>
                                    Err(format!("Internal error: {}", e)),
                                Err(e) => {
                                    trace!(target: "client", "Proved call failed: {}", e);
                                    Ok((Vec::new(), state.drop().1.extract_proof()))
                                }
                                Ok(res) => Ok((res.output, state.drop().1.extract_proof())),
                            };

                            res.map(|(output, proof)| (output, proof.into_iter().map(|x| x.into_vec()).collect()))
                        };

                        match with_state.generate_proof(&call) {
                            Ok(proof) => proof,
                            Err(e) => {
                                warn!(target: "client", "Failed to generate transition proof for block {}: {}", hash, e);
                                warn!(target: "client", "Snapshots produced by this client may be incomplete");
                                Vec::new()
                            }
                        }
                    }
                };

                debug!(target: "client", "Block {} signals epoch end.", hash);

                let pending = PendingTransition { proof: proof };
                chain.insert_pending_transition(batch, hash, pending);
            },
            EpochChange::No => {},
            EpochChange::Unsure(_) => {
                warn!(target: "client", "Detected invalid engine implementation.");
                warn!(target: "client", "Engine claims to require more block data, but everything provided.");
            }
        }
    }

    // check for ending of epoch and write transition if it occurs.
    fn check_epoch_end<'a>(&self, header: &'a Header, chain: &BlockChain, client: &Client) {
        let is_epoch_end = self.engine.is_epoch_end(
            header,
            &(|hash| client.block_header_decoded(BlockId::Hash(hash))),
            &(|hash| chain.get_pending_transition(hash)), // TODO: limit to current epoch.
            );

        if let Some(proof) = is_epoch_end {
            debug!(target: "client", "Epoch transition at block {}", header.hash());

            let mut batch = DBTransaction::new();
            chain.insert_epoch_transition(&mut batch, header.number(), EpochTransition {
                block_hash: header.hash(),
                block_number: header.number(),
                proof: proof,
            });

            // always write the batch directly since epoch transition proofs are
            // fetched from a DB iterator and DB iterators are only available on
            // flushed data.
            client.db.read().write(batch).expect("DB flush failed");
        }
    }
}

impl Client {
    /// Create a new client with given parameters.
    /// The database is assumed to have been initialized with the correct columns.
    pub fn new(
        config: ClientConfig,
        spec: &Spec,
        db: Arc<KeyValueDB>,
        miner: Arc<Miner>,
        message_channel: IoChannel<ClientIoMessage>,
        ) -> Result<Arc<Client>, ::error::Error> {
        let trie_spec = match config.fat_db {
            true => TrieSpec::Fat,
            false => TrieSpec::Secure,
        };

        let trie_factory = TrieFactory::new(trie_spec);
        let factories = Factories {
            vm: VmFactory::new(config.vm_type.clone(), config.jump_table_size),
            trie: trie_factory,
            accountdb: Default::default(),
        };

        let journal_db = journaldb::new(db.clone(), config.pruning, ::db::COL_STATE);
        let mut state_db = StateDB::new(journal_db, config.state_cache_size);
        if state_db.journal_db().is_empty() {
            // Sets the correct state root.
            state_db = spec.ensure_db_good(state_db, &factories)?;
            let mut batch = DBTransaction::new();
            state_db.journal_under(&mut batch, 0, &spec.genesis_header().hash())?;
            db.write(batch).map_err(ClientError::Database)?;
        }

        let gb = spec.genesis_block();
        let chain = Arc::new(BlockChain::new(config.blockchain.clone(), &gb, db.clone()));
        let tracedb = RwLock::new(TraceDB::new(config.tracing.clone(), db.clone(), chain.clone()));

        trace!("Cleanup journal: DB Earliest = {:?}, Latest = {:?}", state_db.journal_db().earliest_era(), state_db.journal_db().latest_era());

        let history = if config.history < MIN_HISTORY_SIZE {
            info!(target: "client", "Ignoring pruning history parameter of {}\
                , falling back to minimum of {}",
                config.history, MIN_HISTORY_SIZE);
            MIN_HISTORY_SIZE
        } else {
            config.history
        };

        if !chain.block_header_data(&chain.best_block_hash()).map_or(true, |h| state_db.journal_db().contains(&h.state_root())) {
            warn!("State root not found for block #{} ({:x})", chain.best_block_number(), chain.best_block_hash());
        }

        let engine = spec.engine.clone();

        let awake = match config.mode { Mode::Dark(..) | Mode::Off => false, _ => true };

        let importer = Importer::new(&config, engine.clone(), message_channel.clone(), miner)?;

        let registrar_address = engine.additional_params().get("registrar").and_then(|s| Address::from_str(s).ok());
        if let Some(ref addr) = registrar_address {
            trace!(target: "client", "Found registrar at {}", addr);
        }

        let client = Arc::new(Client {
            enabled: AtomicBool::new(true),
            sleep_state: Mutex::new(SleepState::new(awake)),
            liveness: AtomicBool::new(awake),
            mode: Mutex::new(config.mode.clone()),
            chain: RwLock::new(chain),
            tracedb: tracedb,
            engine: engine,
            pruning: config.pruning.clone(),
            config: config,
            db: RwLock::new(db),
            state_db: RwLock::new(state_db),
            report: RwLock::new(Default::default()),
            io_channel: Mutex::new(message_channel),
            notify: RwLock::new(Vec::new()),
            queue_transactions: AtomicUsize::new(0),
            last_hashes: RwLock::new(VecDeque::new()),
            factories: factories,
            history: history,
            on_user_defaults_change: Mutex::new(None),
            registrar: registry::Registry::default(),
            registrar_address,
            exit_handler: Mutex::new(None),
            importer,
            replay_cache: Mutex::new(MemoryLruCache::new(1000000))
        });

        // prune old states.
        {
            let state_db = client.state_db.read().boxed_clone();
            let chain = client.chain.read();
            client.prune_ancient(state_db, &chain)?;
        }

        // ensure genesis epoch proof in the DB.
        {
            let chain = client.chain.read();
            let gh = spec.genesis_header();
            if chain.epoch_transition(0, gh.hash()).is_none() {
                trace!(target: "client", "No genesis transition found.");

                let proof = client.with_proving_caller(
                    BlockId::Number(0),
                    |call| client.engine.genesis_epoch_data(&gh, call)
                    );
                let proof = match proof {
                    Ok(proof) => proof,
                    Err(e) => {
                        warn!(target: "client", "Error generating genesis epoch data: {}. Snapshots generated may not be complete.", e);
                        Vec::new()
                    }
                };

                debug!(target: "client", "Obtained genesis transition proof: {:?}", proof);

                let mut batch = DBTransaction::new();
                chain.insert_epoch_transition(&mut batch, 0, EpochTransition {
                    block_hash: gh.hash(),
                    block_number: 0,
                    proof: proof,
                });

                client.db.read().write_buffered(batch);
            }
        }

        // ensure buffered changes are flushed.
        client.db.read().flush().map_err(ClientError::Database)?;
        Ok(client)
    }

    /// Wakes up client if it's a sleep.
    pub fn keep_alive(&self) {
        let should_wake = match *self.mode.lock() {
            Mode::Dark(..) | Mode::Passive(..) => true,
            _ => false,
        };
        if should_wake {
            self.wake_up();
            (*self.sleep_state.lock()).last_activity = Some(Instant::now());
        }
    }

    /// Adds an actor to be notified on certain events
    pub fn add_notify(&self, target: Arc<ChainNotify>) {
        self.notify.write().push(Arc::downgrade(&target));
    }

    /// Set a closure to call when the client wants to be restarted.
    ///
    /// The parameter passed to the callback is the name of the new chain spec to use after
    /// the restart.
    pub fn set_exit_handler<F>(&self, f: F) where F: Fn(String) + 'static + Send {
        *self.exit_handler.lock() = Some(Box::new(f));
    }

    /// Returns engine reference.
    pub fn engine(&self) -> &EthEngine {
        &*self.engine
    }

    fn notify<F>(&self, f: F) where F: Fn(&ChainNotify) {
        for np in self.notify.read().iter() {
            if let Some(n) = np.upgrade() {
                f(&*n);
            }
        }
    }

    /// Register an action to be done if a mode/spec_name change happens.
    pub fn on_user_defaults_change<F>(&self, f: F) where F: 'static + FnMut(Option<Mode>) + Send {
        *self.on_user_defaults_change.lock() = Some(Box::new(f));
    }

    /// Flush the block import queue.
    pub fn flush_queue(&self) {
        self.importer.block_queue.flush();
        while !self.importer.block_queue.queue_info().is_empty() {
            self.import_verified_blocks();
        }
    }

    /// The env info as of the best block.
    pub fn latest_env_info(&self) -> EnvInfo {
        self.env_info(BlockId::Latest).expect("Best block header always stored; qed")
    }

    /// The env info as of a given block.
    /// returns `None` if the block unknown.
    pub fn env_info(&self, id: BlockId) -> Option<EnvInfo> {
        self.block_header(id).map(|header| {
            EnvInfo {
                number: header.number(),
                author: header.author(),
                timestamp: header.timestamp(),
                difficulty: header.difficulty(),
                last_hashes: self.build_last_hashes(&header.parent_hash()),
                gas_used: U256::default(),
                gas_limit: header.gas_limit(),
            }
        })
    }

    fn build_last_hashes(&self, parent_hash: &H256) -> Arc<LastHashes> {
        {
            let hashes = self.last_hashes.read();
            if hashes.front().map_or(false, |h| h == parent_hash) {
                let mut res = Vec::from(hashes.clone());
                res.resize(256, H256::default());
                return Arc::new(res);
            }
        }
        let mut last_hashes = LastHashes::new();
        last_hashes.resize(256, H256::default());
        last_hashes[0] = parent_hash.clone();
        let chain = self.chain.read();
        for i in 0..255 {
            match chain.block_details(&last_hashes[i]) {
                Some(details) => {
                    last_hashes[i + 1] = details.parent.clone();
                },
                None => break,
            }
        }
        let mut cached_hashes = self.last_hashes.write();
        *cached_hashes = VecDeque::from(last_hashes.clone());
        Arc::new(last_hashes)
    }


    /// This is triggered by a message coming from a block queue when the block is ready for insertion
    pub fn import_verified_blocks(&self) -> usize {
        self.importer.import_verified_blocks(self)
    }

    // use a state-proving closure for the given block.
    fn with_proving_caller<F, T>(&self, id: BlockId, with_call: F) -> T
        where F: FnOnce(&::machine::Call) -> T
        {
            let call = |a, d| {
                let tx = self.contract_call_tx(id, a, d);
                let (result, items) = self.prove_transaction(tx, id)
                    .ok_or_else(|| format!("Unable to make call. State unavailable?"))?;

                let items = items.into_iter().map(|x| x.to_vec()).collect();
                Ok((result, items))
            };

            with_call(&call)
        }

    // prune ancient states until below the memory limit or only the minimum amount remain.
    fn prune_ancient(&self, mut state_db: StateDB, chain: &BlockChain) -> Result<(), ClientError> {
        let number = match state_db.journal_db().latest_era() {
            Some(n) => n,
            None => return Ok(()),
        };

        // prune all ancient eras until we're below the memory target,
        // but have at least the minimum number of states.
        loop {
            let needs_pruning = state_db.journal_db().is_pruned() &&
                state_db.journal_db().journal_size() >= self.config.history_mem;

            if !needs_pruning { break }
            match state_db.journal_db().earliest_era() {
                Some(era) if era + self.history <= number => {
                    trace!(target: "client", "Pruning state for ancient era {}", era);
                    match chain.block_hash(era) {
                        Some(ancient_hash) => {
                            let mut batch = DBTransaction::new();
                            state_db.mark_canonical(&mut batch, era, &ancient_hash)?;
                            self.db.read().write_buffered(batch);
                            state_db.journal_db().flush();
                        }
                        None =>
                            debug!(target: "client", "Missing expected hash for block {}", era),
                    }
                }
                _ => break, // means that every era is kept, no pruning necessary.
            }
        }

        Ok(())
    }

    fn update_last_hashes(&self, parent: &H256, hash: &H256) {
        let mut hashes = self.last_hashes.write();
        if hashes.front().map_or(false, |h| h == parent) {
            if hashes.len() > 255 {
                hashes.pop_back();
            }
            hashes.push_front(hash.clone());
        }
    }

    /// Import transactions from the IO queue
    pub fn import_queued_transactions(&self, transactions: &[Bytes], peer_id: usize) -> usize {
        trace_time!("import_queued_transactions");
        self.queue_transactions.fetch_sub(transactions.len(), AtomicOrdering::SeqCst);

        let txs: Vec<UnverifiedTransaction> = transactions
            .iter()
            .filter_map(|bytes| Rlp::new(bytes).as_val().ok())
            .collect();

        self.notify(|notify| {
            notify.transactions_received(&txs, peer_id);
        });

        let results = self.importer.miner.import_external_transactions(self, txs);
        results.len()
    }

    /// Get shared miner reference.
    #[cfg(test)]
    pub fn miner(&self) -> Arc<Miner> {
        self.importer.miner.clone()
    }

    /// Replace io channel. Useful for testing.
    pub fn set_io_channel(&self, io_channel: IoChannel<ClientIoMessage>) {
        *self.io_channel.lock() = io_channel;
    }

    /// Get a copy of the best block's state.
    pub fn latest_state(&self) -> State<StateDB> {
        let header = self.best_block_header();
        State::from_existing(
            self.state_db.read().boxed_clone_canon(&header.hash()),
            *header.state_root(),
            self.engine.account_start_nonce(header.number()),
            self.factories.clone()
            )
            .expect("State root of best block header always valid.")
    }

    /// Attempt to get a copy of a specific block's final state.
    ///
    /// This will not fail if given BlockId::Latest.
    /// Otherwise, this can fail (but may not) if the DB prunes state or the block
    /// is unknown.
    pub fn state_at(&self, id: BlockId) -> Option<State<StateDB>> {
        // fast path for latest state.
        match id.clone() {
            BlockId::Latest => return Some(self.latest_state()),
            _ => {},
        }

        let block_number = match self.block_number(id) {
            Some(num) => num,
            None => return None,
        };

        self.block_header(id).and_then(|header| {
            let db = self.state_db.read().boxed_clone();

            // early exit for pruned blocks
            if db.is_pruned() && self.pruning_info().earliest_state > block_number {
                return None;
            }

            let root = header.state_root();
            State::from_existing(db, root, self.engine.account_start_nonce(block_number), self.factories.clone()).ok()
        })
    }

    /// Attempt to get a copy of a specific block's beginning state.
    ///
    /// This will not fail if given BlockId::Latest.
    /// Otherwise, this can fail (but may not) if the DB prunes state.
    pub fn state_at_beginning(&self, id: BlockId) -> Option<State<StateDB>> {
        match self.block_number(id) {
            None | Some(0) => None,
            Some(n) => self.state_at(BlockId::Number(n - 1)),
        }
    }

    /// Get a copy of the best block's state.
    pub fn state(&self) -> Box<StateInfo> {
        Box::new(self.latest_state()) as Box<_>
    }

    /// Get info on the cache.
    pub fn blockchain_cache_info(&self) -> BlockChainCacheSize {
        self.chain.read().cache_size()
    }

    /// Get the report.
    pub fn report(&self) -> ClientReport {
        let mut report = self.report.read().clone();
        report.state_db_mem = self.state_db.read().mem_used();
        report
    }

    /// Tick the client.
    // TODO: manage by real events.
    pub fn tick(&self, prevent_sleep: bool) {
        self.check_garbage();
        if !prevent_sleep {
            self.check_snooze();
        }
    }

    fn check_garbage(&self) {
        self.chain.read().collect_garbage();
        self.importer.block_queue.collect_garbage();
        self.tracedb.read().collect_garbage();
    }

    fn check_snooze(&self) {
        let mode = self.mode.lock().clone();
        match mode {
            Mode::Dark(timeout) => {
                let mut ss = self.sleep_state.lock();
                if let Some(t) = ss.last_activity {
                    if Instant::now() > t + timeout {
                        self.sleep();
                        ss.last_activity = None;
                    }
                }
            }
            Mode::Passive(timeout, wakeup_after) => {
                let mut ss = self.sleep_state.lock();
                let now = Instant::now();
                if let Some(t) = ss.last_activity {
                    if now > t + timeout {
                        self.sleep();
                        ss.last_activity = None;
                        ss.last_autosleep = Some(now);
                    }
                }
                if let Some(t) = ss.last_autosleep {
                    if now > t + wakeup_after {
                        self.wake_up();
                        ss.last_activity = Some(now);
                        ss.last_autosleep = None;
                    }
                }
            }
            _ => {}
        }
    }

    /// Take a snapshot at the given block.
    /// If the ID given is "latest", this will default to 1000 blocks behind.
    pub fn take_snapshot<W: snapshot_io::SnapshotWriter + Send>(&self, writer: W, at: BlockId, p: &snapshot::Progress) -> Result<(), EthcoreError> {
        let db = self.state_db.read().journal_db().boxed_clone();
        let best_block_number = self.chain_info().best_block_number;
        let block_number = self.block_number(at).ok_or(snapshot::Error::InvalidStartingBlock(at))?;

        if db.is_pruned() && self.pruning_info().earliest_state > block_number {
            return Err(snapshot::Error::OldBlockPrunedDB.into());
        }

        let history = ::std::cmp::min(self.history, 1000);

        let start_hash = match at {
            BlockId::Latest => {
                let start_num = match db.earliest_era() {
                    Some(era) => ::std::cmp::max(era, best_block_number.saturating_sub(history)),
                    None => best_block_number.saturating_sub(history),
                };

                match self.block_hash(BlockId::Number(start_num)) {
                    Some(h) => h,
                    None => return Err(snapshot::Error::InvalidStartingBlock(at).into()),
                }
            }
            _ => match self.block_hash(at) {
                Some(hash) => hash,
                None => return Err(snapshot::Error::InvalidStartingBlock(at).into()),
            },
        };

        snapshot::take_snapshot(&*self.engine, &self.chain.read(), start_hash, db.as_hashdb(), writer, p)?;

        Ok(())
    }

    /// Ask the client what the history parameter is.
    pub fn pruning_history(&self) -> u64 {
        self.history
    }

    fn block_hash(chain: &BlockChain, id: BlockId) -> Option<H256> {
        match id {
            BlockId::Hash(hash) => Some(hash),
            BlockId::Number(number) => chain.block_hash(number),
            BlockId::Earliest => chain.block_hash(0),
            BlockId::Latest => Some(chain.best_block_hash()),
        }
    }

    fn transaction_address(&self, id: TransactionId) -> Option<TransactionAddress> {
        match id {
            TransactionId::Hash(ref hash) => self.chain.read().transaction_address(hash),
            TransactionId::Location(id, index) => Self::block_hash(&self.chain.read(), id).map(|hash| TransactionAddress {
                block_hash: hash,
                index: index,
            })
        }
    }

    fn wake_up(&self) {
        if !self.liveness.load(AtomicOrdering::Relaxed) {
            self.liveness.store(true, AtomicOrdering::Relaxed);
            self.notify(|n| n.start());
            info!(target: "mode", "wake_up: Waking.");
        }
    }

    fn sleep(&self) {
        if self.liveness.load(AtomicOrdering::Relaxed) {
            // only sleep if the import queue is mostly empty.
            if self.queue_info().total_queue_size() <= MAX_QUEUE_SIZE_TO_SLEEP_ON {
                self.liveness.store(false, AtomicOrdering::Relaxed);
                self.notify(|n| n.stop());
                info!(target: "mode", "sleep: Sleeping.");
            } else {
                info!(target: "mode", "sleep: Cannot sleep - syncing ongoing.");
                // TODO: Consider uncommenting.
                //(*self.sleep_state.lock()).last_activity = Some(Instant::now());
            }
        }
    }

    // transaction for calling contracts from services like engine.
    // from the null sender, with 50M gas.
    fn contract_call_tx(&self, block_id: BlockId, address: Address, data: Bytes) -> SignedTransaction {
        let from = Address::default();
        Transaction {
            nonce: self.nonce(&from, block_id).unwrap_or_else(|| self.engine.account_start_nonce(0)),
            action: Action::Call(address),
            gas: U256::from(50_000_000),
            gas_price: U256::default(),
            value: U256::default(),
            data: data,
        }.fake_sign(from)
    }

    fn do_virtual_call(
        machine: &::machine::EthereumMachine,
        env_info: &EnvInfo,
        state: &mut State<StateDB>,
        t: &SignedTransaction,
        analytics: CallAnalytics,
        ) -> Result<Executed, CallError> {
        fn call<V, T>(
            state: &mut State<StateDB>,
            env_info: &EnvInfo,
            machine: &::machine::EthereumMachine,
            state_diff: bool,
            transaction: &SignedTransaction,
            options: TransactOptions<T, V>,
            ) -> Result<Executed<T::Output, V::Output>, CallError> where
            T: trace::Tracer,
            V: trace::VMTracer,
            {
                let options = options
                    .dont_check_nonce()
                    .save_output_from_contract();
                let original_state = if state_diff { Some(state.clone()) } else { None };

                let mut ret = Executive::new(state, env_info, machine).transact_virtual(transaction, options)?;

                if let Some(original) = original_state {
                    ret.state_diff = Some(state.diff_from(original).map_err(ExecutionError::from)?);
                }
                Ok(ret)
            }

        let state_diff = analytics.state_diffing;

        match (analytics.transaction_tracing, analytics.vm_tracing) {
            (true, true) => call(state, env_info, machine, state_diff, t, TransactOptions::with_tracing_and_vm_tracing()),
            (true, false) => call(state, env_info, machine, state_diff, t, TransactOptions::with_tracing()),
            (false, true) => call(state, env_info, machine, state_diff, t, TransactOptions::with_vm_tracing()),
            (false, false) => call(state, env_info, machine, state_diff, t, TransactOptions::with_no_tracing()),
        }
    }

    fn block_number_ref(&self, id: &BlockId) -> Option<BlockNumber> {
        match *id {
            BlockId::Number(number) => Some(number),
            BlockId::Hash(ref hash) => self.chain.read().block_number(hash),
            BlockId::Earliest => Some(0),
            BlockId::Latest => Some(self.chain.read().best_block_number()),
        }
    }

    /// Retrieve a decoded header given `BlockId`
    ///
    /// This method optimizes access patterns for latest block header
    /// to avoid excessive RLP encoding, decoding and hashing.
    fn block_header_decoded(&self, id: BlockId) -> Option<Header> {
        match id {
            BlockId::Latest
                => Some(self.chain.read().best_block_header()),
                BlockId::Hash(ref hash) if hash == &self.chain.read().best_block_hash()
                    => Some(self.chain.read().best_block_header()),
                    BlockId::Number(number) if number == self.chain.read().best_block_number()
                        => Some(self.chain.read().best_block_header()),
                        _
                            => self.block_header(id).map(|h| h.decode()),
        }
    }
=======
	pub fn new(
		config: &ClientConfig,
		engine: Arc<EthEngine>,
		message_channel: IoChannel<ClientIoMessage>,
		miner: Arc<Miner>,
	) -> Result<Importer, ::error::Error> {
		let block_queue = BlockQueue::new(config.queue.clone(), engine.clone(), message_channel.clone(), config.verifier_type.verifying_seal());

		Ok(Importer {
			import_lock: Mutex::new(()),
			verifier: verification::new(config.verifier_type.clone()),
			block_queue,
			miner,
			ancient_verifier: AncientVerifier::new(engine.clone()),
			engine,
		})
	}

	/// This is triggered by a message coming from a block queue when the block is ready for insertion
	pub fn import_verified_blocks(&self, client: &Client) -> usize {

		// Shortcut out if we know we're incapable of syncing the chain.
		if !client.enabled.load(AtomicOrdering::Relaxed) {
			return 0;
		}

		let max_blocks_to_import = 4;
		let (imported_blocks, import_results, invalid_blocks, imported, proposed_blocks, duration, is_empty) = {
			let mut imported_blocks = Vec::with_capacity(max_blocks_to_import);
			let mut invalid_blocks = HashSet::new();
			let mut proposed_blocks = Vec::with_capacity(max_blocks_to_import);
			let mut import_results = Vec::with_capacity(max_blocks_to_import);

			let _import_lock = self.import_lock.lock();
			let blocks = self.block_queue.drain(max_blocks_to_import);
			if blocks.is_empty() {
				return 0;
			}
			trace_time!("import_verified_blocks");
			let start = Instant::now();

			for block in blocks {
				let header = block.header.clone();
				let bytes = block.bytes.clone();
				let hash = header.hash();

				let is_invalid = invalid_blocks.contains(header.parent_hash());
				if is_invalid {
					invalid_blocks.insert(hash);
					continue;
				}

				if let Ok(closed_block) = self.check_and_close_block(block, client) {
					if self.engine.is_proposal(&header) {
						self.block_queue.mark_as_good(&[hash]);
						proposed_blocks.push(bytes);
					} else {
						imported_blocks.push(hash);

						let transactions_len = closed_block.transactions().len();

						let route = self.commit_block(closed_block, &header, &bytes, client);
						import_results.push(route);

						client.report.write().accrue_block(&header, transactions_len);
					}
				} else {
					invalid_blocks.insert(header.hash());
				}
			}

			let imported = imported_blocks.len();
			let invalid_blocks = invalid_blocks.into_iter().collect::<Vec<H256>>();

			if !invalid_blocks.is_empty() {
				self.block_queue.mark_as_bad(&invalid_blocks);
			}
			let is_empty = self.block_queue.mark_as_good(&imported_blocks);
			(imported_blocks, import_results, invalid_blocks, imported, proposed_blocks, start.elapsed(), is_empty)
		};

		{
			if !imported_blocks.is_empty() && is_empty {
				let route = ChainRoute::from(import_results.as_ref());

				if is_empty {
					self.miner.chain_new_blocks(client, &imported_blocks, &invalid_blocks, route.enacted(), route.retracted(), false);
				}

				client.notify(|notify| {
					notify.new_blocks(
						imported_blocks.clone(),
						invalid_blocks.clone(),
						route.clone(),
						Vec::new(),
						proposed_blocks.clone(),
						duration,
					);
				});
			}
		}

		client.db.read().flush().expect("DB flush failed.");
		imported
	}

	fn check_and_close_block(&self, block: PreverifiedBlock, client: &Client) -> Result<LockedBlock, ()> {
		let engine = &*self.engine;
		let header = block.header.clone();

		// Check the block isn't so old we won't be able to enact it.
		let best_block_number = client.chain.read().best_block_number();
		if client.pruning_info().earliest_state > header.number() {
			warn!(target: "client", "Block import failed for #{} ({})\nBlock is ancient (current best block: #{}).", header.number(), header.hash(), best_block_number);
			return Err(());
		}

		// Check if parent is in chain
		let parent = match client.block_header_decoded(BlockId::Hash(*header.parent_hash())) {
			Some(h) => h,
			None => {
				warn!(target: "client", "Block import failed for #{} ({}): Parent not found ({}) ", header.number(), header.hash(), header.parent_hash());
				return Err(());
			}
		};

		let chain = client.chain.read();
		// Verify Block Family
		let verify_family_result = self.verifier.verify_block_family(
			&header,
			&parent,
			engine,
			Some(verification::FullFamilyParams {
				block_bytes: &block.bytes,
				transactions: &block.transactions,
				block_provider: &**chain,
				client
			}),
		);

		if let Err(e) = verify_family_result {
			warn!(target: "client", "Stage 3 block verification failed for #{} ({})\nError: {:?}", header.number(), header.hash(), e);
			return Err(());
		};

		let verify_external_result = self.verifier.verify_block_external(&header, engine);
		if let Err(e) = verify_external_result {
			warn!(target: "client", "Stage 4 block verification failed for #{} ({})\nError: {:?}", header.number(), header.hash(), e);
			return Err(());
		};

		// Enact Verified Block
		let last_hashes = client.build_last_hashes(header.parent_hash());
		let db = client.state_db.read().boxed_clone_canon(header.parent_hash());

		let is_epoch_begin = chain.epoch_transition(parent.number(), *header.parent_hash()).is_some();
		let enact_result = enact_verified(
			block,
			engine,
			client.tracedb.read().tracing_enabled(),
			db,
			&parent,
			last_hashes,
			client.factories.clone(),
			is_epoch_begin,
		);

		let mut locked_block = enact_result.map_err(|e| {
			warn!(target: "client", "Block import failed for #{} ({})\nError: {:?}", header.number(), header.hash(), e);
		})?;

		// Strip receipts for blocks before validate_receipts_transition,
		// if the expected receipts root header does not match.
		// (i.e. allow inconsistency in receipts outcome before the transition block)
		if header.number() < engine.params().validate_receipts_transition
			&& header.receipts_root() != locked_block.block().header().receipts_root()
		{
			locked_block.strip_receipts_outcomes();
		}

		// Final Verification
		if let Err(e) = self.verifier.verify_block_final(&header, locked_block.block().header()) {
			warn!(target: "client", "Stage 5 block verification failed for #{} ({})\nError: {:?}", header.number(), header.hash(), e);
			return Err(());
		}

		Ok(locked_block)
	}


	/// Import a block with transaction receipts.
	///
	/// The block is guaranteed to be the next best blocks in the
	/// first block sequence. Does no sealing or transaction validation.
	fn import_old_block(&self, header: &Header, block_bytes: &[u8], receipts_bytes: &[u8], db: &KeyValueDB, chain: &BlockChain) -> Result<H256, ::error::Error> {
		let receipts = ::rlp::decode_list(receipts_bytes);
		let hash = header.hash();
		let _import_lock = self.import_lock.lock();

		{
			trace_time!("import_old_block");
			// verify the block, passing the chain for updating the epoch verifier.
			let mut rng = OsRng::new().map_err(UtilError::from)?;
			self.ancient_verifier.verify(&mut rng, &header, &chain)?;

			// Commit results
			let mut batch = DBTransaction::new();
			chain.insert_unordered_block(&mut batch, block_bytes, receipts, None, false, true);
			// Final commit to the DB
			db.write_buffered(batch);
			chain.commit();
		}
		db.flush().expect("DB flush failed.");
		Ok(hash)
	}

	// NOTE: the header of the block passed here is not necessarily sealed, as
	// it is for reconstructing the state transition.
	//
	// The header passed is from the original block data and is sealed.
	fn commit_block<B>(&self, block: B, header: &Header, block_data: &[u8], client: &Client) -> ImportRoute where B: IsBlock + Drain {
		let hash = &header.hash();
		let number = header.number();
		let parent = header.parent_hash();
		let chain = client.chain.read();

		// Commit results
		let receipts = block.receipts().to_owned();
		let traces = block.traces().clone().drain();

		assert_eq!(header.hash(), view!(BlockView, block_data).header_view().hash());

		//let traces = From::from(block.traces().clone().unwrap_or_else(Vec::new));

		let mut batch = DBTransaction::new();

		// CHECK! I *think* this is fine, even if the state_root is equal to another
		// already-imported block of the same number.
		// TODO: Prove it with a test.
		let mut state = block.drain();

		// check epoch end signal, potentially generating a proof on the current
		// state.
		self.check_epoch_end_signal(
			&header,
			block_data,
			&receipts,
			&state,
			&chain,
			&mut batch,
			client
		);

		state.journal_under(&mut batch, number, hash).expect("DB commit failed");
		let route = chain.insert_block(&mut batch, block_data, receipts.clone());

		client.tracedb.read().import(&mut batch, TraceImportRequest {
			traces: traces.into(),
			block_hash: hash.clone(),
			block_number: number,
			enacted: route.enacted.clone(),
			retracted: route.retracted.len()
		});

		let is_canon = route.enacted.last().map_or(false, |h| h == hash);
		state.sync_cache(&route.enacted, &route.retracted, is_canon);
		// Final commit to the DB
		client.db.read().write_buffered(batch);
		chain.commit();

		self.check_epoch_end(&header, &chain, client);

		client.update_last_hashes(&parent, hash);

		if let Err(e) = client.prune_ancient(state, &chain) {
			warn!("Failed to prune ancient state data: {}", e);
		}

		route
	}

	// check for epoch end signal and write pending transition if it occurs.
	// state for the given block must be available.
	fn check_epoch_end_signal(
		&self,
		header: &Header,
		block_bytes: &[u8],
		receipts: &[Receipt],
		state_db: &StateDB,
		chain: &BlockChain,
		batch: &mut DBTransaction,
		client: &Client,
	) {
		use engines::EpochChange;

		let hash = header.hash();
		let auxiliary = ::machine::AuxiliaryData {
			bytes: Some(block_bytes),
			receipts: Some(&receipts),
		};

		match self.engine.signals_epoch_end(header, auxiliary) {
			EpochChange::Yes(proof) => {
				use engines::epoch::PendingTransition;
				use engines::Proof;

				let proof = match proof {
					Proof::Known(proof) => proof,
					Proof::WithState(with_state) => {
						let env_info = EnvInfo {
							number: header.number(),
							author: header.author().clone(),
							timestamp: header.timestamp(),
							difficulty: header.difficulty().clone(),
							last_hashes: client.build_last_hashes(header.parent_hash()),
							gas_used: U256::default(),
							gas_limit: u64::max_value().into(),
						};

						let call = move |addr, data| {
							let mut state_db = state_db.boxed_clone();
							let backend = ::state::backend::Proving::new(state_db.as_hashdb_mut());

							let transaction =
								client.contract_call_tx(BlockId::Hash(*header.parent_hash()), addr, data);

							let mut state = State::from_existing(
								backend,
								header.state_root().clone(),
								self.engine.account_start_nonce(header.number()),
								client.factories.clone(),
							).expect("state known to be available for just-imported block; qed");

							let options = TransactOptions::with_no_tracing().dont_check_nonce();
							let res = Executive::new(&mut state, &env_info, self.engine.machine())
								.transact(&transaction, options);

							let res = match res {
								Err(ExecutionError::Internal(e)) =>
									Err(format!("Internal error: {}", e)),
								Err(e) => {
									trace!(target: "client", "Proved call failed: {}", e);
									Ok((Vec::new(), state.drop().1.extract_proof()))
								}
								Ok(res) => Ok((res.output, state.drop().1.extract_proof())),
							};

							res.map(|(output, proof)| (output, proof.into_iter().map(|x| x.into_vec()).collect()))
						};

						match with_state.generate_proof(&call) {
							Ok(proof) => proof,
							Err(e) => {
								warn!(target: "client", "Failed to generate transition proof for block {}: {}", hash, e);
								warn!(target: "client", "Snapshots produced by this client may be incomplete");
								Vec::new()
							}
						}
					}
				};

				debug!(target: "client", "Block {} signals epoch end.", hash);

				let pending = PendingTransition { proof: proof };
				chain.insert_pending_transition(batch, hash, pending);
			},
			EpochChange::No => {},
			EpochChange::Unsure(_) => {
				warn!(target: "client", "Detected invalid engine implementation.");
				warn!(target: "client", "Engine claims to require more block data, but everything provided.");
			}
		}
	}

	// check for ending of epoch and write transition if it occurs.
	fn check_epoch_end<'a>(&self, header: &'a Header, chain: &BlockChain, client: &Client) {
		let is_epoch_end = self.engine.is_epoch_end(
			header,
			&(|hash| client.block_header_decoded(BlockId::Hash(hash))),
			&(|hash| chain.get_pending_transition(hash)), // TODO: limit to current epoch.
		);

		if let Some(proof) = is_epoch_end {
			debug!(target: "client", "Epoch transition at block {}", header.hash());

			let mut batch = DBTransaction::new();
			chain.insert_epoch_transition(&mut batch, header.number(), EpochTransition {
				block_hash: header.hash(),
				block_number: header.number(),
				proof: proof,
			});

			// always write the batch directly since epoch transition proofs are
			// fetched from a DB iterator and DB iterators are only available on
			// flushed data.
			client.db.read().write(batch).expect("DB flush failed");
		}
	}
}

impl Client {
	/// Create a new client with given parameters.
	/// The database is assumed to have been initialized with the correct columns.
	pub fn new(
		config: ClientConfig,
		spec: &Spec,
		db: Arc<KeyValueDB>,
		miner: Arc<Miner>,
		message_channel: IoChannel<ClientIoMessage>,
	) -> Result<Arc<Client>, ::error::Error> {
		let trie_spec = match config.fat_db {
			true => TrieSpec::Fat,
			false => TrieSpec::Secure,
		};

		let trie_factory = TrieFactory::new(trie_spec);
		let factories = Factories {
			vm: VmFactory::new(config.vm_type.clone(), config.jump_table_size),
			trie: trie_factory,
			accountdb: Default::default(),
		};

		let journal_db = journaldb::new(db.clone(), config.pruning, ::db::COL_STATE);
		let mut state_db = StateDB::new(journal_db, config.state_cache_size);
		if state_db.journal_db().is_empty() {
			// Sets the correct state root.
			state_db = spec.ensure_db_good(state_db, &factories)?;
			let mut batch = DBTransaction::new();
			state_db.journal_under(&mut batch, 0, &spec.genesis_header().hash())?;
			db.write(batch).map_err(ClientError::Database)?;
		}

		let gb = spec.genesis_block();
		let chain = Arc::new(BlockChain::new(config.blockchain.clone(), &gb, db.clone()));
		let tracedb = RwLock::new(TraceDB::new(config.tracing.clone(), db.clone(), chain.clone()));

		trace!("Cleanup journal: DB Earliest = {:?}, Latest = {:?}", state_db.journal_db().earliest_era(), state_db.journal_db().latest_era());

		let history = if config.history < MIN_HISTORY_SIZE {
			info!(target: "client", "Ignoring pruning history parameter of {}\
				, falling back to minimum of {}",
				config.history, MIN_HISTORY_SIZE);
			MIN_HISTORY_SIZE
		} else {
			config.history
		};

		if !chain.block_header_data(&chain.best_block_hash()).map_or(true, |h| state_db.journal_db().contains(&h.state_root())) {
			warn!("State root not found for block #{} ({:x})", chain.best_block_number(), chain.best_block_hash());
		}

		let engine = spec.engine.clone();

		let awake = match config.mode { Mode::Dark(..) | Mode::Off => false, _ => true };

		let importer = Importer::new(&config, engine.clone(), message_channel.clone(), miner)?;

		let registrar_address = engine.additional_params().get("registrar").and_then(|s| Address::from_str(s).ok());
		if let Some(ref addr) = registrar_address {
			trace!(target: "client", "Found registrar at {}", addr);
		}

		let client = Arc::new(Client {
			enabled: AtomicBool::new(true),
			sleep_state: Mutex::new(SleepState::new(awake)),
			liveness: AtomicBool::new(awake),
			mode: Mutex::new(config.mode.clone()),
			chain: RwLock::new(chain),
			tracedb: tracedb,
			engine: engine,
			pruning: config.pruning.clone(),
			config: config,
			db: RwLock::new(db),
			state_db: RwLock::new(state_db),
			report: RwLock::new(Default::default()),
			io_channel: Mutex::new(message_channel),
			notify: RwLock::new(Vec::new()),
			queue_transactions: IoChannelQueue::new(MAX_TX_QUEUE_SIZE),
			queue_ancient_blocks: IoChannelQueue::new(MAX_ANCIENT_BLOCKS_QUEUE_SIZE),
			queue_consensus_message: IoChannelQueue::new(usize::max_value()),
			last_hashes: RwLock::new(VecDeque::new()),
			factories: factories,
			history: history,
			on_user_defaults_change: Mutex::new(None),
			registrar: registry::Registry::default(),
			registrar_address,
			exit_handler: Mutex::new(None),
			importer,
		});

		// prune old states.
		{
			let state_db = client.state_db.read().boxed_clone();
			let chain = client.chain.read();
			client.prune_ancient(state_db, &chain)?;
		}

		// ensure genesis epoch proof in the DB.
		{
			let chain = client.chain.read();
			let gh = spec.genesis_header();
			if chain.epoch_transition(0, gh.hash()).is_none() {
				trace!(target: "client", "No genesis transition found.");

				let proof = client.with_proving_caller(
					BlockId::Number(0),
					|call| client.engine.genesis_epoch_data(&gh, call)
				);
				let proof = match proof {
					Ok(proof) => proof,
					Err(e) => {
						warn!(target: "client", "Error generating genesis epoch data: {}. Snapshots generated may not be complete.", e);
						Vec::new()
					}
				};

				debug!(target: "client", "Obtained genesis transition proof: {:?}", proof);

				let mut batch = DBTransaction::new();
				chain.insert_epoch_transition(&mut batch, 0, EpochTransition {
					block_hash: gh.hash(),
					block_number: 0,
					proof: proof,
				});

				client.db.read().write_buffered(batch);
			}
		}

		// ensure buffered changes are flushed.
		client.db.read().flush().map_err(ClientError::Database)?;
		Ok(client)
	}

	/// Wakes up client if it's a sleep.
	pub fn keep_alive(&self) {
		let should_wake = match *self.mode.lock() {
			Mode::Dark(..) | Mode::Passive(..) => true,
			_ => false,
		};
		if should_wake {
			self.wake_up();
			(*self.sleep_state.lock()).last_activity = Some(Instant::now());
		}
	}

	/// Adds an actor to be notified on certain events
	pub fn add_notify(&self, target: Arc<ChainNotify>) {
		self.notify.write().push(Arc::downgrade(&target));
	}

	/// Set a closure to call when the client wants to be restarted.
	///
	/// The parameter passed to the callback is the name of the new chain spec to use after
	/// the restart.
	pub fn set_exit_handler<F>(&self, f: F) where F: Fn(String) + 'static + Send {
		*self.exit_handler.lock() = Some(Box::new(f));
	}

	/// Returns engine reference.
	pub fn engine(&self) -> &EthEngine {
		&*self.engine
	}

	fn notify<F>(&self, f: F) where F: Fn(&ChainNotify) {
		for np in &*self.notify.read() {
			if let Some(n) = np.upgrade() {
				f(&*n);
			}
		}
	}

	/// Register an action to be done if a mode/spec_name change happens.
	pub fn on_user_defaults_change<F>(&self, f: F) where F: 'static + FnMut(Option<Mode>) + Send {
		*self.on_user_defaults_change.lock() = Some(Box::new(f));
	}

	/// Flush the block import queue.
	pub fn flush_queue(&self) {
		self.importer.block_queue.flush();
		while !self.importer.block_queue.queue_info().is_empty() {
			self.import_verified_blocks();
		}
	}

	/// The env info as of the best block.
	pub fn latest_env_info(&self) -> EnvInfo {
		self.env_info(BlockId::Latest).expect("Best block header always stored; qed")
	}

	/// The env info as of a given block.
	/// returns `None` if the block unknown.
	pub fn env_info(&self, id: BlockId) -> Option<EnvInfo> {
		self.block_header(id).map(|header| {
			EnvInfo {
				number: header.number(),
				author: header.author(),
				timestamp: header.timestamp(),
				difficulty: header.difficulty(),
				last_hashes: self.build_last_hashes(&header.parent_hash()),
				gas_used: U256::default(),
				gas_limit: header.gas_limit(),
			}
		})
	}

	fn build_last_hashes(&self, parent_hash: &H256) -> Arc<LastHashes> {
		{
			let hashes = self.last_hashes.read();
			if hashes.front().map_or(false, |h| h == parent_hash) {
				let mut res = Vec::from(hashes.clone());
				res.resize(256, H256::default());
				return Arc::new(res);
			}
		}
		let mut last_hashes = LastHashes::new();
		last_hashes.resize(256, H256::default());
		last_hashes[0] = parent_hash.clone();
		let chain = self.chain.read();
		for i in 0..255 {
			match chain.block_details(&last_hashes[i]) {
				Some(details) => {
					last_hashes[i + 1] = details.parent.clone();
				},
				None => break,
			}
		}
		let mut cached_hashes = self.last_hashes.write();
		*cached_hashes = VecDeque::from(last_hashes.clone());
		Arc::new(last_hashes)
	}


	/// This is triggered by a message coming from a block queue when the block is ready for insertion
	pub fn import_verified_blocks(&self) -> usize {
		self.importer.import_verified_blocks(self)
	}

	// use a state-proving closure for the given block.
	fn with_proving_caller<F, T>(&self, id: BlockId, with_call: F) -> T
		where F: FnOnce(&::machine::Call) -> T
	{
		let call = |a, d| {
			let tx = self.contract_call_tx(id, a, d);
			let (result, items) = self.prove_transaction(tx, id)
				.ok_or_else(|| format!("Unable to make call. State unavailable?"))?;

			let items = items.into_iter().map(|x| x.to_vec()).collect();
			Ok((result, items))
		};

		with_call(&call)
	}

	// prune ancient states until below the memory limit or only the minimum amount remain.
	fn prune_ancient(&self, mut state_db: StateDB, chain: &BlockChain) -> Result<(), ClientError> {
		let number = match state_db.journal_db().latest_era() {
			Some(n) => n,
			None => return Ok(()),
		};

		// prune all ancient eras until we're below the memory target,
		// but have at least the minimum number of states.
		loop {
			let needs_pruning = state_db.journal_db().is_pruned() &&
				state_db.journal_db().journal_size() >= self.config.history_mem;

			if !needs_pruning { break }
			match state_db.journal_db().earliest_era() {
				Some(era) if era + self.history <= number => {
					trace!(target: "client", "Pruning state for ancient era {}", era);
					match chain.block_hash(era) {
						Some(ancient_hash) => {
							let mut batch = DBTransaction::new();
							state_db.mark_canonical(&mut batch, era, &ancient_hash)?;
							self.db.read().write_buffered(batch);
							state_db.journal_db().flush();
						}
						None =>
							debug!(target: "client", "Missing expected hash for block {}", era),
					}
				}
				_ => break, // means that every era is kept, no pruning necessary.
			}
		}

		Ok(())
	}

	fn update_last_hashes(&self, parent: &H256, hash: &H256) {
		let mut hashes = self.last_hashes.write();
		if hashes.front().map_or(false, |h| h == parent) {
			if hashes.len() > 255 {
				hashes.pop_back();
			}
			hashes.push_front(hash.clone());
		}
	}

	/// Get shared miner reference.
	#[cfg(test)]
	pub fn miner(&self) -> Arc<Miner> {
		self.importer.miner.clone()
	}

	/// Replace io channel. Useful for testing.
	pub fn set_io_channel(&self, io_channel: IoChannel<ClientIoMessage>) {
		*self.io_channel.lock() = io_channel;
	}

	/// Get a copy of the best block's state.
	pub fn latest_state(&self) -> State<StateDB> {
		let header = self.best_block_header();
		State::from_existing(
			self.state_db.read().boxed_clone_canon(&header.hash()),
			*header.state_root(),
			self.engine.account_start_nonce(header.number()),
			self.factories.clone()
		)
		.expect("State root of best block header always valid.")
	}

	/// Attempt to get a copy of a specific block's final state.
	///
	/// This will not fail if given BlockId::Latest.
	/// Otherwise, this can fail (but may not) if the DB prunes state or the block
	/// is unknown.
	pub fn state_at(&self, id: BlockId) -> Option<State<StateDB>> {
		// fast path for latest state.
		match id.clone() {
			BlockId::Latest => return Some(self.latest_state()),
			_ => {},
		}

		let block_number = match self.block_number(id) {
			Some(num) => num,
			None => return None,
		};

		self.block_header(id).and_then(|header| {
			let db = self.state_db.read().boxed_clone();

			// early exit for pruned blocks
			if db.is_pruned() && self.pruning_info().earliest_state > block_number {
				return None;
			}

			let root = header.state_root();
			State::from_existing(db, root, self.engine.account_start_nonce(block_number), self.factories.clone()).ok()
		})
	}

	/// Attempt to get a copy of a specific block's beginning state.
	///
	/// This will not fail if given BlockId::Latest.
	/// Otherwise, this can fail (but may not) if the DB prunes state.
	pub fn state_at_beginning(&self, id: BlockId) -> Option<State<StateDB>> {
		match self.block_number(id) {
			None | Some(0) => None,
			Some(n) => self.state_at(BlockId::Number(n - 1)),
		}
	}

	/// Get a copy of the best block's state.
	pub fn state(&self) -> Box<StateInfo> {
		Box::new(self.latest_state()) as Box<_>
	}

	/// Get info on the cache.
	pub fn blockchain_cache_info(&self) -> BlockChainCacheSize {
		self.chain.read().cache_size()
	}

	/// Get the report.
	pub fn report(&self) -> ClientReport {
		let mut report = self.report.read().clone();
		report.state_db_mem = self.state_db.read().mem_used();
		report
	}

	/// Tick the client.
	// TODO: manage by real events.
	pub fn tick(&self, prevent_sleep: bool) {
		self.check_garbage();
		if !prevent_sleep {
			self.check_snooze();
		}
	}

	fn check_garbage(&self) {
		self.chain.read().collect_garbage();
		self.importer.block_queue.collect_garbage();
		self.tracedb.read().collect_garbage();
	}

	fn check_snooze(&self) {
		let mode = self.mode.lock().clone();
		match mode {
			Mode::Dark(timeout) => {
				let mut ss = self.sleep_state.lock();
				if let Some(t) = ss.last_activity {
					if Instant::now() > t + timeout {
						self.sleep();
						ss.last_activity = None;
					}
				}
			}
			Mode::Passive(timeout, wakeup_after) => {
				let mut ss = self.sleep_state.lock();
				let now = Instant::now();
				if let Some(t) = ss.last_activity {
					if now > t + timeout {
						self.sleep();
						ss.last_activity = None;
						ss.last_autosleep = Some(now);
					}
				}
				if let Some(t) = ss.last_autosleep {
					if now > t + wakeup_after {
						self.wake_up();
						ss.last_activity = Some(now);
						ss.last_autosleep = None;
					}
				}
			}
			_ => {}
		}
	}

	/// Take a snapshot at the given block.
	/// If the ID given is "latest", this will default to 1000 blocks behind.
	pub fn take_snapshot<W: snapshot_io::SnapshotWriter + Send>(&self, writer: W, at: BlockId, p: &snapshot::Progress) -> Result<(), EthcoreError> {
		let db = self.state_db.read().journal_db().boxed_clone();
		let best_block_number = self.chain_info().best_block_number;
		let block_number = self.block_number(at).ok_or(snapshot::Error::InvalidStartingBlock(at))?;

		if db.is_pruned() && self.pruning_info().earliest_state > block_number {
			return Err(snapshot::Error::OldBlockPrunedDB.into());
		}

		let history = ::std::cmp::min(self.history, 1000);

		let start_hash = match at {
			BlockId::Latest => {
				let start_num = match db.earliest_era() {
					Some(era) => ::std::cmp::max(era, best_block_number.saturating_sub(history)),
					None => best_block_number.saturating_sub(history),
				};

				match self.block_hash(BlockId::Number(start_num)) {
					Some(h) => h,
					None => return Err(snapshot::Error::InvalidStartingBlock(at).into()),
				}
			}
			_ => match self.block_hash(at) {
				Some(hash) => hash,
				None => return Err(snapshot::Error::InvalidStartingBlock(at).into()),
			},
		};

		snapshot::take_snapshot(&*self.engine, &self.chain.read(), start_hash, db.as_hashdb(), writer, p)?;

		Ok(())
	}

	/// Ask the client what the history parameter is.
	pub fn pruning_history(&self) -> u64 {
		self.history
	}

	fn block_hash(chain: &BlockChain, id: BlockId) -> Option<H256> {
		match id {
			BlockId::Hash(hash) => Some(hash),
			BlockId::Number(number) => chain.block_hash(number),
			BlockId::Earliest => chain.block_hash(0),
			BlockId::Latest => Some(chain.best_block_hash()),
		}
	}

	fn transaction_address(&self, id: TransactionId) -> Option<TransactionAddress> {
		match id {
			TransactionId::Hash(ref hash) => self.chain.read().transaction_address(hash),
			TransactionId::Location(id, index) => Self::block_hash(&self.chain.read(), id).map(|hash| TransactionAddress {
				block_hash: hash,
				index: index,
			})
		}
	}

	fn wake_up(&self) {
		if !self.liveness.load(AtomicOrdering::Relaxed) {
			self.liveness.store(true, AtomicOrdering::Relaxed);
			self.notify(|n| n.start());
			info!(target: "mode", "wake_up: Waking.");
		}
	}

	fn sleep(&self) {
		if self.liveness.load(AtomicOrdering::Relaxed) {
			// only sleep if the import queue is mostly empty.
			if self.queue_info().total_queue_size() <= MAX_QUEUE_SIZE_TO_SLEEP_ON {
				self.liveness.store(false, AtomicOrdering::Relaxed);
				self.notify(|n| n.stop());
				info!(target: "mode", "sleep: Sleeping.");
			} else {
				info!(target: "mode", "sleep: Cannot sleep - syncing ongoing.");
				// TODO: Consider uncommenting.
				//(*self.sleep_state.lock()).last_activity = Some(Instant::now());
			}
		}
	}

	// transaction for calling contracts from services like engine.
	// from the null sender, with 50M gas.
	fn contract_call_tx(&self, block_id: BlockId, address: Address, data: Bytes) -> SignedTransaction {
		let from = Address::default();
		Transaction {
			nonce: self.nonce(&from, block_id).unwrap_or_else(|| self.engine.account_start_nonce(0)),
			action: Action::Call(address),
			gas: U256::from(50_000_000),
			gas_price: U256::default(),
			value: U256::default(),
			data: data,
		}.fake_sign(from)
	}

	fn do_virtual_call(
		machine: &::machine::EthereumMachine,
		env_info: &EnvInfo,
		state: &mut State<StateDB>,
		t: &SignedTransaction,
		analytics: CallAnalytics,
	) -> Result<Executed, CallError> {
		fn call<V, T>(
			state: &mut State<StateDB>,
			env_info: &EnvInfo,
			machine: &::machine::EthereumMachine,
			state_diff: bool,
			transaction: &SignedTransaction,
			options: TransactOptions<T, V>,
		) -> Result<Executed<T::Output, V::Output>, CallError> where
			T: trace::Tracer,
			V: trace::VMTracer,
		{
			let options = options
				.dont_check_nonce()
				.save_output_from_contract();
			let original_state = if state_diff { Some(state.clone()) } else { None };

			let mut ret = Executive::new(state, env_info, machine).transact_virtual(transaction, options)?;

			if let Some(original) = original_state {
				ret.state_diff = Some(state.diff_from(original).map_err(ExecutionError::from)?);
			}
			Ok(ret)
		}

		let state_diff = analytics.state_diffing;

		match (analytics.transaction_tracing, analytics.vm_tracing) {
			(true, true) => call(state, env_info, machine, state_diff, t, TransactOptions::with_tracing_and_vm_tracing()),
			(true, false) => call(state, env_info, machine, state_diff, t, TransactOptions::with_tracing()),
			(false, true) => call(state, env_info, machine, state_diff, t, TransactOptions::with_vm_tracing()),
			(false, false) => call(state, env_info, machine, state_diff, t, TransactOptions::with_no_tracing()),
		}
	}

	fn block_number_ref(&self, id: &BlockId) -> Option<BlockNumber> {
		match *id {
			BlockId::Number(number) => Some(number),
			BlockId::Hash(ref hash) => self.chain.read().block_number(hash),
			BlockId::Earliest => Some(0),
			BlockId::Latest => Some(self.chain.read().best_block_number()),
		}
	}

	/// Retrieve a decoded header given `BlockId`
	///
	/// This method optimizes access patterns for latest block header
	/// to avoid excessive RLP encoding, decoding and hashing.
	fn block_header_decoded(&self, id: BlockId) -> Option<Header> {
		match id {
			BlockId::Latest
				=> Some(self.chain.read().best_block_header()),
			BlockId::Hash(ref hash) if hash == &self.chain.read().best_block_hash()
				=> Some(self.chain.read().best_block_header()),
			BlockId::Number(number) if number == self.chain.read().best_block_number()
				=> Some(self.chain.read().best_block_header()),
			_   => self.block_header(id).and_then(|h| h.decode().ok())
		}
	}
>>>>>>> af90fbfb
}

impl snapshot::DatabaseRestore for Client {
    /// Restart the client with a new backend
    fn restore_db(&self, new_db: &str) -> Result<(), EthcoreError> {
        trace!(target: "snapshot", "Replacing client database with {:?}", new_db);

        let _import_lock = self.importer.import_lock.lock();
        let mut state_db = self.state_db.write();
        let mut chain = self.chain.write();
        let mut tracedb = self.tracedb.write();
        self.importer.miner.clear();
        let db = self.db.write();
        db.restore(new_db)?;

        let cache_size = state_db.cache_size();
        *state_db = StateDB::new(journaldb::new(db.clone(), self.pruning, ::db::COL_STATE), cache_size);
        *chain = Arc::new(BlockChain::new(self.config.blockchain.clone(), &[], db.clone()));
        *tracedb = TraceDB::new(self.config.tracing.clone(), db.clone(), chain.clone());
        Ok(())
    }
}

impl Nonce for Client {
    fn nonce(&self, address: &Address, id: BlockId) -> Option<U256> {
        self.state_at(id).and_then(|s| s.nonce(address).ok())
    }
}

impl Balance for Client {
    fn balance(&self, address: &Address, state: StateOrBlock) -> Option<U256> {
        match state {
            StateOrBlock::State(s) => s.balance(address).ok(),
            StateOrBlock::Block(id) => self.state_at(id).and_then(|s| s.balance(address).ok())
        }
    }
}

impl AccountData for Client {}

impl ChainInfo for Client {
    fn chain_info(&self) -> BlockChainInfo {
        let mut chain_info = self.chain.read().chain_info();
        chain_info.pending_total_difficulty = chain_info.total_difficulty + self.importer.block_queue.total_difficulty();
        chain_info
    }
}

impl BlockInfo for Client {
    fn block_header(&self, id: BlockId) -> Option<::encoded::Header> {
        let chain = self.chain.read();

        Self::block_hash(&chain, id).and_then(|hash| chain.block_header_data(&hash))
    }

    fn best_block_header(&self) -> Header {
        self.chain.read().best_block_header()
    }

    fn block(&self, id: BlockId) -> Option<encoded::Block> {
        let chain = self.chain.read();

        Self::block_hash(&chain, id).and_then(|hash| chain.block(&hash))
    }

    fn code_hash(&self, address: &Address, id: BlockId) -> Option<H256> {
        self.state_at(id).and_then(|s| s.code_hash(address).ok())
    }
}

impl TransactionInfo for Client {
    fn transaction_block(&self, id: TransactionId) -> Option<H256> {
        self.transaction_address(id).map(|addr| addr.block_hash)
    }
}

impl BlockChainTrait for Client {}

impl RegistryInfo for Client {
    fn registry_address(&self, name: String, block: BlockId) -> Option<Address> {
        let address = self.registrar_address?;

        self.registrar.functions()
            .get_address()
            .call(keccak(name.as_bytes()), "A", &|data| self.call_contract(block, address, data))
            .ok()
            .and_then(|a| if a.is_zero() {
                None
            } else {
                Some(a)
            })
    }
}

impl CallContract for Client {
    fn call_contract(&self, block_id: BlockId, address: Address, data: Bytes) -> Result<Bytes, String> {
        let state_pruned = || CallError::StatePruned.to_string();
        let state = &mut self.state_at(block_id).ok_or_else(&state_pruned)?;
        let header = self.block_header_decoded(block_id).ok_or_else(&state_pruned)?;

        let transaction = self.contract_call_tx(block_id, address, data);

        self.call(&transaction, Default::default(), state, &header)
            .map_err(|e| format!("{:?}", e))
            .map(|executed| executed.output)
    }
}

impl ImportBlock for Client {
<<<<<<< HEAD
    fn import_block(&self, bytes: Bytes) -> Result<H256, BlockImportError> {
        use verification::queue::kind::BlockLike;
        use verification::queue::kind::blocks::Unverified;

        // create unverified block here so the `keccak` calculation can be cached.
        let unverified = Unverified::new(bytes);

        {
            if self.chain.read().is_known(&unverified.hash()) {
                bail!(BlockImportErrorKind::Import(ImportErrorKind::AlreadyInChain));
            }
            let status = self.block_status(BlockId::Hash(unverified.parent_hash()));
            if status == BlockStatus::Unknown || status == BlockStatus::Pending {
                bail!(BlockImportErrorKind::Block(BlockError::UnknownParent(unverified.parent_hash())));
            }
        }
        Ok(self.importer.block_queue.import(unverified)?)
    }

    fn import_block_with_receipts(&self, block_bytes: Bytes, receipts_bytes: Bytes) -> Result<H256, BlockImportError> {
        {
            // check block order
            let header = view!(BlockView, &block_bytes).header_view();
            if self.chain.read().is_known(&header.hash()) {
                bail!(BlockImportErrorKind::Import(ImportErrorKind::AlreadyInChain));
            }
            let status = self.block_status(BlockId::Hash(header.parent_hash()));
            if  status == BlockStatus::Unknown || status == BlockStatus::Pending {
                bail!(BlockImportErrorKind::Block(BlockError::UnknownParent(header.parent_hash())));
            }
        }

        self.importer.import_old_block(block_bytes, receipts_bytes, &**self.db.read(), &*self.chain.read()).map_err(Into::into)
    }
=======
	fn import_block(&self, bytes: Bytes) -> Result<H256, BlockImportError> {
		use verification::queue::kind::BlockLike;
		use verification::queue::kind::blocks::Unverified;

		// create unverified block here so the `keccak` calculation can be cached.
		let unverified = Unverified::from_rlp(bytes)?;

		{
			if self.chain.read().is_known(&unverified.hash()) {
				bail!(BlockImportErrorKind::Import(ImportErrorKind::AlreadyInChain));
			}
			let status = self.block_status(BlockId::Hash(unverified.parent_hash()));
			if status == BlockStatus::Unknown || status == BlockStatus::Pending {
				bail!(BlockImportErrorKind::Block(BlockError::UnknownParent(unverified.parent_hash())));
			}
		}
		Ok(self.importer.block_queue.import(unverified)?)
	}
>>>>>>> af90fbfb
}

impl StateClient for Client {
    type State = State<::state_db::StateDB>;

    fn latest_state(&self) -> Self::State {
        Client::latest_state(self)
    }

    fn state_at(&self, id: BlockId) -> Option<Self::State> {
        Client::state_at(self, id)
    }
}

impl Call for Client {
<<<<<<< HEAD
    type State = State<::state_db::StateDB>;

    fn call(&self, transaction: &SignedTransaction, analytics: CallAnalytics, state: &mut Self::State, header: &Header) -> Result<Executed, CallError> {
        let env_info = EnvInfo {
            number: header.number(),
            author: header.author().clone(),
            timestamp: header.timestamp(),
            difficulty: header.difficulty().clone(),
            last_hashes: self.build_last_hashes(header.parent_hash()),
            gas_used: U256::default(),
            gas_limit: U256::max_value(),
        };
        let machine = self.engine.machine();

        Self::do_virtual_call(&machine, &env_info, state, transaction, analytics)
    }

    fn call_many(&self, transactions: &[(SignedTransaction, CallAnalytics)], state: &mut Self::State, header: &Header) -> Result<Vec<Executed>, CallError> {
        let mut env_info = EnvInfo {
            number: header.number(),
            author: header.author().clone(),
            timestamp: header.timestamp(),
            difficulty: header.difficulty().clone(),
            last_hashes: self.build_last_hashes(header.parent_hash()),
            gas_used: U256::default(),
            gas_limit: U256::max_value(),
        };

        let mut results = Vec::with_capacity(transactions.len());
        let machine = self.engine.machine();

        for &(ref t, analytics) in transactions {
            let ret = Self::do_virtual_call(machine, &env_info, state, t, analytics)?;
            env_info.gas_used = ret.cumulative_gas_used;
            results.push(ret);
        }

        Ok(results)
    }

    fn estimate_gas(&self, t: &SignedTransaction, state: &Self::State, header: &Header) -> Result<U256, CallError> {
        let (mut upper, max_upper, env_info)  = {
            let init = *header.gas_limit();
            let max = init * U256::from(10);

            let env_info = EnvInfo {
                number: header.number(),
                author: header.author().clone(),
                timestamp: header.timestamp(),
                difficulty: header.difficulty().clone(),
                last_hashes: self.build_last_hashes(header.parent_hash()),
                gas_used: U256::default(),
                gas_limit: max,
            };

            (init, max, env_info)
        };

        let sender = t.sender();
        let options = || TransactOptions::with_tracing().dont_check_nonce();

        let cond = |gas| {
            let mut tx = t.as_unsigned().clone();
            tx.gas = gas;
            let tx = tx.fake_sign(sender);

            let mut clone = state.clone();
            Ok(Executive::new(&mut clone, &env_info, self.engine.machine())
               .transact_virtual(&tx, options())
               .map(|r| r.exception.is_none())
               .unwrap_or(false))
        };

        if !cond(upper)? {
            upper = max_upper;
            if !cond(upper)? {
                trace!(target: "estimate_gas", "estimate_gas failed with {}", upper);
                let err = ExecutionError::Internal(format!("Requires higher than upper limit of {}", upper));
                return Err(err.into())
            }
        }
        let lower = t.gas_required(&self.engine.schedule(env_info.number)).into();
        if cond(lower)? {
            trace!(target: "estimate_gas", "estimate_gas succeeded with {}", lower);
            return Ok(lower)
        }

        /// Find transition point between `lower` and `upper` where `cond` changes from `false` to `true`.
        /// Returns the lowest value between `lower` and `upper` for which `cond` returns true.
        /// We assert: `cond(lower) = false`, `cond(upper) = true`
        fn binary_chop<F, E>(mut lower: U256, mut upper: U256, mut cond: F) -> Result<U256, E>
            where F: FnMut(U256) -> Result<bool, E>
            {
                while upper - lower > 1.into() {
                    let mid = (lower + upper) / 2.into();
                    trace!(target: "estimate_gas", "{} .. {} .. {}", lower, mid, upper);
                    let c = cond(mid)?;
                    match c {
                        true => upper = mid,
                        false => lower = mid,
                    };
                    trace!(target: "estimate_gas", "{} => {} .. {}", c, lower, upper);
                }
                Ok(upper)
            }

        // binary chop to non-excepting call with gas somewhere between 21000 and block gas limit
        trace!(target: "estimate_gas", "estimate_gas chopping {} .. {}", lower, upper);
        binary_chop(lower, upper, cond)
    }
=======
	type State = State<::state_db::StateDB>;

	fn call(&self, transaction: &SignedTransaction, analytics: CallAnalytics, state: &mut Self::State, header: &Header) -> Result<Executed, CallError> {
		let env_info = EnvInfo {
			number: header.number(),
			author: header.author().clone(),
			timestamp: header.timestamp(),
			difficulty: header.difficulty().clone(),
			last_hashes: self.build_last_hashes(header.parent_hash()),
			gas_used: U256::default(),
			gas_limit: U256::max_value(),
		};
		let machine = self.engine.machine();

		Self::do_virtual_call(&machine, &env_info, state, transaction, analytics)
	}

	fn call_many(&self, transactions: &[(SignedTransaction, CallAnalytics)], state: &mut Self::State, header: &Header) -> Result<Vec<Executed>, CallError> {
		let mut env_info = EnvInfo {
			number: header.number(),
			author: header.author().clone(),
			timestamp: header.timestamp(),
			difficulty: header.difficulty().clone(),
			last_hashes: self.build_last_hashes(header.parent_hash()),
			gas_used: U256::default(),
			gas_limit: U256::max_value(),
		};

		let mut results = Vec::with_capacity(transactions.len());
		let machine = self.engine.machine();

		for &(ref t, analytics) in transactions {
			let ret = Self::do_virtual_call(machine, &env_info, state, t, analytics)?;
			env_info.gas_used = ret.cumulative_gas_used;
			results.push(ret);
		}

		Ok(results)
	}

	fn estimate_gas(&self, t: &SignedTransaction, state: &Self::State, header: &Header) -> Result<U256, CallError> {
		let (mut upper, max_upper, env_info) = {
			let init = *header.gas_limit();
			let max = init * U256::from(10);

			let env_info = EnvInfo {
				number: header.number(),
				author: header.author().clone(),
				timestamp: header.timestamp(),
				difficulty: header.difficulty().clone(),
				last_hashes: self.build_last_hashes(header.parent_hash()),
				gas_used: U256::default(),
				gas_limit: max,
			};

			(init, max, env_info)
		};

		let sender = t.sender();
		let options = || TransactOptions::with_tracing().dont_check_nonce();

		let cond = |gas| {
			let mut tx = t.as_unsigned().clone();
			tx.gas = gas;
			let tx = tx.fake_sign(sender);

			let mut clone = state.clone();
			Ok(Executive::new(&mut clone, &env_info, self.engine.machine())
				.transact_virtual(&tx, options())
				.map(|r| r.exception.is_none())
				.unwrap_or(false))
		};

		if !cond(upper)? {
			upper = max_upper;
			if !cond(upper)? {
				trace!(target: "estimate_gas", "estimate_gas failed with {}", upper);
				let err = ExecutionError::Internal(format!("Requires higher than upper limit of {}", upper));
				return Err(err.into())
			}
		}
		let lower = t.gas_required(&self.engine.schedule(env_info.number)).into();
		if cond(lower)? {
			trace!(target: "estimate_gas", "estimate_gas succeeded with {}", lower);
			return Ok(lower)
		}

		/// Find transition point between `lower` and `upper` where `cond` changes from `false` to `true`.
		/// Returns the lowest value between `lower` and `upper` for which `cond` returns true.
		/// We assert: `cond(lower) = false`, `cond(upper) = true`
		fn binary_chop<F, E>(mut lower: U256, mut upper: U256, mut cond: F) -> Result<U256, E>
			where F: FnMut(U256) -> Result<bool, E>
		{
			while upper - lower > 1.into() {
				let mid = (lower + upper) / 2.into();
				trace!(target: "estimate_gas", "{} .. {} .. {}", lower, mid, upper);
				let c = cond(mid)?;
				match c {
					true => upper = mid,
					false => lower = mid,
				};
				trace!(target: "estimate_gas", "{} => {} .. {}", c, lower, upper);
			}
			Ok(upper)
		}

		// binary chop to non-excepting call with gas somewhere between 21000 and block gas limit
		trace!(target: "estimate_gas", "estimate_gas chopping {} .. {}", lower, upper);
		binary_chop(lower, upper, cond)
	}
>>>>>>> af90fbfb
}

impl EngineInfo for Client {
    fn engine(&self) -> &EthEngine {
        Client::engine(self)
    }
}

impl BlockChainClient for Client {
<<<<<<< HEAD
    fn replay(&self, id: TransactionId, analytics: CallAnalytics) -> Result<Executed, CallError> {
        let address = self.transaction_address(id).ok_or(CallError::TransactionNotFound)?;
        let block = BlockId::Hash(address.block_hash);

        const PROOF: &'static str = "The transaction address contains a valid index within block; qed";
        Ok(self.replay_block_transactions(block, analytics)?.nth(address.index).expect(PROOF))
    }

    fn replay_block_transactions(&self, block: BlockId, analytics: CallAnalytics) -> Result<Box<Iterator<Item = Executed>>, CallError> {
        let block_hash = self.block_hash(block).ok_or(CallError::StatePruned)?;
        let data_cached = {
            self.replay_cache.lock().get_mut(&block_hash).is_some()
        };
        if data_cached {
            let mut guard = self.replay_cache.lock();
            let cached = guard.get_mut(&block_hash).unwrap();
            Ok(Box::new(cached.clone().into_iter()))
        } else {
            let mut env_info = self.env_info(block).ok_or(CallError::StatePruned)?;
            let body = self.block_body(block).ok_or(CallError::StatePruned)?;
            let mut state = self.state_at_beginning(block).ok_or(CallError::StatePruned)?;
            let txs = body.transactions();
            let engine = self.engine.clone();

            const PROOF: &'static str = "Transactions fetched from blockchain; blockchain transactions are valid; qed";
            const EXECUTE_PROOF: &'static str = "Transaction replayed; qed";

            let result: Vec<Executed> = txs.into_iter()
                .map(move |t| {
                    let t = SignedTransaction::new(t).expect(PROOF);
                    let machine = engine.machine();
                    let x = Self::do_virtual_call(machine, &env_info, &mut state, &t, analytics).expect(EXECUTE_PROOF);
                    env_info.gas_used = env_info.gas_used + x.gas_used;
                    x
                }).collect();
            self.replay_cache.lock().insert(block_hash, result.clone());
            Ok(Box::new(result.into_iter()))
        }
    }


    fn mode(&self) -> IpcMode {
        let r = self.mode.lock().clone().into();
        trace!(target: "mode", "Asked for mode = {:?}. returning {:?}", &*self.mode.lock(), r);
        r
    }

    fn disable(&self) {
        self.set_mode(IpcMode::Off);
        self.enabled.store(false, AtomicOrdering::Relaxed);
        self.clear_queue();
    }

    fn set_mode(&self, new_mode: IpcMode) {
        trace!(target: "mode", "Client::set_mode({:?})", new_mode);
        if !self.enabled.load(AtomicOrdering::Relaxed) {
            return;
        }
        {
            let mut mode = self.mode.lock();
            *mode = new_mode.clone().into();
            trace!(target: "mode", "Mode now {:?}", &*mode);
            if let Some(ref mut f) = *self.on_user_defaults_change.lock() {
                trace!(target: "mode", "Making callback...");
                f(Some((&*mode).clone()))
            }
        }
        match new_mode {
            IpcMode::Active => self.wake_up(),
            IpcMode::Off => self.sleep(),
            _ => {(*self.sleep_state.lock()).last_activity = Some(Instant::now()); }
        }
    }

    fn spec_name(&self) -> String {
        self.config.spec_name.clone()
    }

    fn set_spec_name(&self, new_spec_name: String) {
        trace!(target: "mode", "Client::set_spec_name({:?})", new_spec_name);
        if !self.enabled.load(AtomicOrdering::Relaxed) {
            return;
        }
        if let Some(ref h) = *self.exit_handler.lock() {
            (*h)(new_spec_name);
        } else {
            warn!("Not hypervised; cannot change chain.");
        }
    }

    fn block_number(&self, id: BlockId) -> Option<BlockNumber> {
        self.block_number_ref(&id)
    }

    fn block_body(&self, id: BlockId) -> Option<encoded::Body> {
        let chain = self.chain.read();

        Self::block_hash(&chain, id).and_then(|hash| chain.block_body(&hash))
    }

    fn block_status(&self, id: BlockId) -> BlockStatus {
        let chain = self.chain.read();
        match Self::block_hash(&chain, id) {
            Some(ref hash) if chain.is_known(hash) => BlockStatus::InChain,
            Some(hash) => self.importer.block_queue.status(&hash).into(),
            None => BlockStatus::Unknown
        }
    }

    fn block_total_difficulty(&self, id: BlockId) -> Option<U256> {
        let chain = self.chain.read();

        Self::block_hash(&chain, id).and_then(|hash| chain.block_details(&hash)).map(|d| d.total_difficulty)
    }

    fn storage_root(&self, address: &Address, id: BlockId) -> Option<H256> {
        self.state_at(id).and_then(|s| s.storage_root(address).ok()).and_then(|x| x)
    }

    fn block_hash(&self, id: BlockId) -> Option<H256> {
        let chain = self.chain.read();
        Self::block_hash(&chain, id)
    }

    fn code(&self, address: &Address, state: StateOrBlock) -> Option<Option<Bytes>> {
        let result = match state {
            StateOrBlock::State(s) => s.code(address).ok(),
            StateOrBlock::Block(id) => self.state_at(id).and_then(|s| s.code(address).ok())
        };

        // Converting from `Option<Option<Arc<Bytes>>>` to `Option<Option<Bytes>>`
        result.map(|c| c.map(|c| (&*c).clone()))
    }

    fn storage_at(&self, address: &Address, position: &H256, state: StateOrBlock) -> Option<H256> {
        match state {
            StateOrBlock::State(s) => s.storage_at(address, position).ok(),
            StateOrBlock::Block(id) => self.state_at(id).and_then(|s| s.storage_at(address, position).ok())
        }
    }

    fn list_accounts(&self, id: BlockId, after: Option<&Address>, count: u64) -> Option<Vec<Address>> {
        if !self.factories.trie.is_fat() {
            trace!(target: "fatdb", "list_accounts: Not a fat DB");
            return None;
        }

        let state = match self.state_at(id) {
            Some(state) => state,
            _ => return None,
        };

        let (root, db) = state.drop();
        let trie = match self.factories.trie.readonly(db.as_hashdb(), &root) {
            Ok(trie) => trie,
            _ => {
                trace!(target: "fatdb", "list_accounts: Couldn't open the DB");
                return None;
            }
        };

        let mut iter = match trie.iter() {
            Ok(iter) => iter,
            _ => return None,
        };

        if let Some(after) = after {
            if let Err(e) = iter.seek(after) {
                trace!(target: "fatdb", "list_accounts: Couldn't seek the DB: {:?}", e);
            }
        }

        let accounts = iter.filter_map(|item| {
            item.ok().map(|(addr, _)| Address::from_slice(&addr))
        }).take(count as usize).collect();

        Some(accounts)
    }

    fn list_storage(&self, id: BlockId, account: &Address, after: Option<&H256>, count: u64) -> Option<Vec<H256>> {
        if !self.factories.trie.is_fat() {
            trace!(target: "fatdb", "list_stroage: Not a fat DB");
            return None;
        }

        let state = match self.state_at(id) {
            Some(state) => state,
            _ => return None,
        };

        let root = match state.storage_root(account) {
            Ok(Some(root)) => root,
            _ => return None,
        };

        let (_, db) = state.drop();
        let account_db = self.factories.accountdb.readonly(db.as_hashdb(), keccak(account));
        let trie = match self.factories.trie.readonly(account_db.as_hashdb(), &root) {
            Ok(trie) => trie,
            _ => {
                trace!(target: "fatdb", "list_storage: Couldn't open the DB");
                return None;
            }
        };

        let mut iter = match trie.iter() {
            Ok(iter) => iter,
            _ => return None,
        };

        if let Some(after) = after {
            if let Err(e) = iter.seek(after) {
                trace!(target: "fatdb", "list_accounts: Couldn't seek the DB: {:?}", e);
            }
        }

        let keys = iter.filter_map(|item| {
            item.ok().map(|(key, _)| H256::from_slice(&key))
        }).take(count as usize).collect();

        Some(keys)
    }

    fn transaction(&self, id: TransactionId) -> Option<LocalizedTransaction> {
        self.transaction_address(id).and_then(|address| self.chain.read().transaction(&address))
    }

    fn uncle(&self, id: UncleId) -> Option<encoded::Header> {
        let index = id.position;
        self.block_body(id.block).and_then(|body| body.view().uncle_rlp_at(index))
            .map(encoded::Header::new)
    }

    fn transaction_receipt(&self, id: TransactionId) -> Option<LocalizedReceipt> {
        let chain = self.chain.read();
        self.transaction_address(id)
            .and_then(|address| chain.block_number(&address.block_hash).and_then(|block_number| {
                let transaction = chain.block_body(&address.block_hash)
                    .and_then(|body| body.view().localized_transaction_at(&address.block_hash, block_number, address.index));

                let previous_receipts = (0..address.index + 1)
                    .map(|index| {
                        let mut address = address.clone();
                        address.index = index;
                        chain.transaction_receipt(&address)
                    })
                .collect();
                match (transaction, previous_receipts) {
                    (Some(transaction), Some(previous_receipts)) => {
                        Some(transaction_receipt(self.engine().machine(), transaction, previous_receipts))
                    },
                    _ => None,
                }
            }))
    }

    fn tree_route(&self, from: &H256, to: &H256) -> Option<TreeRoute> {
        let chain = self.chain.read();
        match chain.is_known(from) && chain.is_known(to) {
            true => chain.tree_route(from.clone(), to.clone()),
            false => None
        }
    }

    fn find_uncles(&self, hash: &H256) -> Option<Vec<H256>> {
        self.chain.read().find_uncle_hashes(hash, self.engine.maximum_uncle_age())
    }

    fn state_data(&self, hash: &H256) -> Option<Bytes> {
        self.state_db.read().journal_db().state(hash)
    }

    fn block_receipts(&self, hash: &H256) -> Option<Bytes> {
        self.chain.read().block_receipts(hash).map(|receipts| ::rlp::encode(&receipts).into_vec())
    }

    fn queue_info(&self) -> BlockQueueInfo {
        self.importer.block_queue.queue_info()
    }

    fn clear_queue(&self) {
        self.importer.block_queue.clear();
    }

    fn additional_params(&self) -> BTreeMap<String, String> {
        self.engine.additional_params().into_iter().collect()
    }

    fn logs(&self, filter: Filter) -> Vec<LocalizedLogEntry> {
        let (from, to) = match (self.block_number_ref(&filter.from_block), self.block_number_ref(&filter.to_block)) {
            (Some(from), Some(to)) => (from, to),
            _ => return Vec::new(),
        };

        let chain = self.chain.read();
        let blocks = filter.bloom_possibilities().iter()
            .map(move |bloom| {
                chain.blocks_with_bloom(bloom, from, to)
            })
        .flat_map(|m| m)
            // remove duplicate elements
            .collect::<HashSet<u64>>()
            .into_iter()
            .collect::<Vec<u64>>();

        self.chain.read().logs(blocks, |entry| filter.matches(entry), filter.limit)
    }

    fn filter_traces(&self, filter: TraceFilter) -> Option<Vec<LocalizedTrace>> {
        let start = self.block_number(filter.range.start)?;
        let end = self.block_number(filter.range.end)?;

        let db_filter = trace::Filter {
            range: start as usize..end as usize,
            from_address: filter.from_address.into(),
            to_address: filter.to_address.into(),
        };

        let traces = self.tracedb.read()
            .filter(&db_filter)
            .into_iter()
            .skip(filter.after.unwrap_or(0))
            .take(filter.count.unwrap_or(usize::max_value()))
            .collect();
        Some(traces)
    }

    fn trace(&self, trace: TraceId) -> Option<LocalizedTrace> {
        let trace_address = trace.address;
        self.transaction_address(trace.transaction)
            .and_then(|tx_address| {
                self.block_number(BlockId::Hash(tx_address.block_hash))
                    .and_then(|number| self.tracedb.read().trace(number, tx_address.index, trace_address))
            })
    }

    fn transaction_traces(&self, transaction: TransactionId) -> Option<Vec<LocalizedTrace>> {
        self.transaction_address(transaction)
            .and_then(|tx_address| {
                self.block_number(BlockId::Hash(tx_address.block_hash))
                    .and_then(|number| self.tracedb.read().transaction_traces(number, tx_address.index))
            })
    }

    fn block_traces(&self, block: BlockId) -> Option<Vec<LocalizedTrace>> {
        self.block_number(block)
            .and_then(|number| self.tracedb.read().block_traces(number))
    }

    fn last_hashes(&self) -> LastHashes {
        (*self.build_last_hashes(&self.chain.read().best_block_hash())).clone()
    }

    fn queue_transactions(&self, transactions: Vec<Bytes>, peer_id: usize) {
        let queue_size = self.queue_transactions.load(AtomicOrdering::Relaxed);
        trace!(target: "external_tx", "Queue size: {}", queue_size);
        if queue_size > MAX_TX_QUEUE_SIZE {
            debug!("Ignoring {} transactions: queue is full", transactions.len());
        } else {
            let len = transactions.len();
            match self.io_channel.lock().send(ClientIoMessage::NewTransactions(transactions, peer_id)) {
                Ok(_) => {
                    self.queue_transactions.fetch_add(len, AtomicOrdering::SeqCst);
                }
                Err(e) => {
                    debug!("Ignoring {} transactions: error queueing: {}", len, e);
                }
            }
        }
    }

    fn ready_transactions(&self) -> Vec<Arc<VerifiedTransaction>> {
        self.importer.miner.ready_transactions(self)
    }

    fn queue_consensus_message(&self, message: Bytes) {
        let channel = self.io_channel.lock().clone();
        if let Err(e) = channel.send(ClientIoMessage::NewMessage(message)) {
            debug!("Ignoring the message, error queueing: {}", e);
        }
    }

    fn signing_chain_id(&self) -> Option<u64> {
        self.engine.signing_chain_id(&self.latest_env_info())
    }

    fn block_extra_info(&self, id: BlockId) -> Option<BTreeMap<String, String>> {
        self.block_header_decoded(id)
            .map(|header| self.engine.extra_info(&header))
    }

    fn uncle_extra_info(&self, id: UncleId) -> Option<BTreeMap<String, String>> {
        self.uncle(id)
            .map(|header| self.engine.extra_info(&header.decode()))
    }

    fn pruning_info(&self) -> PruningInfo {
        PruningInfo {
            earliest_chain: self.chain.read().first_block_number().unwrap_or(1),
            earliest_state: self.state_db.read().journal_db().earliest_era().unwrap_or(0),
        }
    }

    fn transact_contract(&self, address: Address, data: Bytes) -> Result<(), transaction::Error> {
        let authoring_params = self.importer.miner.authoring_params();
        let transaction = Transaction {
            nonce: self.latest_nonce(&authoring_params.author),
            action: Action::Call(address),
            gas: self.importer.miner.sensible_gas_limit(),
            gas_price: self.importer.miner.sensible_gas_price(),
            value: U256::zero(),
            data: data,
        };
        let chain_id = self.engine.signing_chain_id(&self.latest_env_info());
        let signature = self.engine.sign(transaction.hash(chain_id))
            .map_err(|e| transaction::Error::InvalidSignature(e.to_string()))?;
        let signed = SignedTransaction::new(transaction.with_signature(signature, chain_id))?;
        self.importer.miner.import_own_transaction(self, signed.into())
    }

    fn registrar_address(&self) -> Option<Address> {
        self.registrar_address.clone()
    }

    fn eip86_transition(&self) -> u64 {
        self.engine().params().eip86_transition
    }

    fn local_transactions(&self) -> Vec<H256> {
        self.importer.miner.local_transactions().keys().map(|k| *k).collect::<Vec<_>>()
    }
=======
	fn replay(&self, id: TransactionId, analytics: CallAnalytics) -> Result<Executed, CallError> {
		let address = self.transaction_address(id).ok_or(CallError::TransactionNotFound)?;
		let block = BlockId::Hash(address.block_hash);

		const PROOF: &'static str = "The transaction address contains a valid index within block; qed";
		Ok(self.replay_block_transactions(block, analytics)?.nth(address.index).expect(PROOF))
	}

	fn replay_block_transactions(&self, block: BlockId, analytics: CallAnalytics) -> Result<Box<Iterator<Item = Executed>>, CallError> {
		let mut env_info = self.env_info(block).ok_or(CallError::StatePruned)?;
		let body = self.block_body(block).ok_or(CallError::StatePruned)?;
		let mut state = self.state_at_beginning(block).ok_or(CallError::StatePruned)?;
		let txs = body.transactions();
		let engine = self.engine.clone();

		const PROOF: &'static str = "Transactions fetched from blockchain; blockchain transactions are valid; qed";
		const EXECUTE_PROOF: &'static str = "Transaction replayed; qed";

		Ok(Box::new(txs.into_iter()
			.map(move |t| {
				let t = SignedTransaction::new(t).expect(PROOF);
				let machine = engine.machine();
				let x = Self::do_virtual_call(machine, &env_info, &mut state, &t, analytics).expect(EXECUTE_PROOF);
				env_info.gas_used = env_info.gas_used + x.gas_used;
				x
			})))
	}


	fn mode(&self) -> IpcMode {
		let r = self.mode.lock().clone().into();
		trace!(target: "mode", "Asked for mode = {:?}. returning {:?}", &*self.mode.lock(), r);
		r
	}

	fn disable(&self) {
		self.set_mode(IpcMode::Off);
		self.enabled.store(false, AtomicOrdering::Relaxed);
		self.clear_queue();
	}

	fn set_mode(&self, new_mode: IpcMode) {
		trace!(target: "mode", "Client::set_mode({:?})", new_mode);
		if !self.enabled.load(AtomicOrdering::Relaxed) {
			return;
		}
		{
			let mut mode = self.mode.lock();
			*mode = new_mode.clone().into();
			trace!(target: "mode", "Mode now {:?}", &*mode);
			if let Some(ref mut f) = *self.on_user_defaults_change.lock() {
				trace!(target: "mode", "Making callback...");
				f(Some((&*mode).clone()))
			}
		}
		match new_mode {
			IpcMode::Active => self.wake_up(),
			IpcMode::Off => self.sleep(),
			_ => {(*self.sleep_state.lock()).last_activity = Some(Instant::now()); }
		}
	}

	fn spec_name(&self) -> String {
		self.config.spec_name.clone()
	}

	fn set_spec_name(&self, new_spec_name: String) {
		trace!(target: "mode", "Client::set_spec_name({:?})", new_spec_name);
		if !self.enabled.load(AtomicOrdering::Relaxed) {
			return;
		}
		if let Some(ref h) = *self.exit_handler.lock() {
			(*h)(new_spec_name);
		} else {
			warn!("Not hypervised; cannot change chain.");
		}
	}

	fn block_number(&self, id: BlockId) -> Option<BlockNumber> {
		self.block_number_ref(&id)
	}

	fn block_body(&self, id: BlockId) -> Option<encoded::Body> {
		let chain = self.chain.read();

		Self::block_hash(&chain, id).and_then(|hash| chain.block_body(&hash))
	}

	fn block_status(&self, id: BlockId) -> BlockStatus {
		let chain = self.chain.read();
		match Self::block_hash(&chain, id) {
			Some(ref hash) if chain.is_known(hash) => BlockStatus::InChain,
			Some(hash) => self.importer.block_queue.status(&hash).into(),
			None => BlockStatus::Unknown
		}
	}

	fn block_total_difficulty(&self, id: BlockId) -> Option<U256> {
		let chain = self.chain.read();

		Self::block_hash(&chain, id).and_then(|hash| chain.block_details(&hash)).map(|d| d.total_difficulty)
	}

	fn storage_root(&self, address: &Address, id: BlockId) -> Option<H256> {
		self.state_at(id).and_then(|s| s.storage_root(address).ok()).and_then(|x| x)
	}

	fn block_hash(&self, id: BlockId) -> Option<H256> {
		let chain = self.chain.read();
		Self::block_hash(&chain, id)
	}

	fn code(&self, address: &Address, state: StateOrBlock) -> Option<Option<Bytes>> {
		let result = match state {
			StateOrBlock::State(s) => s.code(address).ok(),
			StateOrBlock::Block(id) => self.state_at(id).and_then(|s| s.code(address).ok())
		};

		// Converting from `Option<Option<Arc<Bytes>>>` to `Option<Option<Bytes>>`
		result.map(|c| c.map(|c| (&*c).clone()))
	}

	fn storage_at(&self, address: &Address, position: &H256, state: StateOrBlock) -> Option<H256> {
		match state {
			StateOrBlock::State(s) => s.storage_at(address, position).ok(),
			StateOrBlock::Block(id) => self.state_at(id).and_then(|s| s.storage_at(address, position).ok())
		}
	}

	fn list_accounts(&self, id: BlockId, after: Option<&Address>, count: u64) -> Option<Vec<Address>> {
		if !self.factories.trie.is_fat() {
			trace!(target: "fatdb", "list_accounts: Not a fat DB");
			return None;
		}

		let state = match self.state_at(id) {
			Some(state) => state,
			_ => return None,
		};

		let (root, db) = state.drop();
		let trie = match self.factories.trie.readonly(db.as_hashdb(), &root) {
			Ok(trie) => trie,
			_ => {
				trace!(target: "fatdb", "list_accounts: Couldn't open the DB");
				return None;
			}
		};

		let mut iter = match trie.iter() {
			Ok(iter) => iter,
			_ => return None,
		};

		if let Some(after) = after {
			if let Err(e) = iter.seek(after) {
				trace!(target: "fatdb", "list_accounts: Couldn't seek the DB: {:?}", e);
			}
		}

		let accounts = iter.filter_map(|item| {
			item.ok().map(|(addr, _)| Address::from_slice(&addr))
		}).take(count as usize).collect();

		Some(accounts)
	}

	fn list_storage(&self, id: BlockId, account: &Address, after: Option<&H256>, count: u64) -> Option<Vec<H256>> {
		if !self.factories.trie.is_fat() {
			trace!(target: "fatdb", "list_stroage: Not a fat DB");
			return None;
		}

		let state = match self.state_at(id) {
			Some(state) => state,
			_ => return None,
		};

		let root = match state.storage_root(account) {
			Ok(Some(root)) => root,
			_ => return None,
		};

		let (_, db) = state.drop();
		let account_db = self.factories.accountdb.readonly(db.as_hashdb(), keccak(account));
		let trie = match self.factories.trie.readonly(account_db.as_hashdb(), &root) {
			Ok(trie) => trie,
			_ => {
				trace!(target: "fatdb", "list_storage: Couldn't open the DB");
				return None;
			}
		};

		let mut iter = match trie.iter() {
			Ok(iter) => iter,
			_ => return None,
		};

		if let Some(after) = after {
			if let Err(e) = iter.seek(after) {
				trace!(target: "fatdb", "list_accounts: Couldn't seek the DB: {:?}", e);
			}
		}

		let keys = iter.filter_map(|item| {
			item.ok().map(|(key, _)| H256::from_slice(&key))
		}).take(count as usize).collect();

		Some(keys)
	}

	fn transaction(&self, id: TransactionId) -> Option<LocalizedTransaction> {
		self.transaction_address(id).and_then(|address| self.chain.read().transaction(&address))
	}

	fn uncle(&self, id: UncleId) -> Option<encoded::Header> {
		let index = id.position;
		self.block_body(id.block).and_then(|body| body.view().uncle_rlp_at(index))
			.map(encoded::Header::new)
	}

	fn transaction_receipt(&self, id: TransactionId) -> Option<LocalizedReceipt> {
		let chain = self.chain.read();
		self.transaction_address(id)
			.and_then(|address| chain.block_number(&address.block_hash).and_then(|block_number| {
				let transaction = chain.block_body(&address.block_hash)
					.and_then(|body| body.view().localized_transaction_at(&address.block_hash, block_number, address.index));

				let previous_receipts = (0..address.index + 1)
					.map(|index| {
						let mut address = address.clone();
						address.index = index;
						chain.transaction_receipt(&address)
					})
					.collect();
				match (transaction, previous_receipts) {
					(Some(transaction), Some(previous_receipts)) => {
						Some(transaction_receipt(self.engine().machine(), transaction, previous_receipts))
					},
					_ => None,
				}
			}))
	}

	fn tree_route(&self, from: &H256, to: &H256) -> Option<TreeRoute> {
		let chain = self.chain.read();
		match chain.is_known(from) && chain.is_known(to) {
			true => chain.tree_route(from.clone(), to.clone()),
			false => None
		}
	}

	fn find_uncles(&self, hash: &H256) -> Option<Vec<H256>> {
		self.chain.read().find_uncle_hashes(hash, self.engine.maximum_uncle_age())
	}

	fn state_data(&self, hash: &H256) -> Option<Bytes> {
		self.state_db.read().journal_db().state(hash)
	}

	fn block_receipts(&self, hash: &H256) -> Option<Bytes> {
		self.chain.read().block_receipts(hash).map(|receipts| ::rlp::encode(&receipts).into_vec())
	}

	fn queue_info(&self) -> BlockQueueInfo {
		self.importer.block_queue.queue_info()
	}

	fn clear_queue(&self) {
		self.importer.block_queue.clear();
	}

	fn additional_params(&self) -> BTreeMap<String, String> {
		self.engine.additional_params().into_iter().collect()
	}

	fn logs(&self, filter: Filter) -> Vec<LocalizedLogEntry> {
		// Wrap the logic inside a closure so that we can take advantage of question mark syntax.
		let fetch_logs = || {
			let chain = self.chain.read();

			// First, check whether `filter.from_block` and `filter.to_block` is on the canon chain. If so, we can use the
			// optimized version.
			let is_canon = |id| {
				match id {
					// If it is referred by number, then it is always on the canon chain.
					&BlockId::Earliest | &BlockId::Latest | &BlockId::Number(_) => true,
					// If it is referred by hash, we see whether a hash -> number -> hash conversion gives us the same
					// result.
					&BlockId::Hash(ref hash) => chain.is_canon(hash),
				}
			};

			let blocks = if is_canon(&filter.from_block) && is_canon(&filter.to_block) {
				// If we are on the canon chain, use bloom filter to fetch required hashes.
				let from = self.block_number_ref(&filter.from_block)?;
				let to = self.block_number_ref(&filter.to_block)?;

				filter.bloom_possibilities().iter()
					.map(|bloom| {
						chain.blocks_with_bloom(bloom, from, to)
					})
					.flat_map(|m| m)
					// remove duplicate elements
					.collect::<BTreeSet<u64>>()
					.into_iter()
					.filter_map(|n| chain.block_hash(n))
					.collect::<Vec<H256>>()

			} else {
				// Otherwise, we use a slower version that finds a link between from_block and to_block.
				let from_hash = Self::block_hash(&chain, filter.from_block)?;
				let from_number = chain.block_number(&from_hash)?;
				let to_hash = Self::block_hash(&chain, filter.from_block)?;

				let blooms = filter.bloom_possibilities();
				let bloom_match = |header: &encoded::Header| {
					blooms.iter().any(|bloom| header.log_bloom().contains_bloom(bloom))
				};

				let (blocks, last_hash) = {
					let mut blocks = Vec::new();
					let mut current_hash = to_hash;

					loop {
						let header = chain.block_header_data(&current_hash)?;
						if bloom_match(&header) {
							blocks.push(current_hash);
						}

						// Stop if `from` block is reached.
						if header.number() <= from_number {
							break;
						}
						current_hash = header.parent_hash();
					}

					blocks.reverse();
					(blocks, current_hash)
				};

				// Check if we've actually reached the expected `from` block.
				if last_hash != from_hash || blocks.is_empty() {
					return None;
				}

				blocks
			};

			Some(self.chain.read().logs(blocks, |entry| filter.matches(entry), filter.limit))
		};

		fetch_logs().unwrap_or_default()
	}

	fn filter_traces(&self, filter: TraceFilter) -> Option<Vec<LocalizedTrace>> {
		if !self.tracedb.read().tracing_enabled() {
			return None;
		}

		let start = self.block_number(filter.range.start)?;
		let end = self.block_number(filter.range.end)?;

		let db_filter = trace::Filter {
			range: start as usize..end as usize,
			from_address: filter.from_address.into(),
			to_address: filter.to_address.into(),
		};

		let traces = self.tracedb.read()
			.filter(&db_filter)
			.into_iter()
			.skip(filter.after.unwrap_or(0))
			.take(filter.count.unwrap_or(usize::max_value()))
			.collect();
		Some(traces)
	}

	fn trace(&self, trace: TraceId) -> Option<LocalizedTrace> {
		if !self.tracedb.read().tracing_enabled() {
			return None;
		}

		let trace_address = trace.address;
		self.transaction_address(trace.transaction)
			.and_then(|tx_address| {
				self.block_number(BlockId::Hash(tx_address.block_hash))
					.and_then(|number| self.tracedb.read().trace(number, tx_address.index, trace_address))
			})
	}

	fn transaction_traces(&self, transaction: TransactionId) -> Option<Vec<LocalizedTrace>> {
		if !self.tracedb.read().tracing_enabled() {
			return None;
		}

		self.transaction_address(transaction)
			.and_then(|tx_address| {
				self.block_number(BlockId::Hash(tx_address.block_hash))
					.and_then(|number| self.tracedb.read().transaction_traces(number, tx_address.index))
			})
	}

	fn block_traces(&self, block: BlockId) -> Option<Vec<LocalizedTrace>> {
		if !self.tracedb.read().tracing_enabled() {
			return None;
		}

		self.block_number(block)
			.and_then(|number| self.tracedb.read().block_traces(number))
	}

	fn last_hashes(&self) -> LastHashes {
		(*self.build_last_hashes(&self.chain.read().best_block_hash())).clone()
	}

	fn ready_transactions(&self) -> Vec<Arc<VerifiedTransaction>> {
		self.importer.miner.ready_transactions(self)
	}

	fn signing_chain_id(&self) -> Option<u64> {
		self.engine.signing_chain_id(&self.latest_env_info())
	}

	fn block_extra_info(&self, id: BlockId) -> Option<BTreeMap<String, String>> {
		self.block_header_decoded(id)
			.map(|header| self.engine.extra_info(&header))
	}

	fn uncle_extra_info(&self, id: UncleId) -> Option<BTreeMap<String, String>> {
		self.uncle(id)
			.and_then(|h| {
				h.decode().map(|dh| {
					self.engine.extra_info(&dh)
				}).ok()
			})
	}

	fn pruning_info(&self) -> PruningInfo {
		PruningInfo {
			earliest_chain: self.chain.read().first_block_number().unwrap_or(1),
			earliest_state: self.state_db.read().journal_db().earliest_era().unwrap_or(0),
		}
	}

	fn transact_contract(&self, address: Address, data: Bytes) -> Result<(), transaction::Error> {
		let authoring_params = self.importer.miner.authoring_params();
		let transaction = Transaction {
			nonce: self.latest_nonce(&authoring_params.author),
			action: Action::Call(address),
			gas: self.importer.miner.sensible_gas_limit(),
			gas_price: self.importer.miner.sensible_gas_price(),
			value: U256::zero(),
			data: data,
		};
		let chain_id = self.engine.signing_chain_id(&self.latest_env_info());
		let signature = self.engine.sign(transaction.hash(chain_id))
			.map_err(|e| transaction::Error::InvalidSignature(e.to_string()))?;
		let signed = SignedTransaction::new(transaction.with_signature(signature, chain_id))?;
		self.importer.miner.import_own_transaction(self, signed.into())
	}

	fn registrar_address(&self) -> Option<Address> {
		self.registrar_address.clone()
	}

	fn eip86_transition(&self) -> u64 {
		self.engine().params().eip86_transition
	}
>>>>>>> af90fbfb
}

impl IoClient for Client {
	fn queue_transactions(&self, transactions: Vec<Bytes>, peer_id: usize) {
		let len = transactions.len();
		self.queue_transactions.queue(&mut self.io_channel.lock(), len, move |client| {
			trace_time!("import_queued_transactions");

			let txs: Vec<UnverifiedTransaction> = transactions
				.iter()
				.filter_map(|bytes| client.engine.decode_transaction(bytes).ok())
				.collect();

			client.notify(|notify| {
				notify.transactions_received(&txs, peer_id);
			});

			client.importer.miner.import_external_transactions(client, txs);
		}).unwrap_or_else(|e| {
			debug!(target: "client", "Ignoring {} transactions: {}", len, e);
		});
	}

	fn queue_ancient_block(&self, block_bytes: Bytes, receipts_bytes: Bytes) -> Result<H256, BlockImportError> {
		let header: Header = ::rlp::Rlp::new(&block_bytes).val_at(0)?;
		let hash = header.hash();

		{
			// check block order
			if self.chain.read().is_known(&header.hash()) {
				bail!(BlockImportErrorKind::Import(ImportErrorKind::AlreadyInChain));
			}
			let status = self.block_status(BlockId::Hash(*header.parent_hash()));
			if  status == BlockStatus::Unknown || status == BlockStatus::Pending {
				bail!(BlockImportErrorKind::Block(BlockError::UnknownParent(*header.parent_hash())));
			}
		}

		match self.queue_ancient_blocks.queue(&mut self.io_channel.lock(), 1, move |client| {
			client.importer.import_old_block(
				&header,
				&block_bytes,
				&receipts_bytes,
				&**client.db.read(),
				&*client.chain.read()
			).map(|_| ()).unwrap_or_else(|e| {
				error!(target: "client", "Error importing ancient block: {}", e);
			});
		}) {
			Ok(_) => Ok(hash),
			Err(e) => bail!(BlockImportErrorKind::Other(format!("{}", e))),
		}
	}

	fn queue_consensus_message(&self, message: Bytes) {
		match self.queue_consensus_message.queue(&mut self.io_channel.lock(), 1, move |client| {
			if let Err(e) = client.engine().handle_message(&message) {
				debug!(target: "poa", "Invalid message received: {}", e);
			}
		}) {
			Ok(_) => (),
			Err(e) => {
				debug!(target: "poa", "Ignoring the message, error queueing: {}", e);
			}
		}
	}
}

impl ReopenBlock for Client {
<<<<<<< HEAD
    fn reopen_block(&self, block: ClosedBlock) -> OpenBlock {
        let engine = &*self.engine;
        let mut block = block.reopen(engine);
        let max_uncles = engine.maximum_uncle_count(block.header().number());
        if block.uncles().len() < max_uncles {
            let chain = self.chain.read();
            let h = chain.best_block_hash();
            // Add new uncles
            let uncles = chain
                .find_uncle_hashes(&h, engine.maximum_uncle_age())
                .unwrap_or_else(Vec::new);

            for h in uncles {
                if !block.uncles().iter().any(|header| header.hash() == h) {
                    let uncle = chain.block_header_data(&h).expect("find_uncle_hashes only returns hashes for existing headers; qed");
                    block.push_uncle(uncle.decode()).expect("pushing up to maximum_uncle_count;
                                                push_uncle is not ok only if more than maximum_uncle_count is pushed;
                                                so all push_uncle are Ok;
                                                qed");
                    if block.uncles().len() >= max_uncles { break }
                }
            }

        }
        block
    }
}

impl PrepareOpenBlock for Client {
    fn prepare_open_block(&self, author: Address, gas_range_target: (U256, U256), extra_data: Bytes) -> OpenBlock {
        let engine = &*self.engine;
        let chain = self.chain.read();
        let best_header = chain.best_block_header();
        let h = best_header.hash();

        let is_epoch_begin = chain.epoch_transition(best_header.number(), h).is_some();
        let mut open_block = OpenBlock::new(
            engine,
            self.factories.clone(),
            self.tracedb.read().tracing_enabled(),
            self.state_db.read().boxed_clone_canon(&h),
            &best_header,
            self.build_last_hashes(&h),
            author,
            gas_range_target,
            extra_data,
            is_epoch_begin,
        ).expect("OpenBlock::new only fails if parent state root invalid; state root of best block's header is never invalid; qed");

        // Add uncles
        chain
            .find_uncle_headers(&h, engine.maximum_uncle_age())
            .unwrap_or_else(Vec::new)
            .into_iter()
            .take(engine.maximum_uncle_count(open_block.header().number()))
            .foreach(|h| {
                open_block.push_uncle(h.decode()).expect("pushing maximum_uncle_count;
                                                open_block was just created;
                                                push_uncle is not ok only if more than maximum_uncle_count is pushed;
                                                so all push_uncle are Ok;
                                                qed");
            });

        open_block
    }
=======
	fn reopen_block(&self, block: ClosedBlock) -> OpenBlock {
		let engine = &*self.engine;
		let mut block = block.reopen(engine);
		let max_uncles = engine.maximum_uncle_count(block.header().number());
		if block.uncles().len() < max_uncles {
			let chain = self.chain.read();
			let h = chain.best_block_hash();
			// Add new uncles
			let uncles = chain
				.find_uncle_hashes(&h, engine.maximum_uncle_age())
				.unwrap_or_else(Vec::new);

			for h in uncles {
				if !block.uncles().iter().any(|header| header.hash() == h) {
					let uncle = chain.block_header_data(&h).expect("find_uncle_hashes only returns hashes for existing headers; qed");
					let uncle = uncle.decode().expect("decoding failure");
					block.push_uncle(uncle).expect("pushing up to maximum_uncle_count;
												push_uncle is not ok only if more than maximum_uncle_count is pushed;
												so all push_uncle are Ok;
												qed");
					if block.uncles().len() >= max_uncles { break }
				}
			}

		}
		block
	}
}

impl PrepareOpenBlock for Client {
	fn prepare_open_block(&self, author: Address, gas_range_target: (U256, U256), extra_data: Bytes) -> OpenBlock {
		let engine = &*self.engine;
		let chain = self.chain.read();
		let best_header = chain.best_block_header();
		let h = best_header.hash();

		let is_epoch_begin = chain.epoch_transition(best_header.number(), h).is_some();
		let mut open_block = OpenBlock::new(
			engine,
			self.factories.clone(),
			self.tracedb.read().tracing_enabled(),
			self.state_db.read().boxed_clone_canon(&h),
			&best_header,
			self.build_last_hashes(&h),
			author,
			gas_range_target,
			extra_data,
			is_epoch_begin,
		).expect("OpenBlock::new only fails if parent state root invalid; state root of best block's header is never invalid; qed");

		// Add uncles
		chain
			.find_uncle_headers(&h, engine.maximum_uncle_age())
			.unwrap_or_else(Vec::new)
			.into_iter()
			.take(engine.maximum_uncle_count(open_block.header().number()))
			.foreach(|h| {
				open_block.push_uncle(h.decode().expect("decoding failure")).expect("pushing maximum_uncle_count;
												open_block was just created;
												push_uncle is not ok only if more than maximum_uncle_count is pushed;
												so all push_uncle are Ok;
												qed");
			});

		open_block
	}
>>>>>>> af90fbfb
}

impl BlockProducer for Client {}

impl ScheduleInfo for Client {
    fn latest_schedule(&self) -> Schedule {
        self.engine.schedule(self.latest_env_info().number)
    }
}

impl ImportSealedBlock for Client {
<<<<<<< HEAD
    fn import_sealed_block(&self, block: SealedBlock) -> ImportResult {
        let h = block.header().hash();
        let start = Instant::now();
        let route = {
            // scope for self.import_lock
            let _import_lock = self.importer.import_lock.lock();
            trace_time!("import_sealed_block");

            let number = block.header().number();
            let block_data = block.rlp_bytes();
            let header = block.header().clone();

            let route = self.importer.commit_block(block, &header, &block_data, self);
            trace!(target: "client", "Imported sealed block #{} ({})", number, h);
            self.state_db.write().sync_cache(&route.enacted, &route.retracted, false);
            route
        };
        let (enacted, retracted) = self.importer.calculate_enacted_retracted(&[route]);
        self.importer.miner.chain_new_blocks(self, &[h.clone()], &[], &enacted, &retracted, true);
        self.notify(|notify| {
            notify.new_blocks(
                vec![h.clone()],
                vec![],
                enacted.clone(),
                retracted.clone(),
                vec![h.clone()],
                vec![],
                {
                    let elapsed = start.elapsed();
                    elapsed.as_secs() * 1_000_000_000 + elapsed.subsec_nanos() as u64
                },
                );
        });
        self.db.read().flush().expect("DB flush failed.");
        Ok(h)
    }
}

impl BroadcastProposalBlock for Client {
    fn broadcast_proposal_block(&self, block: SealedBlock) {
        self.notify(|notify| {
            notify.new_blocks(
                vec![],
                vec![],
                vec![],
                vec![],
                vec![],
                vec![block.rlp_bytes()],
                0,
                );
        });
    }
=======
	fn import_sealed_block(&self, block: SealedBlock) -> ImportResult {
		let h = block.header().hash();
		let start = Instant::now();
		let route = {
			// scope for self.import_lock
			let _import_lock = self.importer.import_lock.lock();
			trace_time!("import_sealed_block");

			let number = block.header().number();
			let block_data = block.rlp_bytes();
			let header = block.header().clone();

			let route = self.importer.commit_block(block, &header, &block_data, self);
			trace!(target: "client", "Imported sealed block #{} ({})", number, h);
			self.state_db.write().sync_cache(&route.enacted, &route.retracted, false);
			route
		};
		let route = ChainRoute::from([route].as_ref());
		self.importer.miner.chain_new_blocks(self, &[h.clone()], &[], route.enacted(), route.retracted(), true);
		self.notify(|notify| {
			notify.new_blocks(
				vec![h.clone()],
				vec![],
				route.clone(),
				vec![h.clone()],
				vec![],
				start.elapsed(),
			);
		});
		self.db.read().flush().expect("DB flush failed.");
		Ok(h)
	}
}

impl BroadcastProposalBlock for Client {
	fn broadcast_proposal_block(&self, block: SealedBlock) {
		const DURATION_ZERO: Duration = Duration::from_millis(0);
		self.notify(|notify| {
			notify.new_blocks(
				vec![],
				vec![],
				ChainRoute::default(),
				vec![],
				vec![block.rlp_bytes()],
				DURATION_ZERO,
			);
		});
	}
>>>>>>> af90fbfb
}

impl SealedBlockImporter for Client {}

impl ::miner::TransactionVerifierClient for Client {}
impl ::miner::BlockChainClient for Client {}

impl super::traits::EngineClient for Client {
    fn update_sealing(&self) {
        self.importer.miner.update_sealing(self)
    }

    fn submit_seal(&self, block_hash: H256, seal: Vec<Bytes>) {
        let import = self.importer.miner.submit_seal(block_hash, seal).and_then(|block| self.import_sealed_block(block));
        if let Err(err) = import {
            warn!(target: "poa", "Wrong internal seal submission! {:?}", err);
        }
    }

    fn broadcast_consensus_message(&self, message: Bytes) {
        self.notify(|notify| notify.broadcast(ChainMessageType::Consensus(message.clone())));
    }

    fn epoch_transition_for(&self, parent_hash: H256) -> Option<::engines::EpochTransition> {
        self.chain.read().epoch_transition_for(parent_hash)
    }

    fn as_full_client(&self) -> Option<&BlockChainClient> { Some(self) }

    fn block_number(&self, id: BlockId) -> Option<BlockNumber> {
        BlockChainClient::block_number(self, id)
    }

    fn block_header(&self, id: BlockId) -> Option<::encoded::Header> {
        BlockChainClient::block_header(self, id)
    }
}

impl ProvingBlockChainClient for Client {
    fn prove_storage(&self, key1: H256, key2: H256, id: BlockId) -> Option<(Vec<Bytes>, H256)> {
        self.state_at(id)
            .and_then(move |state| state.prove_storage(key1, key2).ok())
    }

    fn prove_account(&self, key1: H256, id: BlockId) -> Option<(Vec<Bytes>, ::types::basic_account::BasicAccount)> {
        self.state_at(id)
            .and_then(move |state| state.prove_account(key1).ok())
    }

    fn prove_transaction(&self, transaction: SignedTransaction, id: BlockId) -> Option<(Bytes, Vec<DBValue>)> {
        let (header, mut env_info) = match (self.block_header(id), self.env_info(id)) {
            (Some(s), Some(e)) => (s, e),
            _ => return None,
        };

        env_info.gas_limit = transaction.gas.clone();
        let mut jdb = self.state_db.read().journal_db().boxed_clone();

        state::prove_transaction(
            jdb.as_hashdb_mut(),
            header.state_root().clone(),
            &transaction,
            self.engine.machine(),
            &env_info,
            self.factories.clone(),
            false,
            )
    }


    fn epoch_signal(&self, hash: H256) -> Option<Vec<u8>> {
        // pending transitions are never deleted, and do not contain
        // finality proofs by definition.
        self.chain.read().get_pending_transition(hash).map(|pending| pending.proof)
    }
}

impl Drop for Client {
    fn drop(&mut self) {
        self.engine.stop();
    }
}

/// Returns `LocalizedReceipt` given `LocalizedTransaction`
/// and a vector of receipts from given block up to transaction index.
fn transaction_receipt(machine: &::machine::EthereumMachine, mut tx: LocalizedTransaction, mut receipts: Vec<Receipt>) -> LocalizedReceipt {
    assert_eq!(receipts.len(), tx.transaction_index + 1, "All previous receipts are provided.");

    let sender = tx.sender();
    let receipt = receipts.pop().expect("Current receipt is provided; qed");
    let prior_gas_used = match tx.transaction_index {
        0 => 0.into(),
        i => receipts.get(i - 1).expect("All previous receipts are provided; qed").gas_used,
    };
    let no_of_logs = receipts.into_iter().map(|receipt| receipt.logs.len()).sum::<usize>();
    let transaction_hash = tx.hash();
    let block_hash = tx.block_hash;
    let block_number = tx.block_number;
    let transaction_index = tx.transaction_index;

    LocalizedReceipt {
        transaction_hash: transaction_hash,
        transaction_index: transaction_index,
        block_hash: block_hash,
        block_number: block_number,
        cumulative_gas_used: receipt.gas_used,
        gas_used: receipt.gas_used - prior_gas_used,
        contract_address: match tx.action {
            Action::Call(_) => None,
            Action::Create => Some(contract_address(machine.create_address_scheme(block_number), &sender, &tx.nonce, &tx.data).0)
        },
        logs: receipt.logs.into_iter().enumerate().map(|(i, log)| LocalizedLogEntry {
            entry: log,
            block_hash: block_hash,
            block_number: block_number,
            transaction_hash: transaction_hash,
            transaction_index: transaction_index,
            transaction_log_index: i,
            log_index: no_of_logs + i,
        }).collect(),
        log_bloom: receipt.log_bloom,
        outcome: receipt.outcome,
    }
}

#[cfg(test)]
mod tests {

<<<<<<< HEAD
    #[test]
    fn should_not_cache_details_before_commit() {
        use client::{BlockChainClient, ChainInfo};
        use test_helpers::{generate_dummy_client, get_good_dummy_block_hash};

        use std::thread;
        use std::time::Duration;
        use std::sync::Arc;
        use std::sync::atomic::{AtomicBool, Ordering};
        use kvdb::DBTransaction;

        let client = generate_dummy_client(0);
        let genesis = client.chain_info().best_block_hash;
        let (new_hash, new_block) = get_good_dummy_block_hash();

        let go = {
            // Separate thread uncommited transaction
            let go = Arc::new(AtomicBool::new(false));
            let go_thread = go.clone();
            let another_client = client.clone();
            thread::spawn(move || {
                let mut batch = DBTransaction::new();
                another_client.chain.read().insert_block(&mut batch, &new_block, Vec::new());
                go_thread.store(true, Ordering::SeqCst);
            });
            go
        };

        while !go.load(Ordering::SeqCst) { thread::park_timeout(Duration::from_millis(5)); }

        assert!(client.tree_route(&genesis, &new_hash).is_none());
    }

    #[test]
    fn should_return_correct_log_index() {
        use hash::keccak;
        use super::transaction_receipt;
        use ethkey::KeyPair;
        use log_entry::{LogEntry, LocalizedLogEntry};
        use receipt::{Receipt, LocalizedReceipt, TransactionOutcome};
        use transaction::{Transaction, LocalizedTransaction, Action};

        // given
        let key = KeyPair::from_secret_slice(&keccak("test")).unwrap();
        let secret = key.secret();
        let machine = ::ethereum::new_frontier_test_machine();

        let block_number = 1;
        let block_hash = 5.into();
        let state_root = 99.into();
        let gas_used = 10.into();
        let raw_tx = Transaction {
            nonce: 0.into(),
            gas_price: 0.into(),
            gas: 21000.into(),
            action: Action::Call(10.into()),
            value: 0.into(),
            data: vec![],
        };
        let tx1 = raw_tx.clone().sign(secret, None);
        let transaction = LocalizedTransaction {
            signed: tx1.clone().into(),
            block_number: block_number,
            block_hash: block_hash,
            transaction_index: 1,
            cached_sender: Some(tx1.sender()),
        };
        let logs = vec![LogEntry {
            address: 5.into(),
            topics: vec![],
            data: vec![],
        }, LogEntry {
            address: 15.into(),
            topics: vec![],
            data: vec![],
        }];
        let receipts = vec![Receipt {
            outcome: TransactionOutcome::StateRoot(state_root),
            gas_used: 5.into(),
            log_bloom: Default::default(),
            logs: vec![logs[0].clone()],
        }, Receipt {
            outcome: TransactionOutcome::StateRoot(state_root),
            gas_used: gas_used,
            log_bloom: Default::default(),
            logs: logs.clone(),
        }];

        // when
        let receipt = transaction_receipt(&machine, transaction, receipts);

        // then
        assert_eq!(receipt, LocalizedReceipt {
            transaction_hash: tx1.hash(),
            transaction_index: 1,
            block_hash: block_hash,
            block_number: block_number,
            cumulative_gas_used: gas_used,
            gas_used: gas_used - 5.into(),
            contract_address: None,
            logs: vec![LocalizedLogEntry {
                entry: logs[0].clone(),
                block_hash: block_hash,
                block_number: block_number,
                transaction_hash: tx1.hash(),
                transaction_index: 1,
                transaction_log_index: 0,
                log_index: 1,
            }, LocalizedLogEntry {
                entry: logs[1].clone(),
                block_hash: block_hash,
                block_number: block_number,
                transaction_hash: tx1.hash(),
                transaction_index: 1,
                transaction_log_index: 1,
                log_index: 2,
            }],
            log_bloom: Default::default(),
            outcome: TransactionOutcome::StateRoot(state_root),
        });
    }
=======
	#[test]
	fn should_not_cache_details_before_commit() {
		use client::{BlockChainClient, ChainInfo};
		use test_helpers::{generate_dummy_client, get_good_dummy_block_hash};

		use std::thread;
		use std::time::Duration;
		use std::sync::Arc;
		use std::sync::atomic::{AtomicBool, Ordering};
		use kvdb::DBTransaction;

		let client = generate_dummy_client(0);
		let genesis = client.chain_info().best_block_hash;
		let (new_hash, new_block) = get_good_dummy_block_hash();

		let go = {
			// Separate thread uncommited transaction
			let go = Arc::new(AtomicBool::new(false));
			let go_thread = go.clone();
			let another_client = client.clone();
			thread::spawn(move || {
				let mut batch = DBTransaction::new();
				another_client.chain.read().insert_block(&mut batch, &new_block, Vec::new());
				go_thread.store(true, Ordering::SeqCst);
			});
			go
		};

		while !go.load(Ordering::SeqCst) { thread::park_timeout(Duration::from_millis(5)); }

		assert!(client.tree_route(&genesis, &new_hash).is_none());
	}

	#[test]
	fn should_return_correct_log_index() {
		use hash::keccak;
		use super::transaction_receipt;
		use ethkey::KeyPair;
		use log_entry::{LogEntry, LocalizedLogEntry};
		use receipt::{Receipt, LocalizedReceipt, TransactionOutcome};
		use transaction::{Transaction, LocalizedTransaction, Action};

		// given
		let key = KeyPair::from_secret_slice(&keccak("test")).unwrap();
		let secret = key.secret();
		let machine = ::ethereum::new_frontier_test_machine();

		let block_number = 1;
		let block_hash = 5.into();
		let state_root = 99.into();
		let gas_used = 10.into();
		let raw_tx = Transaction {
			nonce: 0.into(),
			gas_price: 0.into(),
			gas: 21000.into(),
			action: Action::Call(10.into()),
			value: 0.into(),
			data: vec![],
		};
		let tx1 = raw_tx.clone().sign(secret, None);
		let transaction = LocalizedTransaction {
			signed: tx1.clone().into(),
			block_number: block_number,
			block_hash: block_hash,
			transaction_index: 1,
			cached_sender: Some(tx1.sender()),
		};
		let logs = vec![LogEntry {
			address: 5.into(),
			topics: vec![],
			data: vec![],
		}, LogEntry {
			address: 15.into(),
			topics: vec![],
			data: vec![],
		}];
		let receipts = vec![Receipt {
			outcome: TransactionOutcome::StateRoot(state_root),
			gas_used: 5.into(),
			log_bloom: Default::default(),
			logs: vec![logs[0].clone()],
		}, Receipt {
			outcome: TransactionOutcome::StateRoot(state_root),
			gas_used: gas_used,
			log_bloom: Default::default(),
			logs: logs.clone(),
		}];

		// when
		let receipt = transaction_receipt(&machine, transaction, receipts);

		// then
		assert_eq!(receipt, LocalizedReceipt {
			transaction_hash: tx1.hash(),
			transaction_index: 1,
			block_hash: block_hash,
			block_number: block_number,
			cumulative_gas_used: gas_used,
			gas_used: gas_used - 5.into(),
			contract_address: None,
			logs: vec![LocalizedLogEntry {
				entry: logs[0].clone(),
				block_hash: block_hash,
				block_number: block_number,
				transaction_hash: tx1.hash(),
				transaction_index: 1,
				transaction_log_index: 0,
				log_index: 1,
			}, LocalizedLogEntry {
				entry: logs[1].clone(),
				block_hash: block_hash,
				block_number: block_number,
				transaction_hash: tx1.hash(),
				transaction_index: 1,
				transaction_log_index: 1,
				log_index: 2,
			}],
			log_bloom: Default::default(),
			outcome: TransactionOutcome::StateRoot(state_root),
		});
	}
}

#[derive(Debug)]
enum QueueError {
	Channel(IoError),
	Full(usize),
}

impl fmt::Display for QueueError {
	fn fmt(&self, fmt: &mut fmt::Formatter) -> fmt::Result {
		match *self {
			QueueError::Channel(ref c) => fmt::Display::fmt(c, fmt),
			QueueError::Full(limit) => write!(fmt, "The queue is full ({})", limit),
		}
	}
}

/// Queue some items to be processed by IO client.
struct IoChannelQueue {
	currently_queued: Arc<AtomicUsize>,
	limit: usize,
}

impl IoChannelQueue {
	pub fn new(limit: usize) -> Self {
		IoChannelQueue {
			currently_queued: Default::default(),
			limit,
		}
	}

	pub fn queue<F>(&self, channel: &mut IoChannel<ClientIoMessage>, count: usize, fun: F) -> Result<(), QueueError> where
		F: Fn(&Client) + Send + Sync + 'static,
	{
		let queue_size = self.currently_queued.load(AtomicOrdering::Relaxed);
		ensure!(queue_size < self.limit, QueueError::Full(self.limit));

		let currently_queued = self.currently_queued.clone();
		let result = channel.send(ClientIoMessage::execute(move |client| {
			currently_queued.fetch_sub(count, AtomicOrdering::SeqCst);
			fun(client);
		}));

		match result {
			Ok(_) => {
				self.currently_queued.fetch_add(count, AtomicOrdering::SeqCst);
				Ok(())
			},
			Err(e) => Err(QueueError::Channel(e)),
		}
	}
>>>>>>> af90fbfb
}<|MERGE_RESOLUTION|>--- conflicted
+++ resolved
@@ -44,16 +44,10 @@
     ClientIoMessage
 };
 use client::{
-<<<<<<< HEAD
     BlockId, TransactionId, UncleId, TraceId, ClientConfig, BlockChainClient,
     TraceFilter, CallAnalytics, BlockImportError, Mode,
-    ChainNotify, PruningInfo, ProvingBlockChainClient, EngineInfo, ChainMessageType
-=======
-	BlockId, TransactionId, UncleId, TraceId, ClientConfig, BlockChainClient,
-	TraceFilter, CallAnalytics, BlockImportError, Mode,
-	ChainNotify, ChainRoute, PruningInfo, ProvingBlockChainClient, EngineInfo, ChainMessageType,
-	IoClient,
->>>>>>> af90fbfb
+    ChainNotify, ChainRoute, PruningInfo, ProvingBlockChainClient, EngineInfo, ChainMessageType,
+    IoClient
 };
 use encoded;
 use engines::{EthEngine, EpochTransition};
@@ -127,17 +121,10 @@
         let higher_mem = ::std::cmp::max(self.state_db_mem, other.state_db_mem);
         let lower_mem = ::std::cmp::min(self.state_db_mem, other.state_db_mem);
 
-<<<<<<< HEAD
-        self.blocks_imported -= other.blocks_imported;
-        self.transactions_applied -= other.transactions_applied;
-        self.gas_processed = self.gas_processed - other.gas_processed;
-        self.state_db_mem  = higher_mem - lower_mem;
-=======
 		self.blocks_imported -= other.blocks_imported;
 		self.transactions_applied -= other.transactions_applied;
 		self.gas_processed = self.gas_processed - other.gas_processed;
 		self.state_db_mem = higher_mem - lower_mem;
->>>>>>> af90fbfb
 
         self
     }
@@ -170,16 +157,8 @@
     /// Handles block sealing
     pub miner: Arc<Miner>,
 
-<<<<<<< HEAD
-    /// Ancient block verifier: import an ancient sequence of blocks in order from a starting epoch
-    pub ancient_verifier: Mutex<Option<AncientVerifier>>,
-
-    /// Random number generator used by `AncientVerifier`
-    pub rng: Mutex<OsRng>,
-=======
 	/// Ancient block verifier: import an ancient sequence of blocks in order from a starting epoch
 	pub ancient_verifier: AncientVerifier,
->>>>>>> af90fbfb
 
     /// Ethereum engine to be used during import
     pub engine: Arc<EthEngine>,
@@ -226,12 +205,6 @@
     /// List of actors to be notified on certain chain events
     notify: RwLock<Vec<Weak<ChainNotify>>>,
 
-<<<<<<< HEAD
-    /// Count of pending transactions in the queue
-    queue_transactions: AtomicUsize,
-    last_hashes: RwLock<VecDeque<H256>>,
-    factories: Factories,
-=======
 	/// Queued transactions from IO
 	queue_transactions: IoChannelQueue,
 	/// Ancient blocks import queue
@@ -241,7 +214,6 @@
 
 	last_hashes: RwLock<VecDeque<H256>>,
 	factories: Factories,
->>>>>>> af90fbfb
 
     /// Number of eras kept in a journal before they are pruned
     history: u64,
@@ -263,1081 +235,6 @@
 }
 
 impl Importer {
-<<<<<<< HEAD
-    pub fn new(
-        config: &ClientConfig,
-        engine: Arc<EthEngine>,
-        message_channel: IoChannel<ClientIoMessage>,
-        miner: Arc<Miner>,
-        ) -> Result<Importer, ::error::Error> {
-        let block_queue = BlockQueue::new(config.queue.clone(), engine.clone(), message_channel.clone(), config.verifier_type.verifying_seal());
-
-        Ok(Importer {
-            import_lock: Mutex::new(()),
-            verifier: verification::new(config.verifier_type.clone()),
-            block_queue,
-            miner,
-            ancient_verifier: Mutex::new(None),
-            rng: Mutex::new(OsRng::new()?),
-            engine,
-        })
-    }
-
-    fn calculate_enacted_retracted(&self, import_results: &[ImportRoute]) -> (Vec<H256>, Vec<H256>) {
-        fn map_to_vec(map: Vec<(H256, bool)>) -> Vec<H256> {
-            map.into_iter().map(|(k, _v)| k).collect()
-        }
-
-        // In ImportRoute we get all the blocks that have been enacted and retracted by single insert.
-        // Because we are doing multiple inserts some of the blocks that were enacted in import `k`
-        // could be retracted in import `k+1`. This is why to understand if after all inserts
-        // the block is enacted or retracted we iterate over all routes and at the end final state
-        // will be in the hashmap
-        let map = import_results.iter().fold(HashMap::new(), |mut map, route| {
-            for hash in &route.enacted {
-                map.insert(hash.clone(), true);
-            }
-            for hash in &route.retracted {
-                map.insert(hash.clone(), false);
-            }
-            map
-        });
-
-        // Split to enacted retracted (using hashmap value)
-        let (enacted, retracted) = map.into_iter().partition(|&(_k, v)| v);
-        // And convert tuples to keys
-        (map_to_vec(enacted), map_to_vec(retracted))
-    }
-
-    /// This is triggered by a message coming from a block queue when the block is ready for insertion
-    pub fn import_verified_blocks(&self, client: &Client) -> usize {
-
-        // Shortcut out if we know we're incapable of syncing the chain.
-        if !client.enabled.load(AtomicOrdering::Relaxed) {
-            return 0;
-        }
-
-        let max_blocks_to_import = 4;
-        let (imported_blocks, import_results, invalid_blocks, imported, proposed_blocks, duration, is_empty) = {
-            let mut imported_blocks = Vec::with_capacity(max_blocks_to_import);
-            let mut invalid_blocks = HashSet::new();
-            let mut proposed_blocks = Vec::with_capacity(max_blocks_to_import);
-            let mut import_results = Vec::with_capacity(max_blocks_to_import);
-
-            let _import_lock = self.import_lock.lock();
-            let blocks = self.block_queue.drain(max_blocks_to_import);
-            if blocks.is_empty() {
-                return 0;
-            }
-            trace_time!("import_verified_blocks");
-            let start = Instant::now();
-
-            for block in blocks {
-                let header = block.header.clone();
-                let bytes = block.bytes.clone();
-                let hash = header.hash();
-
-                let is_invalid = invalid_blocks.contains(header.parent_hash());
-                if is_invalid {
-                    invalid_blocks.insert(hash);
-                    continue;
-                }
-
-                if let Ok(closed_block) = self.check_and_close_block(block, client) {
-                    if self.engine.is_proposal(&header) {
-                        self.block_queue.mark_as_good(&[hash]);
-                        proposed_blocks.push(bytes);
-                    } else {
-                        imported_blocks.push(hash);
-
-                        let transactions_len = closed_block.transactions().len();
-
-                        let route = self.commit_block(closed_block, &header, &bytes, client);
-                        import_results.push(route);
-
-                        client.report.write().accrue_block(&header, transactions_len);
-                    }
-                } else {
-                    invalid_blocks.insert(header.hash());
-                }
-            }
-
-            let imported = imported_blocks.len();
-            let invalid_blocks = invalid_blocks.into_iter().collect::<Vec<H256>>();
-
-            if !invalid_blocks.is_empty() {
-                self.block_queue.mark_as_bad(&invalid_blocks);
-            }
-            let is_empty = self.block_queue.mark_as_good(&imported_blocks);
-            let duration_ns = {
-                let elapsed = start.elapsed();
-                elapsed.as_secs() * 1_000_000_000 + elapsed.subsec_nanos() as u64
-            };
-            (imported_blocks, import_results, invalid_blocks, imported, proposed_blocks, duration_ns, is_empty)
-        };
-
-        {
-            if !imported_blocks.is_empty() && is_empty {
-                let (enacted, retracted) = self.calculate_enacted_retracted(&import_results);
-
-                if is_empty {
-                    self.miner.chain_new_blocks(client, &imported_blocks, &invalid_blocks, &enacted, &retracted, false);
-                }
-
-                client.notify(|notify| {
-                    notify.new_blocks(
-                        imported_blocks.clone(),
-                        invalid_blocks.clone(),
-                        enacted.clone(),
-                        retracted.clone(),
-                        Vec::new(),
-                        proposed_blocks.clone(),
-                        duration,
-                        );
-                });
-            }
-        }
-
-        client.db.read().flush().expect("DB flush failed.");
-        imported
-    }
-
-    fn check_and_close_block(&self, block: PreverifiedBlock, client: &Client) -> Result<LockedBlock, ()> {
-        let engine = &*self.engine;
-        let header = block.header.clone();
-
-        // Check the block isn't so old we won't be able to enact it.
-        let best_block_number = client.chain.read().best_block_number();
-        if client.pruning_info().earliest_state > header.number() {
-            warn!(target: "client", "Block import failed for #{} ({})\nBlock is ancient (current best block: #{}).", header.number(), header.hash(), best_block_number);
-            return Err(());
-        }
-
-        // Check if parent is in chain
-        let parent = match client.block_header_decoded(BlockId::Hash(*header.parent_hash())) {
-            Some(h) => h,
-            None => {
-                warn!(target: "client", "Block import failed for #{} ({}): Parent not found ({}) ", header.number(), header.hash(), header.parent_hash());
-                return Err(());
-            }
-        };
-
-        let chain = client.chain.read();
-        // Verify Block Family
-        let verify_family_result = self.verifier.verify_block_family(
-            &header,
-            &parent,
-            engine,
-            Some(verification::FullFamilyParams {
-                block_bytes: &block.bytes,
-                transactions: &block.transactions,
-                block_provider: &**chain,
-                client
-            }),
-            );
-
-        if let Err(e) = verify_family_result {
-            warn!(target: "client", "Stage 3 block verification failed for #{} ({})\nError: {:?}", header.number(), header.hash(), e);
-            return Err(());
-        };
-
-        let verify_external_result = self.verifier.verify_block_external(&header, engine);
-        if let Err(e) = verify_external_result {
-            warn!(target: "client", "Stage 4 block verification failed for #{} ({})\nError: {:?}", header.number(), header.hash(), e);
-            return Err(());
-        };
-
-        // Enact Verified Block
-        let last_hashes = client.build_last_hashes(header.parent_hash());
-        let db = client.state_db.read().boxed_clone_canon(header.parent_hash());
-
-        let is_epoch_begin = chain.epoch_transition(parent.number(), *header.parent_hash()).is_some();
-        let enact_result = enact_verified(
-            block,
-            engine,
-            client.tracedb.read().tracing_enabled(),
-            db,
-            &parent,
-            last_hashes,
-            client.factories.clone(),
-            is_epoch_begin,
-            );
-
-        let mut locked_block = enact_result.map_err(|e| {
-            warn!(target: "client", "Block import failed for #{} ({})\nError: {:?}", header.number(), header.hash(), e);
-        })?;
-
-        // Strip receipts for blocks before validate_receipts_transition,
-        // if the expected receipts root header does not match.
-        // (i.e. allow inconsistency in receipts outcome before the transition block)
-        if header.number() < engine.params().validate_receipts_transition
-            && header.receipts_root() != locked_block.block().header().receipts_root()
-            {
-                locked_block.strip_receipts_outcomes();
-            }
-
-        // Final Verification
-        if let Err(e) = self.verifier.verify_block_final(&header, locked_block.block().header()) {
-            warn!(target: "client", "Stage 5 block verification failed for #{} ({})\nError: {:?}", header.number(), header.hash(), e);
-            return Err(());
-        }
-
-        Ok(locked_block)
-    }
-
-    /// Import a block with transaction receipts.
-    ///
-    /// The block is guaranteed to be the next best blocks in the
-    /// first block sequence. Does no sealing or transaction validation.
-    fn import_old_block(&self, block_bytes: Bytes, receipts_bytes: Bytes, db: &KeyValueDB, chain: &BlockChain) -> Result<H256, ::error::Error> {
-        let block = view!(BlockView, &block_bytes);
-        let header = block.header();
-        let receipts = ::rlp::decode_list(&receipts_bytes);
-        let hash = header.hash();
-        let _import_lock = self.import_lock.lock();
-
-        {
-            trace_time!("import_old_block");
-            let mut ancient_verifier = self.ancient_verifier.lock();
-
-            {
-                // closure for verifying a block.
-                let verify_with = |verifier: &AncientVerifier| -> Result<(), ::error::Error> {
-                    // verify the block, passing the chain for updating the epoch
-                    // verifier.
-                    let mut rng = OsRng::new().map_err(UtilError::from)?;
-                    verifier.verify(&mut rng, &header, &chain)
-                };
-
-                // initialize the ancient block verifier if we don't have one already.
-                match &mut *ancient_verifier {
-                    &mut Some(ref verifier) => {
-                        verify_with(verifier)?
-                    }
-                    x @ &mut None => {
-                        // load most recent epoch.
-                        trace!(target: "client", "Initializing ancient block restoration.");
-                        let current_epoch_data = chain.epoch_transitions()
-                            .take_while(|&(_, ref t)| t.block_number < header.number())
-                            .last()
-                            .map(|(_, t)| t.proof)
-                            .expect("At least one epoch entry (genesis) always stored; qed");
-
-                        let current_verifier = self.engine.epoch_verifier(&header, &current_epoch_data)
-                            .known_confirmed()?;
-                        let current_verifier = AncientVerifier::new(self.engine.clone(), current_verifier);
-
-                        verify_with(&current_verifier)?;
-                        *x = Some(current_verifier);
-                    }
-                }
-            }
-
-            // Commit results
-            let mut batch = DBTransaction::new();
-            chain.insert_unordered_block(&mut batch, &block_bytes, receipts, None, false, true);
-            // Final commit to the DB
-            db.write_buffered(batch);
-            chain.commit();
-        }
-        db.flush().expect("DB flush failed.");
-        Ok(hash)
-    }
-
-    // NOTE: the header of the block passed here is not necessarily sealed, as
-    // it is for reconstructing the state transition.
-    //
-    // The header passed is from the original block data and is sealed.
-    fn commit_block<B>(&self, block: B, header: &Header, block_data: &[u8], client: &Client) -> ImportRoute where B: IsBlock + Drain {
-        let hash = &header.hash();
-        let number = header.number();
-        let parent = header.parent_hash();
-        let chain = client.chain.read();
-
-        // Commit results
-        let receipts = block.receipts().to_owned();
-        let traces = block.traces().clone().drain();
-
-        assert_eq!(header.hash(), view!(BlockView, block_data).header_view().hash());
-
-        //let traces = From::from(block.traces().clone().unwrap_or_else(Vec::new));
-
-        let mut batch = DBTransaction::new();
-
-        // CHECK! I *think* this is fine, even if the state_root is equal to another
-        // already-imported block of the same number.
-        // TODO: Prove it with a test.
-        let mut state = block.drain();
-
-        // check epoch end signal, potentially generating a proof on the current
-        // state.
-        self.check_epoch_end_signal(
-            &header,
-            block_data,
-            &receipts,
-            &state,
-            &chain,
-            &mut batch,
-            client
-            );
-
-        state.journal_under(&mut batch, number, hash).expect("DB commit failed");
-        let route = chain.insert_block(&mut batch, block_data, receipts.clone());
-
-        client.tracedb.read().import(&mut batch, TraceImportRequest {
-            traces: traces.into(),
-            block_hash: hash.clone(),
-            block_number: number,
-            enacted: route.enacted.clone(),
-            retracted: route.retracted.len()
-        });
-
-        let is_canon = route.enacted.last().map_or(false, |h| h == hash);
-        state.sync_cache(&route.enacted, &route.retracted, is_canon);
-        // Final commit to the DB
-        client.db.read().write_buffered(batch);
-        chain.commit();
-
-        self.check_epoch_end(&header, &chain, client);
-
-        client.update_last_hashes(&parent, hash);
-
-        if let Err(e) = client.prune_ancient(state, &chain) {
-            warn!("Failed to prune ancient state data: {}", e);
-        }
-
-        route
-    }
-
-    // check for epoch end signal and write pending transition if it occurs.
-    // state for the given block must be available.
-    fn check_epoch_end_signal(
-        &self,
-        header: &Header,
-        block_bytes: &[u8],
-        receipts: &[Receipt],
-        state_db: &StateDB,
-        chain: &BlockChain,
-        batch: &mut DBTransaction,
-        client: &Client,
-        ) {
-        use engines::EpochChange;
-
-        let hash = header.hash();
-        let auxiliary = ::machine::AuxiliaryData {
-            bytes: Some(block_bytes),
-            receipts: Some(&receipts),
-        };
-
-        match self.engine.signals_epoch_end(header, auxiliary) {
-            EpochChange::Yes(proof) => {
-                use engines::epoch::PendingTransition;
-                use engines::Proof;
-
-                let proof = match proof {
-                    Proof::Known(proof) => proof,
-                    Proof::WithState(with_state) => {
-                        let env_info = EnvInfo {
-                            number: header.number(),
-                            author: header.author().clone(),
-                            timestamp: header.timestamp(),
-                            difficulty: header.difficulty().clone(),
-                            last_hashes: client.build_last_hashes(header.parent_hash()),
-                            gas_used: U256::default(),
-                            gas_limit: u64::max_value().into(),
-                        };
-
-                        let call = move |addr, data| {
-                            let mut state_db = state_db.boxed_clone();
-                            let backend = ::state::backend::Proving::new(state_db.as_hashdb_mut());
-
-                            let transaction =
-                                client.contract_call_tx(BlockId::Hash(*header.parent_hash()), addr, data);
-
-                            let mut state = State::from_existing(
-                                backend,
-                                header.state_root().clone(),
-                                self.engine.account_start_nonce(header.number()),
-                                client.factories.clone(),
-                                ).expect("state known to be available for just-imported block; qed");
-
-                            let options = TransactOptions::with_no_tracing().dont_check_nonce();
-                            let res = Executive::new(&mut state, &env_info, self.engine.machine())
-                                .transact(&transaction, options);
-
-                            let res = match res {
-                                Err(ExecutionError::Internal(e)) =>
-                                    Err(format!("Internal error: {}", e)),
-                                Err(e) => {
-                                    trace!(target: "client", "Proved call failed: {}", e);
-                                    Ok((Vec::new(), state.drop().1.extract_proof()))
-                                }
-                                Ok(res) => Ok((res.output, state.drop().1.extract_proof())),
-                            };
-
-                            res.map(|(output, proof)| (output, proof.into_iter().map(|x| x.into_vec()).collect()))
-                        };
-
-                        match with_state.generate_proof(&call) {
-                            Ok(proof) => proof,
-                            Err(e) => {
-                                warn!(target: "client", "Failed to generate transition proof for block {}: {}", hash, e);
-                                warn!(target: "client", "Snapshots produced by this client may be incomplete");
-                                Vec::new()
-                            }
-                        }
-                    }
-                };
-
-                debug!(target: "client", "Block {} signals epoch end.", hash);
-
-                let pending = PendingTransition { proof: proof };
-                chain.insert_pending_transition(batch, hash, pending);
-            },
-            EpochChange::No => {},
-            EpochChange::Unsure(_) => {
-                warn!(target: "client", "Detected invalid engine implementation.");
-                warn!(target: "client", "Engine claims to require more block data, but everything provided.");
-            }
-        }
-    }
-
-    // check for ending of epoch and write transition if it occurs.
-    fn check_epoch_end<'a>(&self, header: &'a Header, chain: &BlockChain, client: &Client) {
-        let is_epoch_end = self.engine.is_epoch_end(
-            header,
-            &(|hash| client.block_header_decoded(BlockId::Hash(hash))),
-            &(|hash| chain.get_pending_transition(hash)), // TODO: limit to current epoch.
-            );
-
-        if let Some(proof) = is_epoch_end {
-            debug!(target: "client", "Epoch transition at block {}", header.hash());
-
-            let mut batch = DBTransaction::new();
-            chain.insert_epoch_transition(&mut batch, header.number(), EpochTransition {
-                block_hash: header.hash(),
-                block_number: header.number(),
-                proof: proof,
-            });
-
-            // always write the batch directly since epoch transition proofs are
-            // fetched from a DB iterator and DB iterators are only available on
-            // flushed data.
-            client.db.read().write(batch).expect("DB flush failed");
-        }
-    }
-}
-
-impl Client {
-    /// Create a new client with given parameters.
-    /// The database is assumed to have been initialized with the correct columns.
-    pub fn new(
-        config: ClientConfig,
-        spec: &Spec,
-        db: Arc<KeyValueDB>,
-        miner: Arc<Miner>,
-        message_channel: IoChannel<ClientIoMessage>,
-        ) -> Result<Arc<Client>, ::error::Error> {
-        let trie_spec = match config.fat_db {
-            true => TrieSpec::Fat,
-            false => TrieSpec::Secure,
-        };
-
-        let trie_factory = TrieFactory::new(trie_spec);
-        let factories = Factories {
-            vm: VmFactory::new(config.vm_type.clone(), config.jump_table_size),
-            trie: trie_factory,
-            accountdb: Default::default(),
-        };
-
-        let journal_db = journaldb::new(db.clone(), config.pruning, ::db::COL_STATE);
-        let mut state_db = StateDB::new(journal_db, config.state_cache_size);
-        if state_db.journal_db().is_empty() {
-            // Sets the correct state root.
-            state_db = spec.ensure_db_good(state_db, &factories)?;
-            let mut batch = DBTransaction::new();
-            state_db.journal_under(&mut batch, 0, &spec.genesis_header().hash())?;
-            db.write(batch).map_err(ClientError::Database)?;
-        }
-
-        let gb = spec.genesis_block();
-        let chain = Arc::new(BlockChain::new(config.blockchain.clone(), &gb, db.clone()));
-        let tracedb = RwLock::new(TraceDB::new(config.tracing.clone(), db.clone(), chain.clone()));
-
-        trace!("Cleanup journal: DB Earliest = {:?}, Latest = {:?}", state_db.journal_db().earliest_era(), state_db.journal_db().latest_era());
-
-        let history = if config.history < MIN_HISTORY_SIZE {
-            info!(target: "client", "Ignoring pruning history parameter of {}\
-                , falling back to minimum of {}",
-                config.history, MIN_HISTORY_SIZE);
-            MIN_HISTORY_SIZE
-        } else {
-            config.history
-        };
-
-        if !chain.block_header_data(&chain.best_block_hash()).map_or(true, |h| state_db.journal_db().contains(&h.state_root())) {
-            warn!("State root not found for block #{} ({:x})", chain.best_block_number(), chain.best_block_hash());
-        }
-
-        let engine = spec.engine.clone();
-
-        let awake = match config.mode { Mode::Dark(..) | Mode::Off => false, _ => true };
-
-        let importer = Importer::new(&config, engine.clone(), message_channel.clone(), miner)?;
-
-        let registrar_address = engine.additional_params().get("registrar").and_then(|s| Address::from_str(s).ok());
-        if let Some(ref addr) = registrar_address {
-            trace!(target: "client", "Found registrar at {}", addr);
-        }
-
-        let client = Arc::new(Client {
-            enabled: AtomicBool::new(true),
-            sleep_state: Mutex::new(SleepState::new(awake)),
-            liveness: AtomicBool::new(awake),
-            mode: Mutex::new(config.mode.clone()),
-            chain: RwLock::new(chain),
-            tracedb: tracedb,
-            engine: engine,
-            pruning: config.pruning.clone(),
-            config: config,
-            db: RwLock::new(db),
-            state_db: RwLock::new(state_db),
-            report: RwLock::new(Default::default()),
-            io_channel: Mutex::new(message_channel),
-            notify: RwLock::new(Vec::new()),
-            queue_transactions: AtomicUsize::new(0),
-            last_hashes: RwLock::new(VecDeque::new()),
-            factories: factories,
-            history: history,
-            on_user_defaults_change: Mutex::new(None),
-            registrar: registry::Registry::default(),
-            registrar_address,
-            exit_handler: Mutex::new(None),
-            importer,
-            replay_cache: Mutex::new(MemoryLruCache::new(1000000))
-        });
-
-        // prune old states.
-        {
-            let state_db = client.state_db.read().boxed_clone();
-            let chain = client.chain.read();
-            client.prune_ancient(state_db, &chain)?;
-        }
-
-        // ensure genesis epoch proof in the DB.
-        {
-            let chain = client.chain.read();
-            let gh = spec.genesis_header();
-            if chain.epoch_transition(0, gh.hash()).is_none() {
-                trace!(target: "client", "No genesis transition found.");
-
-                let proof = client.with_proving_caller(
-                    BlockId::Number(0),
-                    |call| client.engine.genesis_epoch_data(&gh, call)
-                    );
-                let proof = match proof {
-                    Ok(proof) => proof,
-                    Err(e) => {
-                        warn!(target: "client", "Error generating genesis epoch data: {}. Snapshots generated may not be complete.", e);
-                        Vec::new()
-                    }
-                };
-
-                debug!(target: "client", "Obtained genesis transition proof: {:?}", proof);
-
-                let mut batch = DBTransaction::new();
-                chain.insert_epoch_transition(&mut batch, 0, EpochTransition {
-                    block_hash: gh.hash(),
-                    block_number: 0,
-                    proof: proof,
-                });
-
-                client.db.read().write_buffered(batch);
-            }
-        }
-
-        // ensure buffered changes are flushed.
-        client.db.read().flush().map_err(ClientError::Database)?;
-        Ok(client)
-    }
-
-    /// Wakes up client if it's a sleep.
-    pub fn keep_alive(&self) {
-        let should_wake = match *self.mode.lock() {
-            Mode::Dark(..) | Mode::Passive(..) => true,
-            _ => false,
-        };
-        if should_wake {
-            self.wake_up();
-            (*self.sleep_state.lock()).last_activity = Some(Instant::now());
-        }
-    }
-
-    /// Adds an actor to be notified on certain events
-    pub fn add_notify(&self, target: Arc<ChainNotify>) {
-        self.notify.write().push(Arc::downgrade(&target));
-    }
-
-    /// Set a closure to call when the client wants to be restarted.
-    ///
-    /// The parameter passed to the callback is the name of the new chain spec to use after
-    /// the restart.
-    pub fn set_exit_handler<F>(&self, f: F) where F: Fn(String) + 'static + Send {
-        *self.exit_handler.lock() = Some(Box::new(f));
-    }
-
-    /// Returns engine reference.
-    pub fn engine(&self) -> &EthEngine {
-        &*self.engine
-    }
-
-    fn notify<F>(&self, f: F) where F: Fn(&ChainNotify) {
-        for np in self.notify.read().iter() {
-            if let Some(n) = np.upgrade() {
-                f(&*n);
-            }
-        }
-    }
-
-    /// Register an action to be done if a mode/spec_name change happens.
-    pub fn on_user_defaults_change<F>(&self, f: F) where F: 'static + FnMut(Option<Mode>) + Send {
-        *self.on_user_defaults_change.lock() = Some(Box::new(f));
-    }
-
-    /// Flush the block import queue.
-    pub fn flush_queue(&self) {
-        self.importer.block_queue.flush();
-        while !self.importer.block_queue.queue_info().is_empty() {
-            self.import_verified_blocks();
-        }
-    }
-
-    /// The env info as of the best block.
-    pub fn latest_env_info(&self) -> EnvInfo {
-        self.env_info(BlockId::Latest).expect("Best block header always stored; qed")
-    }
-
-    /// The env info as of a given block.
-    /// returns `None` if the block unknown.
-    pub fn env_info(&self, id: BlockId) -> Option<EnvInfo> {
-        self.block_header(id).map(|header| {
-            EnvInfo {
-                number: header.number(),
-                author: header.author(),
-                timestamp: header.timestamp(),
-                difficulty: header.difficulty(),
-                last_hashes: self.build_last_hashes(&header.parent_hash()),
-                gas_used: U256::default(),
-                gas_limit: header.gas_limit(),
-            }
-        })
-    }
-
-    fn build_last_hashes(&self, parent_hash: &H256) -> Arc<LastHashes> {
-        {
-            let hashes = self.last_hashes.read();
-            if hashes.front().map_or(false, |h| h == parent_hash) {
-                let mut res = Vec::from(hashes.clone());
-                res.resize(256, H256::default());
-                return Arc::new(res);
-            }
-        }
-        let mut last_hashes = LastHashes::new();
-        last_hashes.resize(256, H256::default());
-        last_hashes[0] = parent_hash.clone();
-        let chain = self.chain.read();
-        for i in 0..255 {
-            match chain.block_details(&last_hashes[i]) {
-                Some(details) => {
-                    last_hashes[i + 1] = details.parent.clone();
-                },
-                None => break,
-            }
-        }
-        let mut cached_hashes = self.last_hashes.write();
-        *cached_hashes = VecDeque::from(last_hashes.clone());
-        Arc::new(last_hashes)
-    }
-
-
-    /// This is triggered by a message coming from a block queue when the block is ready for insertion
-    pub fn import_verified_blocks(&self) -> usize {
-        self.importer.import_verified_blocks(self)
-    }
-
-    // use a state-proving closure for the given block.
-    fn with_proving_caller<F, T>(&self, id: BlockId, with_call: F) -> T
-        where F: FnOnce(&::machine::Call) -> T
-        {
-            let call = |a, d| {
-                let tx = self.contract_call_tx(id, a, d);
-                let (result, items) = self.prove_transaction(tx, id)
-                    .ok_or_else(|| format!("Unable to make call. State unavailable?"))?;
-
-                let items = items.into_iter().map(|x| x.to_vec()).collect();
-                Ok((result, items))
-            };
-
-            with_call(&call)
-        }
-
-    // prune ancient states until below the memory limit or only the minimum amount remain.
-    fn prune_ancient(&self, mut state_db: StateDB, chain: &BlockChain) -> Result<(), ClientError> {
-        let number = match state_db.journal_db().latest_era() {
-            Some(n) => n,
-            None => return Ok(()),
-        };
-
-        // prune all ancient eras until we're below the memory target,
-        // but have at least the minimum number of states.
-        loop {
-            let needs_pruning = state_db.journal_db().is_pruned() &&
-                state_db.journal_db().journal_size() >= self.config.history_mem;
-
-            if !needs_pruning { break }
-            match state_db.journal_db().earliest_era() {
-                Some(era) if era + self.history <= number => {
-                    trace!(target: "client", "Pruning state for ancient era {}", era);
-                    match chain.block_hash(era) {
-                        Some(ancient_hash) => {
-                            let mut batch = DBTransaction::new();
-                            state_db.mark_canonical(&mut batch, era, &ancient_hash)?;
-                            self.db.read().write_buffered(batch);
-                            state_db.journal_db().flush();
-                        }
-                        None =>
-                            debug!(target: "client", "Missing expected hash for block {}", era),
-                    }
-                }
-                _ => break, // means that every era is kept, no pruning necessary.
-            }
-        }
-
-        Ok(())
-    }
-
-    fn update_last_hashes(&self, parent: &H256, hash: &H256) {
-        let mut hashes = self.last_hashes.write();
-        if hashes.front().map_or(false, |h| h == parent) {
-            if hashes.len() > 255 {
-                hashes.pop_back();
-            }
-            hashes.push_front(hash.clone());
-        }
-    }
-
-    /// Import transactions from the IO queue
-    pub fn import_queued_transactions(&self, transactions: &[Bytes], peer_id: usize) -> usize {
-        trace_time!("import_queued_transactions");
-        self.queue_transactions.fetch_sub(transactions.len(), AtomicOrdering::SeqCst);
-
-        let txs: Vec<UnverifiedTransaction> = transactions
-            .iter()
-            .filter_map(|bytes| Rlp::new(bytes).as_val().ok())
-            .collect();
-
-        self.notify(|notify| {
-            notify.transactions_received(&txs, peer_id);
-        });
-
-        let results = self.importer.miner.import_external_transactions(self, txs);
-        results.len()
-    }
-
-    /// Get shared miner reference.
-    #[cfg(test)]
-    pub fn miner(&self) -> Arc<Miner> {
-        self.importer.miner.clone()
-    }
-
-    /// Replace io channel. Useful for testing.
-    pub fn set_io_channel(&self, io_channel: IoChannel<ClientIoMessage>) {
-        *self.io_channel.lock() = io_channel;
-    }
-
-    /// Get a copy of the best block's state.
-    pub fn latest_state(&self) -> State<StateDB> {
-        let header = self.best_block_header();
-        State::from_existing(
-            self.state_db.read().boxed_clone_canon(&header.hash()),
-            *header.state_root(),
-            self.engine.account_start_nonce(header.number()),
-            self.factories.clone()
-            )
-            .expect("State root of best block header always valid.")
-    }
-
-    /// Attempt to get a copy of a specific block's final state.
-    ///
-    /// This will not fail if given BlockId::Latest.
-    /// Otherwise, this can fail (but may not) if the DB prunes state or the block
-    /// is unknown.
-    pub fn state_at(&self, id: BlockId) -> Option<State<StateDB>> {
-        // fast path for latest state.
-        match id.clone() {
-            BlockId::Latest => return Some(self.latest_state()),
-            _ => {},
-        }
-
-        let block_number = match self.block_number(id) {
-            Some(num) => num,
-            None => return None,
-        };
-
-        self.block_header(id).and_then(|header| {
-            let db = self.state_db.read().boxed_clone();
-
-            // early exit for pruned blocks
-            if db.is_pruned() && self.pruning_info().earliest_state > block_number {
-                return None;
-            }
-
-            let root = header.state_root();
-            State::from_existing(db, root, self.engine.account_start_nonce(block_number), self.factories.clone()).ok()
-        })
-    }
-
-    /// Attempt to get a copy of a specific block's beginning state.
-    ///
-    /// This will not fail if given BlockId::Latest.
-    /// Otherwise, this can fail (but may not) if the DB prunes state.
-    pub fn state_at_beginning(&self, id: BlockId) -> Option<State<StateDB>> {
-        match self.block_number(id) {
-            None | Some(0) => None,
-            Some(n) => self.state_at(BlockId::Number(n - 1)),
-        }
-    }
-
-    /// Get a copy of the best block's state.
-    pub fn state(&self) -> Box<StateInfo> {
-        Box::new(self.latest_state()) as Box<_>
-    }
-
-    /// Get info on the cache.
-    pub fn blockchain_cache_info(&self) -> BlockChainCacheSize {
-        self.chain.read().cache_size()
-    }
-
-    /// Get the report.
-    pub fn report(&self) -> ClientReport {
-        let mut report = self.report.read().clone();
-        report.state_db_mem = self.state_db.read().mem_used();
-        report
-    }
-
-    /// Tick the client.
-    // TODO: manage by real events.
-    pub fn tick(&self, prevent_sleep: bool) {
-        self.check_garbage();
-        if !prevent_sleep {
-            self.check_snooze();
-        }
-    }
-
-    fn check_garbage(&self) {
-        self.chain.read().collect_garbage();
-        self.importer.block_queue.collect_garbage();
-        self.tracedb.read().collect_garbage();
-    }
-
-    fn check_snooze(&self) {
-        let mode = self.mode.lock().clone();
-        match mode {
-            Mode::Dark(timeout) => {
-                let mut ss = self.sleep_state.lock();
-                if let Some(t) = ss.last_activity {
-                    if Instant::now() > t + timeout {
-                        self.sleep();
-                        ss.last_activity = None;
-                    }
-                }
-            }
-            Mode::Passive(timeout, wakeup_after) => {
-                let mut ss = self.sleep_state.lock();
-                let now = Instant::now();
-                if let Some(t) = ss.last_activity {
-                    if now > t + timeout {
-                        self.sleep();
-                        ss.last_activity = None;
-                        ss.last_autosleep = Some(now);
-                    }
-                }
-                if let Some(t) = ss.last_autosleep {
-                    if now > t + wakeup_after {
-                        self.wake_up();
-                        ss.last_activity = Some(now);
-                        ss.last_autosleep = None;
-                    }
-                }
-            }
-            _ => {}
-        }
-    }
-
-    /// Take a snapshot at the given block.
-    /// If the ID given is "latest", this will default to 1000 blocks behind.
-    pub fn take_snapshot<W: snapshot_io::SnapshotWriter + Send>(&self, writer: W, at: BlockId, p: &snapshot::Progress) -> Result<(), EthcoreError> {
-        let db = self.state_db.read().journal_db().boxed_clone();
-        let best_block_number = self.chain_info().best_block_number;
-        let block_number = self.block_number(at).ok_or(snapshot::Error::InvalidStartingBlock(at))?;
-
-        if db.is_pruned() && self.pruning_info().earliest_state > block_number {
-            return Err(snapshot::Error::OldBlockPrunedDB.into());
-        }
-
-        let history = ::std::cmp::min(self.history, 1000);
-
-        let start_hash = match at {
-            BlockId::Latest => {
-                let start_num = match db.earliest_era() {
-                    Some(era) => ::std::cmp::max(era, best_block_number.saturating_sub(history)),
-                    None => best_block_number.saturating_sub(history),
-                };
-
-                match self.block_hash(BlockId::Number(start_num)) {
-                    Some(h) => h,
-                    None => return Err(snapshot::Error::InvalidStartingBlock(at).into()),
-                }
-            }
-            _ => match self.block_hash(at) {
-                Some(hash) => hash,
-                None => return Err(snapshot::Error::InvalidStartingBlock(at).into()),
-            },
-        };
-
-        snapshot::take_snapshot(&*self.engine, &self.chain.read(), start_hash, db.as_hashdb(), writer, p)?;
-
-        Ok(())
-    }
-
-    /// Ask the client what the history parameter is.
-    pub fn pruning_history(&self) -> u64 {
-        self.history
-    }
-
-    fn block_hash(chain: &BlockChain, id: BlockId) -> Option<H256> {
-        match id {
-            BlockId::Hash(hash) => Some(hash),
-            BlockId::Number(number) => chain.block_hash(number),
-            BlockId::Earliest => chain.block_hash(0),
-            BlockId::Latest => Some(chain.best_block_hash()),
-        }
-    }
-
-    fn transaction_address(&self, id: TransactionId) -> Option<TransactionAddress> {
-        match id {
-            TransactionId::Hash(ref hash) => self.chain.read().transaction_address(hash),
-            TransactionId::Location(id, index) => Self::block_hash(&self.chain.read(), id).map(|hash| TransactionAddress {
-                block_hash: hash,
-                index: index,
-            })
-        }
-    }
-
-    fn wake_up(&self) {
-        if !self.liveness.load(AtomicOrdering::Relaxed) {
-            self.liveness.store(true, AtomicOrdering::Relaxed);
-            self.notify(|n| n.start());
-            info!(target: "mode", "wake_up: Waking.");
-        }
-    }
-
-    fn sleep(&self) {
-        if self.liveness.load(AtomicOrdering::Relaxed) {
-            // only sleep if the import queue is mostly empty.
-            if self.queue_info().total_queue_size() <= MAX_QUEUE_SIZE_TO_SLEEP_ON {
-                self.liveness.store(false, AtomicOrdering::Relaxed);
-                self.notify(|n| n.stop());
-                info!(target: "mode", "sleep: Sleeping.");
-            } else {
-                info!(target: "mode", "sleep: Cannot sleep - syncing ongoing.");
-                // TODO: Consider uncommenting.
-                //(*self.sleep_state.lock()).last_activity = Some(Instant::now());
-            }
-        }
-    }
-
-    // transaction for calling contracts from services like engine.
-    // from the null sender, with 50M gas.
-    fn contract_call_tx(&self, block_id: BlockId, address: Address, data: Bytes) -> SignedTransaction {
-        let from = Address::default();
-        Transaction {
-            nonce: self.nonce(&from, block_id).unwrap_or_else(|| self.engine.account_start_nonce(0)),
-            action: Action::Call(address),
-            gas: U256::from(50_000_000),
-            gas_price: U256::default(),
-            value: U256::default(),
-            data: data,
-        }.fake_sign(from)
-    }
-
-    fn do_virtual_call(
-        machine: &::machine::EthereumMachine,
-        env_info: &EnvInfo,
-        state: &mut State<StateDB>,
-        t: &SignedTransaction,
-        analytics: CallAnalytics,
-        ) -> Result<Executed, CallError> {
-        fn call<V, T>(
-            state: &mut State<StateDB>,
-            env_info: &EnvInfo,
-            machine: &::machine::EthereumMachine,
-            state_diff: bool,
-            transaction: &SignedTransaction,
-            options: TransactOptions<T, V>,
-            ) -> Result<Executed<T::Output, V::Output>, CallError> where
-            T: trace::Tracer,
-            V: trace::VMTracer,
-            {
-                let options = options
-                    .dont_check_nonce()
-                    .save_output_from_contract();
-                let original_state = if state_diff { Some(state.clone()) } else { None };
-
-                let mut ret = Executive::new(state, env_info, machine).transact_virtual(transaction, options)?;
-
-                if let Some(original) = original_state {
-                    ret.state_diff = Some(state.diff_from(original).map_err(ExecutionError::from)?);
-                }
-                Ok(ret)
-            }
-
-        let state_diff = analytics.state_diffing;
-
-        match (analytics.transaction_tracing, analytics.vm_tracing) {
-            (true, true) => call(state, env_info, machine, state_diff, t, TransactOptions::with_tracing_and_vm_tracing()),
-            (true, false) => call(state, env_info, machine, state_diff, t, TransactOptions::with_tracing()),
-            (false, true) => call(state, env_info, machine, state_diff, t, TransactOptions::with_vm_tracing()),
-            (false, false) => call(state, env_info, machine, state_diff, t, TransactOptions::with_no_tracing()),
-        }
-    }
-
-    fn block_number_ref(&self, id: &BlockId) -> Option<BlockNumber> {
-        match *id {
-            BlockId::Number(number) => Some(number),
-            BlockId::Hash(ref hash) => self.chain.read().block_number(hash),
-            BlockId::Earliest => Some(0),
-            BlockId::Latest => Some(self.chain.read().best_block_number()),
-        }
-    }
-
-    /// Retrieve a decoded header given `BlockId`
-    ///
-    /// This method optimizes access patterns for latest block header
-    /// to avoid excessive RLP encoding, decoding and hashing.
-    fn block_header_decoded(&self, id: BlockId) -> Option<Header> {
-        match id {
-            BlockId::Latest
-                => Some(self.chain.read().best_block_header()),
-                BlockId::Hash(ref hash) if hash == &self.chain.read().best_block_hash()
-                    => Some(self.chain.read().best_block_header()),
-                    BlockId::Number(number) if number == self.chain.read().best_block_number()
-                        => Some(self.chain.read().best_block_header()),
-                        _
-                            => self.block_header(id).map(|h| h.decode()),
-        }
-    }
-=======
 	pub fn new(
 		config: &ClientConfig,
 		engine: Arc<EthEngine>,
@@ -1826,6 +723,7 @@
 			registrar_address,
 			exit_handler: Mutex::new(None),
 			importer,
+            replay_cache: Mutex::new(MemoryLruCache::new(100000))
 		});
 
 		// prune old states.
@@ -2329,7 +1227,6 @@
 			_   => self.block_header(id).and_then(|h| h.decode().ok())
 		}
 	}
->>>>>>> af90fbfb
 }
 
 impl snapshot::DatabaseRestore for Client {
@@ -2439,42 +1336,6 @@
 }
 
 impl ImportBlock for Client {
-<<<<<<< HEAD
-    fn import_block(&self, bytes: Bytes) -> Result<H256, BlockImportError> {
-        use verification::queue::kind::BlockLike;
-        use verification::queue::kind::blocks::Unverified;
-
-        // create unverified block here so the `keccak` calculation can be cached.
-        let unverified = Unverified::new(bytes);
-
-        {
-            if self.chain.read().is_known(&unverified.hash()) {
-                bail!(BlockImportErrorKind::Import(ImportErrorKind::AlreadyInChain));
-            }
-            let status = self.block_status(BlockId::Hash(unverified.parent_hash()));
-            if status == BlockStatus::Unknown || status == BlockStatus::Pending {
-                bail!(BlockImportErrorKind::Block(BlockError::UnknownParent(unverified.parent_hash())));
-            }
-        }
-        Ok(self.importer.block_queue.import(unverified)?)
-    }
-
-    fn import_block_with_receipts(&self, block_bytes: Bytes, receipts_bytes: Bytes) -> Result<H256, BlockImportError> {
-        {
-            // check block order
-            let header = view!(BlockView, &block_bytes).header_view();
-            if self.chain.read().is_known(&header.hash()) {
-                bail!(BlockImportErrorKind::Import(ImportErrorKind::AlreadyInChain));
-            }
-            let status = self.block_status(BlockId::Hash(header.parent_hash()));
-            if  status == BlockStatus::Unknown || status == BlockStatus::Pending {
-                bail!(BlockImportErrorKind::Block(BlockError::UnknownParent(header.parent_hash())));
-            }
-        }
-
-        self.importer.import_old_block(block_bytes, receipts_bytes, &**self.db.read(), &*self.chain.read()).map_err(Into::into)
-    }
-=======
 	fn import_block(&self, bytes: Bytes) -> Result<H256, BlockImportError> {
 		use verification::queue::kind::BlockLike;
 		use verification::queue::kind::blocks::Unverified;
@@ -2493,7 +1354,6 @@
 		}
 		Ok(self.importer.block_queue.import(unverified)?)
 	}
->>>>>>> af90fbfb
 }
 
 impl StateClient for Client {
@@ -2509,118 +1369,6 @@
 }
 
 impl Call for Client {
-<<<<<<< HEAD
-    type State = State<::state_db::StateDB>;
-
-    fn call(&self, transaction: &SignedTransaction, analytics: CallAnalytics, state: &mut Self::State, header: &Header) -> Result<Executed, CallError> {
-        let env_info = EnvInfo {
-            number: header.number(),
-            author: header.author().clone(),
-            timestamp: header.timestamp(),
-            difficulty: header.difficulty().clone(),
-            last_hashes: self.build_last_hashes(header.parent_hash()),
-            gas_used: U256::default(),
-            gas_limit: U256::max_value(),
-        };
-        let machine = self.engine.machine();
-
-        Self::do_virtual_call(&machine, &env_info, state, transaction, analytics)
-    }
-
-    fn call_many(&self, transactions: &[(SignedTransaction, CallAnalytics)], state: &mut Self::State, header: &Header) -> Result<Vec<Executed>, CallError> {
-        let mut env_info = EnvInfo {
-            number: header.number(),
-            author: header.author().clone(),
-            timestamp: header.timestamp(),
-            difficulty: header.difficulty().clone(),
-            last_hashes: self.build_last_hashes(header.parent_hash()),
-            gas_used: U256::default(),
-            gas_limit: U256::max_value(),
-        };
-
-        let mut results = Vec::with_capacity(transactions.len());
-        let machine = self.engine.machine();
-
-        for &(ref t, analytics) in transactions {
-            let ret = Self::do_virtual_call(machine, &env_info, state, t, analytics)?;
-            env_info.gas_used = ret.cumulative_gas_used;
-            results.push(ret);
-        }
-
-        Ok(results)
-    }
-
-    fn estimate_gas(&self, t: &SignedTransaction, state: &Self::State, header: &Header) -> Result<U256, CallError> {
-        let (mut upper, max_upper, env_info)  = {
-            let init = *header.gas_limit();
-            let max = init * U256::from(10);
-
-            let env_info = EnvInfo {
-                number: header.number(),
-                author: header.author().clone(),
-                timestamp: header.timestamp(),
-                difficulty: header.difficulty().clone(),
-                last_hashes: self.build_last_hashes(header.parent_hash()),
-                gas_used: U256::default(),
-                gas_limit: max,
-            };
-
-            (init, max, env_info)
-        };
-
-        let sender = t.sender();
-        let options = || TransactOptions::with_tracing().dont_check_nonce();
-
-        let cond = |gas| {
-            let mut tx = t.as_unsigned().clone();
-            tx.gas = gas;
-            let tx = tx.fake_sign(sender);
-
-            let mut clone = state.clone();
-            Ok(Executive::new(&mut clone, &env_info, self.engine.machine())
-               .transact_virtual(&tx, options())
-               .map(|r| r.exception.is_none())
-               .unwrap_or(false))
-        };
-
-        if !cond(upper)? {
-            upper = max_upper;
-            if !cond(upper)? {
-                trace!(target: "estimate_gas", "estimate_gas failed with {}", upper);
-                let err = ExecutionError::Internal(format!("Requires higher than upper limit of {}", upper));
-                return Err(err.into())
-            }
-        }
-        let lower = t.gas_required(&self.engine.schedule(env_info.number)).into();
-        if cond(lower)? {
-            trace!(target: "estimate_gas", "estimate_gas succeeded with {}", lower);
-            return Ok(lower)
-        }
-
-        /// Find transition point between `lower` and `upper` where `cond` changes from `false` to `true`.
-        /// Returns the lowest value between `lower` and `upper` for which `cond` returns true.
-        /// We assert: `cond(lower) = false`, `cond(upper) = true`
-        fn binary_chop<F, E>(mut lower: U256, mut upper: U256, mut cond: F) -> Result<U256, E>
-            where F: FnMut(U256) -> Result<bool, E>
-            {
-                while upper - lower > 1.into() {
-                    let mid = (lower + upper) / 2.into();
-                    trace!(target: "estimate_gas", "{} .. {} .. {}", lower, mid, upper);
-                    let c = cond(mid)?;
-                    match c {
-                        true => upper = mid,
-                        false => lower = mid,
-                    };
-                    trace!(target: "estimate_gas", "{} => {} .. {}", c, lower, upper);
-                }
-                Ok(upper)
-            }
-
-        // binary chop to non-excepting call with gas somewhere between 21000 and block gas limit
-        trace!(target: "estimate_gas", "estimate_gas chopping {} .. {}", lower, upper);
-        binary_chop(lower, upper, cond)
-    }
-=======
 	type State = State<::state_db::StateDB>;
 
 	fn call(&self, transaction: &SignedTransaction, analytics: CallAnalytics, state: &mut Self::State, header: &Header) -> Result<Executed, CallError> {
@@ -2731,7 +1479,6 @@
 		trace!(target: "estimate_gas", "estimate_gas chopping {} .. {}", lower, upper);
 		binary_chop(lower, upper, cond)
 	}
->>>>>>> af90fbfb
 }
 
 impl EngineInfo for Client {
@@ -2741,14 +1488,13 @@
 }
 
 impl BlockChainClient for Client {
-<<<<<<< HEAD
-    fn replay(&self, id: TransactionId, analytics: CallAnalytics) -> Result<Executed, CallError> {
-        let address = self.transaction_address(id).ok_or(CallError::TransactionNotFound)?;
-        let block = BlockId::Hash(address.block_hash);
-
-        const PROOF: &'static str = "The transaction address contains a valid index within block; qed";
-        Ok(self.replay_block_transactions(block, analytics)?.nth(address.index).expect(PROOF))
-    }
+	fn replay(&self, id: TransactionId, analytics: CallAnalytics) -> Result<Executed, CallError> {
+		let address = self.transaction_address(id).ok_or(CallError::TransactionNotFound)?;
+		let block = BlockId::Hash(address.block_hash);
+
+		const PROOF: &'static str = "The transaction address contains a valid index within block; qed";
+		Ok(self.replay_block_transactions(block, analytics)?.nth(address.index).expect(PROOF))
+	}
 
     fn replay_block_transactions(&self, block: BlockId, analytics: CallAnalytics) -> Result<Box<Iterator<Item = Executed>>, CallError> {
         let block_hash = self.block_hash(block).ok_or(CallError::StatePruned)?;
@@ -2783,426 +1529,6 @@
     }
 
 
-    fn mode(&self) -> IpcMode {
-        let r = self.mode.lock().clone().into();
-        trace!(target: "mode", "Asked for mode = {:?}. returning {:?}", &*self.mode.lock(), r);
-        r
-    }
-
-    fn disable(&self) {
-        self.set_mode(IpcMode::Off);
-        self.enabled.store(false, AtomicOrdering::Relaxed);
-        self.clear_queue();
-    }
-
-    fn set_mode(&self, new_mode: IpcMode) {
-        trace!(target: "mode", "Client::set_mode({:?})", new_mode);
-        if !self.enabled.load(AtomicOrdering::Relaxed) {
-            return;
-        }
-        {
-            let mut mode = self.mode.lock();
-            *mode = new_mode.clone().into();
-            trace!(target: "mode", "Mode now {:?}", &*mode);
-            if let Some(ref mut f) = *self.on_user_defaults_change.lock() {
-                trace!(target: "mode", "Making callback...");
-                f(Some((&*mode).clone()))
-            }
-        }
-        match new_mode {
-            IpcMode::Active => self.wake_up(),
-            IpcMode::Off => self.sleep(),
-            _ => {(*self.sleep_state.lock()).last_activity = Some(Instant::now()); }
-        }
-    }
-
-    fn spec_name(&self) -> String {
-        self.config.spec_name.clone()
-    }
-
-    fn set_spec_name(&self, new_spec_name: String) {
-        trace!(target: "mode", "Client::set_spec_name({:?})", new_spec_name);
-        if !self.enabled.load(AtomicOrdering::Relaxed) {
-            return;
-        }
-        if let Some(ref h) = *self.exit_handler.lock() {
-            (*h)(new_spec_name);
-        } else {
-            warn!("Not hypervised; cannot change chain.");
-        }
-    }
-
-    fn block_number(&self, id: BlockId) -> Option<BlockNumber> {
-        self.block_number_ref(&id)
-    }
-
-    fn block_body(&self, id: BlockId) -> Option<encoded::Body> {
-        let chain = self.chain.read();
-
-        Self::block_hash(&chain, id).and_then(|hash| chain.block_body(&hash))
-    }
-
-    fn block_status(&self, id: BlockId) -> BlockStatus {
-        let chain = self.chain.read();
-        match Self::block_hash(&chain, id) {
-            Some(ref hash) if chain.is_known(hash) => BlockStatus::InChain,
-            Some(hash) => self.importer.block_queue.status(&hash).into(),
-            None => BlockStatus::Unknown
-        }
-    }
-
-    fn block_total_difficulty(&self, id: BlockId) -> Option<U256> {
-        let chain = self.chain.read();
-
-        Self::block_hash(&chain, id).and_then(|hash| chain.block_details(&hash)).map(|d| d.total_difficulty)
-    }
-
-    fn storage_root(&self, address: &Address, id: BlockId) -> Option<H256> {
-        self.state_at(id).and_then(|s| s.storage_root(address).ok()).and_then(|x| x)
-    }
-
-    fn block_hash(&self, id: BlockId) -> Option<H256> {
-        let chain = self.chain.read();
-        Self::block_hash(&chain, id)
-    }
-
-    fn code(&self, address: &Address, state: StateOrBlock) -> Option<Option<Bytes>> {
-        let result = match state {
-            StateOrBlock::State(s) => s.code(address).ok(),
-            StateOrBlock::Block(id) => self.state_at(id).and_then(|s| s.code(address).ok())
-        };
-
-        // Converting from `Option<Option<Arc<Bytes>>>` to `Option<Option<Bytes>>`
-        result.map(|c| c.map(|c| (&*c).clone()))
-    }
-
-    fn storage_at(&self, address: &Address, position: &H256, state: StateOrBlock) -> Option<H256> {
-        match state {
-            StateOrBlock::State(s) => s.storage_at(address, position).ok(),
-            StateOrBlock::Block(id) => self.state_at(id).and_then(|s| s.storage_at(address, position).ok())
-        }
-    }
-
-    fn list_accounts(&self, id: BlockId, after: Option<&Address>, count: u64) -> Option<Vec<Address>> {
-        if !self.factories.trie.is_fat() {
-            trace!(target: "fatdb", "list_accounts: Not a fat DB");
-            return None;
-        }
-
-        let state = match self.state_at(id) {
-            Some(state) => state,
-            _ => return None,
-        };
-
-        let (root, db) = state.drop();
-        let trie = match self.factories.trie.readonly(db.as_hashdb(), &root) {
-            Ok(trie) => trie,
-            _ => {
-                trace!(target: "fatdb", "list_accounts: Couldn't open the DB");
-                return None;
-            }
-        };
-
-        let mut iter = match trie.iter() {
-            Ok(iter) => iter,
-            _ => return None,
-        };
-
-        if let Some(after) = after {
-            if let Err(e) = iter.seek(after) {
-                trace!(target: "fatdb", "list_accounts: Couldn't seek the DB: {:?}", e);
-            }
-        }
-
-        let accounts = iter.filter_map(|item| {
-            item.ok().map(|(addr, _)| Address::from_slice(&addr))
-        }).take(count as usize).collect();
-
-        Some(accounts)
-    }
-
-    fn list_storage(&self, id: BlockId, account: &Address, after: Option<&H256>, count: u64) -> Option<Vec<H256>> {
-        if !self.factories.trie.is_fat() {
-            trace!(target: "fatdb", "list_stroage: Not a fat DB");
-            return None;
-        }
-
-        let state = match self.state_at(id) {
-            Some(state) => state,
-            _ => return None,
-        };
-
-        let root = match state.storage_root(account) {
-            Ok(Some(root)) => root,
-            _ => return None,
-        };
-
-        let (_, db) = state.drop();
-        let account_db = self.factories.accountdb.readonly(db.as_hashdb(), keccak(account));
-        let trie = match self.factories.trie.readonly(account_db.as_hashdb(), &root) {
-            Ok(trie) => trie,
-            _ => {
-                trace!(target: "fatdb", "list_storage: Couldn't open the DB");
-                return None;
-            }
-        };
-
-        let mut iter = match trie.iter() {
-            Ok(iter) => iter,
-            _ => return None,
-        };
-
-        if let Some(after) = after {
-            if let Err(e) = iter.seek(after) {
-                trace!(target: "fatdb", "list_accounts: Couldn't seek the DB: {:?}", e);
-            }
-        }
-
-        let keys = iter.filter_map(|item| {
-            item.ok().map(|(key, _)| H256::from_slice(&key))
-        }).take(count as usize).collect();
-
-        Some(keys)
-    }
-
-    fn transaction(&self, id: TransactionId) -> Option<LocalizedTransaction> {
-        self.transaction_address(id).and_then(|address| self.chain.read().transaction(&address))
-    }
-
-    fn uncle(&self, id: UncleId) -> Option<encoded::Header> {
-        let index = id.position;
-        self.block_body(id.block).and_then(|body| body.view().uncle_rlp_at(index))
-            .map(encoded::Header::new)
-    }
-
-    fn transaction_receipt(&self, id: TransactionId) -> Option<LocalizedReceipt> {
-        let chain = self.chain.read();
-        self.transaction_address(id)
-            .and_then(|address| chain.block_number(&address.block_hash).and_then(|block_number| {
-                let transaction = chain.block_body(&address.block_hash)
-                    .and_then(|body| body.view().localized_transaction_at(&address.block_hash, block_number, address.index));
-
-                let previous_receipts = (0..address.index + 1)
-                    .map(|index| {
-                        let mut address = address.clone();
-                        address.index = index;
-                        chain.transaction_receipt(&address)
-                    })
-                .collect();
-                match (transaction, previous_receipts) {
-                    (Some(transaction), Some(previous_receipts)) => {
-                        Some(transaction_receipt(self.engine().machine(), transaction, previous_receipts))
-                    },
-                    _ => None,
-                }
-            }))
-    }
-
-    fn tree_route(&self, from: &H256, to: &H256) -> Option<TreeRoute> {
-        let chain = self.chain.read();
-        match chain.is_known(from) && chain.is_known(to) {
-            true => chain.tree_route(from.clone(), to.clone()),
-            false => None
-        }
-    }
-
-    fn find_uncles(&self, hash: &H256) -> Option<Vec<H256>> {
-        self.chain.read().find_uncle_hashes(hash, self.engine.maximum_uncle_age())
-    }
-
-    fn state_data(&self, hash: &H256) -> Option<Bytes> {
-        self.state_db.read().journal_db().state(hash)
-    }
-
-    fn block_receipts(&self, hash: &H256) -> Option<Bytes> {
-        self.chain.read().block_receipts(hash).map(|receipts| ::rlp::encode(&receipts).into_vec())
-    }
-
-    fn queue_info(&self) -> BlockQueueInfo {
-        self.importer.block_queue.queue_info()
-    }
-
-    fn clear_queue(&self) {
-        self.importer.block_queue.clear();
-    }
-
-    fn additional_params(&self) -> BTreeMap<String, String> {
-        self.engine.additional_params().into_iter().collect()
-    }
-
-    fn logs(&self, filter: Filter) -> Vec<LocalizedLogEntry> {
-        let (from, to) = match (self.block_number_ref(&filter.from_block), self.block_number_ref(&filter.to_block)) {
-            (Some(from), Some(to)) => (from, to),
-            _ => return Vec::new(),
-        };
-
-        let chain = self.chain.read();
-        let blocks = filter.bloom_possibilities().iter()
-            .map(move |bloom| {
-                chain.blocks_with_bloom(bloom, from, to)
-            })
-        .flat_map(|m| m)
-            // remove duplicate elements
-            .collect::<HashSet<u64>>()
-            .into_iter()
-            .collect::<Vec<u64>>();
-
-        self.chain.read().logs(blocks, |entry| filter.matches(entry), filter.limit)
-    }
-
-    fn filter_traces(&self, filter: TraceFilter) -> Option<Vec<LocalizedTrace>> {
-        let start = self.block_number(filter.range.start)?;
-        let end = self.block_number(filter.range.end)?;
-
-        let db_filter = trace::Filter {
-            range: start as usize..end as usize,
-            from_address: filter.from_address.into(),
-            to_address: filter.to_address.into(),
-        };
-
-        let traces = self.tracedb.read()
-            .filter(&db_filter)
-            .into_iter()
-            .skip(filter.after.unwrap_or(0))
-            .take(filter.count.unwrap_or(usize::max_value()))
-            .collect();
-        Some(traces)
-    }
-
-    fn trace(&self, trace: TraceId) -> Option<LocalizedTrace> {
-        let trace_address = trace.address;
-        self.transaction_address(trace.transaction)
-            .and_then(|tx_address| {
-                self.block_number(BlockId::Hash(tx_address.block_hash))
-                    .and_then(|number| self.tracedb.read().trace(number, tx_address.index, trace_address))
-            })
-    }
-
-    fn transaction_traces(&self, transaction: TransactionId) -> Option<Vec<LocalizedTrace>> {
-        self.transaction_address(transaction)
-            .and_then(|tx_address| {
-                self.block_number(BlockId::Hash(tx_address.block_hash))
-                    .and_then(|number| self.tracedb.read().transaction_traces(number, tx_address.index))
-            })
-    }
-
-    fn block_traces(&self, block: BlockId) -> Option<Vec<LocalizedTrace>> {
-        self.block_number(block)
-            .and_then(|number| self.tracedb.read().block_traces(number))
-    }
-
-    fn last_hashes(&self) -> LastHashes {
-        (*self.build_last_hashes(&self.chain.read().best_block_hash())).clone()
-    }
-
-    fn queue_transactions(&self, transactions: Vec<Bytes>, peer_id: usize) {
-        let queue_size = self.queue_transactions.load(AtomicOrdering::Relaxed);
-        trace!(target: "external_tx", "Queue size: {}", queue_size);
-        if queue_size > MAX_TX_QUEUE_SIZE {
-            debug!("Ignoring {} transactions: queue is full", transactions.len());
-        } else {
-            let len = transactions.len();
-            match self.io_channel.lock().send(ClientIoMessage::NewTransactions(transactions, peer_id)) {
-                Ok(_) => {
-                    self.queue_transactions.fetch_add(len, AtomicOrdering::SeqCst);
-                }
-                Err(e) => {
-                    debug!("Ignoring {} transactions: error queueing: {}", len, e);
-                }
-            }
-        }
-    }
-
-    fn ready_transactions(&self) -> Vec<Arc<VerifiedTransaction>> {
-        self.importer.miner.ready_transactions(self)
-    }
-
-    fn queue_consensus_message(&self, message: Bytes) {
-        let channel = self.io_channel.lock().clone();
-        if let Err(e) = channel.send(ClientIoMessage::NewMessage(message)) {
-            debug!("Ignoring the message, error queueing: {}", e);
-        }
-    }
-
-    fn signing_chain_id(&self) -> Option<u64> {
-        self.engine.signing_chain_id(&self.latest_env_info())
-    }
-
-    fn block_extra_info(&self, id: BlockId) -> Option<BTreeMap<String, String>> {
-        self.block_header_decoded(id)
-            .map(|header| self.engine.extra_info(&header))
-    }
-
-    fn uncle_extra_info(&self, id: UncleId) -> Option<BTreeMap<String, String>> {
-        self.uncle(id)
-            .map(|header| self.engine.extra_info(&header.decode()))
-    }
-
-    fn pruning_info(&self) -> PruningInfo {
-        PruningInfo {
-            earliest_chain: self.chain.read().first_block_number().unwrap_or(1),
-            earliest_state: self.state_db.read().journal_db().earliest_era().unwrap_or(0),
-        }
-    }
-
-    fn transact_contract(&self, address: Address, data: Bytes) -> Result<(), transaction::Error> {
-        let authoring_params = self.importer.miner.authoring_params();
-        let transaction = Transaction {
-            nonce: self.latest_nonce(&authoring_params.author),
-            action: Action::Call(address),
-            gas: self.importer.miner.sensible_gas_limit(),
-            gas_price: self.importer.miner.sensible_gas_price(),
-            value: U256::zero(),
-            data: data,
-        };
-        let chain_id = self.engine.signing_chain_id(&self.latest_env_info());
-        let signature = self.engine.sign(transaction.hash(chain_id))
-            .map_err(|e| transaction::Error::InvalidSignature(e.to_string()))?;
-        let signed = SignedTransaction::new(transaction.with_signature(signature, chain_id))?;
-        self.importer.miner.import_own_transaction(self, signed.into())
-    }
-
-    fn registrar_address(&self) -> Option<Address> {
-        self.registrar_address.clone()
-    }
-
-    fn eip86_transition(&self) -> u64 {
-        self.engine().params().eip86_transition
-    }
-
-    fn local_transactions(&self) -> Vec<H256> {
-        self.importer.miner.local_transactions().keys().map(|k| *k).collect::<Vec<_>>()
-    }
-=======
-	fn replay(&self, id: TransactionId, analytics: CallAnalytics) -> Result<Executed, CallError> {
-		let address = self.transaction_address(id).ok_or(CallError::TransactionNotFound)?;
-		let block = BlockId::Hash(address.block_hash);
-
-		const PROOF: &'static str = "The transaction address contains a valid index within block; qed";
-		Ok(self.replay_block_transactions(block, analytics)?.nth(address.index).expect(PROOF))
-	}
-
-	fn replay_block_transactions(&self, block: BlockId, analytics: CallAnalytics) -> Result<Box<Iterator<Item = Executed>>, CallError> {
-		let mut env_info = self.env_info(block).ok_or(CallError::StatePruned)?;
-		let body = self.block_body(block).ok_or(CallError::StatePruned)?;
-		let mut state = self.state_at_beginning(block).ok_or(CallError::StatePruned)?;
-		let txs = body.transactions();
-		let engine = self.engine.clone();
-
-		const PROOF: &'static str = "Transactions fetched from blockchain; blockchain transactions are valid; qed";
-		const EXECUTE_PROOF: &'static str = "Transaction replayed; qed";
-
-		Ok(Box::new(txs.into_iter()
-			.map(move |t| {
-				let t = SignedTransaction::new(t).expect(PROOF);
-				let machine = engine.machine();
-				let x = Self::do_virtual_call(machine, &env_info, &mut state, &t, analytics).expect(EXECUTE_PROOF);
-				env_info.gas_used = env_info.gas_used + x.gas_used;
-				x
-			})))
-	}
-
-
 	fn mode(&self) -> IpcMode {
 		let r = self.mode.lock().clone().into();
 		trace!(target: "mode", "Asked for mode = {:?}. returning {:?}", &*self.mode.lock(), r);
@@ -3643,7 +1969,6 @@
 	fn eip86_transition(&self) -> u64 {
 		self.engine().params().eip86_transition
 	}
->>>>>>> af90fbfb
 }
 
 impl IoClient for Client {
@@ -3713,73 +2038,6 @@
 }
 
 impl ReopenBlock for Client {
-<<<<<<< HEAD
-    fn reopen_block(&self, block: ClosedBlock) -> OpenBlock {
-        let engine = &*self.engine;
-        let mut block = block.reopen(engine);
-        let max_uncles = engine.maximum_uncle_count(block.header().number());
-        if block.uncles().len() < max_uncles {
-            let chain = self.chain.read();
-            let h = chain.best_block_hash();
-            // Add new uncles
-            let uncles = chain
-                .find_uncle_hashes(&h, engine.maximum_uncle_age())
-                .unwrap_or_else(Vec::new);
-
-            for h in uncles {
-                if !block.uncles().iter().any(|header| header.hash() == h) {
-                    let uncle = chain.block_header_data(&h).expect("find_uncle_hashes only returns hashes for existing headers; qed");
-                    block.push_uncle(uncle.decode()).expect("pushing up to maximum_uncle_count;
-                                                push_uncle is not ok only if more than maximum_uncle_count is pushed;
-                                                so all push_uncle are Ok;
-                                                qed");
-                    if block.uncles().len() >= max_uncles { break }
-                }
-            }
-
-        }
-        block
-    }
-}
-
-impl PrepareOpenBlock for Client {
-    fn prepare_open_block(&self, author: Address, gas_range_target: (U256, U256), extra_data: Bytes) -> OpenBlock {
-        let engine = &*self.engine;
-        let chain = self.chain.read();
-        let best_header = chain.best_block_header();
-        let h = best_header.hash();
-
-        let is_epoch_begin = chain.epoch_transition(best_header.number(), h).is_some();
-        let mut open_block = OpenBlock::new(
-            engine,
-            self.factories.clone(),
-            self.tracedb.read().tracing_enabled(),
-            self.state_db.read().boxed_clone_canon(&h),
-            &best_header,
-            self.build_last_hashes(&h),
-            author,
-            gas_range_target,
-            extra_data,
-            is_epoch_begin,
-        ).expect("OpenBlock::new only fails if parent state root invalid; state root of best block's header is never invalid; qed");
-
-        // Add uncles
-        chain
-            .find_uncle_headers(&h, engine.maximum_uncle_age())
-            .unwrap_or_else(Vec::new)
-            .into_iter()
-            .take(engine.maximum_uncle_count(open_block.header().number()))
-            .foreach(|h| {
-                open_block.push_uncle(h.decode()).expect("pushing maximum_uncle_count;
-                                                open_block was just created;
-                                                push_uncle is not ok only if more than maximum_uncle_count is pushed;
-                                                so all push_uncle are Ok;
-                                                qed");
-            });
-
-        open_block
-    }
-=======
 	fn reopen_block(&self, block: ClosedBlock) -> OpenBlock {
 		let engine = &*self.engine;
 		let mut block = block.reopen(engine);
@@ -3846,7 +2104,6 @@
 
 		open_block
 	}
->>>>>>> af90fbfb
 }
 
 impl BlockProducer for Client {}
@@ -3858,60 +2115,6 @@
 }
 
 impl ImportSealedBlock for Client {
-<<<<<<< HEAD
-    fn import_sealed_block(&self, block: SealedBlock) -> ImportResult {
-        let h = block.header().hash();
-        let start = Instant::now();
-        let route = {
-            // scope for self.import_lock
-            let _import_lock = self.importer.import_lock.lock();
-            trace_time!("import_sealed_block");
-
-            let number = block.header().number();
-            let block_data = block.rlp_bytes();
-            let header = block.header().clone();
-
-            let route = self.importer.commit_block(block, &header, &block_data, self);
-            trace!(target: "client", "Imported sealed block #{} ({})", number, h);
-            self.state_db.write().sync_cache(&route.enacted, &route.retracted, false);
-            route
-        };
-        let (enacted, retracted) = self.importer.calculate_enacted_retracted(&[route]);
-        self.importer.miner.chain_new_blocks(self, &[h.clone()], &[], &enacted, &retracted, true);
-        self.notify(|notify| {
-            notify.new_blocks(
-                vec![h.clone()],
-                vec![],
-                enacted.clone(),
-                retracted.clone(),
-                vec![h.clone()],
-                vec![],
-                {
-                    let elapsed = start.elapsed();
-                    elapsed.as_secs() * 1_000_000_000 + elapsed.subsec_nanos() as u64
-                },
-                );
-        });
-        self.db.read().flush().expect("DB flush failed.");
-        Ok(h)
-    }
-}
-
-impl BroadcastProposalBlock for Client {
-    fn broadcast_proposal_block(&self, block: SealedBlock) {
-        self.notify(|notify| {
-            notify.new_blocks(
-                vec![],
-                vec![],
-                vec![],
-                vec![],
-                vec![],
-                vec![block.rlp_bytes()],
-                0,
-                );
-        });
-    }
-=======
 	fn import_sealed_block(&self, block: SealedBlock) -> ImportResult {
 		let h = block.header().hash();
 		let start = Instant::now();
@@ -3960,7 +2163,6 @@
 			);
 		});
 	}
->>>>>>> af90fbfb
 }
 
 impl SealedBlockImporter for Client {}
@@ -4089,7 +2291,6 @@
 #[cfg(test)]
 mod tests {
 
-<<<<<<< HEAD
     #[test]
     fn should_not_cache_details_before_commit() {
         use client::{BlockChainClient, ChainInfo};
@@ -4211,128 +2412,6 @@
             outcome: TransactionOutcome::StateRoot(state_root),
         });
     }
-=======
-	#[test]
-	fn should_not_cache_details_before_commit() {
-		use client::{BlockChainClient, ChainInfo};
-		use test_helpers::{generate_dummy_client, get_good_dummy_block_hash};
-
-		use std::thread;
-		use std::time::Duration;
-		use std::sync::Arc;
-		use std::sync::atomic::{AtomicBool, Ordering};
-		use kvdb::DBTransaction;
-
-		let client = generate_dummy_client(0);
-		let genesis = client.chain_info().best_block_hash;
-		let (new_hash, new_block) = get_good_dummy_block_hash();
-
-		let go = {
-			// Separate thread uncommited transaction
-			let go = Arc::new(AtomicBool::new(false));
-			let go_thread = go.clone();
-			let another_client = client.clone();
-			thread::spawn(move || {
-				let mut batch = DBTransaction::new();
-				another_client.chain.read().insert_block(&mut batch, &new_block, Vec::new());
-				go_thread.store(true, Ordering::SeqCst);
-			});
-			go
-		};
-
-		while !go.load(Ordering::SeqCst) { thread::park_timeout(Duration::from_millis(5)); }
-
-		assert!(client.tree_route(&genesis, &new_hash).is_none());
-	}
-
-	#[test]
-	fn should_return_correct_log_index() {
-		use hash::keccak;
-		use super::transaction_receipt;
-		use ethkey::KeyPair;
-		use log_entry::{LogEntry, LocalizedLogEntry};
-		use receipt::{Receipt, LocalizedReceipt, TransactionOutcome};
-		use transaction::{Transaction, LocalizedTransaction, Action};
-
-		// given
-		let key = KeyPair::from_secret_slice(&keccak("test")).unwrap();
-		let secret = key.secret();
-		let machine = ::ethereum::new_frontier_test_machine();
-
-		let block_number = 1;
-		let block_hash = 5.into();
-		let state_root = 99.into();
-		let gas_used = 10.into();
-		let raw_tx = Transaction {
-			nonce: 0.into(),
-			gas_price: 0.into(),
-			gas: 21000.into(),
-			action: Action::Call(10.into()),
-			value: 0.into(),
-			data: vec![],
-		};
-		let tx1 = raw_tx.clone().sign(secret, None);
-		let transaction = LocalizedTransaction {
-			signed: tx1.clone().into(),
-			block_number: block_number,
-			block_hash: block_hash,
-			transaction_index: 1,
-			cached_sender: Some(tx1.sender()),
-		};
-		let logs = vec![LogEntry {
-			address: 5.into(),
-			topics: vec![],
-			data: vec![],
-		}, LogEntry {
-			address: 15.into(),
-			topics: vec![],
-			data: vec![],
-		}];
-		let receipts = vec![Receipt {
-			outcome: TransactionOutcome::StateRoot(state_root),
-			gas_used: 5.into(),
-			log_bloom: Default::default(),
-			logs: vec![logs[0].clone()],
-		}, Receipt {
-			outcome: TransactionOutcome::StateRoot(state_root),
-			gas_used: gas_used,
-			log_bloom: Default::default(),
-			logs: logs.clone(),
-		}];
-
-		// when
-		let receipt = transaction_receipt(&machine, transaction, receipts);
-
-		// then
-		assert_eq!(receipt, LocalizedReceipt {
-			transaction_hash: tx1.hash(),
-			transaction_index: 1,
-			block_hash: block_hash,
-			block_number: block_number,
-			cumulative_gas_used: gas_used,
-			gas_used: gas_used - 5.into(),
-			contract_address: None,
-			logs: vec![LocalizedLogEntry {
-				entry: logs[0].clone(),
-				block_hash: block_hash,
-				block_number: block_number,
-				transaction_hash: tx1.hash(),
-				transaction_index: 1,
-				transaction_log_index: 0,
-				log_index: 1,
-			}, LocalizedLogEntry {
-				entry: logs[1].clone(),
-				block_hash: block_hash,
-				block_number: block_number,
-				transaction_hash: tx1.hash(),
-				transaction_index: 1,
-				transaction_log_index: 1,
-				log_index: 2,
-			}],
-			log_bloom: Default::default(),
-			outcome: TransactionOutcome::StateRoot(state_root),
-		});
-	}
 }
 
 #[derive(Debug)]
@@ -4384,5 +2463,4 @@
 			Err(e) => Err(QueueError::Channel(e)),
 		}
 	}
->>>>>>> af90fbfb
 }