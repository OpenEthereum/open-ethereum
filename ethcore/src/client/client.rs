// Copyright 2015, 2016 Ethcore (UK) Ltd.
// This file is part of Parity.

// Parity is free software: you can redistribute it and/or modify
// it under the terms of the GNU General Public License as published by
// the Free Software Foundation, either version 3 of the License, or
// (at your option) any later version.

// Parity is distributed in the hope that it will be useful,
// but WITHOUT ANY WARRANTY; without even the implied warranty of
// MERCHANTABILITY or FITNESS FOR A PARTICULAR PURPOSE.  See the
// GNU General Public License for more details.

// You should have received a copy of the GNU General Public License
// along with Parity.  If not, see <http://www.gnu.org/licenses/>.
use std::collections::{HashSet, HashMap, BTreeMap, VecDeque};
use std::sync::{Arc, Weak};
use std::path::{Path};
use std::fmt;
use std::sync::atomic::{AtomicUsize, AtomicBool, Ordering as AtomicOrdering};
use std::time::{Instant};
use time::precise_time_ns;

// util
<<<<<<< HEAD
use util::{Bytes, PerfTimer, Itertools, Mutex, RwLock, TrieFactory};
use util::{U256, H256, Address, H2048, Uint, FixedHash};
use util::journaldb::{self, JournalDB};
use util::trie::{TrieSpec, Trie};
use util::sha3::*;
=======
use util::{Bytes, PerfTimer, Itertools, Mutex, RwLock};
use util::journaldb;
use util::{U256, H256, Address, H2048, Uint};
use util::TrieFactory;
>>>>>>> fb92a984
use util::kvdb::*;

// other
use io::*;
use views::{HeaderView, BodyView};
use error::{ImportError, ExecutionError, CallError, BlockError, ImportResult, Error as EthcoreError};
use header::BlockNumber;
use state::State;
use spec::Spec;
use basic_types::Seal;
use engines::Engine;
use service::ClientIoMessage;
use env_info::LastHashes;
use verification;
use verification::{PreverifiedBlock, Verifier};
use block::*;
use transaction::{LocalizedTransaction, SignedTransaction, Action};
use blockchain::extras::TransactionAddress;
use types::filter::Filter;
use log_entry::LocalizedLogEntry;
use verification::queue::{BlockQueue, QueueInfo as BlockQueueInfo};
use blockchain::{BlockChain, BlockProvider, TreeRoute, ImportRoute};
use client::{
	BlockID, TransactionID, UncleID, TraceId, ClientConfig, BlockChainClient,
	MiningBlockChainClient, TraceFilter, CallAnalytics, BlockImportError, Mode,
	ChainNotify,
};
use client::Error as ClientError;
use env_info::EnvInfo;
use executive::{Executive, Executed, TransactOptions, contract_address};
use receipt::LocalizedReceipt;
use trace::{TraceDB, ImportRequest as TraceImportRequest, LocalizedTrace, Database as TraceDatabase};
use trace;
use trace::FlatTransactionTraces;
use evm::Factory as EvmFactory;
use miner::{Miner, MinerService};
use snapshot::{self, io as snapshot_io};
use factory::Factories;
use rlp::{View, UntrustedRlp};
use state_db::StateDB;

// re-export
pub use types::blockchain_info::BlockChainInfo;
pub use types::block_status::BlockStatus;
pub use blockchain::CacheSize as BlockChainCacheSize;

const MAX_TX_QUEUE_SIZE: usize = 4096;
const MAX_QUEUE_SIZE_TO_SLEEP_ON: usize = 2;

impl fmt::Display for BlockChainInfo {
	fn fmt(&self, f: &mut fmt::Formatter) -> fmt::Result {
		write!(f, "#{}.{}", self.best_block_number, self.best_block_hash)
	}
}

/// Report on the status of a client.
#[derive(Default, Clone, Debug, Eq, PartialEq)]
pub struct ClientReport {
	/// How many blocks have been imported so far.
	pub blocks_imported: usize,
	/// How many transactions have been applied so far.
	pub transactions_applied: usize,
	/// How much gas has been processed so far.
	pub gas_processed: U256,
	/// Memory used by state DB
	pub state_db_mem: usize,
}

impl ClientReport {
	/// Alter internal reporting to reflect the additional `block` has been processed.
	pub fn accrue_block(&mut self, block: &PreverifiedBlock) {
		self.blocks_imported += 1;
		self.transactions_applied += block.transactions.len();
		self.gas_processed = self.gas_processed + block.header.gas_used().clone();
	}
}

struct SleepState {
	last_activity: Option<Instant>,
	last_autosleep: Option<Instant>,
}

impl SleepState {
	fn new(awake: bool) -> Self {
		SleepState {
			last_activity: match awake { false => None, true => Some(Instant::now()) },
			last_autosleep: match awake { false => Some(Instant::now()), true => None },
		}
	}
}

/// Blockchain database client backed by a persistent database. Owns and manages a blockchain and a block queue.
/// Call `import_block()` to import a block asynchronously; `flush_queue()` flushes the queue.
pub struct Client {
	mode: Mode,
	chain: RwLock<Arc<BlockChain>>,
	tracedb: RwLock<TraceDB<BlockChain>>,
	engine: Arc<Engine>,
	config: ClientConfig,
	pruning: journaldb::Algorithm,
	db: RwLock<Arc<Database>>,
	state_db: Mutex<StateDB>,
	block_queue: BlockQueue,
	report: RwLock<ClientReport>,
	import_lock: Mutex<()>,
	panic_handler: Arc<PanicHandler>,
	verifier: Box<Verifier>,
	miner: Arc<Miner>,
	sleep_state: Mutex<SleepState>,
	liveness: AtomicBool,
	io_channel: IoChannel<ClientIoMessage>,
	notify: RwLock<Vec<Weak<ChainNotify>>>,
	queue_transactions: AtomicUsize,
	last_hashes: RwLock<VecDeque<H256>>,
	factories: Factories,
}

/// The pruning constant -- how old blocks must be before we
/// assume finality of a given candidate.
pub const HISTORY: u64 = 1200;

/// Append a path element to the given path and return the string.
pub fn append_path<P>(path: P, item: &str) -> String where P: AsRef<Path> {
	let mut p = path.as_ref().to_path_buf();
	p.push(item);
	p.to_str().unwrap().to_owned()
}

impl Client {
	/// Create a new client with given spec and DB path and custom verifier.
	pub fn new(
		config: ClientConfig,
		spec: &Spec,
		path: &Path,
		miner: Arc<Miner>,
		message_channel: IoChannel<ClientIoMessage>,
		db_config: &DatabaseConfig,
	) -> Result<Arc<Client>, ClientError> {
		let path = path.to_path_buf();
		let gb = spec.genesis_block();

		let db = Arc::new(try!(Database::open(&db_config, &path.to_str().unwrap()).map_err(ClientError::Database)));
		let chain = Arc::new(BlockChain::new(config.blockchain.clone(), &gb, db.clone()));
		let tracedb = RwLock::new(TraceDB::new(config.tracing.clone(), db.clone(), chain.clone()));

<<<<<<< HEAD
		let trie_spec = match config.fat_db {
			true => TrieSpec::Fat,
			false => TrieSpec::Secure,
		};

		let mut state_db = journaldb::new(db.clone(), config.pruning, ::db::COL_STATE);
		if state_db.is_empty() && try!(spec.ensure_db_good(state_db.as_hashdb_mut())) {
=======
		let journal_db = journaldb::new(db.clone(), config.pruning, ::db::COL_STATE);
		let mut state_db = StateDB::new(journal_db);
		if state_db.journal_db().is_empty() && try!(spec.ensure_db_good(&mut state_db)) {
>>>>>>> fb92a984
			let mut batch = DBTransaction::new(&db);
			try!(state_db.commit(&mut batch, 0, &spec.genesis_header().hash(), None));
			try!(db.write(batch).map_err(ClientError::Database));
		}

		if !chain.block_header(&chain.best_block_hash()).map_or(true, |h| state_db.journal_db().contains(h.state_root())) {
			warn!("State root not found for block #{} ({})", chain.best_block_number(), chain.best_block_hash().hex());
		}

		let engine = spec.engine.clone();

		let block_queue = BlockQueue::new(config.queue.clone(), engine.clone(), message_channel.clone());
		let panic_handler = PanicHandler::new_in_arc();
		panic_handler.forward_from(&block_queue);

		let awake = match config.mode { Mode::Dark(..) => false, _ => true };

		let factories = Factories {
			vm: EvmFactory::new(config.vm_type.clone()),
			trie: TrieFactory::new(trie_spec),
			accountdb: Default::default(),
		};

		let client = Client {
			sleep_state: Mutex::new(SleepState::new(awake)),
			liveness: AtomicBool::new(awake),
			mode: config.mode.clone(),
			chain: RwLock::new(chain),
			tracedb: tracedb,
			engine: engine,
			pruning: config.pruning.clone(),
			verifier: verification::new(config.verifier_type.clone()),
			config: config,
			db: RwLock::new(db),
			state_db: Mutex::new(state_db),
			block_queue: block_queue,
			report: RwLock::new(Default::default()),
			import_lock: Mutex::new(()),
			panic_handler: panic_handler,
			miner: miner,
			io_channel: message_channel,
			notify: RwLock::new(Vec::new()),
			queue_transactions: AtomicUsize::new(0),
			last_hashes: RwLock::new(VecDeque::new()),
			factories: factories,
		};
		Ok(Arc::new(client))
	}

	/// Adds an actor to be notified on certain events
	pub fn add_notify(&self, target: Arc<ChainNotify>) {
		self.notify.write().push(Arc::downgrade(&target));
	}

	fn notify<F>(&self, f: F) where F: Fn(&ChainNotify) {
		for np in self.notify.read().iter() {
			if let Some(n) = np.upgrade() {
				f(&*n);
			}
		}
	}

	/// Flush the block import queue.
	pub fn flush_queue(&self) {
		self.block_queue.flush();
		while !self.block_queue.queue_info().is_empty() {
			self.import_verified_blocks();
		}
	}

	fn build_last_hashes(&self, parent_hash: H256) -> Arc<LastHashes> {
		{
			let hashes = self.last_hashes.read();
			if hashes.front().map_or(false, |h| h == &parent_hash) {
				let mut res = Vec::from(hashes.clone());
				res.resize(256, H256::default());
				return Arc::new(res);
			}
		}
		let mut last_hashes = LastHashes::new();
		last_hashes.resize(256, H256::default());
		last_hashes[0] = parent_hash;
		let chain = self.chain.read();
		for i in 0..255 {
			match chain.block_details(&last_hashes[i]) {
				Some(details) => {
					last_hashes[i + 1] = details.parent.clone();
				},
				None => break,
			}
		}
		let mut cached_hashes = self.last_hashes.write();
		*cached_hashes = VecDeque::from(last_hashes.clone());
		Arc::new(last_hashes)
	}

	fn check_and_close_block(&self, block: &PreverifiedBlock) -> Result<LockedBlock, ()> {
		let engine = &*self.engine;
		let header = &block.header;

		let chain = self.chain.read();
		// Check the block isn't so old we won't be able to enact it.
		let best_block_number = chain.best_block_number();
		if best_block_number >= HISTORY && header.number() <= best_block_number - HISTORY {
			warn!(target: "client", "Block import failed for #{} ({})\nBlock is ancient (current best block: #{}).", header.number(), header.hash(), best_block_number);
			return Err(());
		}

		// Verify Block Family
		let verify_family_result = self.verifier.verify_block_family(header, &block.bytes, engine, &**chain);
		if let Err(e) = verify_family_result {
			warn!(target: "client", "Stage 3 block verification failed for #{} ({})\nError: {:?}", header.number(), header.hash(), e);
			return Err(());
		};

		// Check if Parent is in chain
		let chain_has_parent = chain.block_header(header.parent_hash());
		if let None = chain_has_parent {
			warn!(target: "client", "Block import failed for #{} ({}): Parent not found ({}) ", header.number(), header.hash(), header.parent_hash());
			return Err(());
		};

		// Enact Verified Block
		let parent = chain_has_parent.unwrap();
		let last_hashes = self.build_last_hashes(header.parent_hash().clone());
		let is_canon = header.parent_hash() == &chain.best_block_hash();
		let db = if is_canon { self.state_db.lock().boxed_clone_canon() } else { self.state_db.lock().boxed_clone() };

		let enact_result = enact_verified(block, engine, self.tracedb.read().tracing_enabled(), db, &parent, last_hashes, self.factories.clone());
		if let Err(e) = enact_result {
			warn!(target: "client", "Block import failed for #{} ({})\nError: {:?}", header.number(), header.hash(), e);
			return Err(());
		};

		// Final Verification
		let locked_block = enact_result.unwrap();
		if let Err(e) = self.verifier.verify_block_final(header, locked_block.block().header()) {
			warn!(target: "client", "Stage 4 block verification failed for #{} ({})\nError: {:?}", header.number(), header.hash(), e);
			return Err(());
		}

		Ok(locked_block)
	}

	fn calculate_enacted_retracted(&self, import_results: &[ImportRoute]) -> (Vec<H256>, Vec<H256>) {
		fn map_to_vec(map: Vec<(H256, bool)>) -> Vec<H256> {
			map.into_iter().map(|(k, _v)| k).collect()
		}

		// In ImportRoute we get all the blocks that have been enacted and retracted by single insert.
		// Because we are doing multiple inserts some of the blocks that were enacted in import `k`
		// could be retracted in import `k+1`. This is why to understand if after all inserts
		// the block is enacted or retracted we iterate over all routes and at the end final state
		// will be in the hashmap
		let map = import_results.iter().fold(HashMap::new(), |mut map, route| {
			for hash in &route.enacted {
				map.insert(hash.clone(), true);
			}
			for hash in &route.retracted {
				map.insert(hash.clone(), false);
			}
			map
		});

		// Split to enacted retracted (using hashmap value)
		let (enacted, retracted) = map.into_iter().partition(|&(_k, v)| v);
		// And convert tuples to keys
		(map_to_vec(enacted), map_to_vec(retracted))
	}

	/// This is triggered by a message coming from a block queue when the block is ready for insertion
	pub fn import_verified_blocks(&self) -> usize {
		let max_blocks_to_import = 64;
		let (imported_blocks, import_results, invalid_blocks, imported, duration) = {
			let mut imported_blocks = Vec::with_capacity(max_blocks_to_import);
			let mut invalid_blocks = HashSet::new();
			let mut import_results = Vec::with_capacity(max_blocks_to_import);

			let _import_lock = self.import_lock.lock();
			let _timer = PerfTimer::new("import_verified_blocks");
			let start = precise_time_ns();
			let blocks = self.block_queue.drain(max_blocks_to_import);

			for block in blocks {
				let header = &block.header;
				if invalid_blocks.contains(header.parent_hash()) {
					invalid_blocks.insert(header.hash());
					continue;
				}
				let closed_block = self.check_and_close_block(&block);
				if let Err(_) = closed_block {
					invalid_blocks.insert(header.hash());
					continue;
				}

				let closed_block = closed_block.unwrap();
				imported_blocks.push(header.hash());

				let route = self.commit_block(closed_block, &header.hash(), &block.bytes);
				import_results.push(route);

				self.report.write().accrue_block(&block);
			}

			let imported = imported_blocks.len();
			let invalid_blocks = invalid_blocks.into_iter().collect::<Vec<H256>>();

			{
				if !invalid_blocks.is_empty() {
					self.block_queue.mark_as_bad(&invalid_blocks);
				}
				if !imported_blocks.is_empty() {
					self.block_queue.mark_as_good(&imported_blocks);
				}
			}
			let duration_ns = precise_time_ns() - start;
			(imported_blocks, import_results, invalid_blocks, imported, duration_ns)
		};

		{
			if !imported_blocks.is_empty() && self.block_queue.queue_info().is_empty() {
				let (enacted, retracted) = self.calculate_enacted_retracted(&import_results);

				if self.queue_info().is_empty() {
					self.miner.chain_new_blocks(self, &imported_blocks, &invalid_blocks, &enacted, &retracted);
				}

				self.notify(|notify| {
					notify.new_blocks(
						imported_blocks.clone(),
						invalid_blocks.clone(),
						enacted.clone(),
						retracted.clone(),
						Vec::new(),
						duration,
					);
				});
			}
		}

		self.db.read().flush().expect("DB flush failed.");
		imported
	}

	fn commit_block<B>(&self, block: B, hash: &H256, block_data: &[u8]) -> ImportRoute where B: IsBlock + Drain {
		let number = block.header().number();
		let parent = block.header().parent_hash().clone();
		let chain = self.chain.read();
		// Are we committing an era?
		let ancient = if number >= HISTORY {
			let n = number - HISTORY;
			Some((n, chain.block_hash(n).unwrap()))
		} else {
			None
		};

		// Commit results
		let receipts = block.receipts().to_owned();
		let traces = block.traces().clone().unwrap_or_else(Vec::new);
		let traces: Vec<FlatTransactionTraces> = traces.into_iter()
			.map(Into::into)
			.collect();

		//let traces = From::from(block.traces().clone().unwrap_or_else(Vec::new));

		let mut batch = DBTransaction::new(&self.db.read());
		// CHECK! I *think* this is fine, even if the state_root is equal to another
		// already-imported block of the same number.
		// TODO: Prove it with a test.
		let mut state = block.drain();
		state.commit(&mut batch, number, hash, ancient).expect("DB commit failed.");

		let route = chain.insert_block(&mut batch, block_data, receipts);
		self.tracedb.read().import(&mut batch, TraceImportRequest {
			traces: traces.into(),
			block_hash: hash.clone(),
			block_number: number,
			enacted: route.enacted.clone(),
			retracted: route.retracted.len()
		});
		// Final commit to the DB
		self.db.read().write_buffered(batch);
		chain.commit();
		self.update_last_hashes(&parent, hash);
		route
	}

	fn update_last_hashes(&self, parent: &H256, hash: &H256) {
		let mut hashes = self.last_hashes.write();
		if hashes.front().map_or(false, |h| h == parent) {
			if hashes.len() > 255 {
				hashes.pop_back();
			}
			hashes.push_front(hash.clone());
		}
	}

	/// Import transactions from the IO queue
	pub fn import_queued_transactions(&self, transactions: &[Bytes]) -> usize {
		let _timer = PerfTimer::new("import_queued_transactions");
		self.queue_transactions.fetch_sub(transactions.len(), AtomicOrdering::SeqCst);
		let txs = transactions.iter().filter_map(|bytes| UntrustedRlp::new(bytes).as_val().ok()).collect();
		let results = self.miner.import_external_transactions(self, txs);
		results.len()
	}

	/// Attempt to get a copy of a specific block's final state.
	///
	/// This will not fail if given BlockID::Latest.
	/// Otherwise, this can fail (but may not) if the DB prunes state.
	pub fn state_at(&self, id: BlockID) -> Option<State> {
		// fast path for latest state.
		match id.clone() {
			BlockID::Pending => return self.miner.pending_state().or_else(|| Some(self.state())),
			BlockID::Latest => return Some(self.state()),
			_ => {},
		}

		let block_number = match self.block_number(id.clone()) {
			Some(num) => num,
			None => return None,
		};

		self.block_header(id).and_then(|header| {
			let db = self.state_db.lock().boxed_clone();

			// early exit for pruned blocks
			if db.is_pruned() && self.chain.read().best_block_number() >= block_number + HISTORY {
				return None;
			}

			let root = HeaderView::new(&header).state_root();

			State::from_existing(db, root, self.engine.account_start_nonce(), self.factories.clone()).ok()
		})
	}

	/// Attempt to get a copy of a specific block's beginning state.
	///
	/// This will not fail if given BlockID::Latest.
	/// Otherwise, this can fail (but may not) if the DB prunes state.
	pub fn state_at_beginning(&self, id: BlockID) -> Option<State> {
		// fast path for latest state.
		match id {
			BlockID::Pending => self.state_at(BlockID::Latest),
			id => match self.block_number(id) {
				None | Some(0) => None,
				Some(n) => self.state_at(BlockID::Number(n - 1)),
			}
		}
	}

	/// Get a copy of the best block's state.
	pub fn state(&self) -> State {
		State::from_existing(
			self.state_db.lock().boxed_clone(),
			HeaderView::new(&self.best_block_header()).state_root(),
			self.engine.account_start_nonce(),
			self.factories.clone())
		.expect("State root of best block header always valid.")
	}

	/// Get info on the cache.
	pub fn blockchain_cache_info(&self) -> BlockChainCacheSize {
		self.chain.read().cache_size()
	}

	/// Get the report.
	pub fn report(&self) -> ClientReport {
		let mut report = self.report.read().clone();
		report.state_db_mem = self.state_db.lock().mem_used();
		report
	}

	/// Tick the client.
	// TODO: manage by real events.
	pub fn tick(&self) {
		self.chain.read().collect_garbage();
		self.block_queue.collect_garbage();
		self.tracedb.read().collect_garbage();

		match self.mode {
			Mode::Dark(timeout) => {
				let mut ss = self.sleep_state.lock();
				if let Some(t) = ss.last_activity {
					if Instant::now() > t + timeout {
						self.sleep();
						ss.last_activity = None;
					}
				}
			}
			Mode::Passive(timeout, wakeup_after) => {
				let mut ss = self.sleep_state.lock();
				let now = Instant::now();
				if let Some(t) = ss.last_activity {
					if now > t + timeout {
						self.sleep();
						ss.last_activity = None;
						ss.last_autosleep = Some(now);
					}
				}
				if let Some(t) = ss.last_autosleep {
					if now > t + wakeup_after {
						self.wake_up();
						ss.last_activity = Some(now);
						ss.last_autosleep = None;
					}
				}
			}
			_ => {}
		}
	}

	/// Look up the block number for the given block ID.
	pub fn block_number(&self, id: BlockID) -> Option<BlockNumber> {
		match id {
			BlockID::Number(number) => Some(number),
			BlockID::Hash(ref hash) => self.chain.read().block_number(hash),
			BlockID::Earliest => Some(0),
			BlockID::Latest | BlockID::Pending => Some(self.chain.read().best_block_number()),
		}
	}

	/// Take a snapshot at the given block.
	/// If the ID given is "latest", this will default to 1000 blocks behind.
	pub fn take_snapshot<W: snapshot_io::SnapshotWriter + Send>(&self, writer: W, at: BlockID, p: &snapshot::Progress) -> Result<(), EthcoreError> {
		let db = self.state_db.lock().journal_db().boxed_clone();
		let best_block_number = self.chain_info().best_block_number;
		let block_number = try!(self.block_number(at).ok_or(snapshot::Error::InvalidStartingBlock(at)));

		if best_block_number > HISTORY + block_number && db.is_pruned() {
			return Err(snapshot::Error::OldBlockPrunedDB.into());
		}

		let start_hash = match at {
			BlockID::Latest => {
				let start_num = if best_block_number > 1000 {
					best_block_number - 1000
				} else {
					0
				};

				self.block_hash(BlockID::Number(start_num))
					.expect("blocks within HISTORY are always stored.")
			}
			_ => match self.block_hash(at) {
				Some(hash) => hash,
				None => return Err(snapshot::Error::InvalidStartingBlock(at).into()),
			},
		};

		try!(snapshot::take_snapshot(&self.chain.read(), start_hash, db.as_hashdb(), writer, p));

		Ok(())
	}

	fn block_hash(chain: &BlockChain, id: BlockID) -> Option<H256> {
		match id {
			BlockID::Hash(hash) => Some(hash),
			BlockID::Number(number) => chain.block_hash(number),
			BlockID::Earliest => chain.block_hash(0),
			BlockID::Latest | BlockID::Pending => Some(chain.best_block_hash()),
		}
	}

	fn transaction_address(&self, id: TransactionID) -> Option<TransactionAddress> {
		match id {
			TransactionID::Hash(ref hash) => self.chain.read().transaction_address(hash),
			TransactionID::Location(id, index) => Self::block_hash(&self.chain.read(), id).map(|hash| TransactionAddress {
				block_hash: hash,
				index: index,
			})
		}
	}

	fn wake_up(&self) {
		if !self.liveness.load(AtomicOrdering::Relaxed) {
			self.liveness.store(true, AtomicOrdering::Relaxed);
			self.notify(|n| n.start());
			trace!(target: "mode", "wake_up: Waking.");
		}
	}

	fn sleep(&self) {
		if self.liveness.load(AtomicOrdering::Relaxed) {
			// only sleep if the import queue is mostly empty.
			if self.queue_info().total_queue_size() <= MAX_QUEUE_SIZE_TO_SLEEP_ON {
				self.liveness.store(false, AtomicOrdering::Relaxed);
				self.notify(|n| n.stop());
				trace!(target: "mode", "sleep: Sleeping.");
			} else {
				trace!(target: "mode", "sleep: Cannot sleep - syncing ongoing.");
				// TODO: Consider uncommenting.
				//*self.last_activity.lock() = Some(Instant::now());
			}
		}
	}
}

impl snapshot::DatabaseRestore for Client {
	/// Restart the client with a new backend
	fn restore_db(&self, new_db: &str) -> Result<(), EthcoreError> {
		trace!(target: "snapshot", "Replacing client database with {:?}", new_db);

		let _import_lock = self.import_lock.lock();
		let mut state_db = self.state_db.lock();
		let mut chain = self.chain.write();
		let mut tracedb = self.tracedb.write();
		self.miner.clear();
		let db = self.db.write();
		try!(db.restore(new_db));

		*state_db = StateDB::new(journaldb::new(db.clone(), self.pruning, ::db::COL_STATE));
		*chain = Arc::new(BlockChain::new(self.config.blockchain.clone(), &[], db.clone()));
		*tracedb = TraceDB::new(self.config.tracing.clone(), db.clone(), chain.clone());
		Ok(())
	}
}


impl BlockChainClient for Client {
	fn call(&self, t: &SignedTransaction, block: BlockID, analytics: CallAnalytics) -> Result<Executed, CallError> {
		let header = try!(self.block_header(block).ok_or(CallError::StatePruned));
		let view = HeaderView::new(&header);
		let last_hashes = self.build_last_hashes(view.hash());
		let env_info = EnvInfo {
			number: view.number(),
			author: view.author(),
			timestamp: view.timestamp(),
			difficulty: view.difficulty(),
			last_hashes: last_hashes,
			gas_used: U256::zero(),
			gas_limit: U256::max_value(),
		};
		// that's just a copy of the state.
		let mut state = try!(self.state_at(block).ok_or(CallError::StatePruned));
		let original_state = if analytics.state_diffing { Some(state.clone()) } else { None };

		let sender = try!(t.sender().map_err(|e| {
			let message = format!("Transaction malformed: {:?}", e);
			ExecutionError::TransactionMalformed(message)
		}));
		let balance = state.balance(&sender);
		let needed_balance = t.value + t.gas * t.gas_price;
		if balance < needed_balance {
			// give the sender a sufficient balance
			state.add_balance(&sender, &(needed_balance - balance));
		}
		let options = TransactOptions { tracing: analytics.transaction_tracing, vm_tracing: analytics.vm_tracing, check_nonce: false };
		let mut ret = try!(Executive::new(&mut state, &env_info, &*self.engine, &self.factories.vm).transact(t, options));

		// TODO gav move this into Executive.
		ret.state_diff = original_state.map(|original| state.diff_from(original));

		Ok(ret)
	}

	fn replay(&self, id: TransactionID, analytics: CallAnalytics) -> Result<Executed, CallError> {
		let address = try!(self.transaction_address(id).ok_or(CallError::TransactionNotFound));
		let header_data = try!(self.block_header(BlockID::Hash(address.block_hash)).ok_or(CallError::StatePruned));
		let body_data = try!(self.block_body(BlockID::Hash(address.block_hash)).ok_or(CallError::StatePruned));
		let mut state = try!(self.state_at_beginning(BlockID::Hash(address.block_hash)).ok_or(CallError::StatePruned));
		let txs = BodyView::new(&body_data).transactions();

		if address.index >= txs.len() {
			return Err(CallError::TransactionNotFound);
		}

		let options = TransactOptions { tracing: analytics.transaction_tracing, vm_tracing: analytics.vm_tracing, check_nonce: false };
		let view = HeaderView::new(&header_data);
		let last_hashes = self.build_last_hashes(view.hash());
		let mut env_info = EnvInfo {
			number: view.number(),
			author: view.author(),
			timestamp: view.timestamp(),
			difficulty: view.difficulty(),
			last_hashes: last_hashes,
			gas_used: U256::default(),
			gas_limit: view.gas_limit(),
		};
		for t in txs.iter().take(address.index) {
			match Executive::new(&mut state, &env_info, &*self.engine, &self.factories.vm).transact(t, Default::default()) {
				Ok(x) => { env_info.gas_used = env_info.gas_used + x.gas_used; }
				Err(ee) => { return Err(CallError::Execution(ee)) }
			}
		}
		let t = &txs[address.index];

		let original_state = if analytics.state_diffing { Some(state.clone()) } else { None };
		let mut ret = try!(Executive::new(&mut state, &env_info, &*self.engine, &self.factories.vm).transact(t, options));
		ret.state_diff = original_state.map(|original| state.diff_from(original));

		Ok(ret)
	}

	fn keep_alive(&self) {
		if self.mode != Mode::Active {
			self.wake_up();
			(*self.sleep_state.lock()).last_activity = Some(Instant::now());
		}
	}

	fn best_block_header(&self) -> Bytes {
		self.chain.read().best_block_header()
	}

	fn block_header(&self, id: BlockID) -> Option<Bytes> {
		let chain = self.chain.read();
		Self::block_hash(&chain, id).and_then(|hash| chain.block_header_data(&hash))
	}

	fn block_body(&self, id: BlockID) -> Option<Bytes> {
		let chain = self.chain.read();
		Self::block_hash(&chain, id).and_then(|hash| chain.block_body(&hash))
	}

	fn block(&self, id: BlockID) -> Option<Bytes> {
		if let BlockID::Pending = id {
			if let Some(block) = self.miner.pending_block() {
				return Some(block.rlp_bytes(Seal::Without));
			}
		}
		let chain = self.chain.read();
		Self::block_hash(&chain, id).and_then(|hash| {
			chain.block(&hash)
		})
	}

	fn block_status(&self, id: BlockID) -> BlockStatus {
		let chain = self.chain.read();
		match Self::block_hash(&chain, id) {
			Some(ref hash) if chain.is_known(hash) => BlockStatus::InChain,
			Some(hash) => self.block_queue.status(&hash).into(),
			None => BlockStatus::Unknown
		}
	}

	fn block_total_difficulty(&self, id: BlockID) -> Option<U256> {
		if let BlockID::Pending = id {
			if let Some(block) = self.miner.pending_block() {
				return Some(*block.header.difficulty() + self.block_total_difficulty(BlockID::Latest).expect("blocks in chain have details; qed"));
			}
		}
		let chain = self.chain.read();
		Self::block_hash(&chain, id).and_then(|hash| chain.block_details(&hash)).map(|d| d.total_difficulty)
	}

	fn nonce(&self, address: &Address, id: BlockID) -> Option<U256> {
		self.state_at(id).map(|s| s.nonce(address))
	}

	fn block_hash(&self, id: BlockID) -> Option<H256> {
		let chain = self.chain.read();
		Self::block_hash(&chain, id)
	}

	fn code(&self, address: &Address, id: BlockID) -> Option<Option<Bytes>> {
		self.state_at(id).map(|s| s.code(address))
	}

	fn balance(&self, address: &Address, id: BlockID) -> Option<U256> {
		self.state_at(id).map(|s| s.balance(address))
	}

	fn storage_at(&self, address: &Address, position: &H256, id: BlockID) -> Option<H256> {
		self.state_at(id).map(|s| s.storage_at(address, position))
	}

	fn list_accounts(&self, id: BlockID) -> Option<Vec<Address>> {
		if !self.factories.trie.is_fat() {
			trace!(target: "fatdb", "list_accounts: Not a fat DB");
			return None;
		}

		let state = match self.state_at(id) {
			Some(state) => state,
			_ => return None,
		};

		let (root, db) = state.drop();
		let trie = match self.factories.trie.readonly(db.as_hashdb(), &root) {
			Ok(trie) => trie,
			_ => {
				trace!(target: "fatdb", "list_accounts: Couldn't open the DB");
				return None;
			}
		};

		let iter = match trie.iter() {
			Ok(iter) => iter,
			_ => return None,
		};

		let accounts = iter.filter_map(|item| {
			item.ok().map(|(addr, _)| Address::from_slice(&addr))
		}).collect();

		Some(accounts)
	}

	fn transaction(&self, id: TransactionID) -> Option<LocalizedTransaction> {
		self.transaction_address(id).and_then(|address| self.chain.read().transaction(&address))
	}

	fn uncle(&self, id: UncleID) -> Option<Bytes> {
		let index = id.position;
		self.block_body(id.block).and_then(|body| BodyView::new(&body).uncle_rlp_at(index))
	}

	fn transaction_receipt(&self, id: TransactionID) -> Option<LocalizedReceipt> {
		let chain = self.chain.read();
		self.transaction_address(id).and_then(|address| chain.block_number(&address.block_hash).and_then(|block_number| {
			let t = chain.block_body(&address.block_hash)
				.and_then(|block| BodyView::new(&block).localized_transaction_at(&address.block_hash, block_number, address.index));

			match (t, chain.transaction_receipt(&address)) {
				(Some(tx), Some(receipt)) => {
					let block_hash = tx.block_hash.clone();
					let block_number = tx.block_number.clone();
					let transaction_hash = tx.hash();
					let transaction_index = tx.transaction_index;
					let prior_gas_used = match tx.transaction_index {
						0 => U256::zero(),
						i => {
							let prior_address = TransactionAddress { block_hash: address.block_hash, index: i - 1 };
							let prior_receipt = chain.transaction_receipt(&prior_address).expect("Transaction receipt at `address` exists; `prior_address` has lower index in same block; qed");
							prior_receipt.gas_used
						}
					};
					Some(LocalizedReceipt {
						transaction_hash: tx.hash(),
						transaction_index: tx.transaction_index,
						block_hash: tx.block_hash,
						block_number: tx.block_number,
						cumulative_gas_used: receipt.gas_used,
						gas_used: receipt.gas_used - prior_gas_used,
						contract_address: match tx.action {
							Action::Call(_) => None,
							Action::Create => Some(contract_address(&tx.sender().unwrap(), &tx.nonce))
						},
						logs: receipt.logs.into_iter().enumerate().map(|(i, log)| LocalizedLogEntry {
							entry: log,
							block_hash: block_hash.clone(),
							block_number: block_number,
							transaction_hash: transaction_hash.clone(),
							transaction_index: transaction_index,
							log_index: i
						}).collect()
					})
				},
				_ => None
			}
		}))
	}

	fn tree_route(&self, from: &H256, to: &H256) -> Option<TreeRoute> {
		let chain = self.chain.read();
		match chain.is_known(from) && chain.is_known(to) {
			true => Some(chain.tree_route(from.clone(), to.clone())),
			false => None
		}
	}

	fn find_uncles(&self, hash: &H256) -> Option<Vec<H256>> {
		self.chain.read().find_uncle_hashes(hash, self.engine.maximum_uncle_age())
	}

	fn state_data(&self, hash: &H256) -> Option<Bytes> {
		self.state_db.lock().journal_db().state(hash)
	}

	fn block_receipts(&self, hash: &H256) -> Option<Bytes> {
		self.chain.read().block_receipts(hash).map(|receipts| ::rlp::encode(&receipts).to_vec())
	}

	fn import_block(&self, bytes: Bytes) -> Result<H256, BlockImportError> {
		use verification::queue::kind::HasHash;
		use verification::queue::kind::blocks::Unverified;

		// create unverified block here so the `sha3` calculation can be cached.
		let unverified = Unverified::new(bytes);

		{
			if self.chain.read().is_known(&unverified.hash()) {
				return Err(BlockImportError::Import(ImportError::AlreadyInChain));
			}
			if self.block_status(BlockID::Hash(unverified.parent_hash())) == BlockStatus::Unknown {
				return Err(BlockImportError::Block(BlockError::UnknownParent(unverified.parent_hash())));
			}
		}
		Ok(try!(self.block_queue.import(unverified)))
	}

	fn queue_info(&self) -> BlockQueueInfo {
		self.block_queue.queue_info()
	}

	fn clear_queue(&self) {
		self.block_queue.clear();
	}

	fn chain_info(&self) -> BlockChainInfo {
		let chain = self.chain.read();
		BlockChainInfo {
			total_difficulty: chain.best_block_total_difficulty(),
			pending_total_difficulty: chain.best_block_total_difficulty(),
			genesis_hash: chain.genesis_hash(),
			best_block_hash: chain.best_block_hash(),
			best_block_number: From::from(chain.best_block_number())
		}
	}

	fn additional_params(&self) -> BTreeMap<String, String> {
		self.engine.additional_params().into_iter().collect()
	}

	fn blocks_with_bloom(&self, bloom: &H2048, from_block: BlockID, to_block: BlockID) -> Option<Vec<BlockNumber>> {
		match (self.block_number(from_block), self.block_number(to_block)) {
			(Some(from), Some(to)) => Some(self.chain.read().blocks_with_bloom(bloom, from, to)),
			_ => None
		}
	}

	fn logs(&self, filter: Filter) -> Vec<LocalizedLogEntry> {
		let blocks = filter.bloom_possibilities().iter()
			.filter_map(|bloom| self.blocks_with_bloom(bloom, filter.from_block.clone(), filter.to_block.clone()))
			.flat_map(|m| m)
			// remove duplicate elements
			.collect::<HashSet<u64>>()
			.into_iter()
			.collect::<Vec<u64>>();

		self.chain.read().logs(blocks, |entry| filter.matches(entry), filter.limit)
	}

	fn filter_traces(&self, filter: TraceFilter) -> Option<Vec<LocalizedTrace>> {
		let start = self.block_number(filter.range.start);
		let end = self.block_number(filter.range.end);

		if start.is_some() && end.is_some() {
			let filter = trace::Filter {
				range: start.unwrap() as usize..end.unwrap() as usize,
				from_address: From::from(filter.from_address),
				to_address: From::from(filter.to_address),
			};

			let traces = self.tracedb.read().filter(&filter);
			Some(traces)
		} else {
			None
		}
	}

	fn trace(&self, trace: TraceId) -> Option<LocalizedTrace> {
		let trace_address = trace.address;
		self.transaction_address(trace.transaction)
			.and_then(|tx_address| {
				self.block_number(BlockID::Hash(tx_address.block_hash))
					.and_then(|number| self.tracedb.read().trace(number, tx_address.index, trace_address))
			})
	}

	fn transaction_traces(&self, transaction: TransactionID) -> Option<Vec<LocalizedTrace>> {
		self.transaction_address(transaction)
			.and_then(|tx_address| {
				self.block_number(BlockID::Hash(tx_address.block_hash))
					.and_then(|number| self.tracedb.read().transaction_traces(number, tx_address.index))
			})
	}

	fn block_traces(&self, block: BlockID) -> Option<Vec<LocalizedTrace>> {
		self.block_number(block)
			.and_then(|number| self.tracedb.read().block_traces(number))
	}

	fn last_hashes(&self) -> LastHashes {
		(*self.build_last_hashes(self.chain.read().best_block_hash())).clone()
	}

	fn queue_transactions(&self, transactions: Vec<Bytes>) {
		if self.queue_transactions.load(AtomicOrdering::Relaxed) > MAX_TX_QUEUE_SIZE {
			debug!("Ignoring {} transactions: queue is full", transactions.len());
		} else {
			let len = transactions.len();
			match self.io_channel.send(ClientIoMessage::NewTransactions(transactions)) {
				Ok(_) => {
					self.queue_transactions.fetch_add(len, AtomicOrdering::SeqCst);
				}
				Err(e) => {
					debug!("Ignoring {} transactions: error queueing: {}", len, e);
				}
			}
		}
	}

	fn pending_transactions(&self) -> Vec<SignedTransaction> {
		self.miner.pending_transactions()
	}
}

impl MiningBlockChainClient for Client {
	fn prepare_open_block(&self, author: Address, gas_range_target: (U256, U256), extra_data: Bytes) -> OpenBlock {
		let engine = &*self.engine;
		let chain = self.chain.read();
		let h = chain.best_block_hash();

		let mut open_block = OpenBlock::new(
			engine,
			self.factories.clone(),
			false,	// TODO: this will need to be parameterised once we want to do immediate mining insertion.
			self.state_db.lock().boxed_clone(),
			&chain.block_header(&h).expect("h is best block hash: so its header must exist: qed"),
			self.build_last_hashes(h.clone()),
			author,
			gas_range_target,
			extra_data,
		).expect("OpenBlock::new only fails if parent state root invalid; state root of best block's header is never invalid; qed");

		// Add uncles
		chain
			.find_uncle_headers(&h, engine.maximum_uncle_age())
			.unwrap()
			.into_iter()
			.take(engine.maximum_uncle_count())
			.foreach(|h| {
				open_block.push_uncle(h).unwrap();
			});

		open_block
	}

	fn vm_factory(&self) -> &EvmFactory {
		&self.factories.vm
	}

	fn import_sealed_block(&self, block: SealedBlock) -> ImportResult {
		let _import_lock = self.import_lock.lock();
		let _timer = PerfTimer::new("import_sealed_block");
		let start = precise_time_ns();

		let h = block.header().hash();
		let number = block.header().number();

		let block_data = block.rlp_bytes();
		let route = self.commit_block(block, &h, &block_data);
		trace!(target: "client", "Imported sealed block #{} ({})", number, h);

		let (enacted, retracted) = self.calculate_enacted_retracted(&[route]);
		self.miner.chain_new_blocks(self, &[h.clone()], &[], &enacted, &retracted);

		self.notify(|notify| {
			notify.new_blocks(
				vec![h.clone()],
				vec![],
				enacted.clone(),
				retracted.clone(),
				vec![h.clone()],
				precise_time_ns() - start,
			);
		});
		self.db.read().flush().expect("DB flush failed.");
		Ok(h)
	}
}

impl MayPanic for Client {
	fn on_panic<F>(&self, closure: F) where F: OnPanicListener {
		self.panic_handler.on_panic(closure);
	}
}<|MERGE_RESOLUTION|>--- conflicted
+++ resolved
@@ -22,18 +22,10 @@
 use time::precise_time_ns;
 
 // util
-<<<<<<< HEAD
-use util::{Bytes, PerfTimer, Itertools, Mutex, RwLock, TrieFactory};
+use util::{Bytes, PerfTimer, Itertools, Mutex, RwLock};
+use util::{journaldb, TrieFactory, Trie};
+use util::trie::TrieSpec;
 use util::{U256, H256, Address, H2048, Uint, FixedHash};
-use util::journaldb::{self, JournalDB};
-use util::trie::{TrieSpec, Trie};
-use util::sha3::*;
-=======
-use util::{Bytes, PerfTimer, Itertools, Mutex, RwLock};
-use util::journaldb;
-use util::{U256, H256, Address, H2048, Uint};
-use util::TrieFactory;
->>>>>>> fb92a984
 use util::kvdb::*;
 
 // other
@@ -179,19 +171,14 @@
 		let chain = Arc::new(BlockChain::new(config.blockchain.clone(), &gb, db.clone()));
 		let tracedb = RwLock::new(TraceDB::new(config.tracing.clone(), db.clone(), chain.clone()));
 
-<<<<<<< HEAD
 		let trie_spec = match config.fat_db {
 			true => TrieSpec::Fat,
 			false => TrieSpec::Secure,
 		};
 
-		let mut state_db = journaldb::new(db.clone(), config.pruning, ::db::COL_STATE);
-		if state_db.is_empty() && try!(spec.ensure_db_good(state_db.as_hashdb_mut())) {
-=======
 		let journal_db = journaldb::new(db.clone(), config.pruning, ::db::COL_STATE);
 		let mut state_db = StateDB::new(journal_db);
 		if state_db.journal_db().is_empty() && try!(spec.ensure_db_good(&mut state_db)) {
->>>>>>> fb92a984
 			let mut batch = DBTransaction::new(&db);
 			try!(state_db.commit(&mut batch, 0, &spec.genesis_header().hash(), None));
 			try!(db.write(batch).map_err(ClientError::Database));
