--- conflicted
+++ resolved
@@ -1169,11 +1169,7 @@
 		at: BlockId,
 		p: &Progress,
 	) -> Result<(), EthcoreError> {
-<<<<<<< HEAD
-		if !self.engine.supports_warp() {
-=======
 		if let Snapshotting::Unsupported = self.engine.snapshot_mode() {
->>>>>>> 792e84ee
 			return Err(EthcoreError::Snapshot(SnapshotError::SnapshotsUnsupported));
 		}
 		let db = self.state_db.read().journal_db().boxed_clone();
@@ -1205,11 +1201,7 @@
 		};
 
 		let processing_threads = self.config.snapshot.processing_threads;
-<<<<<<< HEAD
-		let chunker = snapshot::chunker(self.engine.name()).ok_or_else(|| SnapshotError::SnapshotsUnsupported)?;
-=======
 		let chunker = snapshot::chunker(self.engine.snapshot_mode()).ok_or_else(|| SnapshotError::SnapshotsUnsupported)?;
->>>>>>> 792e84ee
 		snapshot::take_snapshot(
 			chunker,
 			&self.chain.read(),
