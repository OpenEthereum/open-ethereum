// Copyright 2015-2017 Parity Technologies (UK) Ltd.
// This file is part of Parity.

// Parity is free software: you can redistribute it and/or modify
// it under the terms of the GNU General Public License as published by
// the Free Software Foundation, either version 3 of the License, or
// (at your option) any later version.

// Parity is distributed in the hope that it will be useful,
// but WITHOUT ANY WARRANTY; without even the implied warranty of
// MERCHANTABILITY or FITNESS FOR A PARTICULAR PURPOSE.  See the
// GNU General Public License for more details.

// You should have received a copy of the GNU General Public License
// along with Parity.  If not, see <http://www.gnu.org/licenses/>.

use std::collections::{HashSet, HashMap, BTreeMap, VecDeque};
use std::str::FromStr;
use std::sync::{Arc, Weak};
use std::sync::atomic::{AtomicUsize, AtomicBool, Ordering as AtomicOrdering};
use std::time::{Instant};
use time::precise_time_ns;
use itertools::Itertools;

// util
use hash::keccak;
use timer::PerfTimer;
use util::Bytes;
use util::{journaldb, DBValue, TrieFactory, Trie};
use util::{U256, H256, Address, H2048};
use util::trie::TrieSpec;
use util::kvdb::*;

// other
use basic_types::Seal;
use block::*;
use blockchain::{BlockChain, BlockProvider,  TreeRoute, ImportRoute};
use blockchain::extras::TransactionAddress;
use client::ancient_import::AncientVerifier;
use client::Error as ClientError;
use client::{
	BlockId, TransactionId, UncleId, TraceId, ClientConfig, BlockChainClient,
	MiningBlockChainClient, TraceFilter, CallAnalytics, BlockImportError, Mode,
	ChainNotify, PruningInfo, ProvingBlockChainClient,
};
use encoded;
use engines::{Engine, EpochTransition};
use error::{ImportError, ExecutionError, CallError, BlockError, ImportResult, Error as EthcoreError};
use vm::{EnvInfo, LastHashes};
use evm::{Factory as EvmFactory, Schedule};
use executive::{Executive, Executed, TransactOptions, contract_address};
use factory::Factories;
use futures::{future, Future};
use header::{BlockNumber, Header};
use io::*;
use log_entry::LocalizedLogEntry;
use miner::{Miner, MinerService, TransactionImportResult};
use native_contracts::Registry;
use parking_lot::{Mutex, RwLock, MutexGuard};
use rand::OsRng;
use receipt::{Receipt, LocalizedReceipt};
use rlp::UntrustedRlp;
use service::ClientIoMessage;
use snapshot::{self, io as snapshot_io};
use spec::Spec;
use state_db::StateDB;
use state::{self, State};
use trace;
use trace::{TraceDB, ImportRequest as TraceImportRequest, LocalizedTrace, Database as TraceDatabase};
use trace::FlatTransactionTraces;
use transaction::{LocalizedTransaction, UnverifiedTransaction, SignedTransaction, Transaction, PendingTransaction, Action};
use types::filter::Filter;
use types::mode::Mode as IpcMode;
use verification;
use verification::{PreverifiedBlock, Verifier};
use verification::queue::BlockQueue;
use views::BlockView;

// re-export
pub use types::blockchain_info::BlockChainInfo;
pub use types::block_status::BlockStatus;
pub use blockchain::CacheSize as BlockChainCacheSize;
pub use verification::queue::QueueInfo as BlockQueueInfo;

const MAX_TX_QUEUE_SIZE: usize = 4096;
const MAX_QUEUE_SIZE_TO_SLEEP_ON: usize = 2;
const MIN_HISTORY_SIZE: u64 = 8;

/// Report on the status of a client.
#[derive(Default, Clone, Debug, Eq, PartialEq)]
pub struct ClientReport {
	/// How many blocks have been imported so far.
	pub blocks_imported: usize,
	/// How many transactions have been applied so far.
	pub transactions_applied: usize,
	/// How much gas has been processed so far.
	pub gas_processed: U256,
	/// Memory used by state DB
	pub state_db_mem: usize,
}

impl ClientReport {
	/// Alter internal reporting to reflect the additional `block` has been processed.
	pub fn accrue_block(&mut self, block: &PreverifiedBlock) {
		self.blocks_imported += 1;
		self.transactions_applied += block.transactions.len();
		self.gas_processed = self.gas_processed + block.header.gas_used().clone();
	}
}

impl<'a> ::std::ops::Sub<&'a ClientReport> for ClientReport {
	type Output = Self;

	fn sub(mut self, other: &'a ClientReport) -> Self {
		let higher_mem = ::std::cmp::max(self.state_db_mem, other.state_db_mem);
		let lower_mem = ::std::cmp::min(self.state_db_mem, other.state_db_mem);

		self.blocks_imported -= other.blocks_imported;
		self.transactions_applied -= other.transactions_applied;
		self.gas_processed = self.gas_processed - other.gas_processed;
		self.state_db_mem  = higher_mem - lower_mem;

		self
	}
}

struct SleepState {
	last_activity: Option<Instant>,
	last_autosleep: Option<Instant>,
}

impl SleepState {
	fn new(awake: bool) -> Self {
		SleepState {
			last_activity: match awake { false => None, true => Some(Instant::now()) },
			last_autosleep: match awake { false => Some(Instant::now()), true => None },
		}
	}
}

/// Blockchain database client backed by a persistent database. Owns and manages a blockchain and a block queue.
/// Call `import_block()` to import a block asynchronously; `flush_queue()` flushes the queue.
pub struct Client {
	enabled: AtomicBool,
	mode: Mutex<Mode>,
	chain: RwLock<Arc<BlockChain>>,
	tracedb: RwLock<TraceDB<BlockChain>>,
	engine: Arc<Engine>,
	config: ClientConfig,
	pruning: journaldb::Algorithm,
	db: RwLock<Arc<KeyValueDB>>,
	state_db: Mutex<StateDB>,
	block_queue: BlockQueue,
	report: RwLock<ClientReport>,
	import_lock: Mutex<()>,
	verifier: Box<Verifier>,
	miner: Arc<Miner>,
	sleep_state: Mutex<SleepState>,
	liveness: AtomicBool,
	io_channel: Mutex<IoChannel<ClientIoMessage>>,
	notify: RwLock<Vec<Weak<ChainNotify>>>,
	queue_transactions: AtomicUsize,
	last_hashes: RwLock<VecDeque<H256>>,
	factories: Factories,
	history: u64,
	rng: Mutex<OsRng>,
	ancient_verifier: Mutex<Option<AncientVerifier>>,
	on_user_defaults_change: Mutex<Option<Box<FnMut(Option<Mode>) + 'static + Send>>>,
	registrar: Mutex<Option<Registry>>,
	exit_handler: Mutex<Option<Box<Fn(bool, Option<String>) + 'static + Send>>>,
}

impl Client {
	/// Create a new client with given parameters.
	/// The database is assumed to have been initialized with the correct columns.
	pub fn new(
		config: ClientConfig,
		spec: &Spec,
		db: Arc<KeyValueDB>,
		miner: Arc<Miner>,
		message_channel: IoChannel<ClientIoMessage>,
	) -> Result<Arc<Client>, ::error::Error> {
		let trie_spec = match config.fat_db {
			true => TrieSpec::Fat,
			false => TrieSpec::Secure,
		};

		let trie_factory = TrieFactory::new(trie_spec);
		let factories = Factories {
			vm: EvmFactory::new(config.vm_type.clone(), config.jump_table_size),
			trie: trie_factory,
			accountdb: Default::default(),
		};

		let journal_db = journaldb::new(db.clone(), config.pruning, ::db::COL_STATE);
		let mut state_db = StateDB::new(journal_db, config.state_cache_size);
		if state_db.journal_db().is_empty() {
			// Sets the correct state root.
			state_db = spec.ensure_db_good(state_db, &factories)?;
			let mut batch = DBTransaction::new();
			state_db.journal_under(&mut batch, 0, &spec.genesis_header().hash())?;
			db.write(batch).map_err(ClientError::Database)?;
		}

		let gb = spec.genesis_block();
		let chain = Arc::new(BlockChain::new(config.blockchain.clone(), &gb, db.clone()));
		let tracedb = RwLock::new(TraceDB::new(config.tracing.clone(), db.clone(), chain.clone()));

		trace!("Cleanup journal: DB Earliest = {:?}, Latest = {:?}", state_db.journal_db().earliest_era(), state_db.journal_db().latest_era());

		let history = if config.history < MIN_HISTORY_SIZE {
			info!(target: "client", "Ignoring pruning history parameter of {}\
				, falling back to minimum of {}",
				config.history, MIN_HISTORY_SIZE);
			MIN_HISTORY_SIZE
		} else {
			config.history
		};

		if !chain.block_header(&chain.best_block_hash()).map_or(true, |h| state_db.journal_db().contains(h.state_root())) {
			warn!("State root not found for block #{} ({})", chain.best_block_number(), chain.best_block_hash().hex());
		}

		let engine = spec.engine.clone();

		let block_queue = BlockQueue::new(config.queue.clone(), engine.clone(), message_channel.clone(), config.verifier_type.verifying_seal());

		let awake = match config.mode { Mode::Dark(..) | Mode::Off => false, _ => true };

		let client = Arc::new(Client {
			enabled: AtomicBool::new(true),
			sleep_state: Mutex::new(SleepState::new(awake)),
			liveness: AtomicBool::new(awake),
			mode: Mutex::new(config.mode.clone()),
			chain: RwLock::new(chain),
			tracedb: tracedb,
			engine: engine,
			pruning: config.pruning.clone(),
			verifier: verification::new(config.verifier_type.clone()),
			config: config,
			db: RwLock::new(db),
			state_db: Mutex::new(state_db),
			block_queue: block_queue,
			report: RwLock::new(Default::default()),
			import_lock: Mutex::new(()),
			miner: miner,
			io_channel: Mutex::new(message_channel),
			notify: RwLock::new(Vec::new()),
			queue_transactions: AtomicUsize::new(0),
			last_hashes: RwLock::new(VecDeque::new()),
			factories: factories,
			history: history,
			rng: Mutex::new(OsRng::new().map_err(::util::UtilError::StdIo)?),
			ancient_verifier: Mutex::new(None),
			on_user_defaults_change: Mutex::new(None),
			registrar: Mutex::new(None),
			exit_handler: Mutex::new(None),
		});

		// prune old states.
		{
			let state_db = client.state_db.lock().boxed_clone();
			let chain = client.chain.read();
			client.prune_ancient(state_db, &chain)?;
		}

		// ensure genesis epoch proof in the DB.
		{
			let chain = client.chain.read();
			let gh = spec.genesis_header();
			if chain.epoch_transition(0, gh.hash()).is_none() {
				trace!(target: "client", "No genesis transition found.");

				let proof = client.with_proving_caller(
					BlockId::Number(0),
					|call| client.engine.genesis_epoch_data(&gh, call)
				);
				let proof = match proof {
					Ok(proof) => proof,
					Err(e) => {
						warn!(target: "client", "Error generating genesis epoch data: {}. Snapshots generated may not be complete.", e);
						Vec::new()
					}
				};

				debug!(target: "client", "Obtained genesis transition proof: {:?}", proof);

				let mut batch = DBTransaction::new();
				chain.insert_epoch_transition(&mut batch, 0, EpochTransition {
					block_hash: gh.hash(),
					block_number: 0,
					proof: proof,
				});

				client.db.read().write_buffered(batch);
			}
		}

		if let Some(reg_addr) = client.additional_params().get("registrar").and_then(|s| Address::from_str(s).ok()) {
			trace!(target: "client", "Found registrar at {}", reg_addr);
			let registrar = Registry::new(reg_addr);
			*client.registrar.lock() = Some(registrar);
		}

		// ensure buffered changes are flushed.
		client.db.read().flush().map_err(ClientError::Database)?;
		Ok(client)
	}

	/// Wakes up client if it's a sleep.
	pub fn keep_alive(&self) {
		let should_wake = match *self.mode.lock() {
			Mode::Dark(..) | Mode::Passive(..) => true,
			_ => false,
		};
		if should_wake {
			self.wake_up();
			(*self.sleep_state.lock()).last_activity = Some(Instant::now());
		}
	}

	/// Adds an actor to be notified on certain events
	pub fn add_notify(&self, target: Arc<ChainNotify>) {
		self.notify.write().push(Arc::downgrade(&target));
	}

	/// Set a closure to call when we want to restart the client
	pub fn set_exit_handler<F>(&self, f: F) where F: Fn(bool, Option<String>) + 'static + Send {
		*self.exit_handler.lock() = Some(Box::new(f));
	}

	/// Returns engine reference.
	pub fn engine(&self) -> &Engine {
		&*self.engine
	}

	fn notify<F>(&self, f: F) where F: Fn(&ChainNotify) {
		for np in self.notify.read().iter() {
			if let Some(n) = np.upgrade() {
				f(&*n);
			}
		}
	}

	/// Get the Registry object - useful for looking up names.
	pub fn registrar(&self) -> MutexGuard<Option<Registry>> {
		self.registrar.lock()
	}

	/// Register an action to be done if a mode/spec_name change happens.
	pub fn on_user_defaults_change<F>(&self, f: F) where F: 'static + FnMut(Option<Mode>) + Send {
		*self.on_user_defaults_change.lock() = Some(Box::new(f));
	}

	/// Flush the block import queue.
	pub fn flush_queue(&self) {
		self.block_queue.flush();
		while !self.block_queue.queue_info().is_empty() {
			self.import_verified_blocks();
		}
	}

	/// The env info as of the best block.
	pub fn latest_env_info(&self) -> EnvInfo {
		self.env_info(BlockId::Latest).expect("Best block header always stored; qed")
	}

	/// The env info as of a given block.
	/// returns `None` if the block unknown.
	pub fn env_info(&self, id: BlockId) -> Option<EnvInfo> {
		self.block_header(id).map(|header| {
			EnvInfo {
				number: header.number(),
				author: header.author(),
				timestamp: header.timestamp(),
				difficulty: header.difficulty(),
				last_hashes: self.build_last_hashes(header.parent_hash()),
				gas_used: U256::default(),
				gas_limit: header.gas_limit(),
			}
		})
	}

	fn build_last_hashes(&self, parent_hash: H256) -> Arc<LastHashes> {
		{
			let hashes = self.last_hashes.read();
			if hashes.front().map_or(false, |h| h == &parent_hash) {
				let mut res = Vec::from(hashes.clone());
				res.resize(256, H256::default());
				return Arc::new(res);
			}
		}
		let mut last_hashes = LastHashes::new();
		last_hashes.resize(256, H256::default());
		last_hashes[0] = parent_hash;
		let chain = self.chain.read();
		for i in 0..255 {
			match chain.block_details(&last_hashes[i]) {
				Some(details) => {
					last_hashes[i + 1] = details.parent.clone();
				},
				None => break,
			}
		}
		let mut cached_hashes = self.last_hashes.write();
		*cached_hashes = VecDeque::from(last_hashes.clone());
		Arc::new(last_hashes)
	}

	fn check_and_close_block(&self, block: &PreverifiedBlock) -> Result<LockedBlock, ()> {
		let engine = &*self.engine;
		let header = &block.header;

		let chain = self.chain.read();
		// Check the block isn't so old we won't be able to enact it.
		let best_block_number = chain.best_block_number();
		if self.pruning_info().earliest_state > header.number() {
			warn!(target: "client", "Block import failed for #{} ({})\nBlock is ancient (current best block: #{}).", header.number(), header.hash(), best_block_number);
			return Err(());
		}

		// Verify Block Family
		let verify_family_result = self.verifier.verify_block_family(header, &block.bytes, engine, &**chain);
		if let Err(e) = verify_family_result {
			warn!(target: "client", "Stage 3 block verification failed for #{} ({})\nError: {:?}", header.number(), header.hash(), e);
			return Err(());
		};

		let verify_external_result = self.verifier.verify_block_external(header, &block.bytes, engine);
		if let Err(e) = verify_external_result {
			warn!(target: "client", "Stage 4 block verification failed for #{} ({})\nError: {:?}", header.number(), header.hash(), e);
			return Err(());
		};

		// Check if Parent is in chain
		let chain_has_parent = chain.block_header(header.parent_hash());
		if let Some(parent) = chain_has_parent {
			// Enact Verified Block
			let last_hashes = self.build_last_hashes(header.parent_hash().clone());
			let db = self.state_db.lock().boxed_clone_canon(header.parent_hash());

			let is_epoch_begin = chain.epoch_transition(parent.number(), *header.parent_hash()).is_some();
			let enact_result = enact_verified(block,
				engine,
				self.tracedb.read().tracing_enabled(),
				db,
				&parent,
				last_hashes,
				self.factories.clone(),
				is_epoch_begin,
			);
			let mut locked_block = enact_result.map_err(|e| {
				warn!(target: "client", "Block import failed for #{} ({})\nError: {:?}", header.number(), header.hash(), e);
			})?;

			if header.number() < self.engine().params().validate_receipts_transition && header.receipts_root() != locked_block.block().header().receipts_root() {
				locked_block = locked_block.strip_receipts();
			}

			// Final Verification
			if let Err(e) = self.verifier.verify_block_final(header, locked_block.block().header()) {
				warn!(target: "client", "Stage 5 block verification failed for #{} ({})\nError: {:?}", header.number(), header.hash(), e);
				return Err(());
			}

			Ok(locked_block)
		} else {
			warn!(target: "client", "Block import failed for #{} ({}): Parent not found ({}) ", header.number(), header.hash(), header.parent_hash());
			Err(())
		}
	}

	fn calculate_enacted_retracted(&self, import_results: &[ImportRoute]) -> (Vec<H256>, Vec<H256>) {
		fn map_to_vec(map: Vec<(H256, bool)>) -> Vec<H256> {
			map.into_iter().map(|(k, _v)| k).collect()
		}

		// In ImportRoute we get all the blocks that have been enacted and retracted by single insert.
		// Because we are doing multiple inserts some of the blocks that were enacted in import `k`
		// could be retracted in import `k+1`. This is why to understand if after all inserts
		// the block is enacted or retracted we iterate over all routes and at the end final state
		// will be in the hashmap
		let map = import_results.iter().fold(HashMap::new(), |mut map, route| {
			for hash in &route.enacted {
				map.insert(hash.clone(), true);
			}
			for hash in &route.retracted {
				map.insert(hash.clone(), false);
			}
			map
		});

		// Split to enacted retracted (using hashmap value)
		let (enacted, retracted) = map.into_iter().partition(|&(_k, v)| v);
		// And convert tuples to keys
		(map_to_vec(enacted), map_to_vec(retracted))
	}

	/// This is triggered by a message coming from a block queue when the block is ready for insertion
	pub fn import_verified_blocks(&self) -> usize {

		// Shortcut out if we know we're incapable of syncing the chain.
		if !self.enabled.load(AtomicOrdering::Relaxed) {
			return 0;
		}

		let max_blocks_to_import = 4;
		let (imported_blocks, import_results, invalid_blocks, imported, proposed_blocks, duration, is_empty) = {
			let mut imported_blocks = Vec::with_capacity(max_blocks_to_import);
			let mut invalid_blocks = HashSet::new();
			let mut proposed_blocks = Vec::with_capacity(max_blocks_to_import);
			let mut import_results = Vec::with_capacity(max_blocks_to_import);

			let _import_lock = self.import_lock.lock();
			let blocks = self.block_queue.drain(max_blocks_to_import);
			if blocks.is_empty() {
				return 0;
			}
			let _timer = PerfTimer::new("import_verified_blocks");
			let start = precise_time_ns();

			for block in blocks {
				let header = &block.header;
				let is_invalid = invalid_blocks.contains(header.parent_hash());
				if is_invalid {
					invalid_blocks.insert(header.hash());
					continue;
				}
				if let Ok(closed_block) = self.check_and_close_block(&block) {
					if self.engine.is_proposal(&block.header) {
						self.block_queue.mark_as_good(&[header.hash()]);
						proposed_blocks.push(block.bytes);
					} else {
						imported_blocks.push(header.hash());

						let route = self.commit_block(closed_block, &header, &block.bytes);
						import_results.push(route);

						self.report.write().accrue_block(&block);
					}
				} else {
					invalid_blocks.insert(header.hash());
				}
			}

			let imported = imported_blocks.len();
			let invalid_blocks = invalid_blocks.into_iter().collect::<Vec<H256>>();

			if !invalid_blocks.is_empty() {
				self.block_queue.mark_as_bad(&invalid_blocks);
			}
			let is_empty = self.block_queue.mark_as_good(&imported_blocks);
			let duration_ns = precise_time_ns() - start;
			(imported_blocks, import_results, invalid_blocks, imported, proposed_blocks, duration_ns, is_empty)
		};

		{
			if !imported_blocks.is_empty() && is_empty {
				let (enacted, retracted) = self.calculate_enacted_retracted(&import_results);

				if is_empty {
					self.miner.chain_new_blocks(self, &imported_blocks, &invalid_blocks, &enacted, &retracted);
				}

				self.notify(|notify| {
					notify.new_blocks(
						imported_blocks.clone(),
						invalid_blocks.clone(),
						enacted.clone(),
						retracted.clone(),
						Vec::new(),
						proposed_blocks.clone(),
						duration,
					);
				});
			}
		}

		self.db.read().flush().expect("DB flush failed.");
		imported
	}

	/// Import a block with transaction receipts.
	/// The block is guaranteed to be the next best blocks in the first block sequence.
	/// Does no sealing or transaction validation.
	fn import_old_block(&self, block_bytes: Bytes, receipts_bytes: Bytes) -> Result<H256, ::error::Error> {
		let block = BlockView::new(&block_bytes);
		let header = block.header();
		let receipts = ::rlp::decode_list(&receipts_bytes);
		let hash = header.hash();
		let _import_lock = self.import_lock.lock();

		{
			let _timer = PerfTimer::new("import_old_block");
			let chain = self.chain.read();
			let mut ancient_verifier = self.ancient_verifier.lock();

			{
				// closure for verifying a block.
				let verify_with = |verifier: &AncientVerifier| -> Result<(), ::error::Error> {
					// verify the block, passing the chain for updating the epoch
					// verifier.
					verifier.verify(&mut *self.rng.lock(), &header, &chain)
				};

				// initialize the ancient block verifier if we don't have one already.
				match &mut *ancient_verifier {
					&mut Some(ref verifier) => {
						verify_with(verifier)?
					}
					x @ &mut None => {
						// load most recent epoch.
						trace!(target: "client", "Initializing ancient block restoration.");
						let current_epoch_data = chain.epoch_transitions()
							.take_while(|&(_, ref t)| t.block_number < header.number())
							.last()
							.map(|(_, t)| t.proof)
							.expect("At least one epoch entry (genesis) always stored; qed");

						let current_verifier = self.engine.epoch_verifier(&header, &current_epoch_data)
							.known_confirmed()?;
						let current_verifier = AncientVerifier::new(self.engine.clone(), current_verifier);

						verify_with(&current_verifier)?;
						*x = Some(current_verifier);
					}
				}
			}

			// Commit results
			let mut batch = DBTransaction::new();
			chain.insert_unordered_block(&mut batch, &block_bytes, receipts, None, false, true);
			// Final commit to the DB
			self.db.read().write_buffered(batch);
			chain.commit();
		}
		self.db.read().flush().expect("DB flush failed.");
		Ok(hash)
	}

	// NOTE: the header of the block passed here is not necessarily sealed, as
	// it is for reconstructing the state transition.
	//
	// The header passed is from the original block data and is sealed.
	fn commit_block<B>(&self, block: B, header: &Header, block_data: &[u8]) -> ImportRoute where B: IsBlock + Drain {
		let hash = &header.hash();
		let number = header.number();
		let parent = header.parent_hash();
		let chain = self.chain.read();

		// Commit results
		let receipts = block.receipts().to_owned();
		let traces = block.traces().clone().unwrap_or_else(Vec::new);
		let traces: Vec<FlatTransactionTraces> = traces.into_iter()
			.map(Into::into)
			.collect();

		assert_eq!(header.hash(), BlockView::new(block_data).header_view().hash());

		//let traces = From::from(block.traces().clone().unwrap_or_else(Vec::new));

		let mut batch = DBTransaction::new();

		// CHECK! I *think* this is fine, even if the state_root is equal to another
		// already-imported block of the same number.
		// TODO: Prove it with a test.
		let mut state = block.drain();

		// check epoch end signal, potentially generating a proof on the current
		// state.
		self.check_epoch_end_signal(
			&header,
			block_data,
			&receipts,
			&state,
			&chain,
			&mut batch,
		);

		state.journal_under(&mut batch, number, hash).expect("DB commit failed");
		let route = chain.insert_block(&mut batch, block_data, receipts.clone());

		self.tracedb.read().import(&mut batch, TraceImportRequest {
			traces: traces.into(),
			block_hash: hash.clone(),
			block_number: number,
			enacted: route.enacted.clone(),
			retracted: route.retracted.len()
		});

		let is_canon = route.enacted.last().map_or(false, |h| h == hash);
		state.sync_cache(&route.enacted, &route.retracted, is_canon);
		// Final commit to the DB
		self.db.read().write_buffered(batch);
		chain.commit();

		self.check_epoch_end(&header, &chain);

		self.update_last_hashes(&parent, hash);

		if let Err(e) = self.prune_ancient(state, &chain) {
			warn!("Failed to prune ancient state data: {}", e);
		}

		route
	}

	// check for epoch end signal and write pending transition if it occurs.
	// state for the given block must be available.
	fn check_epoch_end_signal(
		&self,
		header: &Header,
		block_bytes: &[u8],
		receipts: &[Receipt],
		state_db: &StateDB,
		chain: &BlockChain,
		batch: &mut DBTransaction,
	) {
		use engines::EpochChange;

		let hash = header.hash();
		match self.engine.signals_epoch_end(header, Some(block_bytes), Some(&receipts)) {
			EpochChange::Yes(proof) => {
				use engines::epoch::PendingTransition;
				use engines::Proof;

				let proof = match proof {
					Proof::Known(proof) => proof,
					Proof::WithState(with_state) => {
						let env_info = EnvInfo {
							number: header.number(),
							author: header.author().clone(),
							timestamp: header.timestamp(),
							difficulty: header.difficulty().clone(),
							last_hashes: self.build_last_hashes(header.parent_hash().clone()),
							gas_used: U256::default(),
							gas_limit: u64::max_value().into(),
						};

						let call = move |addr, data| {
							let mut state_db = state_db.boxed_clone();
							let backend = ::state::backend::Proving::new(state_db.as_hashdb_mut());

							let transaction =
								self.contract_call_tx(BlockId::Hash(*header.parent_hash()), addr, data);

							let mut state = State::from_existing(
								backend,
								header.state_root().clone(),
								self.engine.account_start_nonce(header.number()),
								self.factories.clone(),
							).expect("state known to be available for just-imported block; qed");

							let options = TransactOptions::with_no_tracing().dont_check_nonce();
							let res = Executive::new(&mut state, &env_info, &*self.engine)
								.transact(&transaction, options);

							let res = match res {
								Err(ExecutionError::Internal(e)) =>
									Err(format!("Internal error: {}", e)),
								Err(e) => {
									trace!(target: "client", "Proved call failed: {}", e);
									Ok((Vec::new(), state.drop().1.extract_proof()))
								}
								Ok(res) => Ok((res.output, state.drop().1.extract_proof())),
							};

							res.map(|(output, proof)| (output, proof.into_iter().map(|x| x.into_vec()).collect()))
						};

						match with_state.generate_proof(&call) {
							Ok(proof) => proof,
							Err(e) => {
								warn!(target: "client", "Failed to generate transition proof for block {}: {}", hash, e);
								warn!(target: "client", "Snapshots produced by this client may be incomplete");
								Vec::new()
							}
						}
					}
				};

				debug!(target: "client", "Block {} signals epoch end.", hash);

				let pending = PendingTransition { proof: proof };
				chain.insert_pending_transition(batch, hash, pending);
			},
			EpochChange::No => {},
			EpochChange::Unsure(_) => {
				warn!(target: "client", "Detected invalid engine implementation.");
				warn!(target: "client", "Engine claims to require more block data, but everything provided.");
			}
		}
	}

	// check for ending of epoch and write transition if it occurs.
	fn check_epoch_end<'a>(&self, header: &'a Header, chain: &BlockChain) {
		let is_epoch_end = self.engine.is_epoch_end(
			header,
			&(|hash| chain.block_header(&hash)),
			&(|hash| chain.get_pending_transition(hash)), // TODO: limit to current epoch.
		);

		if let Some(proof) = is_epoch_end {
			debug!(target: "client", "Epoch transition at block {}", header.hash());

			let mut batch = DBTransaction::new();
			chain.insert_epoch_transition(&mut batch, header.number(), EpochTransition {
				block_hash: header.hash(),
				block_number: header.number(),
				proof: proof,
			});

			// always write the batch directly since epoch transition proofs are
			// fetched from a DB iterator and DB iterators are only available on
			// flushed data.
			self.db.read().write(batch).expect("DB flush failed");
		}
	}

	// use a state-proving closure for the given block.
	fn with_proving_caller<F, T>(&self, id: BlockId, with_call: F) -> T
		where F: FnOnce(&::engines::Call) -> T
	{
		let call = |a, d| {
			let tx = self.contract_call_tx(id, a, d);
			let (result, items) = self.prove_transaction(tx, id)
				.ok_or_else(|| format!("Unable to make call. State unavailable?"))?;

			let items = items.into_iter().map(|x| x.to_vec()).collect();
			Ok((result, items))
		};

		with_call(&call)
	}

	// prune ancient states until below the memory limit or only the minimum amount remain.
	fn prune_ancient(&self, mut state_db: StateDB, chain: &BlockChain) -> Result<(), ClientError> {
		let number = match state_db.journal_db().latest_era() {
			Some(n) => n,
			None => return Ok(()),
		};

		// prune all ancient eras until we're below the memory target,
		// but have at least the minimum number of states.
		loop {
			let needs_pruning = state_db.journal_db().is_pruned() &&
				state_db.journal_db().journal_size() >= self.config.history_mem;

			if !needs_pruning { break }
			match state_db.journal_db().earliest_era() {
				Some(era) if era + self.history <= number => {
					trace!(target: "client", "Pruning state for ancient era {}", era);
					match chain.block_hash(era) {
						Some(ancient_hash) => {
							let mut batch = DBTransaction::new();
							state_db.mark_canonical(&mut batch, era, &ancient_hash)?;
							self.db.read().write_buffered(batch);
							state_db.journal_db().flush();
						}
						None =>
							debug!(target: "client", "Missing expected hash for block {}", era),
					}
				}
				_ => break, // means that every era is kept, no pruning necessary.
			}
		}

		Ok(())
	}

	fn update_last_hashes(&self, parent: &H256, hash: &H256) {
		let mut hashes = self.last_hashes.write();
		if hashes.front().map_or(false, |h| h == parent) {
			if hashes.len() > 255 {
				hashes.pop_back();
			}
			hashes.push_front(hash.clone());
		}
	}

	/// Import transactions from the IO queue
	pub fn import_queued_transactions(&self, transactions: &[Bytes], peer_id: usize) -> usize {
		trace!(target: "external_tx", "Importing queued");
		let _timer = PerfTimer::new("import_queued_transactions");
		self.queue_transactions.fetch_sub(transactions.len(), AtomicOrdering::SeqCst);
		let txs: Vec<UnverifiedTransaction> = transactions.iter().filter_map(|bytes| UntrustedRlp::new(bytes).as_val().ok()).collect();
		let hashes: Vec<_> = txs.iter().map(|tx| tx.hash()).collect();
		self.notify(|notify| {
			notify.transactions_received(hashes.clone(), peer_id);
		});
		let results = self.miner.import_external_transactions(self, txs);
		results.len()
	}

	/// Get shared miner reference.
	pub fn miner(&self) -> Arc<Miner> {
		self.miner.clone()
	}

	/// Replace io channel. Useful for testing.
	pub fn set_io_channel(&self, io_channel: IoChannel<ClientIoMessage>) {
		*self.io_channel.lock() = io_channel;
	}

	/// Attempt to get a copy of a specific block's final state.
	///
	/// This will not fail if given BlockId::Latest.
	/// Otherwise, this can fail (but may not) if the DB prunes state or the block
	/// is unknown.
	pub fn state_at(&self, id: BlockId) -> Option<State<StateDB>> {
		// fast path for latest state.
		match id.clone() {
			BlockId::Pending => return self.miner.pending_state(self.chain.read().best_block_number()).or_else(|| Some(self.state())),
			BlockId::Latest => return Some(self.state()),
			_ => {},
		}

		let block_number = match self.block_number(id.clone()) {
			Some(num) => num,
			None => return None,
		};

		self.block_header(id).and_then(|header| {
			let db = self.state_db.lock().boxed_clone();

			// early exit for pruned blocks
			if db.is_pruned() && self.pruning_info().earliest_state > block_number {
				return None;
			}

			let root = header.state_root();
			State::from_existing(db, root, self.engine.account_start_nonce(block_number), self.factories.clone()).ok()
		})
	}

	/// Attempt to get a copy of a specific block's beginning state.
	///
	/// This will not fail if given BlockId::Latest.
	/// Otherwise, this can fail (but may not) if the DB prunes state.
	pub fn state_at_beginning(&self, id: BlockId) -> Option<State<StateDB>> {
		// fast path for latest state.
		match id {
			BlockId::Pending => self.state_at(BlockId::Latest),
			id => match self.block_number(id) {
				None | Some(0) => None,
				Some(n) => self.state_at(BlockId::Number(n - 1)),
			}
		}
	}

	/// Get a copy of the best block's state.
	pub fn state(&self) -> State<StateDB> {
		let header = self.best_block_header();
		State::from_existing(
			self.state_db.lock().boxed_clone_canon(&header.hash()),
			header.state_root(),
			self.engine.account_start_nonce(header.number()),
			self.factories.clone())
		.expect("State root of best block header always valid.")
	}

	/// Get info on the cache.
	pub fn blockchain_cache_info(&self) -> BlockChainCacheSize {
		self.chain.read().cache_size()
	}

	/// Get the report.
	pub fn report(&self) -> ClientReport {
		let mut report = self.report.read().clone();
		report.state_db_mem = self.state_db.lock().mem_used();
		report
	}

	/// Tick the client.
	// TODO: manage by real events.
	pub fn tick(&self) {
		self.check_garbage();
		self.check_snooze();
	}

	fn check_garbage(&self) {
		self.chain.read().collect_garbage();
		self.block_queue.collect_garbage();
		self.tracedb.read().collect_garbage();
	}

	fn check_snooze(&self) {
		let mode = self.mode.lock().clone();
		match mode {
			Mode::Dark(timeout) => {
				let mut ss = self.sleep_state.lock();
				if let Some(t) = ss.last_activity {
					if Instant::now() > t + timeout {
						self.sleep();
						ss.last_activity = None;
					}
				}
			}
			Mode::Passive(timeout, wakeup_after) => {
				let mut ss = self.sleep_state.lock();
				let now = Instant::now();
				if let Some(t) = ss.last_activity {
					if now > t + timeout {
						self.sleep();
						ss.last_activity = None;
						ss.last_autosleep = Some(now);
					}
				}
				if let Some(t) = ss.last_autosleep {
					if now > t + wakeup_after {
						self.wake_up();
						ss.last_activity = Some(now);
						ss.last_autosleep = None;
					}
				}
			}
			_ => {}
		}
	}

	/// Take a snapshot at the given block.
	/// If the ID given is "latest", this will default to 1000 blocks behind.
	pub fn take_snapshot<W: snapshot_io::SnapshotWriter + Send>(&self, writer: W, at: BlockId, p: &snapshot::Progress) -> Result<(), EthcoreError> {
		let db = self.state_db.lock().journal_db().boxed_clone();
		let best_block_number = self.chain_info().best_block_number;
		let block_number = self.block_number(at).ok_or(snapshot::Error::InvalidStartingBlock(at))?;

		if db.is_pruned() && self.pruning_info().earliest_state > block_number {
			return Err(snapshot::Error::OldBlockPrunedDB.into());
		}

		let history = ::std::cmp::min(self.history, 1000);

		let start_hash = match at {
			BlockId::Latest => {
				let start_num = match db.earliest_era() {
					Some(era) => ::std::cmp::max(era, best_block_number.saturating_sub(history)),
					None => best_block_number.saturating_sub(history),
				};

				match self.block_hash(BlockId::Number(start_num)) {
					Some(h) => h,
					None => return Err(snapshot::Error::InvalidStartingBlock(at).into()),
				}
			}
			_ => match self.block_hash(at) {
				Some(hash) => hash,
				None => return Err(snapshot::Error::InvalidStartingBlock(at).into()),
			},
		};

		snapshot::take_snapshot(&*self.engine, &self.chain.read(), start_hash, db.as_hashdb(), writer, p)?;

		Ok(())
	}

	/// Ask the client what the history parameter is.
	pub fn pruning_history(&self) -> u64 {
		self.history
	}

	fn block_hash(chain: &BlockChain, miner: &Miner, id: BlockId) -> Option<H256> {
		match id {
			BlockId::Hash(hash) => Some(hash),
			BlockId::Number(number) => chain.block_hash(number),
			BlockId::Earliest => chain.block_hash(0),
			BlockId::Latest => Some(chain.best_block_hash()),
			BlockId::Pending => miner.pending_block_header(chain.best_block_number()).map(|header| header.hash())
		}
	}

	fn transaction_address(&self, id: TransactionId) -> Option<TransactionAddress> {
		match id {
			TransactionId::Hash(ref hash) => self.chain.read().transaction_address(hash),
			TransactionId::Location(id, index) => Self::block_hash(&self.chain.read(), &self.miner, id).map(|hash| TransactionAddress {
				block_hash: hash,
				index: index,
			})
		}
	}

	fn wake_up(&self) {
		if !self.liveness.load(AtomicOrdering::Relaxed) {
			self.liveness.store(true, AtomicOrdering::Relaxed);
			self.notify(|n| n.start());
			trace!(target: "mode", "wake_up: Waking.");
		}
	}

	fn sleep(&self) {
		if self.liveness.load(AtomicOrdering::Relaxed) {
			// only sleep if the import queue is mostly empty.
			if self.queue_info().total_queue_size() <= MAX_QUEUE_SIZE_TO_SLEEP_ON {
				self.liveness.store(false, AtomicOrdering::Relaxed);
				self.notify(|n| n.stop());
				trace!(target: "mode", "sleep: Sleeping.");
			} else {
				trace!(target: "mode", "sleep: Cannot sleep - syncing ongoing.");
				// TODO: Consider uncommenting.
				//*self.last_activity.lock() = Some(Instant::now());
			}
		}
	}

	// transaction for calling contracts from services like engine.
	// from the null sender, with 50M gas.
	fn contract_call_tx(&self, block_id: BlockId, address: Address, data: Bytes) -> SignedTransaction {
		let from = Address::default();
		Transaction {
			nonce: self.nonce(&from, block_id).unwrap_or_else(|| self.engine.account_start_nonce(0)),
			action: Action::Call(address),
			gas: U256::from(50_000_000),
			gas_price: U256::default(),
			value: U256::default(),
			data: data,
		}.fake_sign(from)
	}

	fn do_virtual_call(&self, env_info: &EnvInfo, state: &mut State<StateDB>, t: &SignedTransaction, analytics: CallAnalytics) -> Result<Executed, CallError> {
		fn call<E, V, T>(
			state: &mut State<StateDB>,
			env_info: &EnvInfo,
			engine: &E,
			state_diff: bool,
			transaction: &SignedTransaction,
			options: TransactOptions<T, V>,
		) -> Result<Executed, CallError> where
			E: Engine + ?Sized,
			T: trace::Tracer,
			V: trace::VMTracer,
		{
			let options = options
				.dont_check_nonce()
				.save_output_from_contract();
			let original_state = if state_diff { Some(state.clone()) } else { None };

			let mut ret = Executive::new(state, env_info, engine).transact_virtual(transaction, options)?;

			if let Some(original) = original_state {
				ret.state_diff = Some(state.diff_from(original).map_err(ExecutionError::from)?);
			}
			Ok(ret)
		}

		let state_diff = analytics.state_diffing;
		let engine = &*self.engine;

		match (analytics.transaction_tracing, analytics.vm_tracing) {
			(true, true) => call(state, env_info, engine, state_diff, t, TransactOptions::with_tracing_and_vm_tracing()),
			(true, false) => call(state, env_info, engine, state_diff, t, TransactOptions::with_tracing()),
			(false, true) => call(state, env_info, engine, state_diff, t, TransactOptions::with_vm_tracing()),
			(false, false) => call(state, env_info, engine, state_diff, t, TransactOptions::with_no_tracing()),
		}
	}
}

impl snapshot::DatabaseRestore for Client {
	/// Restart the client with a new backend
	fn restore_db(&self, new_db: &str) -> Result<(), EthcoreError> {
		trace!(target: "snapshot", "Replacing client database with {:?}", new_db);

		let _import_lock = self.import_lock.lock();
		let mut state_db = self.state_db.lock();
		let mut chain = self.chain.write();
		let mut tracedb = self.tracedb.write();
		self.miner.clear();
		let db = self.db.write();
		db.restore(new_db)?;

		let cache_size = state_db.cache_size();
		*state_db = StateDB::new(journaldb::new(db.clone(), self.pruning, ::db::COL_STATE), cache_size);
		*chain = Arc::new(BlockChain::new(self.config.blockchain.clone(), &[], db.clone()));
		*tracedb = TraceDB::new(self.config.tracing.clone(), db.clone(), chain.clone());
		Ok(())
	}
}

impl BlockChainClient for Client {
	fn call(&self, transaction: &SignedTransaction, analytics: CallAnalytics, block: BlockId) -> Result<Executed, CallError> {
		let mut env_info = self.env_info(block).ok_or(CallError::StatePruned)?;
		env_info.gas_limit = U256::max_value();

		// that's just a copy of the state.
		let mut state = self.state_at(block).ok_or(CallError::StatePruned)?;

		self.do_virtual_call(&env_info, &mut state, transaction, analytics)
	}

	fn call_many(&self, transactions: &[(SignedTransaction, CallAnalytics)], block: BlockId) -> Result<Vec<Executed>, CallError> {
		let mut env_info = self.env_info(block).ok_or(CallError::StatePruned)?;
		env_info.gas_limit = U256::max_value();

		// that's just a copy of the state.
		let mut state = self.state_at(block).ok_or(CallError::StatePruned)?;
		let mut results = Vec::with_capacity(transactions.len());

		for &(ref t, analytics) in transactions {
			let ret = self.do_virtual_call(&env_info, &mut state, t, analytics)?;
			env_info.gas_used = ret.cumulative_gas_used;
			results.push(ret);
		}

		Ok(results)
	}

	fn estimate_gas(&self, t: &SignedTransaction, block: BlockId) -> Result<U256, CallError> {
		const UPPER_CEILING: u64 = 1_000_000_000_000u64;
		let (mut upper, env_info)  = {
			let mut env_info = self.env_info(block).ok_or(CallError::StatePruned)?;
			let initial_upper = env_info.gas_limit;
			env_info.gas_limit = UPPER_CEILING.into();
			(initial_upper, env_info)
		};

		// that's just a copy of the state.
		let original_state = self.state_at(block).ok_or(CallError::StatePruned)?;
		let sender = t.sender();
		let options = || TransactOptions::with_tracing();

		let cond = |gas| {
			let mut tx = t.as_unsigned().clone();
			tx.gas = gas;
			let tx = tx.fake_sign(sender);

			let mut state = original_state.clone();
			Ok(Executive::new(&mut state, &env_info, &*self.engine)
				.transact_virtual(&tx, options())
				.map(|r| r.exception.is_none())
				.unwrap_or(false))
		};

		if !cond(upper)? {
			// impossible at block gas limit - try `UPPER_CEILING` instead.
			// TODO: consider raising limit by powers of two.
			upper = UPPER_CEILING.into();
			if !cond(upper)? {
				trace!(target: "estimate_gas", "estimate_gas failed with {}", upper);
				let err = ExecutionError::Internal(format!("Requires higher than upper limit of {}", upper));
				return Err(err.into())
			}
		}
		let lower = t.gas_required(&self.engine.schedule(env_info.number)).into();
		if cond(lower)? {
			trace!(target: "estimate_gas", "estimate_gas succeeded with {}", lower);
			return Ok(lower)
		}

		/// Find transition point between `lower` and `upper` where `cond` changes from `false` to `true`.
		/// Returns the lowest value between `lower` and `upper` for which `cond` returns true.
		/// We assert: `cond(lower) = false`, `cond(upper) = true`
		fn binary_chop<F, E>(mut lower: U256, mut upper: U256, mut cond: F) -> Result<U256, E>
			where F: FnMut(U256) -> Result<bool, E>
		{
			while upper - lower > 1.into() {
				let mid = (lower + upper) / 2.into();
				trace!(target: "estimate_gas", "{} .. {} .. {}", lower, mid, upper);
				let c = cond(mid)?;
				match c {
					true => upper = mid,
					false => lower = mid,
				};
				trace!(target: "estimate_gas", "{} => {} .. {}", c, lower, upper);
			}
			Ok(upper)
		}

		// binary chop to non-excepting call with gas somewhere between 21000 and block gas limit
		trace!(target: "estimate_gas", "estimate_gas chopping {} .. {}", lower, upper);
		binary_chop(lower, upper, cond)
	}

	fn replay(&self, id: TransactionId, analytics: CallAnalytics) -> Result<Executed, CallError> {
		let address = self.transaction_address(id).ok_or(CallError::TransactionNotFound)?;
		let mut env_info = self.env_info(BlockId::Hash(address.block_hash)).ok_or(CallError::StatePruned)?;
		let body = self.block_body(BlockId::Hash(address.block_hash)).ok_or(CallError::StatePruned)?;
		let mut state = self.state_at_beginning(BlockId::Hash(address.block_hash)).ok_or(CallError::StatePruned)?;
		let mut txs = body.transactions();

		if address.index >= txs.len() {
			return Err(CallError::TransactionNotFound);
		}

		const PROOF: &'static str = "Transactions fetched from blockchain; blockchain transactions are valid; qed";
		let rest = txs.split_off(address.index);
		for t in txs {
			let t = SignedTransaction::new(t).expect(PROOF);
			let x = Executive::new(&mut state, &env_info, &*self.engine).transact(&t, TransactOptions::with_no_tracing())?;
			env_info.gas_used = env_info.gas_used + x.gas_used;
		}
		let first = rest.into_iter().next().expect("We split off < `address.index`; Length is checked earlier; qed");
		let t = SignedTransaction::new(first).expect(PROOF);

		self.do_virtual_call(&env_info, &mut state, &t, analytics)
	}

	fn mode(&self) -> IpcMode {
		let r = self.mode.lock().clone().into();
		trace!(target: "mode", "Asked for mode = {:?}. returning {:?}", &*self.mode.lock(), r);
		r
	}

	fn disable(&self) {
		self.set_mode(IpcMode::Off);
		self.enabled.store(false, AtomicOrdering::Relaxed);
		self.clear_queue();
	}

	fn set_mode(&self, new_mode: IpcMode) {
		trace!(target: "mode", "Client::set_mode({:?})", new_mode);
		if !self.enabled.load(AtomicOrdering::Relaxed) {
			return;
		}
		{
			let mut mode = self.mode.lock();
			*mode = new_mode.clone().into();
			trace!(target: "mode", "Mode now {:?}", &*mode);
			if let Some(ref mut f) = *self.on_user_defaults_change.lock() {
				trace!(target: "mode", "Making callback...");
				f(Some((&*mode).clone()))
			}
		}
		match new_mode {
			IpcMode::Active => self.wake_up(),
			IpcMode::Off => self.sleep(),
			_ => {(*self.sleep_state.lock()).last_activity = Some(Instant::now()); }
		}
	}

	fn spec_name(&self) -> String {
		self.config.spec_name.clone()
	}

	fn set_spec_name(&self, new_spec_name: String) {
		trace!(target: "mode", "Client::set_spec_name({:?})", new_spec_name);
		if !self.enabled.load(AtomicOrdering::Relaxed) {
			return;
		}
		if let Some(ref h) = *self.exit_handler.lock() {
			(*h)(true, Some(new_spec_name));
		} else {
			warn!("Not hypervised; cannot change chain.");
		}
	}

	fn best_block_header(&self) -> encoded::Header {
		self.chain.read().best_block_header()
	}

	fn block_header(&self, id: BlockId) -> Option<::encoded::Header> {
		let chain = self.chain.read();

		if let BlockId::Pending = id {
			if let Some(block) = self.miner.pending_block(chain.best_block_number()) {
				return Some(encoded::Header::new(block.header.rlp(Seal::Without)));
			}
			// fall back to latest
			return self.block_header(BlockId::Latest);
		}

		Self::block_hash(&chain, &self.miner, id).and_then(|hash| chain.block_header_data(&hash))
	}

	fn block_number(&self, id: BlockId) -> Option<BlockNumber> {
		match id {
			BlockId::Number(number) => Some(number),
			BlockId::Hash(ref hash) => self.chain.read().block_number(hash),
			BlockId::Earliest => Some(0),
			BlockId::Latest => Some(self.chain.read().best_block_number()),
			BlockId::Pending => Some(self.chain.read().best_block_number() + 1),
		}
	}

	fn block_body(&self, id: BlockId) -> Option<encoded::Body> {
		let chain = self.chain.read();

		if let BlockId::Pending = id {
			if let Some(block) = self.miner.pending_block(chain.best_block_number()) {
				return Some(encoded::Body::new(BlockChain::block_to_body(&block.rlp_bytes(Seal::Without))));
			}
			// fall back to latest
			return self.block_body(BlockId::Latest);
		}

		Self::block_hash(&chain, &self.miner, id).and_then(|hash| chain.block_body(&hash))
	}

	fn block(&self, id: BlockId) -> Option<encoded::Block> {
		let chain = self.chain.read();

		if let BlockId::Pending = id {
			if let Some(block) = self.miner.pending_block(chain.best_block_number()) {
				return Some(encoded::Block::new(block.rlp_bytes(Seal::Without)));
			}
			// fall back to latest
			return self.block(BlockId::Latest);
		}

		Self::block_hash(&chain, &self.miner, id).and_then(|hash| {
			chain.block(&hash)
		})
	}

	fn block_status(&self, id: BlockId) -> BlockStatus {
		if let BlockId::Pending = id {
			return BlockStatus::Pending;
		}

		let chain = self.chain.read();
		match Self::block_hash(&chain, &self.miner, id) {
			Some(ref hash) if chain.is_known(hash) => BlockStatus::InChain,
			Some(hash) => self.block_queue.status(&hash).into(),
			None => BlockStatus::Unknown
		}
	}

	fn block_total_difficulty(&self, id: BlockId) -> Option<U256> {
		let chain = self.chain.read();
		if let BlockId::Pending = id {
			let latest_difficulty = self.block_total_difficulty(BlockId::Latest).expect("blocks in chain have details; qed");
			let pending_difficulty = self.miner.pending_block_header(chain.best_block_number()).map(|header| *header.difficulty());
			if let Some(difficulty) = pending_difficulty {
				return Some(difficulty + latest_difficulty);
			}
			// fall back to latest
			return Some(latest_difficulty);
		}

		Self::block_hash(&chain, &self.miner, id).and_then(|hash| chain.block_details(&hash)).map(|d| d.total_difficulty)
	}

	fn nonce(&self, address: &Address, id: BlockId) -> Option<U256> {
		self.state_at(id).and_then(|s| s.nonce(address).ok())
	}

	fn storage_root(&self, address: &Address, id: BlockId) -> Option<H256> {
		self.state_at(id).and_then(|s| s.storage_root(address).ok()).and_then(|x| x)
	}

	fn block_hash(&self, id: BlockId) -> Option<H256> {
		let chain = self.chain.read();
		Self::block_hash(&chain, &self.miner, id)
	}

	fn code(&self, address: &Address, id: BlockId) -> Option<Option<Bytes>> {
		self.state_at(id).and_then(|s| s.code(address).ok()).map(|c| c.map(|c| (&*c).clone()))
	}

	fn balance(&self, address: &Address, id: BlockId) -> Option<U256> {
		self.state_at(id).and_then(|s| s.balance(address).ok())
	}

	fn storage_at(&self, address: &Address, position: &H256, id: BlockId) -> Option<H256> {
		self.state_at(id).and_then(|s| s.storage_at(address, position).ok())
	}

	fn list_accounts(&self, id: BlockId, after: Option<&Address>, count: u64) -> Option<Vec<Address>> {
		if !self.factories.trie.is_fat() {
			trace!(target: "fatdb", "list_accounts: Not a fat DB");
			return None;
		}

		let state = match self.state_at(id) {
			Some(state) => state,
			_ => return None,
		};

		let (root, db) = state.drop();
		let trie = match self.factories.trie.readonly(db.as_hashdb(), &root) {
			Ok(trie) => trie,
			_ => {
				trace!(target: "fatdb", "list_accounts: Couldn't open the DB");
				return None;
			}
		};

		let mut iter = match trie.iter() {
			Ok(iter) => iter,
			_ => return None,
		};

		if let Some(after) = after {
			if let Err(e) = iter.seek(after) {
				trace!(target: "fatdb", "list_accounts: Couldn't seek the DB: {:?}", e);
			}
		}

		let accounts = iter.filter_map(|item| {
			item.ok().map(|(addr, _)| Address::from_slice(&addr))
		}).take(count as usize).collect();

		Some(accounts)
	}

	fn list_storage(&self, id: BlockId, account: &Address, after: Option<&H256>, count: u64) -> Option<Vec<H256>> {
		if !self.factories.trie.is_fat() {
			trace!(target: "fatdb", "list_stroage: Not a fat DB");
			return None;
		}

		let state = match self.state_at(id) {
			Some(state) => state,
			_ => return None,
		};

		let root = match state.storage_root(account) {
			Ok(Some(root)) => root,
			_ => return None,
		};

		let (_, db) = state.drop();
		let account_db = self.factories.accountdb.readonly(db.as_hashdb(), keccak(account));
		let trie = match self.factories.trie.readonly(account_db.as_hashdb(), &root) {
			Ok(trie) => trie,
			_ => {
				trace!(target: "fatdb", "list_storage: Couldn't open the DB");
				return None;
			}
		};

		let mut iter = match trie.iter() {
			Ok(iter) => iter,
			_ => return None,
		};

		if let Some(after) = after {
			if let Err(e) = iter.seek(after) {
				trace!(target: "fatdb", "list_accounts: Couldn't seek the DB: {:?}", e);
			}
		}

		let keys = iter.filter_map(|item| {
			item.ok().map(|(key, _)| H256::from_slice(&key))
		}).take(count as usize).collect();

		Some(keys)
	}

	fn transaction(&self, id: TransactionId) -> Option<LocalizedTransaction> {
		self.transaction_address(id).and_then(|address| self.chain.read().transaction(&address))
	}

	fn transaction_block(&self, id: TransactionId) -> Option<H256> {
		self.transaction_address(id).map(|addr| addr.block_hash)
	}

	fn uncle(&self, id: UncleId) -> Option<encoded::Header> {
		let index = id.position;
		self.block_body(id.block).and_then(|body| body.view().uncle_rlp_at(index))
			.map(encoded::Header::new)
	}

	fn transaction_receipt(&self, id: TransactionId) -> Option<LocalizedReceipt> {
		let chain = self.chain.read();
		self.transaction_address(id)
			.and_then(|address| chain.block_number(&address.block_hash).and_then(|block_number| {
				let transaction = chain.block_body(&address.block_hash)
					.and_then(|body| body.view().localized_transaction_at(&address.block_hash, block_number, address.index));

				let previous_receipts = (0..address.index + 1)
					.map(|index| {
						let mut address = address.clone();
						address.index = index;
						chain.transaction_receipt(&address)
					})
					.collect();
				match (transaction, previous_receipts) {
					(Some(transaction), Some(previous_receipts)) => {
						Some(transaction_receipt(self.engine(), transaction, previous_receipts))
					},
					_ => None,
				}
			}))
	}

	fn tree_route(&self, from: &H256, to: &H256) -> Option<TreeRoute> {
		let chain = self.chain.read();
		match chain.is_known(from) && chain.is_known(to) {
			true => chain.tree_route(from.clone(), to.clone()),
			false => None
		}
	}

	fn find_uncles(&self, hash: &H256) -> Option<Vec<H256>> {
		self.chain.read().find_uncle_hashes(hash, self.engine.maximum_uncle_age())
	}

	fn state_data(&self, hash: &H256) -> Option<Bytes> {
		self.state_db.lock().journal_db().state(hash)
	}

	fn block_receipts(&self, hash: &H256) -> Option<Bytes> {
		self.chain.read().block_receipts(hash).map(|receipts| ::rlp::encode(&receipts).into_vec())
	}

	fn import_block(&self, bytes: Bytes) -> Result<H256, BlockImportError> {
		use verification::queue::kind::BlockLike;
		use verification::queue::kind::blocks::Unverified;

		// create unverified block here so the `keccak` calculation can be cached.
		let unverified = Unverified::new(bytes);

		{
			if self.chain.read().is_known(&unverified.hash()) {
				return Err(BlockImportError::Import(ImportError::AlreadyInChain));
			}
			let status = self.block_status(BlockId::Hash(unverified.parent_hash()));
			if status == BlockStatus::Unknown || status == BlockStatus::Pending {
				return Err(BlockImportError::Block(BlockError::UnknownParent(unverified.parent_hash())));
			}
		}
		Ok(self.block_queue.import(unverified)?)
	}

	fn import_block_with_receipts(&self, block_bytes: Bytes, receipts_bytes: Bytes) -> Result<H256, BlockImportError> {
		{
			// check block order
			let header = BlockView::new(&block_bytes).header_view();
			if self.chain.read().is_known(&header.hash()) {
				return Err(BlockImportError::Import(ImportError::AlreadyInChain));
			}
			let status = self.block_status(BlockId::Hash(header.parent_hash()));
			if  status == BlockStatus::Unknown || status == BlockStatus::Pending {
				return Err(BlockImportError::Block(BlockError::UnknownParent(header.parent_hash())));
			}
		}
		self.import_old_block(block_bytes, receipts_bytes).map_err(Into::into)
	}

	fn queue_info(&self) -> BlockQueueInfo {
		self.block_queue.queue_info()
	}

	fn clear_queue(&self) {
		self.block_queue.clear();
	}

	fn chain_info(&self) -> BlockChainInfo {
		let mut chain_info = self.chain.read().chain_info();
		chain_info.pending_total_difficulty = chain_info.total_difficulty + self.block_queue.total_difficulty();
		chain_info
	}

	fn additional_params(&self) -> BTreeMap<String, String> {
		self.engine.additional_params().into_iter().collect()
	}

	fn blocks_with_bloom(&self, bloom: &H2048, from_block: BlockId, to_block: BlockId) -> Option<Vec<BlockNumber>> {
		match (self.block_number(from_block), self.block_number(to_block)) {
			(Some(from), Some(to)) => Some(self.chain.read().blocks_with_bloom(bloom, from, to)),
			_ => None
		}
	}

	fn logs(&self, filter: Filter) -> Vec<LocalizedLogEntry> {
		let blocks = filter.bloom_possibilities().iter()
			.filter_map(|bloom| self.blocks_with_bloom(bloom, filter.from_block.clone(), filter.to_block.clone()))
			.flat_map(|m| m)
			// remove duplicate elements
			.collect::<HashSet<u64>>()
			.into_iter()
			.collect::<Vec<u64>>();

		self.chain.read().logs(blocks, |entry| filter.matches(entry), filter.limit)
	}

	fn filter_traces(&self, filter: TraceFilter) -> Option<Vec<LocalizedTrace>> {
		let start = self.block_number(filter.range.start);
		let end = self.block_number(filter.range.end);

		match (start, end) {
			(Some(s), Some(e)) => {
				let filter = trace::Filter {
					range: s as usize..e as usize,
					from_address: From::from(filter.from_address),
					to_address: From::from(filter.to_address),
				};

				let traces = self.tracedb.read().filter(&filter);
				Some(traces)
			},
			_ => None,
		}
	}

	fn trace(&self, trace: TraceId) -> Option<LocalizedTrace> {
		let trace_address = trace.address;
		self.transaction_address(trace.transaction)
			.and_then(|tx_address| {
				self.block_number(BlockId::Hash(tx_address.block_hash))
					.and_then(|number| self.tracedb.read().trace(number, tx_address.index, trace_address))
			})
	}

	fn transaction_traces(&self, transaction: TransactionId) -> Option<Vec<LocalizedTrace>> {
		self.transaction_address(transaction)
			.and_then(|tx_address| {
				self.block_number(BlockId::Hash(tx_address.block_hash))
					.and_then(|number| self.tracedb.read().transaction_traces(number, tx_address.index))
			})
	}

	fn block_traces(&self, block: BlockId) -> Option<Vec<LocalizedTrace>> {
		self.block_number(block)
			.and_then(|number| self.tracedb.read().block_traces(number))
	}

	fn last_hashes(&self) -> LastHashes {
		(*self.build_last_hashes(self.chain.read().best_block_hash())).clone()
	}

	fn queue_transactions(&self, transactions: Vec<Bytes>, peer_id: usize) {
		let queue_size = self.queue_transactions.load(AtomicOrdering::Relaxed);
		trace!(target: "external_tx", "Queue size: {}", queue_size);
		if queue_size > MAX_TX_QUEUE_SIZE {
			debug!("Ignoring {} transactions: queue is full", transactions.len());
		} else {
			let len = transactions.len();
			match self.io_channel.lock().send(ClientIoMessage::NewTransactions(transactions, peer_id)) {
				Ok(_) => {
					self.queue_transactions.fetch_add(len, AtomicOrdering::SeqCst);
				}
				Err(e) => {
					debug!("Ignoring {} transactions: error queueing: {}", len, e);
				}
			}
		}
	}

	fn ready_transactions(&self) -> Vec<PendingTransaction> {
		let (number, timestamp) = {
			let chain = self.chain.read();
			(chain.best_block_number(), chain.best_block_timestamp())
		};
		self.miner.ready_transactions(number, timestamp)
	}

	fn queue_consensus_message(&self, message: Bytes) {
		let channel = self.io_channel.lock().clone();
		if let Err(e) = channel.send(ClientIoMessage::NewMessage(message)) {
			debug!("Ignoring the message, error queueing: {}", e);
		}
	}

	fn signing_chain_id(&self) -> Option<u64> {
		self.engine.signing_chain_id(&self.latest_env_info())
	}

	fn block_extra_info(&self, id: BlockId) -> Option<BTreeMap<String, String>> {
		self.block_header(id)
			.map(|header| self.engine.extra_info(&header.decode()))
	}

	fn uncle_extra_info(&self, id: UncleId) -> Option<BTreeMap<String, String>> {
		self.uncle(id)
			.map(|header| self.engine.extra_info(&header.decode()))
	}

	fn pruning_info(&self) -> PruningInfo {
		PruningInfo {
			earliest_chain: self.chain.read().first_block_number().unwrap_or(1),
			earliest_state: self.state_db.lock().journal_db().earliest_era().unwrap_or(0),
		}
	}

	fn call_contract(&self, block_id: BlockId, address: Address, data: Bytes) -> Result<Bytes, String> {
		let transaction = self.contract_call_tx(block_id, address, data);

		self.call(&transaction, Default::default(), block_id)
			.map_err(|e| format!("{:?}", e))
			.map(|executed| {
				executed.output
			})
	}

	fn transact_contract(&self, address: Address, data: Bytes) -> Result<TransactionImportResult, EthcoreError> {
		let transaction = Transaction {
			nonce: self.latest_nonce(&self.miner.author()),
			action: Action::Call(address),
			gas: self.miner.gas_floor_target(),
			gas_price: self.miner.sensible_gas_price(),
			value: U256::zero(),
			data: data,
		};
		let chain_id = self.engine.signing_chain_id(&self.latest_env_info());
		let signature = self.engine.sign(transaction.hash(chain_id))?;
		let signed = SignedTransaction::new(transaction.with_signature(signature, chain_id))?;
		self.miner.import_own_transaction(self, signed.into())
	}

	fn registrar_address(&self) -> Option<Address> {
		self.registrar.lock().as_ref().map(|r| r.address)
	}

	fn registry_address(&self, name: String) -> Option<Address> {
		self.registrar.lock().as_ref()
			.and_then(|r| {
				let dispatch = move |reg_addr, data| {
					future::done(self.call_contract(BlockId::Latest, reg_addr, data))
				};
				r.get_address(dispatch, keccak(name.as_bytes()), "A".to_string()).wait().ok()
			})
			.and_then(|a| if a.is_zero() { None } else { Some(a) })
	}

	fn eip86_transition(&self) -> u64 {
		self.engine().params().eip86_transition
	}
}

impl MiningBlockChainClient for Client {
	fn latest_schedule(&self) -> Schedule {
		self.engine.schedule(self.latest_env_info().number)
	}

	fn prepare_open_block(&self, author: Address, gas_range_target: (U256, U256), extra_data: Bytes) -> OpenBlock {
		let engine = &*self.engine;
		let chain = self.chain.read();
		let h = chain.best_block_hash();
		let best_header = &chain.block_header(&h)
			.expect("h is best block hash: so its header must exist: qed");

		let is_epoch_begin = chain.epoch_transition(best_header.number(), h).is_some();
		let mut open_block = OpenBlock::new(
			engine,
			self.factories.clone(),
			false,	// TODO: this will need to be parameterised once we want to do immediate mining insertion.
			self.state_db.lock().boxed_clone_canon(&h),
			best_header,
			self.build_last_hashes(h.clone()),
			author,
			gas_range_target,
			extra_data,
			is_epoch_begin,
		).expect("OpenBlock::new only fails if parent state root invalid; state root of best block's header is never invalid; qed");

		// Add uncles
		chain
			.find_uncle_headers(&h, engine.maximum_uncle_age())
			.unwrap_or_else(Vec::new)
			.into_iter()
			.take(engine.maximum_uncle_count())
			.foreach(|h| {
				open_block.push_uncle(h).expect("pushing maximum_uncle_count;
												open_block was just created;
												push_uncle is not ok only if more than maximum_uncle_count is pushed;
												so all push_uncle are Ok;
												qed");
			});

		open_block
	}

	fn reopen_block(&self, block: ClosedBlock) -> OpenBlock {
		let engine = &*self.engine;
		let mut block = block.reopen(engine);
		let max_uncles = engine.maximum_uncle_count();
		if block.uncles().len() < max_uncles {
			let chain = self.chain.read();
			let h = chain.best_block_hash();
			// Add new uncles
			let uncles = chain
				.find_uncle_hashes(&h, engine.maximum_uncle_age())
				.unwrap_or_else(Vec::new);

			for h in uncles {
				if !block.uncles().iter().any(|header| header.hash() == h) {
					let uncle = chain.block_header(&h).expect("find_uncle_hashes only returns hashes for existing headers; qed");
					block.push_uncle(uncle).expect("pushing up to maximum_uncle_count;
												push_uncle is not ok only if more than maximum_uncle_count is pushed;
												so all push_uncle are Ok;
												qed");
					if block.uncles().len() >= max_uncles { break }
				}
			}

		}
		block
	}

	fn vm_factory(&self) -> &EvmFactory {
		&self.factories.vm
	}

	fn broadcast_proposal_block(&self, block: SealedBlock) {
		self.notify(|notify| {
			notify.new_blocks(
				vec![],
				vec![],
				vec![],
				vec![],
				vec![],
				vec![block.rlp_bytes()],
				0,
			);
		});
	}

	fn import_sealed_block(&self, block: SealedBlock) -> ImportResult {
		let h = block.header().hash();
		let start = precise_time_ns();
		let route = {
			// scope for self.import_lock
			let _import_lock = self.import_lock.lock();
			let _timer = PerfTimer::new("import_sealed_block");

			let number = block.header().number();
			let block_data = block.rlp_bytes();
			let header = block.header().clone();

			let route = self.commit_block(block, &header, &block_data);
			trace!(target: "client", "Imported sealed block #{} ({})", number, h);
			self.state_db.lock().sync_cache(&route.enacted, &route.retracted, false);
			route
		};
		let (enacted, retracted) = self.calculate_enacted_retracted(&[route]);
		self.miner.chain_new_blocks(self, &[h.clone()], &[], &enacted, &retracted);
		self.notify(|notify| {
			notify.new_blocks(
				vec![h.clone()],
				vec![],
				enacted.clone(),
				retracted.clone(),
				vec![h.clone()],
				vec![],
				precise_time_ns() - start,
			);
		});
		self.db.read().flush().expect("DB flush failed.");
		Ok(h)
	}
}

impl super::traits::EngineClient for Client {
	fn update_sealing(&self) {
		self.miner.update_sealing(self)
	}

	fn submit_seal(&self, block_hash: H256, seal: Vec<Bytes>) {
		if self.miner.submit_seal(self, block_hash, seal).is_err() {
			warn!(target: "poa", "Wrong internal seal submission!")
		}
	}

	fn broadcast_consensus_message(&self, message: Bytes) {
		self.notify(|notify| notify.broadcast(message.clone()));
	}

	fn epoch_transition_for(&self, parent_hash: H256) -> Option<::engines::EpochTransition> {
		self.chain.read().epoch_transition_for(parent_hash)
	}

	fn chain_info(&self) -> BlockChainInfo {
		BlockChainClient::chain_info(self)
	}

	fn call_contract(&self, id: BlockId, address: Address, data: Bytes) -> Result<Bytes, String> {
		BlockChainClient::call_contract(self, id, address, data)
	}

	fn transact_contract(&self, address: Address, data: Bytes) -> Result<TransactionImportResult, EthcoreError> {
		BlockChainClient::transact_contract(self, address, data)
	}

	fn block_number(&self, id: BlockId) -> Option<BlockNumber> {
		BlockChainClient::block_number(self, id)
	}
}

impl ProvingBlockChainClient for Client {
	fn prove_storage(&self, key1: H256, key2: H256, id: BlockId) -> Option<(Vec<Bytes>, H256)> {
		self.state_at(id)
			.and_then(move |state| state.prove_storage(key1, key2).ok())
	}

	fn prove_account(&self, key1: H256, id: BlockId) -> Option<(Vec<Bytes>, ::types::basic_account::BasicAccount)> {
		self.state_at(id)
			.and_then(move |state| state.prove_account(key1).ok())
	}

	fn prove_transaction(&self, transaction: SignedTransaction, id: BlockId) -> Option<(Bytes, Vec<DBValue>)> {
		let (header, mut env_info) = match (self.block_header(id), self.env_info(id)) {
			(Some(s), Some(e)) => (s, e),
			_ => return None,
		};

		env_info.gas_limit = transaction.gas.clone();
		let mut jdb = self.state_db.lock().journal_db().boxed_clone();

<<<<<<< HEAD
		let mut state = state.replace_backend(backend);
		let options = TransactOptions::with_no_tracing().dont_check_nonce().save_output_from_contract();
		let res = Executive::new(&mut state, &env_info, &*self.engine).transact(&transaction, options);
=======
		state::prove_transaction(
			jdb.as_hashdb_mut(),
			header.state_root().clone(),
			&transaction,
			&*self.engine,
			&env_info,
			self.factories.clone(),
			false,
		)
	}
>>>>>>> 2df61d0a

	fn epoch_signal(&self, hash: H256) -> Option<Vec<u8>> {
		// pending transitions are never deleted, and do not contain
		// finality proofs by definition.
		self.chain.read().get_pending_transition(hash).map(|pending| pending.proof)
	}
}

impl Drop for Client {
	fn drop(&mut self) {
		self.engine.stop();
	}
}

/// Returns `LocalizedReceipt` given `LocalizedTransaction`
/// and a vector of receipts from given block up to transaction index.
fn transaction_receipt(engine: &Engine, mut tx: LocalizedTransaction, mut receipts: Vec<Receipt>) -> LocalizedReceipt {
	assert_eq!(receipts.len(), tx.transaction_index + 1, "All previous receipts are provided.");

	let sender = tx.sender();
	let receipt = receipts.pop().expect("Current receipt is provided; qed");
	let prior_gas_used = match tx.transaction_index {
		0 => 0.into(),
		i => receipts.get(i - 1).expect("All previous receipts are provided; qed").gas_used,
	};
	let no_of_logs = receipts.into_iter().map(|receipt| receipt.logs.len()).sum::<usize>();
	let transaction_hash = tx.hash();
	let block_hash = tx.block_hash;
	let block_number = tx.block_number;
	let transaction_index = tx.transaction_index;

	LocalizedReceipt {
		transaction_hash: transaction_hash,
		transaction_index: transaction_index,
		block_hash: block_hash,
		block_number: block_number,
		cumulative_gas_used: receipt.gas_used,
		gas_used: receipt.gas_used - prior_gas_used,
		contract_address: match tx.action {
			Action::Call(_) => None,
			Action::Create => Some(contract_address(engine.create_address_scheme(block_number), &sender, &tx.nonce, &tx.data).0)
		},
		logs: receipt.logs.into_iter().enumerate().map(|(i, log)| LocalizedLogEntry {
			entry: log,
			block_hash: block_hash,
			block_number: block_number,
			transaction_hash: transaction_hash,
			transaction_index: transaction_index,
			transaction_log_index: i,
			log_index: no_of_logs + i,
		}).collect(),
		log_bloom: receipt.log_bloom,
		state_root: receipt.state_root,
	}
}

#[cfg(test)]
mod tests {

	#[test]
	fn should_not_cache_details_before_commit() {
		use client::BlockChainClient;
		use tests::helpers::*;

		use std::thread;
		use std::time::Duration;
		use std::sync::Arc;
		use std::sync::atomic::{AtomicBool, Ordering};
		use util::kvdb::DBTransaction;

		let client = generate_dummy_client(0);
		let genesis = client.chain_info().best_block_hash;
		let (new_hash, new_block) = get_good_dummy_block_hash();

		let go = {
			// Separate thread uncommited transaction
			let go = Arc::new(AtomicBool::new(false));
			let go_thread = go.clone();
			let another_client = client.clone();
			thread::spawn(move || {
				let mut batch = DBTransaction::new();
				another_client.chain.read().insert_block(&mut batch, &new_block, Vec::new());
				go_thread.store(true, Ordering::SeqCst);
			});
			go
		};

		while !go.load(Ordering::SeqCst) { thread::park_timeout(Duration::from_millis(5)); }

		assert!(client.tree_route(&genesis, &new_hash).is_none());
	}

	#[test]
	fn should_return_correct_log_index() {
		use hash::keccak;
		use super::transaction_receipt;
		use ethkey::KeyPair;
		use log_entry::{LogEntry, LocalizedLogEntry};
		use receipt::{Receipt, LocalizedReceipt};
		use transaction::{Transaction, LocalizedTransaction, Action};
		use tests::helpers::TestEngine;

		// given
		let key = KeyPair::from_secret_slice(&keccak("test")).unwrap();
		let secret = key.secret();
		let engine = TestEngine::new(0);

		let block_number = 1;
		let block_hash = 5.into();
		let state_root = Some(99.into());
		let gas_used = 10.into();
		let raw_tx = Transaction {
			nonce: 0.into(),
			gas_price: 0.into(),
			gas: 21000.into(),
			action: Action::Call(10.into()),
			value: 0.into(),
			data: vec![],
		};
		let tx1 = raw_tx.clone().sign(secret, None);
		let transaction = LocalizedTransaction {
			signed: tx1.clone().into(),
			block_number: block_number,
			block_hash: block_hash,
			transaction_index: 1,
			cached_sender: Some(tx1.sender()),
		};
		let logs = vec![LogEntry {
			address: 5.into(),
			topics: vec![],
			data: vec![],
		}, LogEntry {
			address: 15.into(),
			topics: vec![],
			data: vec![],
		}];
		let receipts = vec![Receipt {
			state_root: state_root,
			gas_used: 5.into(),
			log_bloom: Default::default(),
			logs: vec![logs[0].clone()],
		}, Receipt {
			state_root: state_root,
			gas_used: gas_used,
			log_bloom: Default::default(),
			logs: logs.clone(),
		}];

		// when
		let receipt = transaction_receipt(&engine, transaction, receipts);

		// then
		assert_eq!(receipt, LocalizedReceipt {
			transaction_hash: tx1.hash(),
			transaction_index: 1,
			block_hash: block_hash,
			block_number: block_number,
			cumulative_gas_used: gas_used,
			gas_used: gas_used - 5.into(),
			contract_address: None,
			logs: vec![LocalizedLogEntry {
				entry: logs[0].clone(),
				block_hash: block_hash,
				block_number: block_number,
				transaction_hash: tx1.hash(),
				transaction_index: 1,
				transaction_log_index: 0,
				log_index: 1,
			}, LocalizedLogEntry {
				entry: logs[1].clone(),
				block_hash: block_hash,
				block_number: block_number,
				transaction_hash: tx1.hash(),
				transaction_index: 1,
				transaction_log_index: 1,
				log_index: 2,
			}],
			log_bloom: Default::default(),
			state_root: state_root,
		});
	}
}<|MERGE_RESOLUTION|>--- conflicted
+++ resolved
@@ -1986,11 +1986,6 @@
 		env_info.gas_limit = transaction.gas.clone();
 		let mut jdb = self.state_db.lock().journal_db().boxed_clone();
 
-<<<<<<< HEAD
-		let mut state = state.replace_backend(backend);
-		let options = TransactOptions::with_no_tracing().dont_check_nonce().save_output_from_contract();
-		let res = Executive::new(&mut state, &env_info, &*self.engine).transact(&transaction, options);
-=======
 		state::prove_transaction(
 			jdb.as_hashdb_mut(),
 			header.state_root().clone(),
@@ -2001,7 +1996,7 @@
 			false,
 		)
 	}
->>>>>>> 2df61d0a
+
 
 	fn epoch_signal(&self, hash: H256) -> Option<Vec<u8>> {
 		// pending transitions are never deleted, and do not contain
