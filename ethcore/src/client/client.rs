--- conflicted
+++ resolved
@@ -45,11 +45,7 @@
 use types::{BlockNumber, header::{Header, ExtendedHeader}};
 use vm::{EnvInfo, LastHashes};
 
-<<<<<<< HEAD
-use block::{IsBlock, LockedBlock, Drain, ClosedBlock, OpenBlock, enact, SealedBlock};
-=======
 use block::{LockedBlock, Drain, ClosedBlock, OpenBlock, enact_verified, SealedBlock};
->>>>>>> 037fd1b3
 use client::ancient_import::AncientVerifier;
 use client::{
 	Nonce, Balance, ChainInfo, BlockInfo, TransactionInfo,
@@ -404,10 +400,8 @@
 
 		let is_epoch_begin = chain.epoch_transition(parent.number(), *header.parent_hash()).is_some();
 
-		let enact_result = enact(
-			block.header,
-			block.transactions,
-			block.uncles,
+		let enact_result = enact_verified(
+			block,
 			engine,
 			client.tracedb.read().tracing_enabled(),
 			db,
