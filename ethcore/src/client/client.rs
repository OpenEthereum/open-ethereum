--- conflicted
+++ resolved
@@ -482,12 +482,8 @@
 	// it is for reconstructing the state transition.
 	//
 	// The header passed is from the original block data and is sealed.
-<<<<<<< HEAD
+	// TODO: should return an error if ImportRoute is none, issue #9910
 	fn commit_block<B>(&self, block: B, header: &Header, block_data: encoded::Block, pending: Option<PendingTransition>, client: &Client) -> ImportRoute where B: Drain {
-=======
-	// TODO: should return an error if ImportRoute is none, issue #9910
-	fn commit_block<B>(&self, block: B, header: &Header, block_data: encoded::Block, client: &Client) -> ImportRoute where B: Drain {
->>>>>>> e45ee6cd
 		let hash = &header.hash();
 		let number = header.number();
 		let parent = header.parent_hash();
