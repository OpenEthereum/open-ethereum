// Copyright 2015, 2016 Ethcore (UK) Ltd.
// This file is part of Parity.

// Parity is free software: you can redistribute it and/or modify
// it under the terms of the GNU General Public License as published by
// the Free Software Foundation, either version 3 of the License, or
// (at your option) any later version.

// Parity is distributed in the hope that it will be useful,
// but WITHOUT ANY WARRANTY; without even the implied warranty of
// MERCHANTABILITY or FITNESS FOR A PARTICULAR PURPOSE.  See the
// GNU General Public License for more details.

// You should have received a copy of the GNU General Public License
// along with Parity.  If not, see <http://www.gnu.org/licenses/>.

use std::path::PathBuf;
use std::collections::{HashSet, HashMap};
use std::ops::Deref;
use std::mem;
use std::collections::VecDeque;
use std::sync::*;
use std::path::Path;
use std::fmt;
use std::sync::atomic::{AtomicUsize, AtomicBool, Ordering as AtomicOrdering};
use std::time::Instant;

// util
use util::numbers::*;
use util::panics::*;
use util::network::*;
use util::io::*;
use util::rlp;
use util::sha3::*;
use util::{Bytes, Lockable, RwLockable};
use util::rlp::{RlpStream, Rlp, UntrustedRlp};
use util::journaldb;
use util::journaldb::JournalDB;
use util::kvdb::*;
use util::{Applyable, Stream, View, PerfTimer, Itertools, Colour};

// other
use views::BlockView;
use error::{ImportError, ExecutionError, BlockError, ImportResult};
use header::BlockNumber;
use state::State;
use spec::Spec;
use engine::Engine;
use views::HeaderView;
use service::{NetSyncMessage, SyncMessage};
use env_info::LastHashes;
use verification;
use verification::{PreverifiedBlock, Verifier};
use block::*;
use transaction::{LocalizedTransaction, SignedTransaction, Action};
use blockchain::extras::TransactionAddress;
use types::filter::Filter;
use log_entry::LocalizedLogEntry;
use block_queue::{BlockQueue, BlockQueueInfo};
use blockchain::{BlockChain, BlockProvider, TreeRoute, ImportRoute};
use client::{BlockID, TransactionID, UncleID, TraceId, ClientConfig,
	DatabaseCompactionProfile, BlockChainClient, MiningBlockChainClient,
	TraceFilter, CallAnalytics, BlockImportError, Mode};
use client::Error as ClientError;
use env_info::EnvInfo;
use executive::{Executive, Executed, TransactOptions, contract_address};
use receipt::LocalizedReceipt;
use trace::{TraceDB, ImportRequest as TraceImportRequest, LocalizedTrace, Database as TraceDatabase};
use trace;
use evm::Factory as EvmFactory;
use miner::{Miner, MinerService};
use util::TrieFactory;
use ipc::IpcConfig;
use ipc::binary::{BinaryConvertError};

// re-export
pub use types::blockchain_info::BlockChainInfo;
pub use types::block_status::BlockStatus;
pub use blockchain::CacheSize as BlockChainCacheSize;

const MAX_TX_QUEUE_SIZE: usize = 4096;
const MAX_QUEUE_SIZE_TO_SLEEP_ON: usize = 2;

impl fmt::Display for BlockChainInfo {
	fn fmt(&self, f: &mut fmt::Formatter) -> fmt::Result {
		write!(f, "#{}.{}", self.best_block_number, self.best_block_hash)
	}
}

/// Report on the status of a client.
#[derive(Default, Clone, Debug, Eq, PartialEq)]
pub struct ClientReport {
	/// How many blocks have been imported so far.
	pub blocks_imported: usize,
	/// How many transactions have been applied so far.
	pub transactions_applied: usize,
	/// How much gas has been processed so far.
	pub gas_processed: U256,
	/// Memory used by state DB
	pub state_db_mem: usize,
}

impl ClientReport {
	/// Alter internal reporting to reflect the additional `block` has been processed.
	pub fn accrue_block(&mut self, block: &PreverifiedBlock) {
		self.blocks_imported += 1;
		self.transactions_applied += block.transactions.len();
		self.gas_processed = self.gas_processed + block.header.gas_used;
	}
}

struct SleepState {
	last_activity: Option<Instant>,
	last_autosleep: Option<Instant>,
}

impl SleepState {
	fn new(awake: bool) -> Self {
		SleepState {
			last_activity: match awake { false => None, true => Some(Instant::now()) },
			last_autosleep: match awake { false => Some(Instant::now()), true => None },
		}
	}
}

/// Blockchain database client backed by a persistent database. Owns and manages a blockchain and a block queue.
/// Call `import_block()` to import a block asynchronously; `flush_queue()` flushes the queue.
pub struct Client {
	mode: Mode,
	chain: Arc<BlockChain>,
	tracedb: Arc<TraceDB<BlockChain>>,
	engine: Arc<Box<Engine>>,
	state_db: Mutex<Box<JournalDB>>,
	block_queue: BlockQueue,
	report: RwLock<ClientReport>,
	import_lock: Mutex<()>,
	panic_handler: Arc<PanicHandler>,
	verifier: Box<Verifier>,
	vm_factory: Arc<EvmFactory>,
	trie_factory: TrieFactory,
	miner: Arc<Miner>,
	sleep_state: Mutex<SleepState>,
	liveness: AtomicBool,
	io_channel: IoChannel<NetSyncMessage>,
	queue_transactions: AtomicUsize,
	previous_enode: Mutex<Option<String>>,
}

const HISTORY: u64 = 1200;
// DO NOT TOUCH THIS ANY MORE UNLESS YOU REALLY KNOW WHAT YOU'RE DOING.
// Altering it will force a blanket DB update for *all* JournalDB-derived
//   databases.
// Instead, add/upgrade the version string of the individual JournalDB-derived database
// of which you actually want force an upgrade.
const CLIENT_DB_VER_STR: &'static str = "5.3";

/// Get the path for the databases given the root path and information on the databases.
pub fn get_db_path(path: &Path, pruning: journaldb::Algorithm, genesis_hash: H256) -> PathBuf {
	let mut dir = path.to_path_buf();
	dir.push(H64::from(genesis_hash).hex());
	//TODO: sec/fat: pruned/full versioning
	// version here is a bit useless now, since it's controlled only be the pruning algo.
	dir.push(format!("v{}-sec-{}", CLIENT_DB_VER_STR, pruning));
	dir
}

/// Append a path element to the given path and return the string.
pub fn append_path(path: &Path, item: &str) -> String {
	let mut p = path.to_path_buf();
	p.push(item);
	p.to_str().unwrap().to_owned()
}

impl Client {
	///  Create a new client with given spec and DB path and custom verifier.
	pub fn new(
		config: ClientConfig,
		spec: Spec,
		path: &Path,
		miner: Arc<Miner>,
		message_channel: IoChannel<NetSyncMessage>
	) -> Result<Arc<Client>, ClientError> {
		let path = get_db_path(path, config.pruning, spec.genesis_header().hash());
		let gb = spec.genesis_block();
		let chain = Arc::new(BlockChain::new(config.blockchain, &gb, &path));
		let tracedb = Arc::new(try!(TraceDB::new(config.tracing, &path, chain.clone())));

		let mut state_db_config = match config.db_cache_size {
			None => DatabaseConfig::default(),
			Some(cache_size) => DatabaseConfig::with_cache(cache_size),
		};

		if config.db_compaction == DatabaseCompactionProfile::HDD {
			state_db_config = state_db_config.compaction(CompactionProfile::hdd());
		}

		let mut state_db = journaldb::new(
			&append_path(&path, "state"),
			config.pruning,
			state_db_config
		);

		if state_db.is_empty() && spec.ensure_db_good(state_db.as_hashdb_mut()) {
			state_db.commit(0, &spec.genesis_header().hash(), None).expect("Error commiting genesis state to state DB");
		}

		let engine = Arc::new(spec.engine);

		let block_queue = BlockQueue::new(config.queue, engine.clone(), message_channel.clone());
		let panic_handler = PanicHandler::new_in_arc();
		panic_handler.forward_from(&block_queue);

		let awake = match config.mode { Mode::Dark(..) => false, _ => true };
		let client = Client {
			sleep_state: Mutex::new(SleepState::new(awake)),
			liveness: AtomicBool::new(awake),
			mode: config.mode,
			chain: chain,
			tracedb: tracedb,
			engine: engine,
			state_db: Mutex::new(state_db),
			block_queue: block_queue,
			report: RwLock::new(Default::default()),
			import_lock: Mutex::new(()),
			panic_handler: panic_handler,
			verifier: verification::new(config.verifier_type),
			vm_factory: Arc::new(EvmFactory::new(config.vm_type)),
			trie_factory: TrieFactory::new(config.trie_spec),
			miner: miner,
			io_channel: message_channel,
			queue_transactions: AtomicUsize::new(0),
			previous_enode: Mutex::new(None),
		};
		Ok(Arc::new(client))
	}

	/// Flush the block import queue.
	pub fn flush_queue(&self) {
		self.block_queue.flush();
	}

	fn build_last_hashes(&self, parent_hash: H256) -> LastHashes {
		let mut last_hashes = LastHashes::new();
		last_hashes.resize(256, H256::new());
		last_hashes[0] = parent_hash;
		for i in 0..255 {
			match self.chain.block_details(&last_hashes[i]) {
				Some(details) => {
					last_hashes[i + 1] = details.parent.clone();
				},
				None => break,
			}
		}
		last_hashes
	}

	fn check_and_close_block(&self, block: &PreverifiedBlock) -> Result<LockedBlock, ()> {
		let engine = self.engine.deref().deref();
		let header = &block.header;

		// Check the block isn't so old we won't be able to enact it.
		let best_block_number = self.chain.best_block_number();
		if best_block_number >= HISTORY && header.number() <= best_block_number - HISTORY {
			warn!(target: "client", "Block import failed for #{} ({})\nBlock is ancient (current best block: #{}).", header.number(), header.hash(), best_block_number);
			return Err(());
		}

		// Verify Block Family
		let verify_family_result = self.verifier.verify_block_family(&header, &block.bytes, engine, self.chain.deref());
		if let Err(e) = verify_family_result {
			warn!(target: "client", "Stage 3 block verification failed for #{} ({})\nError: {:?}", header.number(), header.hash(), e);
			return Err(());
		};

		// Check if Parent is in chain
		let chain_has_parent = self.chain.block_header(&header.parent_hash);
		if let None = chain_has_parent {
			warn!(target: "client", "Block import failed for #{} ({}): Parent not found ({}) ", header.number(), header.hash(), header.parent_hash);
			return Err(());
		};

		// Enact Verified Block
		let parent = chain_has_parent.unwrap();
		let last_hashes = self.build_last_hashes(header.parent_hash.clone());
		let db = self.state_db.locked().boxed_clone();

		let enact_result = enact_verified(&block, engine, self.tracedb.tracing_enabled(), db, &parent, last_hashes, &self.vm_factory, self.trie_factory.clone());
		if let Err(e) = enact_result {
			warn!(target: "client", "Block import failed for #{} ({})\nError: {:?}", header.number(), header.hash(), e);
			return Err(());
		};

		// Final Verification
		let locked_block = enact_result.unwrap();
		if let Err(e) = self.verifier.verify_block_final(&header, locked_block.block().header()) {
			warn!(target: "client", "Stage 4 block verification failed for #{} ({})\nError: {:?}", header.number(), header.hash(), e);
			return Err(());
		}

		Ok(locked_block)
	}

	fn calculate_enacted_retracted(&self, import_results: &[ImportRoute]) -> (Vec<H256>, Vec<H256>) {
		fn map_to_vec(map: Vec<(H256, bool)>) -> Vec<H256> {
			map.into_iter().map(|(k, _v)| k).collect()
		}

		// In ImportRoute we get all the blocks that have been enacted and retracted by single insert.
		// Because we are doing multiple inserts some of the blocks that were enacted in import `k`
		// could be retracted in import `k+1`. This is why to understand if after all inserts
		// the block is enacted or retracted we iterate over all routes and at the end final state
		// will be in the hashmap
		let map = import_results.iter().fold(HashMap::new(), |mut map, route| {
			for hash in &route.enacted {
				map.insert(hash.clone(), true);
			}
			for hash in &route.retracted {
				map.insert(hash.clone(), false);
			}
			map
		});

		// Split to enacted retracted (using hashmap value)
		let (enacted, retracted) = map.into_iter().partition(|&(_k, v)| v);
		// And convert tuples to keys
		(map_to_vec(enacted), map_to_vec(retracted))
	}

	/// This is triggered by a message coming from a block queue when the block is ready for insertion
	pub fn import_verified_blocks(&self, io: &IoChannel<NetSyncMessage>) -> usize {
		let max_blocks_to_import = 64;

		let mut imported_blocks = Vec::with_capacity(max_blocks_to_import);
		let mut invalid_blocks = HashSet::new();
		let mut import_results = Vec::with_capacity(max_blocks_to_import);

		let _import_lock = self.import_lock.lock();
		let _timer = PerfTimer::new("import_verified_blocks");
		let blocks = self.block_queue.drain(max_blocks_to_import);

		let original_best = self.chain_info().best_block_hash;

		for block in blocks {
			let header = &block.header;

			if invalid_blocks.contains(&header.parent_hash) {
				invalid_blocks.insert(header.hash());
				continue;
			}
			let closed_block = self.check_and_close_block(&block);
			if let Err(_) = closed_block {
				invalid_blocks.insert(header.hash());
				continue;
			}
			let closed_block = closed_block.unwrap();
			imported_blocks.push(header.hash());

			let route = self.commit_block(closed_block, &header.hash(), &block.bytes);
			import_results.push(route);

			self.report.unwrapped_write().accrue_block(&block);
			trace!(target: "client", "Imported #{} ({})", header.number(), header.hash());
		}

		let imported = imported_blocks.len();
		let invalid_blocks = invalid_blocks.into_iter().collect::<Vec<H256>>();

		{
			if !invalid_blocks.is_empty() {
				self.block_queue.mark_as_bad(&invalid_blocks);
			}
			if !imported_blocks.is_empty() {
				self.block_queue.mark_as_good(&imported_blocks);
			}
		}

		{
			if !imported_blocks.is_empty() && self.block_queue.queue_info().is_empty() {
				let (enacted, retracted) = self.calculate_enacted_retracted(&import_results);

				if self.queue_info().is_empty() {
					self.miner.chain_new_blocks(self, &imported_blocks, &invalid_blocks, &enacted, &retracted);
				}

				io.send(NetworkIoMessage::User(SyncMessage::NewChainBlocks {
					imported: imported_blocks,
					invalid: invalid_blocks,
					enacted: enacted,
					retracted: retracted,
					sealed: Vec::new(),
				})).unwrap_or_else(|e| warn!("Error sending IO notification: {:?}", e));
			}
		}

		if self.chain_info().best_block_hash != original_best {
			self.miner.update_sealing(self);
		}

		imported
	}

	fn commit_block<B>(&self, block: B, hash: &H256, block_data: &[u8]) -> ImportRoute where B: IsBlock + Drain {
		let number = block.header().number();
		// Are we committing an era?
		let ancient = if number >= HISTORY {
			let n = number - HISTORY;
			Some((n, self.chain.block_hash(n).unwrap()))
		} else {
			None
		};

		// Commit results
		let receipts = block.receipts().clone();
		let traces = From::from(block.traces().clone().unwrap_or_else(Vec::new));

		// CHECK! I *think* this is fine, even if the state_root is equal to another
		// already-imported block of the same number.
		// TODO: Prove it with a test.
		block.drain().commit(number, hash, ancient).expect("State DB commit failed.");

		// And update the chain after commit to prevent race conditions
		// (when something is in chain but you are not able to fetch details)
		let route = self.chain.insert_block(block_data, receipts);
		self.tracedb.import(TraceImportRequest {
			traces: traces,
			block_hash: hash.clone(),
			block_number: number,
			enacted: route.enacted.clone(),
			retracted: route.retracted.len()
		});
		route
	}

	/// Import transactions from the IO queue
	pub fn import_queued_transactions(&self, transactions: &[Bytes]) -> usize {
		let _timer = PerfTimer::new("import_queued_transactions");
		self.queue_transactions.fetch_sub(transactions.len(), AtomicOrdering::SeqCst);
		let txs = transactions.iter().filter_map(|bytes| UntrustedRlp::new(&bytes).as_val().ok()).collect();
		let results = self.miner.import_external_transactions(self, txs);
		results.len()
	}

	/// Attempt to get a copy of a specific block's state.
	///
	/// This will not fail if given BlockID::Latest.
	/// Otherwise, this can fail (but may not) if the DB prunes state.
	pub fn state_at(&self, id: BlockID) -> Option<State> {
		// fast path for latest state.
		if let BlockID::Latest = id.clone() {
			return Some(self.state())
		}

		let block_number = match self.block_number(id.clone()) {
			Some(num) => num,
			None => return None,
		};

		self.block_header(id).and_then(|header| {
			let db = self.state_db.locked().boxed_clone();

			// early exit for pruned blocks
			if db.is_pruned() && self.chain.best_block_number() >= block_number + HISTORY {
				return None;
			}

			let root = HeaderView::new(&header).state_root();

			State::from_existing(db, root, self.engine.account_start_nonce(), self.trie_factory.clone()).ok()
		})
	}

	/// Get a copy of the best block's state.
	pub fn state(&self) -> State {
		State::from_existing(
			self.state_db.locked().boxed_clone(),
			HeaderView::new(&self.best_block_header()).state_root(),
			self.engine.account_start_nonce(),
			self.trie_factory.clone())
		.expect("State root of best block header always valid.")
	}

	/// Get info on the cache.
	pub fn blockchain_cache_info(&self) -> BlockChainCacheSize {
		self.chain.cache_size()
	}

	/// Get the report.
	pub fn report(&self) -> ClientReport {
		let mut report = self.report.unwrapped_read().clone();
		report.state_db_mem = self.state_db.locked().mem_used();
		report
	}

	/// Tick the client.
	// TODO: manage by real events.
	pub fn tick(&self) {
		self.chain.collect_garbage();
		self.block_queue.collect_garbage();

		match self.mode {
			Mode::Dark(timeout) => {
				let mut ss = self.sleep_state.locked();
				if let Some(t) = ss.last_activity {
					if Instant::now() > t + timeout {
						self.sleep();
						ss.last_activity = None;
					}
				}
			}
			Mode::Passive(timeout, wakeup_after) => {
				let mut ss = self.sleep_state.locked();
				let now = Instant::now();
				if let Some(t) = ss.last_activity {
					if now > t + timeout {
						self.sleep();
						ss.last_activity = None;
						ss.last_autosleep = Some(now);
					}
				}
				if let Some(t) = ss.last_autosleep {
					if now > t + wakeup_after {
						self.wake_up();
						ss.last_activity = Some(now);
						ss.last_autosleep = None;
					}
				}
			}
			_ => {}
		}
	}

	/// Set up the cache behaviour.
	pub fn configure_cache(&self, pref_cache_size: usize, max_cache_size: usize) {
		self.chain.configure_cache(pref_cache_size, max_cache_size);
	}

	/// Look up the block number for the given block ID.
	pub fn block_number(&self, id: BlockID) -> Option<BlockNumber> {
		match id {
			BlockID::Number(number) => Some(number),
			BlockID::Hash(ref hash) => self.chain.block_number(hash),
			BlockID::Earliest => Some(0),
			BlockID::Latest => Some(self.chain.best_block_number())
		}
	}

	fn block_hash(chain: &BlockChain, id: BlockID) -> Option<H256> {
		match id {
			BlockID::Hash(hash) => Some(hash),
			BlockID::Number(number) => chain.block_hash(number),
			BlockID::Earliest => chain.block_hash(0),
			BlockID::Latest => Some(chain.best_block_hash())
		}
	}

	fn transaction_address(&self, id: TransactionID) -> Option<TransactionAddress> {
		match id {
			TransactionID::Hash(ref hash) => self.chain.transaction_address(hash),
			TransactionID::Location(id, index) => Self::block_hash(&self.chain, id).map(|hash| TransactionAddress {
				block_hash: hash,
				index: index,
			})
		}
	}

	fn wake_up(&self) {
		if !self.liveness.load(AtomicOrdering::Relaxed) {
			self.liveness.store(true, AtomicOrdering::Relaxed);
			self.io_channel.send(NetworkIoMessage::User(SyncMessage::StartNetwork)).unwrap();
			trace!(target: "mode", "wake_up: Waking.");
		}
	}

	fn sleep(&self) {
		if self.liveness.load(AtomicOrdering::Relaxed) {
			// only sleep if the import queue is mostly empty.
			if self.queue_info().total_queue_size() <= MAX_QUEUE_SIZE_TO_SLEEP_ON {
				self.liveness.store(false, AtomicOrdering::Relaxed);
				self.io_channel.send(NetworkIoMessage::User(SyncMessage::StopNetwork)).unwrap();
				trace!(target: "mode", "sleep: Sleeping.");
			} else {
				trace!(target: "mode", "sleep: Cannot sleep - syncing ongoing.");
				// TODO: Consider uncommenting.
				//*self.last_activity.locked() = Some(Instant::now());
			}
		}
	}

	/// Notify us that the network has been started.
<<<<<<< HEAD
	pub fn network_started(&self, url: &str) {
		let mut previous_enode = self.previous_enode.lock().unwrap();
=======
	pub fn network_started(&self, url: &String) {
		let mut previous_enode = self.previous_enode.locked();
>>>>>>> ae757afe
		if let Some(ref u) = *previous_enode {
			if u == url {
				return;
			}
		}
		*previous_enode = Some(url.into());
		info!(target: "mode", "Public node URL: {}", url.apply(Colour::White.bold()));
	}
}

#[derive(Ipc)]
#[ipc(client_ident="RemoteClient")]
impl BlockChainClient for Client {
	fn call(&self, t: &SignedTransaction, analytics: CallAnalytics) -> Result<Executed, ExecutionError> {
		let header = self.block_header(BlockID::Latest).unwrap();
		let view = HeaderView::new(&header);
		let last_hashes = self.build_last_hashes(view.hash());
		let env_info = EnvInfo {
			number: view.number(),
			author: view.author(),
			timestamp: view.timestamp(),
			difficulty: view.difficulty(),
			last_hashes: last_hashes,
			gas_used: U256::zero(),
			gas_limit: U256::max_value(),
		};
		// that's just a copy of the state.
		let mut state = self.state();
		let sender = try!(t.sender().map_err(|e| {
			let message = format!("Transaction malformed: {:?}", e);
			ExecutionError::TransactionMalformed(message)
		}));
		let balance = state.balance(&sender);
		let needed_balance = t.value + t.gas * t.gas_price;
		if balance < needed_balance {
			// give the sender a sufficient balance
			state.add_balance(&sender, &(needed_balance - balance));
		}
		let options = TransactOptions { tracing: analytics.transaction_tracing, vm_tracing: analytics.vm_tracing, check_nonce: false };
		let mut ret = Executive::new(&mut state, &env_info, self.engine.deref().deref(), &self.vm_factory).transact(t, options);

		// TODO gav move this into Executive.
		if analytics.state_diffing {
			if let Ok(ref mut x) = ret {
				x.state_diff = Some(state.diff_from(self.state()));
			}
		}
		ret
	}

	fn keep_alive(&self) {
		if self.mode != Mode::Active {
			self.wake_up();
			(*self.sleep_state.locked()).last_activity = Some(Instant::now());
		}
	}

	fn block_header(&self, id: BlockID) -> Option<Bytes> {
		Self::block_hash(&self.chain, id).and_then(|hash| self.chain.block(&hash).map(|bytes| BlockView::new(&bytes).rlp().at(0).as_raw().to_vec()))
	}

	fn block_body(&self, id: BlockID) -> Option<Bytes> {
		Self::block_hash(&self.chain, id).and_then(|hash| {
			self.chain.block(&hash).map(|bytes| {
				let rlp = Rlp::new(&bytes);
				let mut body = RlpStream::new_list(2);
				body.append_raw(rlp.at(1).as_raw(), 1);
				body.append_raw(rlp.at(2).as_raw(), 1);
				body.out()
			})
		})
	}

	fn block(&self, id: BlockID) -> Option<Bytes> {
		Self::block_hash(&self.chain, id).and_then(|hash| {
			self.chain.block(&hash)
		})
	}

	fn block_status(&self, id: BlockID) -> BlockStatus {
		match Self::block_hash(&self.chain, id) {
			Some(ref hash) if self.chain.is_known(hash) => BlockStatus::InChain,
			Some(hash) => self.block_queue.block_status(&hash),
			None => BlockStatus::Unknown
		}
	}

	fn block_total_difficulty(&self, id: BlockID) -> Option<U256> {
		Self::block_hash(&self.chain, id).and_then(|hash| self.chain.block_details(&hash)).map(|d| d.total_difficulty)
	}

	fn nonce(&self, address: &Address, id: BlockID) -> Option<U256> {
		self.state_at(id).map(|s| s.nonce(address))
	}

	fn block_hash(&self, id: BlockID) -> Option<H256> {
		Self::block_hash(&self.chain, id)
	}

	fn code(&self, address: &Address) -> Option<Bytes> {
		self.state().code(address)
	}

	fn balance(&self, address: &Address, id: BlockID) -> Option<U256> {
		self.state_at(id).map(|s| s.balance(address))
	}

	fn storage_at(&self, address: &Address, position: &H256, id: BlockID) -> Option<H256> {
		self.state_at(id).map(|s| s.storage_at(address, position))
	}

	fn transaction(&self, id: TransactionID) -> Option<LocalizedTransaction> {
		self.transaction_address(id).and_then(|address| self.chain.transaction(&address))
	}

	fn uncle(&self, id: UncleID) -> Option<Bytes> {
		let index = id.position;
		self.block(id.block).and_then(|block| BlockView::new(&block).uncle_rlp_at(index))
	}

	fn transaction_receipt(&self, id: TransactionID) -> Option<LocalizedReceipt> {
		self.transaction_address(id).and_then(|address| {
			let t = self.chain.block(&address.block_hash)
				.and_then(|block| BlockView::new(&block).localized_transaction_at(address.index));

			match (t, self.chain.transaction_receipt(&address)) {
				(Some(tx), Some(receipt)) => {
					let block_hash = tx.block_hash.clone();
					let block_number = tx.block_number.clone();
					let transaction_hash = tx.hash();
					let transaction_index = tx.transaction_index;
					let prior_gas_used = match tx.transaction_index {
						0 => U256::zero(),
						i => {
							let prior_address = TransactionAddress { block_hash: address.block_hash, index: i - 1 };
							let prior_receipt = self.chain.transaction_receipt(&prior_address).expect("Transaction receipt at `address` exists; `prior_address` has lower index in same block; qed");
							prior_receipt.gas_used
						}
					};
					Some(LocalizedReceipt {
						transaction_hash: tx.hash(),
						transaction_index: tx.transaction_index,
						block_hash: tx.block_hash,
						block_number: tx.block_number,
						cumulative_gas_used: receipt.gas_used,
						gas_used: receipt.gas_used - prior_gas_used,
						contract_address: match tx.action {
							Action::Call(_) => None,
							Action::Create => Some(contract_address(&tx.sender().unwrap(), &tx.nonce))
						},
						logs: receipt.logs.into_iter().enumerate().map(|(i, log)| LocalizedLogEntry {
							entry: log,
							block_hash: block_hash.clone(),
							block_number: block_number,
							transaction_hash: transaction_hash.clone(),
							transaction_index: transaction_index,
							log_index: i
						}).collect()
					})
				},
				_ => None
			}
		})
	}

	fn tree_route(&self, from: &H256, to: &H256) -> Option<TreeRoute> {
		match self.chain.is_known(from) && self.chain.is_known(to) {
			true => Some(self.chain.tree_route(from.clone(), to.clone())),
			false => None
		}
	}

	fn find_uncles(&self, hash: &H256) -> Option<Vec<H256>> {
		self.chain.find_uncle_hashes(hash, self.engine.maximum_uncle_age())
	}

	fn state_data(&self, hash: &H256) -> Option<Bytes> {
		self.state_db.locked().state(hash)
	}

	fn block_receipts(&self, hash: &H256) -> Option<Bytes> {
		self.chain.block_receipts(hash).map(|receipts| rlp::encode(&receipts).to_vec())
	}

	fn import_block(&self, bytes: Bytes) -> Result<H256, BlockImportError> {
		{
			let header = BlockView::new(&bytes).header_view();
			if self.chain.is_known(&header.sha3()) {
				return Err(BlockImportError::Import(ImportError::AlreadyInChain));
			}
			if self.block_status(BlockID::Hash(header.parent_hash())) == BlockStatus::Unknown {
				return Err(BlockImportError::Block(BlockError::UnknownParent(header.parent_hash())));
			}
		}
		Ok(try!(self.block_queue.import_block(bytes)))
	}

	fn queue_info(&self) -> BlockQueueInfo {
		self.block_queue.queue_info()
	}

	fn clear_queue(&self) {
		self.block_queue.clear();
	}

	fn chain_info(&self) -> BlockChainInfo {
		BlockChainInfo {
			total_difficulty: self.chain.best_block_total_difficulty(),
			pending_total_difficulty: self.chain.best_block_total_difficulty(),
			genesis_hash: self.chain.genesis_hash(),
			best_block_hash: self.chain.best_block_hash(),
			best_block_number: From::from(self.chain.best_block_number())
		}
	}

	fn blocks_with_bloom(&self, bloom: &H2048, from_block: BlockID, to_block: BlockID) -> Option<Vec<BlockNumber>> {
		match (self.block_number(from_block), self.block_number(to_block)) {
			(Some(from), Some(to)) => Some(self.chain.blocks_with_bloom(bloom, from, to)),
			_ => None
		}
	}

	fn logs(&self, filter: Filter) -> Vec<LocalizedLogEntry> {
		// TODO: lock blockchain only once

		let mut blocks = filter.bloom_possibilities().iter()
			.filter_map(|bloom| self.blocks_with_bloom(bloom, filter.from_block.clone(), filter.to_block.clone()))
			.flat_map(|m| m)
			// remove duplicate elements
			.collect::<HashSet<u64>>()
			.into_iter()
			.collect::<Vec<u64>>();

		blocks.sort();

		blocks.into_iter()
			.filter_map(|number| self.chain.block_hash(number).map(|hash| (number, hash)))
			.filter_map(|(number, hash)| self.chain.block_receipts(&hash).map(|r| (number, hash, r.receipts)))
			.filter_map(|(number, hash, receipts)| self.chain.block(&hash).map(|ref b| (number, hash, receipts, BlockView::new(b).transaction_hashes())))
			.flat_map(|(number, hash, receipts, hashes)| {
				let mut log_index = 0;
				receipts.into_iter()
					.enumerate()
					.flat_map(|(index, receipt)| {
						log_index += receipt.logs.len();
						receipt.logs.into_iter()
							.enumerate()
							.filter(|tuple| filter.matches(&tuple.1))
							.map(|(i, log)| LocalizedLogEntry {
								entry: log,
								block_hash: hash.clone(),
								block_number: number,
								transaction_hash: hashes.get(index).cloned().unwrap_or_else(H256::new),
								transaction_index: index,
								log_index: log_index + i
							})
							.collect::<Vec<LocalizedLogEntry>>()
					})
					.collect::<Vec<LocalizedLogEntry>>()
			})
			.collect()
	}

	fn filter_traces(&self, filter: TraceFilter) -> Option<Vec<LocalizedTrace>> {
		let start = self.block_number(filter.range.start);
		let end = self.block_number(filter.range.end);

		if start.is_some() && end.is_some() {
			let filter = trace::Filter {
				range: start.unwrap() as usize..end.unwrap() as usize,
				from_address: From::from(filter.from_address),
				to_address: From::from(filter.to_address),
			};

			let traces = self.tracedb.filter(&filter);
			Some(traces)
		} else {
			None
		}
	}

	fn trace(&self, trace: TraceId) -> Option<LocalizedTrace> {
		let trace_address = trace.address;
		self.transaction_address(trace.transaction)
			.and_then(|tx_address| {
				self.block_number(BlockID::Hash(tx_address.block_hash))
					.and_then(|number| self.tracedb.trace(number, tx_address.index, trace_address))
			})
	}

	fn transaction_traces(&self, transaction: TransactionID) -> Option<Vec<LocalizedTrace>> {
		self.transaction_address(transaction)
			.and_then(|tx_address| {
				self.block_number(BlockID::Hash(tx_address.block_hash))
					.and_then(|number| self.tracedb.transaction_traces(number, tx_address.index))
			})
	}

	fn block_traces(&self, block: BlockID) -> Option<Vec<LocalizedTrace>> {
		self.block_number(block)
			.and_then(|number| self.tracedb.block_traces(number))
	}

	fn last_hashes(&self) -> LastHashes {
		self.build_last_hashes(self.chain.best_block_hash())
	}

	fn queue_transactions(&self, transactions: Vec<Bytes>) {
		if self.queue_transactions.load(AtomicOrdering::Relaxed) > MAX_TX_QUEUE_SIZE {
			debug!("Ignoring {} transactions: queue is full", transactions.len());
		} else {
			let len = transactions.len();
			match self.io_channel.send(NetworkIoMessage::User(SyncMessage::NewTransactions(transactions))) {
				Ok(_) => {
					self.queue_transactions.fetch_add(len, AtomicOrdering::SeqCst);
				}
				Err(e) => {
					debug!("Ignoring {} transactions: error queueing: {}", len, e);
				}
			}
		}
	}

	fn pending_transactions(&self) -> Vec<SignedTransaction> {
		self.miner.pending_transactions()
	}
}

impl MiningBlockChainClient for Client {
	fn prepare_open_block(&self, author: Address, gas_range_target: (U256, U256), extra_data: Bytes) -> OpenBlock {
		let engine = self.engine.deref().deref();
		let h = self.chain.best_block_hash();

		let mut open_block = OpenBlock::new(
			engine,
			&self.vm_factory,
			self.trie_factory.clone(),
			false,	// TODO: this will need to be parameterised once we want to do immediate mining insertion.
			self.state_db.locked().boxed_clone(),
			&self.chain.block_header(&h).expect("h is best block hash: so it's header must exist: qed"),
			self.build_last_hashes(h.clone()),
			author,
			gas_range_target,
			extra_data,
		).expect("OpenBlock::new only fails if parent state root invalid; state root of best block's header is never invalid; qed");

		// Add uncles
		self.chain
			.find_uncle_headers(&h, engine.maximum_uncle_age())
			.unwrap()
			.into_iter()
			.take(engine.maximum_uncle_count())
			.foreach(|h| {
				open_block.push_uncle(h).unwrap();
			});

		open_block
	}

	fn vm_factory(&self) -> &EvmFactory {
		&self.vm_factory
	}

	fn import_sealed_block(&self, block: SealedBlock) -> ImportResult {
		let _import_lock = self.import_lock.lock();
		let _timer = PerfTimer::new("import_sealed_block");

		let original_best = self.chain_info().best_block_hash;

		let h = block.header().hash();
		let number = block.header().number();

		let block_data = block.rlp_bytes();
		let route = self.commit_block(block, &h, &block_data);
		trace!(target: "client", "Imported sealed block #{} ({})", number, h);

		{
			let (enacted, retracted) = self.calculate_enacted_retracted(&[route]);
			self.miner.chain_new_blocks(self, &[h.clone()], &[], &enacted, &retracted);

			self.io_channel.send(NetworkIoMessage::User(SyncMessage::NewChainBlocks {
				imported: vec![h.clone()],
				invalid: vec![],
				enacted: enacted,
				retracted: retracted,
				sealed: vec![h.clone()],
			})).unwrap_or_else(|e| warn!("Error sending IO notification: {:?}", e));
		}

		if self.chain_info().best_block_hash != original_best {
			self.miner.update_sealing(self);
		}

		Ok(h)
	}
}

impl MayPanic for Client {
	fn on_panic<F>(&self, closure: F) where F: OnPanicListener {
		self.panic_handler.on_panic(closure);
	}
}

impl IpcConfig for Client { }<|MERGE_RESOLUTION|>--- conflicted
+++ resolved
@@ -587,13 +587,8 @@
 	}
 
 	/// Notify us that the network has been started.
-<<<<<<< HEAD
 	pub fn network_started(&self, url: &str) {
-		let mut previous_enode = self.previous_enode.lock().unwrap();
-=======
-	pub fn network_started(&self, url: &String) {
 		let mut previous_enode = self.previous_enode.locked();
->>>>>>> ae757afe
 		if let Some(ref u) = *previous_enode {
 			if u == url {
 				return;
