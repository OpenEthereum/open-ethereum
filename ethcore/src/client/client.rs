--- conflicted
+++ resolved
@@ -443,12 +443,7 @@
 		let _import_lock = self.import_lock.lock();
 
 		{
-<<<<<<< HEAD
-			let _timer = PerfTimer::new("import_old_block");
-=======
 			trace_time!("import_old_block");
-			let chain = self.chain.read();
->>>>>>> f9d5d618
 			let mut ancient_verifier = self.ancient_verifier.lock();
 
 			{
@@ -2039,13 +2034,8 @@
 		let start = precise_time_ns();
 		let route = {
 			// scope for self.import_lock
-<<<<<<< HEAD
 			let _import_lock = self.importer.import_lock.lock();
-			let _timer = PerfTimer::new("import_sealed_block");
-=======
-			let _import_lock = self.import_lock.lock();
 			trace_time!("import_sealed_block");
->>>>>>> f9d5d618
 
 			let number = block.header().number();
 			let block_data = block.rlp_bytes();
