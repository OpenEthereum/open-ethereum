// Copyright 2015, 2016 Ethcore (UK) Ltd.
// This file is part of Parity.

// Parity is free software: you can redistribute it and/or modify
// it under the terms of the GNU General Public License as published by
// the Free Software Foundation, either version 3 of the License, or
// (at your option) any later version.

// Parity is distributed in the hope that it will be useful,
// but WITHOUT ANY WARRANTY; without even the implied warranty of
// MERCHANTABILITY or FITNESS FOR A PARTICULAR PURPOSE.  See the
// GNU General Public License for more details.

// You should have received a copy of the GNU General Public License
// along with Parity.  If not, see <http://www.gnu.org/licenses/>.

//! Blockchain database client.

use std::marker::PhantomData;
use std::path::PathBuf;
<<<<<<< HEAD
use std::time::{Instant, Duration};
=======
use std::sync::atomic::{AtomicUsize, Ordering as AtomicOrdering};
>>>>>>> a3a68a20
use util::*;
use util::panics::*;
use views::BlockView;
use error::{Error, ImportError, ExecutionError, BlockError, ImportResult};
use header::{BlockNumber, Header};
use state::State;
use spec::Spec;
use engine::Engine;
use views::HeaderView;
use service::{NetSyncMessage, SyncMessage};
use env_info::LastHashes;
use verification::*;
use block::*;
use transaction::{LocalizedTransaction, SignedTransaction, Action};
use blockchain::extras::TransactionAddress;
use filter::Filter;
use log_entry::LocalizedLogEntry;
use block_queue::{BlockQueue, BlockQueueInfo};
use blockchain::{BlockChain, BlockProvider, TreeRoute, ImportRoute};
use client::{BlockID, TransactionID, UncleID, TraceId, ClientConfig, DatabaseCompactionProfile, BlockChainClient, MiningBlockChainClient, TraceFilter, CallAnalytics};
use client::Error as ClientError;
use env_info::EnvInfo;
use executive::{Executive, Executed, TransactOptions, contract_address};
use receipt::LocalizedReceipt;
pub use blockchain::CacheSize as BlockChainCacheSize;
use trace::{TraceDB, ImportRequest as TraceImportRequest, LocalizedTrace, Database as TraceDatabase};
use trace;
pub use types::blockchain_info::BlockChainInfo;
pub use types::block_status::BlockStatus;
use evm::Factory as EvmFactory;
use miner::{Miner, MinerService, TransactionImportResult, AccountDetails};

const MAX_TX_QUEUE_SIZE: usize = 4096;

impl fmt::Display for BlockChainInfo {
	fn fmt(&self, f: &mut fmt::Formatter) -> fmt::Result {
		write!(f, "#{}.{}", self.best_block_number, self.best_block_hash)
	}
}

/// Report on the status of a client.
#[derive(Default, Clone, Debug, Eq, PartialEq)]
pub struct ClientReport {
	/// How many blocks have been imported so far.
	pub blocks_imported: usize,
	/// How many transactions have been applied so far.
	pub transactions_applied: usize,
	/// How much gas has been processed so far.
	pub gas_processed: U256,
	/// Memory used by state DB
	pub state_db_mem: usize,
}

impl ClientReport {
	/// Alter internal reporting to reflect the additional `block` has been processed.
	pub fn accrue_block(&mut self, block: &PreverifiedBlock) {
		self.blocks_imported += 1;
		self.transactions_applied += block.transactions.len();
		self.gas_processed = self.gas_processed + block.header.gas_used;
	}
}

/// Blockchain database client backed by a persistent database. Owns and manages a blockchain and a block queue.
/// Call `import_block()` to import a block asynchronously; `flush_queue()` flushes the queue.
pub struct Client<V = CanonVerifier> where V: Verifier {
	chain: Arc<BlockChain>,
	tracedb: Arc<TraceDB<BlockChain>>,
	engine: Arc<Box<Engine>>,
	state_db: Mutex<Box<JournalDB>>,
	block_queue: BlockQueue,
	report: RwLock<ClientReport>,
	import_lock: Mutex<()>,
	panic_handler: Arc<PanicHandler>,
	verifier: PhantomData<V>,
	vm_factory: Arc<EvmFactory>,
	miner: Arc<Miner>,
<<<<<<< HEAD
	last_activity: Mutex<Instant>,
	liveness: Mutex<bool>,
	io: IoChannel<NetSyncMessage>,
=======
	io_channel: IoChannel<NetSyncMessage>,
	queue_transactions: AtomicUsize,
>>>>>>> a3a68a20
}

const HISTORY: u64 = 1200;
// DO NOT TOUCH THIS ANY MORE UNLESS YOU REALLY KNOW WHAT YOU'RE DOING.
// Altering it will force a blanket DB update for *all* JournalDB-derived
//   databases.
// Instead, add/upgrade the version string of the individual JournalDB-derived database
// of which you actually want force an upgrade.
const CLIENT_DB_VER_STR: &'static str = "5.3";

impl Client<CanonVerifier> {
	/// Create a new client with given spec and DB path.
	pub fn new(config: ClientConfig, spec: Spec, path: &Path, miner: Arc<Miner>, message_channel: IoChannel<NetSyncMessage> ) -> Result<Arc<Client>, ClientError> {
		Client::<CanonVerifier>::new_with_verifier(config, spec, path, miner, message_channel)
	}
}

/// Get the path for the databases given the root path and information on the databases.
pub fn get_db_path(path: &Path, pruning: journaldb::Algorithm, genesis_hash: H256) -> PathBuf {
	let mut dir = path.to_path_buf();
	dir.push(H64::from(genesis_hash).hex());
	//TODO: sec/fat: pruned/full versioning
	// version here is a bit useless now, since it's controlled only be the pruning algo.
	dir.push(format!("v{}-sec-{}", CLIENT_DB_VER_STR, pruning));
	dir
}

/// Append a path element to the given path and return the string.
pub fn append_path(path: &Path, item: &str) -> String {
	let mut p = path.to_path_buf();
	p.push(item);
	p.to_str().unwrap().to_owned()
}

impl<V> Client<V> where V: Verifier {
	///  Create a new client with given spec and DB path and custom verifier.
	pub fn new_with_verifier(
		config: ClientConfig,
		spec: Spec,
		path: &Path,
		miner: Arc<Miner>,
		message_channel: IoChannel<NetSyncMessage>
	) -> Result<Arc<Client<V>>, ClientError> {
		let path = get_db_path(path, config.pruning, spec.genesis_header().hash());
		let gb = spec.genesis_block();
		let chain = Arc::new(BlockChain::new(config.blockchain, &gb, &path));
		let tracedb = Arc::new(try!(TraceDB::new(config.tracing, &path, chain.clone())));

		let mut state_db_config = match config.db_cache_size {
			None => DatabaseConfig::default(),
			Some(cache_size) => DatabaseConfig::with_cache(cache_size),
		};

		if config.db_compaction == DatabaseCompactionProfile::HDD {
			state_db_config = state_db_config.compaction(CompactionProfile::hdd());
		}

		let mut state_db = journaldb::new(
			&append_path(&path, "state"),
			config.pruning,
			state_db_config);

		if state_db.is_empty() && spec.ensure_db_good(state_db.as_hashdb_mut()) {
			state_db.commit(0, &spec.genesis_header().hash(), None).expect("Error commiting genesis state to state DB");
		}

		let engine = Arc::new(spec.engine);

		let block_queue = BlockQueue::new(config.queue, engine.clone(), message_channel.clone());
		let panic_handler = PanicHandler::new_in_arc();
		panic_handler.forward_from(&block_queue);

		let client = Client {
			chain: chain,
			tracedb: tracedb,
			engine: engine,
			state_db: Mutex::new(state_db),
			block_queue: block_queue,
			report: RwLock::new(Default::default()),
			import_lock: Mutex::new(()),
			panic_handler: panic_handler,
			verifier: PhantomData,
			vm_factory: Arc::new(EvmFactory::new(config.vm_type)),
			miner: miner,
<<<<<<< HEAD
			last_activity: Mutex::new(Instant::now()),
			liveness: Mutex::new(true),
			io: message_channel,
=======
			io_channel: message_channel,
			queue_transactions: AtomicUsize::new(0),
>>>>>>> a3a68a20
		};

		Ok(Arc::new(client))
	}

	/// Flush the block import queue.
	pub fn flush_queue(&self) {
		self.block_queue.flush();
	}

	fn build_last_hashes(&self, parent_hash: H256) -> LastHashes {
		let mut last_hashes = LastHashes::new();
		last_hashes.resize(256, H256::new());
		last_hashes[0] = parent_hash;
		for i in 0..255 {
			match self.chain.block_details(&last_hashes[i]) {
				Some(details) => {
					last_hashes[i + 1] = details.parent.clone();
				},
				None => break,
			}
		}
		last_hashes
	}

	fn check_and_close_block(&self, block: &PreverifiedBlock) -> Result<LockedBlock, ()> {
		let engine = self.engine.deref().deref();
		let header = &block.header;

		// Check the block isn't so old we won't be able to enact it.
		let best_block_number = self.chain.best_block_number();
		if best_block_number >= HISTORY && header.number() <= best_block_number - HISTORY {
			warn!(target: "client", "Block import failed for #{} ({})\nBlock is ancient (current best block: #{}).", header.number(), header.hash(), best_block_number);
			return Err(());
		}

		// Verify Block Family
		let verify_family_result = V::verify_block_family(&header, &block.bytes, engine, self.chain.deref());
		if let Err(e) = verify_family_result {
			warn!(target: "client", "Stage 3 block verification failed for #{} ({})\nError: {:?}", header.number(), header.hash(), e);
			return Err(());
		};

		// Check if Parent is in chain
		let chain_has_parent = self.chain.block_header(&header.parent_hash);
		if let None = chain_has_parent {
			warn!(target: "client", "Block import failed for #{} ({}): Parent not found ({}) ", header.number(), header.hash(), header.parent_hash);
			return Err(());
		};

		// Enact Verified Block
		let parent = chain_has_parent.unwrap();
		let last_hashes = self.build_last_hashes(header.parent_hash.clone());
		let db = self.state_db.lock().unwrap().boxed_clone();

		let enact_result = enact_verified(&block, engine, self.tracedb.tracing_enabled(), db, &parent, last_hashes, self.dao_rescue_block_gas_limit(header.parent_hash.clone()), &self.vm_factory);
		if let Err(e) = enact_result {
			warn!(target: "client", "Block import failed for #{} ({})\nError: {:?}", header.number(), header.hash(), e);
			return Err(());
		};

		// Final Verification
		let locked_block = enact_result.unwrap();
		if let Err(e) = V::verify_block_final(&header, locked_block.block().header()) {
			warn!(target: "client", "Stage 4 block verification failed for #{} ({})\nError: {:?}", header.number(), header.hash(), e);
			return Err(());
		}

		Ok(locked_block)
	}

	fn calculate_enacted_retracted(&self, import_results: Vec<ImportRoute>) -> (Vec<H256>, Vec<H256>) {
		fn map_to_vec(map: Vec<(H256, bool)>) -> Vec<H256> {
			map.into_iter().map(|(k, _v)| k).collect()
		}

		// In ImportRoute we get all the blocks that have been enacted and retracted by single insert.
		// Because we are doing multiple inserts some of the blocks that were enacted in import `k`
		// could be retracted in import `k+1`. This is why to understand if after all inserts
		// the block is enacted or retracted we iterate over all routes and at the end final state
		// will be in the hashmap
		let map = import_results.into_iter().fold(HashMap::new(), |mut map, route| {
			for hash in route.enacted {
				map.insert(hash, true);
			}
			for hash in route.retracted {
				map.insert(hash, false);
			}
			map
		});

		// Split to enacted retracted (using hashmap value)
		let (enacted, retracted) = map.into_iter().partition(|&(_k, v)| v);
		// And convert tuples to keys
		(map_to_vec(enacted), map_to_vec(retracted))
	}

	/// This is triggered by a message coming from a block queue when the block is ready for insertion
	pub fn import_verified_blocks(&self, io: &IoChannel<NetSyncMessage>) -> usize {
		let max_blocks_to_import = 64;

		let mut imported_blocks = Vec::with_capacity(max_blocks_to_import);
		let mut invalid_blocks = HashSet::new();
		let mut import_results = Vec::with_capacity(max_blocks_to_import);

		let _import_lock = self.import_lock.lock();
		let _timer = PerfTimer::new("import_verified_blocks");
		let blocks = self.block_queue.drain(max_blocks_to_import);

		let original_best = self.chain_info().best_block_hash;

		for block in blocks {
			let header = &block.header;

			if invalid_blocks.contains(&header.parent_hash) {
				invalid_blocks.insert(header.hash());
				continue;
			}
			let closed_block = self.check_and_close_block(&block);
			if let Err(_) = closed_block {
				invalid_blocks.insert(header.hash());
				continue;
			}
			imported_blocks.push(header.hash());

			// Are we committing an era?
			let ancient = if header.number() >= HISTORY {
				let n = header.number() - HISTORY;
				Some((n, self.chain.block_hash(n).unwrap()))
			} else {
				None
			};

			// Commit results
			let closed_block = closed_block.unwrap();
			let receipts = closed_block.block().receipts().clone();
			let traces = From::from(closed_block.block().traces().clone().unwrap_or_else(Vec::new));

			closed_block.drain()
				.commit(header.number(), &header.hash(), ancient)
				.expect("State DB commit failed.");

			// And update the chain after commit to prevent race conditions
			// (when something is in chain but you are not able to fetch details)
			let route = self.chain.insert_block(&block.bytes, receipts);
			self.tracedb.import(TraceImportRequest {
				traces: traces,
				block_hash: header.hash(),
				block_number: header.number(),
				enacted: route.enacted.clone(),
				retracted: route.retracted.len()
			});

			import_results.push(route);

			self.report.write().unwrap().accrue_block(&block);
			trace!(target: "client", "Imported #{} ({})", header.number(), header.hash());
		}

		let imported = imported_blocks.len();
		let invalid_blocks = invalid_blocks.into_iter().collect::<Vec<H256>>();

		{
			if !invalid_blocks.is_empty() {
				self.block_queue.mark_as_bad(&invalid_blocks);
			}
			if !imported_blocks.is_empty() {
				self.block_queue.mark_as_good(&imported_blocks);
			}
		}

		{
			if !imported_blocks.is_empty() && self.block_queue.queue_info().is_empty() {
				let (enacted, retracted) = self.calculate_enacted_retracted(import_results);

				if self.queue_info().is_empty() {
					self.miner.chain_new_blocks(self, &imported_blocks, &invalid_blocks, &enacted, &retracted);
				}

				io.send(NetworkIoMessage::User(SyncMessage::NewChainBlocks {
					imported: imported_blocks,
					invalid: invalid_blocks,
					enacted: enacted,
					retracted: retracted,
				})).unwrap_or_else(|e| warn!("Error sending IO notification: {:?}", e));
			}
		}

		{
			if self.chain_info().best_block_hash != original_best {
				self.miner.update_sealing(self);
			}
		}

		imported
	}

	/// Import transactions from the IO queue
	pub fn import_queued_transactions(&self, transactions: &[Bytes]) -> usize {
		let _timer = PerfTimer::new("import_queued_transactions");
		self.queue_transactions.fetch_sub(transactions.len(), AtomicOrdering::SeqCst);
		let fetch_account = |a: &Address| AccountDetails {
			nonce: self.latest_nonce(a),
			balance: self.latest_balance(a),
		};
		let tx = transactions.iter().filter_map(|bytes| UntrustedRlp::new(&bytes).as_val().ok()).collect();
		let results = self.miner.import_transactions(self, tx, fetch_account);
		results.len()
	}

	/// Attempt to get a copy of a specific block's state.
	///
	/// This will not fail if given BlockID::Latest.
	/// Otherwise, this can fail (but may not) if the DB prunes state.
	pub fn state_at(&self, id: BlockID) -> Option<State> {
		// fast path for latest state.
		if let BlockID::Latest = id.clone() {
			return Some(self.state())
		}

		let block_number = match self.block_number(id.clone()) {
			Some(num) => num,
			None => return None,
		};

		self.block_header(id).and_then(|header| {
			let db = self.state_db.lock().unwrap().boxed_clone();

			// early exit for pruned blocks
			if db.is_pruned() && self.chain.best_block_number() >= block_number + HISTORY {
				return None;
			}

			let root = HeaderView::new(&header).state_root();

			State::from_existing(db, root, self.engine.account_start_nonce()).ok()
		})
	}

	/// Get a copy of the best block's state.
	pub fn state(&self) -> State {
		State::from_existing(self.state_db.lock().unwrap().boxed_clone(), HeaderView::new(&self.best_block_header()).state_root(), self.engine.account_start_nonce())
			.expect("State root of best block header always valid.")
	}

	/// Get info on the cache.
	pub fn blockchain_cache_info(&self) -> BlockChainCacheSize {
		self.chain.cache_size()
	}

	/// Get the report.
	pub fn report(&self) -> ClientReport {
		let mut report = self.report.read().unwrap().clone();
		report.state_db_mem = self.state_db.lock().unwrap().mem_used();
		report
	}

	/// Tick the client.
	pub fn tick(&self) {
		self.chain.collect_garbage();
		self.block_queue.collect_garbage();

		// seconds of inactivity before we go to sleep.
		const SLEEP_TIMER: u64 = 60;

		let last_activity = *self.last_activity.lock().unwrap();
		if last_activity + Duration::from_secs(SLEEP_TIMER) < Instant::now() {
			self.sleep();
		}
	}

	/// Set up the cache behaviour.
	pub fn configure_cache(&self, pref_cache_size: usize, max_cache_size: usize) {
		self.chain.configure_cache(pref_cache_size, max_cache_size);
	}

	/// Look up the block number for the given block ID.
	pub fn block_number(&self, id: BlockID) -> Option<BlockNumber> {
		match id {
			BlockID::Number(number) => Some(number),
			BlockID::Hash(ref hash) => self.chain.block_number(hash),
			BlockID::Earliest => Some(0),
			BlockID::Latest => Some(self.chain.best_block_number())
		}
	}

	fn block_hash(chain: &BlockChain, id: BlockID) -> Option<H256> {
		match id {
			BlockID::Hash(hash) => Some(hash),
			BlockID::Number(number) => chain.block_hash(number),
			BlockID::Earliest => chain.block_hash(0),
			BlockID::Latest => Some(chain.best_block_hash())
		}
	}

	fn transaction_address(&self, id: TransactionID) -> Option<TransactionAddress> {
		match id {
			TransactionID::Hash(ref hash) => self.chain.transaction_address(hash),
			TransactionID::Location(id, index) => Self::block_hash(&self.chain, id).map(|hash| TransactionAddress {
				block_hash: hash,
				index: index,
			})
		}
	}

	fn wake_up(&self) {
		let mut liveness = self.liveness.lock().unwrap();
		if !*liveness {
			*liveness = true;
			self.io.send(NetworkIoMessage::User(SyncMessage::Resume)).unwrap();
		}
	}

	fn sleep(&self) {
		let mut liveness = self.liveness.lock().unwrap();
		if *liveness {
			*liveness = false;
			self.io.send(NetworkIoMessage::User(SyncMessage::Suspend)).unwrap();
		}
	}
}

impl<V> BlockChainClient for Client<V> where V: Verifier {
	fn call(&self, t: &SignedTransaction, analytics: CallAnalytics) -> Result<Executed, ExecutionError> {
		let header = self.block_header(BlockID::Latest).unwrap();
		let view = HeaderView::new(&header);
		let last_hashes = self.build_last_hashes(view.hash());
		let env_info = EnvInfo {
			number: view.number(),
			author: view.author(),
			timestamp: view.timestamp(),
			difficulty: view.difficulty(),
			last_hashes: last_hashes,
			gas_used: U256::zero(),
			gas_limit: U256::max_value(),
			dao_rescue_block_gas_limit: self.dao_rescue_block_gas_limit(view.parent_hash()),
		};
		// that's just a copy of the state.
		let mut state = self.state();
		let sender = try!(t.sender().map_err(|e| {
			let message = format!("Transaction malformed: {:?}", e);
			ExecutionError::TransactionMalformed(message)
		}));
		let balance = state.balance(&sender);
		let needed_balance = t.value + t.gas * t.gas_price;
		if balance < needed_balance {
			// give the sender a sufficient balance
			state.add_balance(&sender, &(needed_balance - balance));
		}
		let options = TransactOptions { tracing: analytics.transaction_tracing, vm_tracing: analytics.vm_tracing, check_nonce: false };
		let mut ret = Executive::new(&mut state, &env_info, self.engine.deref().deref(), &self.vm_factory).transact(t, options);

		// TODO gav move this into Executive.
		if analytics.state_diffing {
			if let Ok(ref mut x) = ret {
				x.state_diff = Some(state.diff_from(self.state()));
			}
		}
		ret
	}

	fn vm_factory(&self) -> &EvmFactory {
		&self.vm_factory
	}

	fn keep_alive(&self) {
		*self.last_activity.lock().unwrap() = Instant::now();
		self.wake_up();
	}

	fn block_header(&self, id: BlockID) -> Option<Bytes> {
		Self::block_hash(&self.chain, id).and_then(|hash| self.chain.block(&hash).map(|bytes| BlockView::new(&bytes).rlp().at(0).as_raw().to_vec()))
	}

	fn block_body(&self, id: BlockID) -> Option<Bytes> {
		Self::block_hash(&self.chain, id).and_then(|hash| {
			self.chain.block(&hash).map(|bytes| {
				let rlp = Rlp::new(&bytes);
				let mut body = RlpStream::new_list(2);
				body.append_raw(rlp.at(1).as_raw(), 1);
				body.append_raw(rlp.at(2).as_raw(), 1);
				body.out()
			})
		})
	}

	fn block(&self, id: BlockID) -> Option<Bytes> {
		Self::block_hash(&self.chain, id).and_then(|hash| {
			self.chain.block(&hash)
		})
	}

	fn block_status(&self, id: BlockID) -> BlockStatus {
		match Self::block_hash(&self.chain, id) {
			Some(ref hash) if self.chain.is_known(hash) => BlockStatus::InChain,
			Some(hash) => self.block_queue.block_status(&hash),
			None => BlockStatus::Unknown
		}
	}

	fn block_total_difficulty(&self, id: BlockID) -> Option<U256> {
		Self::block_hash(&self.chain, id).and_then(|hash| self.chain.block_details(&hash)).map(|d| d.total_difficulty)
	}

	fn nonce(&self, address: &Address, id: BlockID) -> Option<U256> {
		self.state_at(id).map(|s| s.nonce(address))
	}

	fn block_hash(&self, id: BlockID) -> Option<H256> {
		Self::block_hash(&self.chain, id)
	}

	fn code(&self, address: &Address) -> Option<Bytes> {
		self.state().code(address)
	}

	fn balance(&self, address: &Address, id: BlockID) -> Option<U256> {
		self.state_at(id).map(|s| s.balance(address))
	}

	fn storage_at(&self, address: &Address, position: &H256, id: BlockID) -> Option<H256> {
		self.state_at(id).map(|s| s.storage_at(address, position))
	}

	fn transaction(&self, id: TransactionID) -> Option<LocalizedTransaction> {
		self.transaction_address(id).and_then(|address| self.chain.transaction(&address))
	}

	fn uncle(&self, id: UncleID) -> Option<Header> {
		let index = id.1;
		self.block(id.0).and_then(|block| BlockView::new(&block).uncle_at(index))
	}

	fn transaction_receipt(&self, id: TransactionID) -> Option<LocalizedReceipt> {
		self.transaction_address(id).and_then(|address| {
			let t = self.chain.block(&address.block_hash)
				.and_then(|block| BlockView::new(&block).localized_transaction_at(address.index));

			match (t, self.chain.transaction_receipt(&address)) {
				(Some(tx), Some(receipt)) => {
					let block_hash = tx.block_hash.clone();
					let block_number = tx.block_number.clone();
					let transaction_hash = tx.hash();
					let transaction_index = tx.transaction_index;
					let prior_gas_used = match tx.transaction_index {
						0 => U256::zero(),
						i => {
							let prior_address = TransactionAddress { block_hash: address.block_hash, index: i - 1 };
							let prior_receipt = self.chain.transaction_receipt(&prior_address).expect("Transaction receipt at `address` exists; `prior_address` has lower index in same block; qed");
							prior_receipt.gas_used
						}
					};
					Some(LocalizedReceipt {
						transaction_hash: tx.hash(),
						transaction_index: tx.transaction_index,
						block_hash: tx.block_hash,
						block_number: tx.block_number,
						cumulative_gas_used: receipt.gas_used,
						gas_used: receipt.gas_used - prior_gas_used,
						contract_address: match tx.action {
							Action::Call(_) => None,
							Action::Create => Some(contract_address(&tx.sender().unwrap(), &tx.nonce))
						},
						logs: receipt.logs.into_iter().enumerate().map(|(i, log)| LocalizedLogEntry {
							entry: log,
							block_hash: block_hash.clone(),
							block_number: block_number,
							transaction_hash: transaction_hash.clone(),
							transaction_index: transaction_index,
							log_index: i
						}).collect()
					})
				},
				_ => None
			}
		})
	}

	fn tree_route(&self, from: &H256, to: &H256) -> Option<TreeRoute> {
		match self.chain.is_known(from) && self.chain.is_known(to) {
			true => Some(self.chain.tree_route(from.clone(), to.clone())),
			false => None
		}
	}

	fn find_uncles(&self, hash: &H256) -> Option<Vec<H256>> {
		self.chain.find_uncle_hashes(hash, self.engine.maximum_uncle_age())
	}

	fn state_data(&self, hash: &H256) -> Option<Bytes> {
		self.state_db.lock().unwrap().state(hash)
	}

	fn block_receipts(&self, hash: &H256) -> Option<Bytes> {
		self.chain.block_receipts(hash).map(|receipts| rlp::encode(&receipts).to_vec())
	}

	fn import_block(&self, bytes: Bytes) -> ImportResult {
		{
			let header = BlockView::new(&bytes).header_view();
			if self.chain.is_known(&header.sha3()) {
				return Err(ImportError::AlreadyInChain.into());
			}
			if self.block_status(BlockID::Hash(header.parent_hash())) == BlockStatus::Unknown {
				return Err(BlockError::UnknownParent(header.parent_hash()).into());
			}
		}
		self.block_queue.import_block(bytes)
	}

	fn queue_info(&self) -> BlockQueueInfo {
		self.block_queue.queue_info()
	}

	fn clear_queue(&self) {
		self.block_queue.clear();
	}

	fn chain_info(&self) -> BlockChainInfo {
		BlockChainInfo {
			total_difficulty: self.chain.best_block_total_difficulty(),
			pending_total_difficulty: self.chain.best_block_total_difficulty(),
			genesis_hash: self.chain.genesis_hash(),
			best_block_hash: self.chain.best_block_hash(),
			best_block_number: From::from(self.chain.best_block_number())
		}
	}

	fn blocks_with_bloom(&self, bloom: &H2048, from_block: BlockID, to_block: BlockID) -> Option<Vec<BlockNumber>> {
		match (self.block_number(from_block), self.block_number(to_block)) {
			(Some(from), Some(to)) => Some(self.chain.blocks_with_bloom(bloom, from, to)),
			_ => None
		}
	}

	fn logs(&self, filter: Filter) -> Vec<LocalizedLogEntry> {
		// TODO: lock blockchain only once

		let mut blocks = filter.bloom_possibilities().iter()
			.filter_map(|bloom| self.blocks_with_bloom(bloom, filter.from_block.clone(), filter.to_block.clone()))
			.flat_map(|m| m)
			// remove duplicate elements
			.collect::<HashSet<u64>>()
			.into_iter()
			.collect::<Vec<u64>>();

		blocks.sort();

		blocks.into_iter()
			.filter_map(|number| self.chain.block_hash(number).map(|hash| (number, hash)))
			.filter_map(|(number, hash)| self.chain.block_receipts(&hash).map(|r| (number, hash, r.receipts)))
			.filter_map(|(number, hash, receipts)| self.chain.block(&hash).map(|ref b| (number, hash, receipts, BlockView::new(b).transaction_hashes())))
			.flat_map(|(number, hash, receipts, hashes)| {
				let mut log_index = 0;
				receipts.into_iter()
					.enumerate()
					.flat_map(|(index, receipt)| {
						log_index += receipt.logs.len();
						receipt.logs.into_iter()
							.enumerate()
							.filter(|tuple| filter.matches(&tuple.1))
						 	.map(|(i, log)| LocalizedLogEntry {
							 	entry: log,
								block_hash: hash.clone(),
								block_number: number,
								transaction_hash: hashes.get(index).cloned().unwrap_or_else(H256::new),
								transaction_index: index,
								log_index: log_index + i
							})
							.collect::<Vec<LocalizedLogEntry>>()
					})
					.collect::<Vec<LocalizedLogEntry>>()

			})
			.collect()
	}

	fn filter_traces(&self, filter: TraceFilter) -> Option<Vec<LocalizedTrace>> {
		let start = self.block_number(filter.range.start);
		let end = self.block_number(filter.range.end);

		if start.is_some() && end.is_some() {
			let filter = trace::Filter {
				range: start.unwrap() as usize..end.unwrap() as usize,
				from_address: From::from(filter.from_address),
				to_address: From::from(filter.to_address),
			};

			let traces = self.tracedb.filter(&filter);
			Some(traces)
		} else {
			None
		}
	}

	fn trace(&self, trace: TraceId) -> Option<LocalizedTrace> {
		let trace_address = trace.address;
		self.transaction_address(trace.transaction)
			.and_then(|tx_address| {
				self.block_number(BlockID::Hash(tx_address.block_hash))
					.and_then(|number| self.tracedb.trace(number, tx_address.index, trace_address))
			})
	}

	fn transaction_traces(&self, transaction: TransactionID) -> Option<Vec<LocalizedTrace>> {
		self.transaction_address(transaction)
			.and_then(|tx_address| {
				self.block_number(BlockID::Hash(tx_address.block_hash))
					.and_then(|number| self.tracedb.transaction_traces(number, tx_address.index))
			})
	}

	fn block_traces(&self, block: BlockID) -> Option<Vec<LocalizedTrace>> {
		self.block_number(block)
			.and_then(|number| self.tracedb.block_traces(number))
	}

	fn last_hashes(&self) -> LastHashes {
		self.build_last_hashes(self.chain.best_block_hash())
	}

	fn import_transactions(&self, transactions: Vec<SignedTransaction>) -> Vec<Result<TransactionImportResult, Error>> {
		let fetch_account = |a: &Address| AccountDetails {
			nonce: self.latest_nonce(a),
			balance: self.latest_balance(a),
		};
		self.miner.import_transactions(self, transactions, fetch_account)
	}

	fn queue_transactions(&self, transactions: Vec<Bytes>) {
		if self.queue_transactions.load(AtomicOrdering::Relaxed) > MAX_TX_QUEUE_SIZE {
			debug!("Ignoring {} transactions: queue is full", transactions.len());
		} else {
			let len = transactions.len();
			match self.io_channel.send(NetworkIoMessage::User(SyncMessage::NewTransactions(transactions))) {
				Ok(_) => {
					self.queue_transactions.fetch_add(len, AtomicOrdering::SeqCst);
				}
				Err(e) => {
					debug!("Ignoring {} transactions: error queueing: {}", len, e);
				}
			}
		}
	}

	fn all_transactions(&self) -> Vec<SignedTransaction> {
		self.miner.all_transactions()
	}
}

impl<V> MiningBlockChainClient for Client<V> where V: Verifier {
	fn prepare_open_block(&self, author: Address, gas_range_target: (U256, U256), extra_data: Bytes) -> OpenBlock {
		let engine = self.engine.deref().deref();
		let h = self.chain.best_block_hash();

		let mut open_block = OpenBlock::new(
			engine,
			&self.vm_factory,
			false,	// TODO: this will need to be parameterised once we want to do immediate mining insertion.
			self.state_db.lock().unwrap().boxed_clone(),
			&self.chain.block_header(&h).expect("h is best block hash: so it's header must exist: qed"),
			self.build_last_hashes(h.clone()),
			self.dao_rescue_block_gas_limit(h.clone()),
			author,
			gas_range_target,
			extra_data,
		).expect("OpenBlock::new only fails if parent state root invalid; state root of best block's header is never invalid; qed");

		// Add uncles
		self.chain
			.find_uncle_headers(&h, engine.maximum_uncle_age())
			.unwrap()
			.into_iter()
			.take(engine.maximum_uncle_count())
			.foreach(|h| {
				open_block.push_uncle(h).unwrap();
			});

		open_block
	}
}

impl MayPanic for Client {
	fn on_panic<F>(&self, closure: F) where F: OnPanicListener {
		self.panic_handler.on_panic(closure);
	}
}<|MERGE_RESOLUTION|>--- conflicted
+++ resolved
@@ -18,11 +18,8 @@
 
 use std::marker::PhantomData;
 use std::path::PathBuf;
-<<<<<<< HEAD
 use std::time::{Instant, Duration};
-=======
 use std::sync::atomic::{AtomicUsize, Ordering as AtomicOrdering};
->>>>>>> a3a68a20
 use util::*;
 use util::panics::*;
 use views::BlockView;
@@ -99,14 +96,10 @@
 	verifier: PhantomData<V>,
 	vm_factory: Arc<EvmFactory>,
 	miner: Arc<Miner>,
-<<<<<<< HEAD
 	last_activity: Mutex<Instant>,
 	liveness: Mutex<bool>,
-	io: IoChannel<NetSyncMessage>,
-=======
 	io_channel: IoChannel<NetSyncMessage>,
 	queue_transactions: AtomicUsize,
->>>>>>> a3a68a20
 }
 
 const HISTORY: u64 = 1200;
@@ -191,14 +184,10 @@
 			verifier: PhantomData,
 			vm_factory: Arc::new(EvmFactory::new(config.vm_type)),
 			miner: miner,
-<<<<<<< HEAD
 			last_activity: Mutex::new(Instant::now()),
 			liveness: Mutex::new(true),
-			io: message_channel,
-=======
 			io_channel: message_channel,
 			queue_transactions: AtomicUsize::new(0),
->>>>>>> a3a68a20
 		};
 
 		Ok(Arc::new(client))
@@ -508,7 +497,7 @@
 		let mut liveness = self.liveness.lock().unwrap();
 		if !*liveness {
 			*liveness = true;
-			self.io.send(NetworkIoMessage::User(SyncMessage::Resume)).unwrap();
+			self.io_channel.send(NetworkIoMessage::User(SyncMessage::StartNetwork)).unwrap();
 		}
 	}
 
@@ -516,7 +505,7 @@
 		let mut liveness = self.liveness.lock().unwrap();
 		if *liveness {
 			*liveness = false;
-			self.io.send(NetworkIoMessage::User(SyncMessage::Suspend)).unwrap();
+			self.io_channel.send(NetworkIoMessage::User(SyncMessage::StopNetwork)).unwrap();
 		}
 	}
 }
