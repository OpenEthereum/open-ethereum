// Copyright 2015-2018 Parity Technologies (UK) Ltd.
// This file is part of Parity.

// Parity is free software: you can redistribute it and/or modify
// it under the terms of the GNU General Public License as published by
// the Free Software Foundation, either version 3 of the License, or
// (at your option) any later version.

// Parity is distributed in the hope that it will be useful,
// but WITHOUT ANY WARRANTY; without even the implied warranty of
// MERCHANTABILITY or FITNESS FOR A PARTICULAR PURPOSE.  See the
// GNU General Public License for more details.

// You should have received a copy of the GNU General Public License
// along with Parity.  If not, see <http://www.gnu.org/licenses/>.

use std::collections::{HashSet, BTreeMap, VecDeque};
use std::fmt;
use std::str::FromStr;
use std::sync::atomic::{AtomicUsize, AtomicBool, Ordering as AtomicOrdering};
use std::sync::{Arc, Weak};
use std::time::{Instant, Duration};

// util
use hash::keccak;
use bytes::Bytes;
use itertools::Itertools;
use journaldb;
use trie::{TrieSpec, TrieFactory, Trie};
use kvdb::{DBValue, KeyValueDB, DBTransaction};
use util_error::UtilError;

// other
use ethereum_types::{H256, Address, U256};
use block::{IsBlock, LockedBlock, Drain, ClosedBlock, OpenBlock, enact_verified, SealedBlock};
use blockchain::{BlockChain, BlockChainDB, BlockProvider, TreeRoute, ImportRoute, TransactionAddress, ExtrasInsert};
use client::ancient_import::AncientVerifier;
use client::Error as ClientError;
use client::{
	Nonce, Balance, ChainInfo, BlockInfo, CallContract, TransactionInfo,
	RegistryInfo, ReopenBlock, PrepareOpenBlock, ScheduleInfo, ImportSealedBlock,
	BroadcastProposalBlock, ImportBlock, StateOrBlock, StateInfo, StateClient, Call,
	AccountData, BlockChain as BlockChainTrait, BlockProducer, SealedBlockImporter,
	ClientIoMessage
};
use client::{
	BlockId, TransactionId, UncleId, TraceId, ClientConfig, BlockChainClient,
	TraceFilter, CallAnalytics, BlockImportError, Mode,
	ChainNotify, ChainRoute, PruningInfo, ProvingBlockChainClient, EngineInfo, ChainMessageType,
	IoClient,
};
use encoded;
use engines::{EthEngine, EpochTransition, ForkChoice};
use error::{ImportErrorKind, BlockImportErrorKind, ExecutionError, CallError, BlockError, ImportResult, Error as EthcoreError};
use vm::{EnvInfo, LastHashes};
use evm::Schedule;
use executive::{Executive, Executed, TransactOptions, contract_address};
use factory::{Factories, VmFactory};
use header::{BlockNumber, Header, ExtendedHeader};
use io::{IoChannel, IoError};
use log_entry::LocalizedLogEntry;
use miner::{Miner, MinerService};
use ethcore_miner::pool::VerifiedTransaction;
use parking_lot::{Mutex, RwLock};
use rand::OsRng;
use receipt::{Receipt, LocalizedReceipt};
use snapshot::{self, io as snapshot_io};
use spec::Spec;
use state_db::StateDB;
use state::{self, State};
use trace;
use trace::{TraceDB, ImportRequest as TraceImportRequest, LocalizedTrace, Database as TraceDatabase};
use transaction::{self, LocalizedTransaction, UnverifiedTransaction, SignedTransaction, Transaction, Action};
use types::filter::Filter;
use types::ancestry_action::AncestryAction;
use verification;
use verification::{PreverifiedBlock, Verifier};
use verification::queue::BlockQueue;
use views::BlockView;
use parity_machine::{Finalizable, WithMetadata};

// re-export
pub use types::blockchain_info::BlockChainInfo;
pub use types::block_status::BlockStatus;
pub use blockchain::CacheSize as BlockChainCacheSize;
pub use verification::queue::QueueInfo as BlockQueueInfo;

use_contract!(registry, "Registry", "res/contracts/registrar.json");

const MAX_TX_QUEUE_SIZE: usize = 4096;
const MAX_ANCIENT_BLOCKS_QUEUE_SIZE: usize = 4096;
// Max number of blocks imported at once.
const MAX_ANCIENT_BLOCKS_TO_IMPORT: usize = 4;
const MAX_QUEUE_SIZE_TO_SLEEP_ON: usize = 2;
const MIN_HISTORY_SIZE: u64 = 8;

/// Report on the status of a client.
#[derive(Default, Clone, Debug, Eq, PartialEq)]
pub struct ClientReport {
	/// How many blocks have been imported so far.
	pub blocks_imported: usize,
	/// How many transactions have been applied so far.
	pub transactions_applied: usize,
	/// How much gas has been processed so far.
	pub gas_processed: U256,
	/// Memory used by state DB
	pub state_db_mem: usize,
}

impl ClientReport {
	/// Alter internal reporting to reflect the additional `block` has been processed.
	pub fn accrue_block(&mut self, header: &Header, transactions: usize) {
		self.blocks_imported += 1;
		self.transactions_applied += transactions;
		self.gas_processed = self.gas_processed + *header.gas_used();
	}
}

impl<'a> ::std::ops::Sub<&'a ClientReport> for ClientReport {
	type Output = Self;

	fn sub(mut self, other: &'a ClientReport) -> Self {
		let higher_mem = ::std::cmp::max(self.state_db_mem, other.state_db_mem);
		let lower_mem = ::std::cmp::min(self.state_db_mem, other.state_db_mem);

		self.blocks_imported -= other.blocks_imported;
		self.transactions_applied -= other.transactions_applied;
		self.gas_processed = self.gas_processed - other.gas_processed;
		self.state_db_mem = higher_mem - lower_mem;

		self
	}
}

struct SleepState {
	last_activity: Option<Instant>,
	last_autosleep: Option<Instant>,
}

impl SleepState {
	fn new(awake: bool) -> Self {
		SleepState {
			last_activity: match awake { false => None, true => Some(Instant::now()) },
			last_autosleep: match awake { false => Some(Instant::now()), true => None },
		}
	}
}

struct Importer {
	/// Lock used during block import
	pub import_lock: Mutex<()>, // FIXME Maybe wrap the whole `Importer` instead?

	/// Used to verify blocks
	pub verifier: Box<Verifier<Client>>,

	/// Queue containing pending blocks
	pub block_queue: BlockQueue,

	/// Handles block sealing
	pub miner: Arc<Miner>,

	/// Ancient block verifier: import an ancient sequence of blocks in order from a starting epoch
	pub ancient_verifier: AncientVerifier,

	/// Ethereum engine to be used during import
	pub engine: Arc<EthEngine>,
}

/// Blockchain database client backed by a persistent database. Owns and manages a blockchain and a block queue.
/// Call `import_block()` to import a block asynchronously; `flush_queue()` flushes the queue.
pub struct Client {
	/// Flag used to disable the client forever. Not to be confused with `liveness`.
	///
	/// For example, auto-updater will disable client forever if there is a
	/// hard fork registered on-chain that we don't have capability for.
	/// When hard fork block rolls around, the client (if `update` is false)
	/// knows it can't proceed further.
	enabled: AtomicBool,

	/// Operating mode for the client
	mode: Mutex<Mode>,

	chain: RwLock<Arc<BlockChain>>,
	tracedb: RwLock<TraceDB<BlockChain>>,
	engine: Arc<EthEngine>,

	/// Client configuration
	config: ClientConfig,

	/// Database pruning strategy to use for StateDB
	pruning: journaldb::Algorithm,

	/// Client uses this to store blocks, traces, etc.
	db: RwLock<Arc<BlockChainDB>>,

	state_db: RwLock<StateDB>,

	/// Report on the status of client
	report: RwLock<ClientReport>,

	sleep_state: Mutex<SleepState>,

	/// Flag changed by `sleep` and `wake_up` methods. Not to be confused with `enabled`.
	liveness: AtomicBool,
	io_channel: Mutex<IoChannel<ClientIoMessage>>,

	/// List of actors to be notified on certain chain events
	notify: RwLock<Vec<Weak<ChainNotify>>>,

	/// Queued transactions from IO
	queue_transactions: IoChannelQueue,
	/// Ancient blocks import queue
	queue_ancient_blocks: IoChannelQueue,
	/// Queued ancient blocks, make sure they are imported in order.
	queued_ancient_blocks: Arc<RwLock<(
		HashSet<H256>,
		VecDeque<(Header, Bytes, Bytes)>
	)>>,
	ancient_blocks_import_lock: Arc<Mutex<()>>,
	/// Consensus messages import queue
	queue_consensus_message: IoChannelQueue,

	last_hashes: RwLock<VecDeque<H256>>,
	factories: Factories,

	/// Number of eras kept in a journal before they are pruned
	history: u64,

	/// An action to be done if a mode/spec_name change happens
	on_user_defaults_change: Mutex<Option<Box<FnMut(Option<Mode>) + 'static + Send>>>,

	/// Link to a registry object useful for looking up names
	registrar: registry::Registry,
	registrar_address: Option<Address>,

	/// A closure to call when we want to restart the client
	exit_handler: Mutex<Option<Box<Fn(String) + 'static + Send>>>,

	importer: Importer,
}

impl Importer {
	pub fn new(
		config: &ClientConfig,
		engine: Arc<EthEngine>,
		message_channel: IoChannel<ClientIoMessage>,
		miner: Arc<Miner>,
	) -> Result<Importer, ::error::Error> {
		let block_queue = BlockQueue::new(config.queue.clone(), engine.clone(), message_channel.clone(), config.verifier_type.verifying_seal());

		Ok(Importer {
			import_lock: Mutex::new(()),
			verifier: verification::new(config.verifier_type.clone()),
			block_queue,
			miner,
			ancient_verifier: AncientVerifier::new(engine.clone()),
			engine,
		})
	}

	/// This is triggered by a message coming from a block queue when the block is ready for insertion
	pub fn import_verified_blocks(&self, client: &Client) -> usize {

		// Shortcut out if we know we're incapable of syncing the chain.
		if !client.enabled.load(AtomicOrdering::Relaxed) {
			return 0;
		}

		let max_blocks_to_import = 4;
		let (imported_blocks, import_results, invalid_blocks, imported, proposed_blocks, duration, is_empty) = {
			let mut imported_blocks = Vec::with_capacity(max_blocks_to_import);
			let mut invalid_blocks = HashSet::new();
			let mut proposed_blocks = Vec::with_capacity(max_blocks_to_import);
			let mut import_results = Vec::with_capacity(max_blocks_to_import);

			let _import_lock = self.import_lock.lock();
			let blocks = self.block_queue.drain(max_blocks_to_import);
			if blocks.is_empty() {
				return 0;
			}
			trace_time!("import_verified_blocks");
			let start = Instant::now();

			for block in blocks {
				let header = block.header.clone();
				let bytes = block.bytes.clone();
				let hash = header.hash();

				let is_invalid = invalid_blocks.contains(header.parent_hash());
				if is_invalid {
					invalid_blocks.insert(hash);
					continue;
				}

				if let Ok(closed_block) = self.check_and_close_block(block, client) {
					if self.engine.is_proposal(&header) {
						self.block_queue.mark_as_good(&[hash]);
						proposed_blocks.push(bytes);
					} else {
						imported_blocks.push(hash);

						let transactions_len = closed_block.transactions().len();

						let route = self.commit_block(closed_block, &header, &bytes, client);
						import_results.push(route);

						client.report.write().accrue_block(&header, transactions_len);
					}
				} else {
					invalid_blocks.insert(header.hash());
				}
			}

			let imported = imported_blocks.len();
			let invalid_blocks = invalid_blocks.into_iter().collect::<Vec<H256>>();

			if !invalid_blocks.is_empty() {
				self.block_queue.mark_as_bad(&invalid_blocks);
			}
			let is_empty = self.block_queue.mark_as_good(&imported_blocks);
			(imported_blocks, import_results, invalid_blocks, imported, proposed_blocks, start.elapsed(), is_empty)
		};

		{
			if !imported_blocks.is_empty() && is_empty {
				let route = ChainRoute::from(import_results.as_ref());

				if is_empty {
					self.miner.chain_new_blocks(client, &imported_blocks, &invalid_blocks, route.enacted(), route.retracted(), false);
				}

				client.notify(|notify| {
					notify.new_blocks(
						imported_blocks.clone(),
						invalid_blocks.clone(),
						route.clone(),
						Vec::new(),
						proposed_blocks.clone(),
						duration,
					);
				});
			}
		}

		let db = client.db.read();
		db.key_value().flush().expect("DB flush failed.");
		imported
	}

	fn check_and_close_block(&self, block: PreverifiedBlock, client: &Client) -> Result<LockedBlock, ()> {
		let engine = &*self.engine;
		let header = block.header.clone();

		// Check the block isn't so old we won't be able to enact it.
		let best_block_number = client.chain.read().best_block_number();
		if client.pruning_info().earliest_state > header.number() {
			warn!(target: "client", "Block import failed for #{} ({})\nBlock is ancient (current best block: #{}).", header.number(), header.hash(), best_block_number);
			return Err(());
		}

		// Check if parent is in chain
		let parent = match client.block_header_decoded(BlockId::Hash(*header.parent_hash())) {
			Some(h) => h,
			None => {
				warn!(target: "client", "Block import failed for #{} ({}): Parent not found ({}) ", header.number(), header.hash(), header.parent_hash());
				return Err(());
			}
		};

		let chain = client.chain.read();
		// Verify Block Family
		let verify_family_result = self.verifier.verify_block_family(
			&header,
			&parent,
			engine,
			Some(verification::FullFamilyParams {
				block_bytes: &block.bytes,
				transactions: &block.transactions,
				block_provider: &**chain,
				client
			}),
		);

		if let Err(e) = verify_family_result {
			warn!(target: "client", "Stage 3 block verification failed for #{} ({})\nError: {:?}", header.number(), header.hash(), e);
			return Err(());
		};

		let verify_external_result = self.verifier.verify_block_external(&header, engine);
		if let Err(e) = verify_external_result {
			warn!(target: "client", "Stage 4 block verification failed for #{} ({})\nError: {:?}", header.number(), header.hash(), e);
			return Err(());
		};

		// Enact Verified Block
		let last_hashes = client.build_last_hashes(header.parent_hash());
		let db = client.state_db.read().boxed_clone_canon(header.parent_hash());

		let is_epoch_begin = chain.epoch_transition(parent.number(), *header.parent_hash()).is_some();
		let enact_result = enact_verified(
			block,
			engine,
			client.tracedb.read().tracing_enabled(),
			db,
			&parent,
			last_hashes,
			client.factories.clone(),
			is_epoch_begin,
			&mut chain.ancestry_with_metadata_iter(*header.parent_hash()),
		);

		let mut locked_block = enact_result.map_err(|e| {
			warn!(target: "client", "Block import failed for #{} ({})\nError: {:?}", header.number(), header.hash(), e);
		})?;

		// Strip receipts for blocks before validate_receipts_transition,
		// if the expected receipts root header does not match.
		// (i.e. allow inconsistency in receipts outcome before the transition block)
		if header.number() < engine.params().validate_receipts_transition
			&& header.receipts_root() != locked_block.block().header().receipts_root()
		{
			locked_block.strip_receipts_outcomes();
		}

		// Final Verification
		if let Err(e) = self.verifier.verify_block_final(&header, locked_block.block().header()) {
			warn!(target: "client", "Stage 5 block verification failed for #{} ({})\nError: {:?}", header.number(), header.hash(), e);
			return Err(());
		}

		Ok(locked_block)
	}

	/// Import a block with transaction receipts.
	///
	/// The block is guaranteed to be the next best blocks in the
	/// first block sequence. Does no sealing or transaction validation.
	fn import_old_block(&self, header: &Header, block_bytes: &[u8], receipts_bytes: &[u8], db: &KeyValueDB, chain: &BlockChain) -> Result<H256, ::error::Error> {
		let receipts = ::rlp::decode_list(receipts_bytes);
		let hash = header.hash();
		let _import_lock = self.import_lock.lock();

		{
			trace_time!("import_old_block");
			// verify the block, passing the chain for updating the epoch verifier.
			let mut rng = OsRng::new().map_err(UtilError::from)?;
			self.ancient_verifier.verify(&mut rng, &header, &chain)?;

			// Commit results
			let mut batch = DBTransaction::new();
			chain.insert_unordered_block(&mut batch, block_bytes, receipts, None, false, true);
			// Final commit to the DB
			db.write_buffered(batch);
			chain.commit();
		}
		db.flush().expect("DB flush failed.");
		Ok(hash)
	}

	// NOTE: the header of the block passed here is not necessarily sealed, as
	// it is for reconstructing the state transition.
	//
	// The header passed is from the original block data and is sealed.
	fn commit_block<B>(&self, block: B, header: &Header, block_data: &[u8], client: &Client) -> ImportRoute where B: IsBlock + Drain {
		let hash = &header.hash();
		let number = header.number();
		let parent = header.parent_hash();
		let chain = client.chain.read();

		// Commit results
		let receipts = block.receipts().to_owned();
		let traces = block.traces().clone().drain();

		assert_eq!(header.hash(), view!(BlockView, block_data).header_view().hash());

		//let traces = From::from(block.traces().clone().unwrap_or_else(Vec::new));

		let mut batch = DBTransaction::new();

		let ancestry_actions = self.engine.ancestry_actions(block.block(), &mut chain.ancestry_with_metadata_iter(*parent));

		let best_hash = chain.best_block_hash();
		let metadata = block.block().metadata().map(Into::into);
		let is_finalized = block.block().is_finalized();

		let new = ExtendedHeader {
			header: header.clone(),
			is_finalized: is_finalized,
			metadata: metadata,
			parent_total_difficulty: chain.block_details(&parent).expect("Parent block is in the database; qed").total_difficulty
		};

		let best = {
			let hash = best_hash;
			let header = chain.block_header_data(&hash)
				.expect("Best block is in the database; qed")
				.decode()
				.expect("Stored block header is valid RLP; qed");
			let details = chain.block_details(&hash)
				.expect("Best block is in the database; qed");

			ExtendedHeader {
				parent_total_difficulty: details.total_difficulty - *header.difficulty(),
				is_finalized: details.is_finalized,
				metadata: details.metadata,

				header: header,
			}
		};

		let route = chain.tree_route(best_hash, *parent).expect("forks are only kept when it has common ancestors; tree route from best to prospective's parent always exists; qed");
		let fork_choice = if route.is_from_route_finalized {
			ForkChoice::Old
		} else {
			self.engine.fork_choice(&new, &best)
		};

		// CHECK! I *think* this is fine, even if the state_root is equal to another
		// already-imported block of the same number.
		// TODO: Prove it with a test.
		let mut state = block.drain();

		// check epoch end signal, potentially generating a proof on the current
		// state.
		self.check_epoch_end_signal(
			&header,
			block_data,
			&receipts,
			&state,
			&chain,
			&mut batch,
			client
		);

		state.journal_under(&mut batch, number, hash).expect("DB commit failed");

		for ancestry_action in ancestry_actions {
			let AncestryAction::MarkFinalized(ancestry) = ancestry_action;
			chain.mark_finalized(&mut batch, ancestry).expect("Engine's ancestry action must be known blocks; qed");
		}

		let route = chain.insert_block(&mut batch, block_data, receipts.clone(), ExtrasInsert {
			fork_choice: fork_choice,
			is_finalized: is_finalized,
			metadata: new.metadata,
		});

		client.tracedb.read().import(&mut batch, TraceImportRequest {
			traces: traces.into(),
			block_hash: hash.clone(),
			block_number: number,
			enacted: route.enacted.clone(),
			retracted: route.retracted.len()
		});

		let is_canon = route.enacted.last().map_or(false, |h| h == hash);
		state.sync_cache(&route.enacted, &route.retracted, is_canon);
		// Final commit to the DB
		client.db.read().key_value().write_buffered(batch);
		chain.commit();

		self.check_epoch_end(&header, &chain, client);

		client.update_last_hashes(&parent, hash);

		if let Err(e) = client.prune_ancient(state, &chain) {
			warn!("Failed to prune ancient state data: {}", e);
		}

		route
	}

	// check for epoch end signal and write pending transition if it occurs.
	// state for the given block must be available.
	fn check_epoch_end_signal(
		&self,
		header: &Header,
		block_bytes: &[u8],
		receipts: &[Receipt],
		state_db: &StateDB,
		chain: &BlockChain,
		batch: &mut DBTransaction,
		client: &Client,
	) {
		use engines::EpochChange;

		let hash = header.hash();
		let auxiliary = ::machine::AuxiliaryData {
			bytes: Some(block_bytes),
			receipts: Some(&receipts),
		};

		match self.engine.signals_epoch_end(header, auxiliary) {
			EpochChange::Yes(proof) => {
				use engines::epoch::PendingTransition;
				use engines::Proof;

				let proof = match proof {
					Proof::Known(proof) => proof,
					Proof::WithState(with_state) => {
						let env_info = EnvInfo {
							number: header.number(),
							author: header.author().clone(),
							timestamp: header.timestamp(),
							difficulty: header.difficulty().clone(),
							last_hashes: client.build_last_hashes(header.parent_hash()),
							gas_used: U256::default(),
							gas_limit: u64::max_value().into(),
						};

						let call = move |addr, data| {
							let mut state_db = state_db.boxed_clone();
							let backend = ::state::backend::Proving::new(state_db.as_hashdb_mut());

							let transaction =
								client.contract_call_tx(BlockId::Hash(*header.parent_hash()), addr, data);

							let mut state = State::from_existing(
								backend,
								header.state_root().clone(),
								self.engine.account_start_nonce(header.number()),
								client.factories.clone(),
							).expect("state known to be available for just-imported block; qed");

							let options = TransactOptions::with_no_tracing().dont_check_nonce();
							let res = Executive::new(&mut state, &env_info, self.engine.machine())
								.transact(&transaction, options);

							let res = match res {
								Err(ExecutionError::Internal(e)) =>
									Err(format!("Internal error: {}", e)),
								Err(e) => {
									trace!(target: "client", "Proved call failed: {}", e);
									Ok((Vec::new(), state.drop().1.extract_proof()))
								}
								Ok(res) => Ok((res.output, state.drop().1.extract_proof())),
							};

							res.map(|(output, proof)| (output, proof.into_iter().map(|x| x.into_vec()).collect()))
						};

						match with_state.generate_proof(&call) {
							Ok(proof) => proof,
							Err(e) => {
								warn!(target: "client", "Failed to generate transition proof for block {}: {}", hash, e);
								warn!(target: "client", "Snapshots produced by this client may be incomplete");
								Vec::new()
							}
						}
					}
				};

				debug!(target: "client", "Block {} signals epoch end.", hash);

				let pending = PendingTransition { proof: proof };
				chain.insert_pending_transition(batch, hash, pending);
			},
			EpochChange::No => {},
			EpochChange::Unsure(_) => {
				warn!(target: "client", "Detected invalid engine implementation.");
				warn!(target: "client", "Engine claims to require more block data, but everything provided.");
			}
		}
	}

	// check for ending of epoch and write transition if it occurs.
	fn check_epoch_end<'a>(&self, header: &'a Header, chain: &BlockChain, client: &Client) {
		let is_epoch_end = self.engine.is_epoch_end(
			header,
			&(|hash| client.block_header_decoded(BlockId::Hash(hash))),
			&(|hash| chain.get_pending_transition(hash)), // TODO: limit to current epoch.
		);

		if let Some(proof) = is_epoch_end {
			debug!(target: "client", "Epoch transition at block {}", header.hash());

			let mut batch = DBTransaction::new();
			chain.insert_epoch_transition(&mut batch, header.number(), EpochTransition {
				block_hash: header.hash(),
				block_number: header.number(),
				proof: proof,
			});

			// always write the batch directly since epoch transition proofs are
			// fetched from a DB iterator and DB iterators are only available on
			// flushed data.
			client.db.read().key_value().write(batch).expect("DB flush failed");
		}
	}
}

impl Client {
	/// Create a new client with given parameters.
	/// The database is assumed to have been initialized with the correct columns.
	pub fn new(
		config: ClientConfig,
		spec: &Spec,
		db: Arc<BlockChainDB>,
		miner: Arc<Miner>,
		message_channel: IoChannel<ClientIoMessage>,
	) -> Result<Arc<Client>, ::error::Error> {
		let trie_spec = match config.fat_db {
			true => TrieSpec::Fat,
			false => TrieSpec::Secure,
		};

		let trie_factory = TrieFactory::new(trie_spec);
		let factories = Factories {
			vm: VmFactory::new(config.vm_type.clone(), config.jump_table_size),
			trie: trie_factory,
			accountdb: Default::default(),
		};

		let journal_db = journaldb::new(db.key_value().clone(), config.pruning, ::db::COL_STATE);
		let mut state_db = StateDB::new(journal_db, config.state_cache_size);
		if state_db.journal_db().is_empty() {
			// Sets the correct state root.
			state_db = spec.ensure_db_good(state_db, &factories)?;
			let mut batch = DBTransaction::new();
			state_db.journal_under(&mut batch, 0, &spec.genesis_header().hash())?;
			db.key_value().write(batch).map_err(ClientError::Database)?;
		}

		let gb = spec.genesis_block();
		let chain = Arc::new(BlockChain::new(config.blockchain.clone(), &gb, db.clone()));
		let tracedb = RwLock::new(TraceDB::new(config.tracing.clone(), db.clone(), chain.clone()));

		trace!("Cleanup journal: DB Earliest = {:?}, Latest = {:?}", state_db.journal_db().earliest_era(), state_db.journal_db().latest_era());

		let history = if config.history < MIN_HISTORY_SIZE {
			info!(target: "client", "Ignoring pruning history parameter of {}\
				, falling back to minimum of {}",
				config.history, MIN_HISTORY_SIZE);
			MIN_HISTORY_SIZE
		} else {
			config.history
		};

		if !chain.block_header_data(&chain.best_block_hash()).map_or(true, |h| state_db.journal_db().contains(&h.state_root())) {
			warn!("State root not found for block #{} ({:x})", chain.best_block_number(), chain.best_block_hash());
		}

		let engine = spec.engine.clone();

		let awake = match config.mode { Mode::Dark(..) | Mode::Off => false, _ => true };

		let importer = Importer::new(&config, engine.clone(), message_channel.clone(), miner)?;

		let registrar_address = engine.additional_params().get("registrar").and_then(|s| Address::from_str(s).ok());
		if let Some(ref addr) = registrar_address {
			trace!(target: "client", "Found registrar at {}", addr);
		}

		let client = Arc::new(Client {
			enabled: AtomicBool::new(true),
			sleep_state: Mutex::new(SleepState::new(awake)),
			liveness: AtomicBool::new(awake),
			mode: Mutex::new(config.mode.clone()),
			chain: RwLock::new(chain),
			tracedb: tracedb,
			engine: engine,
			pruning: config.pruning.clone(),
			config: config,
			db: RwLock::new(db.clone()),
			state_db: RwLock::new(state_db),
			report: RwLock::new(Default::default()),
			io_channel: Mutex::new(message_channel),
			notify: RwLock::new(Vec::new()),
			queue_transactions: IoChannelQueue::new(MAX_TX_QUEUE_SIZE),
			queue_ancient_blocks: IoChannelQueue::new(MAX_ANCIENT_BLOCKS_QUEUE_SIZE),
			queued_ancient_blocks: Default::default(),
			ancient_blocks_import_lock: Default::default(),
			queue_consensus_message: IoChannelQueue::new(usize::max_value()),
			last_hashes: RwLock::new(VecDeque::new()),
			factories: factories,
			history: history,
			on_user_defaults_change: Mutex::new(None),
			registrar: registry::Registry::default(),
			registrar_address,
			exit_handler: Mutex::new(None),
			importer,
		});

		// prune old states.
		{
			let state_db = client.state_db.read().boxed_clone();
			let chain = client.chain.read();
			client.prune_ancient(state_db, &chain)?;
		}

		// ensure genesis epoch proof in the DB.
		{
			let chain = client.chain.read();
			let gh = spec.genesis_header();
			if chain.epoch_transition(0, gh.hash()).is_none() {
				trace!(target: "client", "No genesis transition found.");

				let proof = client.with_proving_caller(
					BlockId::Number(0),
					|call| client.engine.genesis_epoch_data(&gh, call)
				);
				let proof = match proof {
					Ok(proof) => proof,
					Err(e) => {
						warn!(target: "client", "Error generating genesis epoch data: {}. Snapshots generated may not be complete.", e);
						Vec::new()
					}
				};

				debug!(target: "client", "Obtained genesis transition proof: {:?}", proof);

				let mut batch = DBTransaction::new();
				chain.insert_epoch_transition(&mut batch, 0, EpochTransition {
					block_hash: gh.hash(),
					block_number: 0,
					proof: proof,
				});

				client.db.read().key_value().write_buffered(batch);
			}
		}

		// ensure buffered changes are flushed.
		client.db.read().key_value().flush().map_err(ClientError::Database)?;
		Ok(client)
	}

	/// Wakes up client if it's a sleep.
	pub fn keep_alive(&self) {
		let should_wake = match *self.mode.lock() {
			Mode::Dark(..) | Mode::Passive(..) => true,
			_ => false,
		};
		if should_wake {
			self.wake_up();
			(*self.sleep_state.lock()).last_activity = Some(Instant::now());
		}
	}

	/// Adds an actor to be notified on certain events
	pub fn add_notify(&self, target: Arc<ChainNotify>) {
		self.notify.write().push(Arc::downgrade(&target));
	}

	/// Set a closure to call when the client wants to be restarted.
	///
	/// The parameter passed to the callback is the name of the new chain spec to use after
	/// the restart.
	pub fn set_exit_handler<F>(&self, f: F) where F: Fn(String) + 'static + Send {
		*self.exit_handler.lock() = Some(Box::new(f));
	}

	/// Returns engine reference.
	pub fn engine(&self) -> &EthEngine {
		&*self.engine
	}

	fn notify<F>(&self, f: F) where F: Fn(&ChainNotify) {
		for np in &*self.notify.read() {
			if let Some(n) = np.upgrade() {
				f(&*n);
			}
		}
	}

	/// Register an action to be done if a mode/spec_name change happens.
	pub fn on_user_defaults_change<F>(&self, f: F) where F: 'static + FnMut(Option<Mode>) + Send {
		*self.on_user_defaults_change.lock() = Some(Box::new(f));
	}

	/// Flush the block import queue.
	pub fn flush_queue(&self) {
		self.importer.block_queue.flush();
		while !self.importer.block_queue.queue_info().is_empty() {
			self.import_verified_blocks();
		}
	}

	/// The env info as of the best block.
	pub fn latest_env_info(&self) -> EnvInfo {
		self.env_info(BlockId::Latest).expect("Best block header always stored; qed")
	}

	/// The env info as of a given block.
	/// returns `None` if the block unknown.
	pub fn env_info(&self, id: BlockId) -> Option<EnvInfo> {
		self.block_header(id).map(|header| {
			EnvInfo {
				number: header.number(),
				author: header.author(),
				timestamp: header.timestamp(),
				difficulty: header.difficulty(),
				last_hashes: self.build_last_hashes(&header.parent_hash()),
				gas_used: U256::default(),
				gas_limit: header.gas_limit(),
			}
		})
	}

	fn build_last_hashes(&self, parent_hash: &H256) -> Arc<LastHashes> {
		{
			let hashes = self.last_hashes.read();
			if hashes.front().map_or(false, |h| h == parent_hash) {
				let mut res = Vec::from(hashes.clone());
				res.resize(256, H256::default());
				return Arc::new(res);
			}
		}
		let mut last_hashes = LastHashes::new();
		last_hashes.resize(256, H256::default());
		last_hashes[0] = parent_hash.clone();
		let chain = self.chain.read();
		for i in 0..255 {
			match chain.block_details(&last_hashes[i]) {
				Some(details) => {
					last_hashes[i + 1] = details.parent.clone();
				},
				None => break,
			}
		}
		let mut cached_hashes = self.last_hashes.write();
		*cached_hashes = VecDeque::from(last_hashes.clone());
		Arc::new(last_hashes)
	}

	/// This is triggered by a message coming from a block queue when the block is ready for insertion
	pub fn import_verified_blocks(&self) -> usize {
		self.importer.import_verified_blocks(self)
	}

	// use a state-proving closure for the given block.
	fn with_proving_caller<F, T>(&self, id: BlockId, with_call: F) -> T
		where F: FnOnce(&::machine::Call) -> T
	{
		let call = |a, d| {
			let tx = self.contract_call_tx(id, a, d);
			let (result, items) = self.prove_transaction(tx, id)
				.ok_or_else(|| format!("Unable to make call. State unavailable?"))?;

			let items = items.into_iter().map(|x| x.to_vec()).collect();
			Ok((result, items))
		};

		with_call(&call)
	}

	// prune ancient states until below the memory limit or only the minimum amount remain.
	fn prune_ancient(&self, mut state_db: StateDB, chain: &BlockChain) -> Result<(), ClientError> {
		let number = match state_db.journal_db().latest_era() {
			Some(n) => n,
			None => return Ok(()),
		};

		// prune all ancient eras until we're below the memory target,
		// but have at least the minimum number of states.
		loop {
			let needs_pruning = state_db.journal_db().is_pruned() &&
				state_db.journal_db().journal_size() >= self.config.history_mem;

			if !needs_pruning { break }
			match state_db.journal_db().earliest_era() {
				Some(era) if era + self.history <= number => {
					trace!(target: "client", "Pruning state for ancient era {}", era);
					match chain.block_hash(era) {
						Some(ancient_hash) => {
							let mut batch = DBTransaction::new();
							state_db.mark_canonical(&mut batch, era, &ancient_hash)?;
							self.db.read().key_value().write_buffered(batch);
							state_db.journal_db().flush();
						}
						None =>
							debug!(target: "client", "Missing expected hash for block {}", era),
					}
				}
				_ => break, // means that every era is kept, no pruning necessary.
			}
		}

		Ok(())
	}

	fn update_last_hashes(&self, parent: &H256, hash: &H256) {
		let mut hashes = self.last_hashes.write();
		if hashes.front().map_or(false, |h| h == parent) {
			if hashes.len() > 255 {
				hashes.pop_back();
			}
			hashes.push_front(hash.clone());
		}
	}

	/// Get shared miner reference.
	#[cfg(test)]
	pub fn miner(&self) -> Arc<Miner> {
		self.importer.miner.clone()
	}

	/// Replace io channel. Useful for testing.
	pub fn set_io_channel(&self, io_channel: IoChannel<ClientIoMessage>) {
		*self.io_channel.lock() = io_channel;
	}

	/// Get a copy of the best block's state.
	pub fn latest_state(&self) -> State<StateDB> {
		let header = self.best_block_header();
		State::from_existing(
			self.state_db.read().boxed_clone_canon(&header.hash()),
			*header.state_root(),
			self.engine.account_start_nonce(header.number()),
			self.factories.clone()
		)
		.expect("State root of best block header always valid.")
	}

	/// Attempt to get a copy of a specific block's final state.
	///
	/// This will not fail if given BlockId::Latest.
	/// Otherwise, this can fail (but may not) if the DB prunes state or the block
	/// is unknown.
	pub fn state_at(&self, id: BlockId) -> Option<State<StateDB>> {
		// fast path for latest state.
		match id.clone() {
			BlockId::Latest => return Some(self.latest_state()),
			_ => {},
		}

		let block_number = match self.block_number(id) {
			Some(num) => num,
			None => return None,
		};

		self.block_header(id).and_then(|header| {
			let db = self.state_db.read().boxed_clone();

			// early exit for pruned blocks
			if db.is_pruned() && self.pruning_info().earliest_state > block_number {
				return None;
			}

			let root = header.state_root();
			State::from_existing(db, root, self.engine.account_start_nonce(block_number), self.factories.clone()).ok()
		})
	}

	/// Attempt to get a copy of a specific block's beginning state.
	///
	/// This will not fail if given BlockId::Latest.
	/// Otherwise, this can fail (but may not) if the DB prunes state.
	pub fn state_at_beginning(&self, id: BlockId) -> Option<State<StateDB>> {
		match self.block_number(id) {
			None | Some(0) => None,
			Some(n) => self.state_at(BlockId::Number(n - 1)),
		}
	}

	/// Get a copy of the best block's state.
	pub fn state(&self) -> Box<StateInfo> {
		Box::new(self.latest_state()) as Box<_>
	}

	/// Get info on the cache.
	pub fn blockchain_cache_info(&self) -> BlockChainCacheSize {
		self.chain.read().cache_size()
	}

	/// Get the report.
	pub fn report(&self) -> ClientReport {
		let mut report = self.report.read().clone();
		report.state_db_mem = self.state_db.read().mem_used();
		report
	}

	/// Tick the client.
	// TODO: manage by real events.
	pub fn tick(&self, prevent_sleep: bool) {
		self.check_garbage();
		if !prevent_sleep {
			self.check_snooze();
		}
	}

	fn check_garbage(&self) {
		self.chain.read().collect_garbage();
		self.importer.block_queue.collect_garbage();
		self.tracedb.read().collect_garbage();
	}

	fn check_snooze(&self) {
		let mode = self.mode.lock().clone();
		match mode {
			Mode::Dark(timeout) => {
				let mut ss = self.sleep_state.lock();
				if let Some(t) = ss.last_activity {
					if Instant::now() > t + timeout {
						self.sleep();
						ss.last_activity = None;
					}
				}
			}
			Mode::Passive(timeout, wakeup_after) => {
				let mut ss = self.sleep_state.lock();
				let now = Instant::now();
				if let Some(t) = ss.last_activity {
					if now > t + timeout {
						self.sleep();
						ss.last_activity = None;
						ss.last_autosleep = Some(now);
					}
				}
				if let Some(t) = ss.last_autosleep {
					if now > t + wakeup_after {
						self.wake_up();
						ss.last_activity = Some(now);
						ss.last_autosleep = None;
					}
				}
			}
			_ => {}
		}
	}

	/// Take a snapshot at the given block.
	/// If the ID given is "latest", this will default to 1000 blocks behind.
	pub fn take_snapshot<W: snapshot_io::SnapshotWriter + Send>(&self, writer: W, at: BlockId, p: &snapshot::Progress) -> Result<(), EthcoreError> {
		let db = self.state_db.read().journal_db().boxed_clone();
		let best_block_number = self.chain_info().best_block_number;
		let block_number = self.block_number(at).ok_or(snapshot::Error::InvalidStartingBlock(at))?;

		if db.is_pruned() && self.pruning_info().earliest_state > block_number {
			return Err(snapshot::Error::OldBlockPrunedDB.into());
		}

		let history = ::std::cmp::min(self.history, 1000);

		let start_hash = match at {
			BlockId::Latest => {
				let start_num = match db.earliest_era() {
					Some(era) => ::std::cmp::max(era, best_block_number.saturating_sub(history)),
					None => best_block_number.saturating_sub(history),
				};

				match self.block_hash(BlockId::Number(start_num)) {
					Some(h) => h,
					None => return Err(snapshot::Error::InvalidStartingBlock(at).into()),
				}
			}
			_ => match self.block_hash(at) {
				Some(hash) => hash,
				None => return Err(snapshot::Error::InvalidStartingBlock(at).into()),
			},
		};

		snapshot::take_snapshot(&*self.engine, &self.chain.read(), start_hash, db.as_hashdb(), writer, p)?;

		Ok(())
	}

	/// Ask the client what the history parameter is.
	pub fn pruning_history(&self) -> u64 {
		self.history
	}

	fn block_hash(chain: &BlockChain, id: BlockId) -> Option<H256> {
		match id {
			BlockId::Hash(hash) => Some(hash),
			BlockId::Number(number) => chain.block_hash(number),
			BlockId::Earliest => chain.block_hash(0),
			BlockId::Latest => Some(chain.best_block_hash()),
		}
	}

	fn transaction_address(&self, id: TransactionId) -> Option<TransactionAddress> {
		match id {
			TransactionId::Hash(ref hash) => self.chain.read().transaction_address(hash),
			TransactionId::Location(id, index) => Self::block_hash(&self.chain.read(), id).map(|hash| TransactionAddress {
				block_hash: hash,
				index: index,
			})
		}
	}

	fn wake_up(&self) {
		if !self.liveness.load(AtomicOrdering::Relaxed) {
			self.liveness.store(true, AtomicOrdering::Relaxed);
			self.notify(|n| n.start());
			info!(target: "mode", "wake_up: Waking.");
		}
	}

	fn sleep(&self) {
		if self.liveness.load(AtomicOrdering::Relaxed) {
			// only sleep if the import queue is mostly empty.
			if self.queue_info().total_queue_size() <= MAX_QUEUE_SIZE_TO_SLEEP_ON {
				self.liveness.store(false, AtomicOrdering::Relaxed);
				self.notify(|n| n.stop());
				info!(target: "mode", "sleep: Sleeping.");
			} else {
				info!(target: "mode", "sleep: Cannot sleep - syncing ongoing.");
				// TODO: Consider uncommenting.
				//(*self.sleep_state.lock()).last_activity = Some(Instant::now());
			}
		}
	}

	// transaction for calling contracts from services like engine.
	// from the null sender, with 50M gas.
	fn contract_call_tx(&self, block_id: BlockId, address: Address, data: Bytes) -> SignedTransaction {
		let from = Address::default();
		Transaction {
			nonce: self.nonce(&from, block_id).unwrap_or_else(|| self.engine.account_start_nonce(0)),
			action: Action::Call(address),
			gas: U256::from(50_000_000),
			gas_price: U256::default(),
			value: U256::default(),
			data: data,
		}.fake_sign(from)
	}

	fn do_virtual_call(
		machine: &::machine::EthereumMachine,
		env_info: &EnvInfo,
		state: &mut State<StateDB>,
		t: &SignedTransaction,
		analytics: CallAnalytics,
	) -> Result<Executed, CallError> {
		fn call<V, T>(
			state: &mut State<StateDB>,
			env_info: &EnvInfo,
			machine: &::machine::EthereumMachine,
			state_diff: bool,
			transaction: &SignedTransaction,
			options: TransactOptions<T, V>,
		) -> Result<Executed<T::Output, V::Output>, CallError> where
			T: trace::Tracer,
			V: trace::VMTracer,
		{
			let options = options
				.dont_check_nonce()
				.save_output_from_contract();
			let original_state = if state_diff { Some(state.clone()) } else { None };

			let mut ret = Executive::new(state, env_info, machine).transact_virtual(transaction, options)?;

			if let Some(original) = original_state {
				ret.state_diff = Some(state.diff_from(original).map_err(ExecutionError::from)?);
			}
			Ok(ret)
		}

		let state_diff = analytics.state_diffing;

		match (analytics.transaction_tracing, analytics.vm_tracing) {
			(true, true) => call(state, env_info, machine, state_diff, t, TransactOptions::with_tracing_and_vm_tracing()),
			(true, false) => call(state, env_info, machine, state_diff, t, TransactOptions::with_tracing()),
			(false, true) => call(state, env_info, machine, state_diff, t, TransactOptions::with_vm_tracing()),
			(false, false) => call(state, env_info, machine, state_diff, t, TransactOptions::with_no_tracing()),
		}
	}

	fn block_number_ref(&self, id: &BlockId) -> Option<BlockNumber> {
		match *id {
			BlockId::Number(number) => Some(number),
			BlockId::Hash(ref hash) => self.chain.read().block_number(hash),
			BlockId::Earliest => Some(0),
			BlockId::Latest => Some(self.chain.read().best_block_number()),
		}
	}

	/// Retrieve a decoded header given `BlockId`
	///
	/// This method optimizes access patterns for latest block header
	/// to avoid excessive RLP encoding, decoding and hashing.
	fn block_header_decoded(&self, id: BlockId) -> Option<Header> {
		match id {
			BlockId::Latest
				=> Some(self.chain.read().best_block_header()),
			BlockId::Hash(ref hash) if hash == &self.chain.read().best_block_hash()
				=> Some(self.chain.read().best_block_header()),
			BlockId::Number(number) if number == self.chain.read().best_block_number()
				=> Some(self.chain.read().best_block_header()),
			_   => self.block_header(id).and_then(|h| h.decode().ok())
		}
	}
}

impl snapshot::DatabaseRestore for Client {
	/// Restart the client with a new backend
	fn restore_db(&self, new_db: &str) -> Result<(), EthcoreError> {
		trace!(target: "snapshot", "Replacing client database with {:?}", new_db);

		let _import_lock = self.importer.import_lock.lock();
		let mut state_db = self.state_db.write();
		let mut chain = self.chain.write();
		let mut tracedb = self.tracedb.write();
		self.importer.miner.clear();
		let db = self.db.write();
		db.key_value().restore(new_db)?;

		// TODO: restore blooms properly
		let cache_size = state_db.cache_size();
		*state_db = StateDB::new(journaldb::new(db.key_value().clone(), self.pruning, ::db::COL_STATE), cache_size);
		*chain = Arc::new(BlockChain::new(self.config.blockchain.clone(), &[], db.clone()));
		*tracedb = TraceDB::new(self.config.tracing.clone(), db.clone(), chain.clone());
		Ok(())
	}
}

impl Nonce for Client {
	fn nonce(&self, address: &Address, id: BlockId) -> Option<U256> {
		self.state_at(id).and_then(|s| s.nonce(address).ok())
	}
}

impl Balance for Client {
	fn balance(&self, address: &Address, state: StateOrBlock) -> Option<U256> {
		match state {
			StateOrBlock::State(s) => s.balance(address).ok(),
			StateOrBlock::Block(id) => self.state_at(id).and_then(|s| s.balance(address).ok())
		}
	}
}

impl AccountData for Client {}

impl ChainInfo for Client {
	fn chain_info(&self) -> BlockChainInfo {
		let mut chain_info = self.chain.read().chain_info();
		chain_info.pending_total_difficulty = chain_info.total_difficulty + self.importer.block_queue.total_difficulty();
		chain_info
	}
}

impl BlockInfo for Client {
	fn block_header(&self, id: BlockId) -> Option<::encoded::Header> {
		let chain = self.chain.read();

		Self::block_hash(&chain, id).and_then(|hash| chain.block_header_data(&hash))
	}

	fn best_block_header(&self) -> Header {
		self.chain.read().best_block_header()
	}

	fn block(&self, id: BlockId) -> Option<encoded::Block> {
		let chain = self.chain.read();

		Self::block_hash(&chain, id).and_then(|hash| chain.block(&hash))
	}

	fn code_hash(&self, address: &Address, id: BlockId) -> Option<H256> {
		self.state_at(id).and_then(|s| s.code_hash(address).ok())
	}
}

impl TransactionInfo for Client {
	fn transaction_block(&self, id: TransactionId) -> Option<H256> {
		self.transaction_address(id).map(|addr| addr.block_hash)
	}
}

impl BlockChainTrait for Client {}

impl RegistryInfo for Client {
	fn registry_address(&self, name: String, block: BlockId) -> Option<Address> {
		let address = self.registrar_address?;

		self.registrar.functions()
			.get_address()
			.call(keccak(name.as_bytes()), "A", &|data| self.call_contract(block, address, data))
			.ok()
			.and_then(|a| if a.is_zero() {
				None
			} else {
				Some(a)
			})
	}
}

impl CallContract for Client {
	fn call_contract(&self, block_id: BlockId, address: Address, data: Bytes) -> Result<Bytes, String> {
		let state_pruned = || CallError::StatePruned.to_string();
		let state = &mut self.state_at(block_id).ok_or_else(&state_pruned)?;
		let header = self.block_header_decoded(block_id).ok_or_else(&state_pruned)?;

		let transaction = self.contract_call_tx(block_id, address, data);

		self.call(&transaction, Default::default(), state, &header)
			.map_err(|e| format!("{:?}", e))
			.map(|executed| executed.output)
	}
}

impl ImportBlock for Client {
	fn import_block(&self, bytes: Bytes) -> Result<H256, BlockImportError> {
		use verification::queue::kind::BlockLike;
		use verification::queue::kind::blocks::Unverified;

		// create unverified block here so the `keccak` calculation can be cached.
		let unverified = Unverified::from_rlp(bytes)?;

		{
			if self.chain.read().is_known(&unverified.hash()) {
				bail!(BlockImportErrorKind::Import(ImportErrorKind::AlreadyInChain));
			}
			let status = self.block_status(BlockId::Hash(unverified.parent_hash()));
			if status == BlockStatus::Unknown || status == BlockStatus::Pending {
				bail!(BlockImportErrorKind::Block(BlockError::UnknownParent(unverified.parent_hash())));
			}
		}
		Ok(self.importer.block_queue.import(unverified)?)
	}
}

impl StateClient for Client {
	type State = State<::state_db::StateDB>;

	fn latest_state(&self) -> Self::State {
		Client::latest_state(self)
	}

	fn state_at(&self, id: BlockId) -> Option<Self::State> {
		Client::state_at(self, id)
	}
}

impl Call for Client {
	type State = State<::state_db::StateDB>;

	fn call(&self, transaction: &SignedTransaction, analytics: CallAnalytics, state: &mut Self::State, header: &Header) -> Result<Executed, CallError> {
		let env_info = EnvInfo {
			number: header.number(),
			author: header.author().clone(),
			timestamp: header.timestamp(),
			difficulty: header.difficulty().clone(),
			last_hashes: self.build_last_hashes(header.parent_hash()),
			gas_used: U256::default(),
			gas_limit: U256::max_value(),
		};
		let machine = self.engine.machine();

		Self::do_virtual_call(&machine, &env_info, state, transaction, analytics)
	}

	fn call_many(&self, transactions: &[(SignedTransaction, CallAnalytics)], state: &mut Self::State, header: &Header) -> Result<Vec<Executed>, CallError> {
		let mut env_info = EnvInfo {
			number: header.number(),
			author: header.author().clone(),
			timestamp: header.timestamp(),
			difficulty: header.difficulty().clone(),
			last_hashes: self.build_last_hashes(header.parent_hash()),
			gas_used: U256::default(),
			gas_limit: U256::max_value(),
		};

		let mut results = Vec::with_capacity(transactions.len());
		let machine = self.engine.machine();

		for &(ref t, analytics) in transactions {
			let ret = Self::do_virtual_call(machine, &env_info, state, t, analytics)?;
			env_info.gas_used = ret.cumulative_gas_used;
			results.push(ret);
		}

		Ok(results)
	}

	fn estimate_gas(&self, t: &SignedTransaction, state: &Self::State, header: &Header) -> Result<U256, CallError> {
		let (mut upper, max_upper, env_info) = {
			let init = *header.gas_limit();
			let max = init * U256::from(10);

			let env_info = EnvInfo {
				number: header.number(),
				author: header.author().clone(),
				timestamp: header.timestamp(),
				difficulty: header.difficulty().clone(),
				last_hashes: self.build_last_hashes(header.parent_hash()),
				gas_used: U256::default(),
				gas_limit: max,
			};

			(init, max, env_info)
		};

		let sender = t.sender();
		let options = || TransactOptions::with_tracing().dont_check_nonce();

		let cond = |gas| {
			let mut tx = t.as_unsigned().clone();
			tx.gas = gas;
			let tx = tx.fake_sign(sender);

			let mut clone = state.clone();
			Ok(Executive::new(&mut clone, &env_info, self.engine.machine())
				.transact_virtual(&tx, options())
				.map(|r| r.exception.is_none())
				.unwrap_or(false))
		};

		if !cond(upper)? {
			upper = max_upper;
			if !cond(upper)? {
				trace!(target: "estimate_gas", "estimate_gas failed with {}", upper);
				let err = ExecutionError::Internal(format!("Requires higher than upper limit of {}", upper));
				return Err(err.into())
			}
		}
		let lower = t.gas_required(&self.engine.schedule(env_info.number)).into();
		if cond(lower)? {
			trace!(target: "estimate_gas", "estimate_gas succeeded with {}", lower);
			return Ok(lower)
		}

		/// Find transition point between `lower` and `upper` where `cond` changes from `false` to `true`.
		/// Returns the lowest value between `lower` and `upper` for which `cond` returns true.
		/// We assert: `cond(lower) = false`, `cond(upper) = true`
		fn binary_chop<F, E>(mut lower: U256, mut upper: U256, mut cond: F) -> Result<U256, E>
			where F: FnMut(U256) -> Result<bool, E>
		{
			while upper - lower > 1.into() {
				let mid = (lower + upper) / 2.into();
				trace!(target: "estimate_gas", "{} .. {} .. {}", lower, mid, upper);
				let c = cond(mid)?;
				match c {
					true => upper = mid,
					false => lower = mid,
				};
				trace!(target: "estimate_gas", "{} => {} .. {}", c, lower, upper);
			}
			Ok(upper)
		}

		// binary chop to non-excepting call with gas somewhere between 21000 and block gas limit
		trace!(target: "estimate_gas", "estimate_gas chopping {} .. {}", lower, upper);
		binary_chop(lower, upper, cond)
	}
}

impl EngineInfo for Client {
	fn engine(&self) -> &EthEngine {
		Client::engine(self)
	}
}

impl BlockChainClient for Client {
	fn replay(&self, id: TransactionId, analytics: CallAnalytics) -> Result<Executed, CallError> {
		let address = self.transaction_address(id).ok_or(CallError::TransactionNotFound)?;
		let block = BlockId::Hash(address.block_hash);

		const PROOF: &'static str = "The transaction address contains a valid index within block; qed";
		Ok(self.replay_block_transactions(block, analytics)?.nth(address.index).expect(PROOF))
	}

	fn replay_block_transactions(&self, block: BlockId, analytics: CallAnalytics) -> Result<Box<Iterator<Item = Executed>>, CallError> {
		let mut env_info = self.env_info(block).ok_or(CallError::StatePruned)?;
		let body = self.block_body(block).ok_or(CallError::StatePruned)?;
		let mut state = self.state_at_beginning(block).ok_or(CallError::StatePruned)?;
		let txs = body.transactions();
		let engine = self.engine.clone();

		const PROOF: &'static str = "Transactions fetched from blockchain; blockchain transactions are valid; qed";
		const EXECUTE_PROOF: &'static str = "Transaction replayed; qed";

		Ok(Box::new(txs.into_iter()
			.map(move |t| {
				let t = SignedTransaction::new(t).expect(PROOF);
				let machine = engine.machine();
				let x = Self::do_virtual_call(machine, &env_info, &mut state, &t, analytics).expect(EXECUTE_PROOF);
				env_info.gas_used = env_info.gas_used + x.gas_used;
				x
			})))
	}

	fn mode(&self) -> Mode {
		let r = self.mode.lock().clone().into();
		trace!(target: "mode", "Asked for mode = {:?}. returning {:?}", &*self.mode.lock(), r);
		r
	}

	fn disable(&self) {
		self.set_mode(Mode::Off);
		self.enabled.store(false, AtomicOrdering::Relaxed);
		self.clear_queue();
	}

	fn set_mode(&self, new_mode: Mode) {
		trace!(target: "mode", "Client::set_mode({:?})", new_mode);
		if !self.enabled.load(AtomicOrdering::Relaxed) {
			return;
		}
		{
			let mut mode = self.mode.lock();
			*mode = new_mode.clone().into();
			trace!(target: "mode", "Mode now {:?}", &*mode);
			if let Some(ref mut f) = *self.on_user_defaults_change.lock() {
				trace!(target: "mode", "Making callback...");
				f(Some((&*mode).clone()))
			}
		}
		match new_mode {
			Mode::Active => self.wake_up(),
			Mode::Off => self.sleep(),
			_ => {(*self.sleep_state.lock()).last_activity = Some(Instant::now()); }
		}
	}

	fn spec_name(&self) -> String {
		self.config.spec_name.clone()
	}

	fn set_spec_name(&self, new_spec_name: String) {
		trace!(target: "mode", "Client::set_spec_name({:?})", new_spec_name);
		if !self.enabled.load(AtomicOrdering::Relaxed) {
			return;
		}
		if let Some(ref h) = *self.exit_handler.lock() {
			(*h)(new_spec_name);
		} else {
			warn!("Not hypervised; cannot change chain.");
		}
	}

	fn block_number(&self, id: BlockId) -> Option<BlockNumber> {
		self.block_number_ref(&id)
	}

	fn block_body(&self, id: BlockId) -> Option<encoded::Body> {
		let chain = self.chain.read();

		Self::block_hash(&chain, id).and_then(|hash| chain.block_body(&hash))
	}

	fn block_status(&self, id: BlockId) -> BlockStatus {
		let chain = self.chain.read();
		match Self::block_hash(&chain, id) {
			Some(ref hash) if chain.is_known(hash) => BlockStatus::InChain,
			Some(hash) => self.importer.block_queue.status(&hash).into(),
			None => BlockStatus::Unknown
		}
	}

	fn block_total_difficulty(&self, id: BlockId) -> Option<U256> {
		let chain = self.chain.read();

		Self::block_hash(&chain, id).and_then(|hash| chain.block_details(&hash)).map(|d| d.total_difficulty)
	}

	fn storage_root(&self, address: &Address, id: BlockId) -> Option<H256> {
		self.state_at(id).and_then(|s| s.storage_root(address).ok()).and_then(|x| x)
	}

	fn block_hash(&self, id: BlockId) -> Option<H256> {
		let chain = self.chain.read();
		Self::block_hash(&chain, id)
	}

	fn code(&self, address: &Address, state: StateOrBlock) -> Option<Option<Bytes>> {
		let result = match state {
			StateOrBlock::State(s) => s.code(address).ok(),
			StateOrBlock::Block(id) => self.state_at(id).and_then(|s| s.code(address).ok())
		};

		// Converting from `Option<Option<Arc<Bytes>>>` to `Option<Option<Bytes>>`
		result.map(|c| c.map(|c| (&*c).clone()))
	}

	fn storage_at(&self, address: &Address, position: &H256, state: StateOrBlock) -> Option<H256> {
		match state {
			StateOrBlock::State(s) => s.storage_at(address, position).ok(),
			StateOrBlock::Block(id) => self.state_at(id).and_then(|s| s.storage_at(address, position).ok())
		}
	}

	fn list_accounts(&self, id: BlockId, after: Option<&Address>, count: u64) -> Option<Vec<Address>> {
		if !self.factories.trie.is_fat() {
			trace!(target: "fatdb", "list_accounts: Not a fat DB");
			return None;
		}

		let state = match self.state_at(id) {
			Some(state) => state,
			_ => return None,
		};

		let (root, db) = state.drop();
		let trie = match self.factories.trie.readonly(db.as_hashdb(), &root) {
			Ok(trie) => trie,
			_ => {
				trace!(target: "fatdb", "list_accounts: Couldn't open the DB");
				return None;
			}
		};

		let mut iter = match trie.iter() {
			Ok(iter) => iter,
			_ => return None,
		};

		if let Some(after) = after {
			if let Err(e) = iter.seek(after) {
				trace!(target: "fatdb", "list_accounts: Couldn't seek the DB: {:?}", e);
			}
		}

		let accounts = iter.filter_map(|item| {
			item.ok().map(|(addr, _)| Address::from_slice(&addr))
		}).take(count as usize).collect();

		Some(accounts)
	}

	fn list_storage(&self, id: BlockId, account: &Address, after: Option<&H256>, count: u64) -> Option<Vec<H256>> {
		if !self.factories.trie.is_fat() {
			trace!(target: "fatdb", "list_stroage: Not a fat DB");
			return None;
		}

		let state = match self.state_at(id) {
			Some(state) => state,
			_ => return None,
		};

		let root = match state.storage_root(account) {
			Ok(Some(root)) => root,
			_ => return None,
		};

		let (_, db) = state.drop();
		let account_db = self.factories.accountdb.readonly(db.as_hashdb(), keccak(account));
		let trie = match self.factories.trie.readonly(account_db.as_hashdb(), &root) {
			Ok(trie) => trie,
			_ => {
				trace!(target: "fatdb", "list_storage: Couldn't open the DB");
				return None;
			}
		};

		let mut iter = match trie.iter() {
			Ok(iter) => iter,
			_ => return None,
		};

		if let Some(after) = after {
			if let Err(e) = iter.seek(after) {
				trace!(target: "fatdb", "list_accounts: Couldn't seek the DB: {:?}", e);
			}
		}

		let keys = iter.filter_map(|item| {
			item.ok().map(|(key, _)| H256::from_slice(&key))
		}).take(count as usize).collect();

		Some(keys)
	}

	fn transaction(&self, id: TransactionId) -> Option<LocalizedTransaction> {
		self.transaction_address(id).and_then(|address| self.chain.read().transaction(&address))
	}

	fn uncle(&self, id: UncleId) -> Option<encoded::Header> {
		let index = id.position;
		self.block_body(id.block).and_then(|body| body.view().uncle_rlp_at(index))
			.map(encoded::Header::new)
	}

	fn transaction_receipt(&self, id: TransactionId) -> Option<LocalizedReceipt> {
		let chain = self.chain.read();
		self.transaction_address(id)
			.and_then(|address| chain.block_number(&address.block_hash).and_then(|block_number| {
				let transaction = chain.block_body(&address.block_hash)
					.and_then(|body| body.view().localized_transaction_at(&address.block_hash, block_number, address.index));

				let previous_receipts = (0..address.index + 1)
					.map(|index| {
						let mut address = address.clone();
						address.index = index;
						chain.transaction_receipt(&address)
					})
					.collect();
				match (transaction, previous_receipts) {
					(Some(transaction), Some(previous_receipts)) => {
						Some(transaction_receipt(self.engine().machine(), transaction, previous_receipts))
					},
					_ => None,
				}
			}))
	}

	fn tree_route(&self, from: &H256, to: &H256) -> Option<TreeRoute> {
		let chain = self.chain.read();
		match chain.is_known(from) && chain.is_known(to) {
			true => chain.tree_route(from.clone(), to.clone()),
			false => None
		}
	}

	fn find_uncles(&self, hash: &H256) -> Option<Vec<H256>> {
		self.chain.read().find_uncle_hashes(hash, self.engine.maximum_uncle_age())
	}

	fn state_data(&self, hash: &H256) -> Option<Bytes> {
		self.state_db.read().journal_db().state(hash)
	}

	fn block_receipts(&self, hash: &H256) -> Option<Bytes> {
		self.chain.read().block_receipts(hash).map(|receipts| ::rlp::encode(&receipts).into_vec())
	}

	fn queue_info(&self) -> BlockQueueInfo {
		self.importer.block_queue.queue_info()
	}

	fn clear_queue(&self) {
		self.importer.block_queue.clear();
	}

	fn additional_params(&self) -> BTreeMap<String, String> {
		self.engine.additional_params().into_iter().collect()
	}

	fn logs(&self, filter: Filter) -> Vec<LocalizedLogEntry> {
		// Wrap the logic inside a closure so that we can take advantage of question mark syntax.
		let fetch_logs = || {
			let chain = self.chain.read();

			// First, check whether `filter.from_block` and `filter.to_block` is on the canon chain. If so, we can use the
			// optimized version.
			let is_canon = |id| {
				match id {
					// If it is referred by number, then it is always on the canon chain.
					&BlockId::Earliest | &BlockId::Latest | &BlockId::Number(_) => true,
					// If it is referred by hash, we see whether a hash -> number -> hash conversion gives us the same
					// result.
					&BlockId::Hash(ref hash) => chain.is_canon(hash),
				}
			};

			let blocks = if is_canon(&filter.from_block) && is_canon(&filter.to_block) {
				// If we are on the canon chain, use bloom filter to fetch required hashes.
				let from = self.block_number_ref(&filter.from_block)?;
				let to = self.block_number_ref(&filter.to_block)?;

				chain.blocks_with_bloom(&filter.bloom_possibilities(), from, to)
					.into_iter()
					.filter_map(|n| chain.block_hash(n))
					.collect::<Vec<H256>>()
			} else {
				// Otherwise, we use a slower version that finds a link between from_block and to_block.
				let from_hash = Self::block_hash(&chain, filter.from_block)?;
				let from_number = chain.block_number(&from_hash)?;
				let to_hash = Self::block_hash(&chain, filter.from_block)?;

				let blooms = filter.bloom_possibilities();
				let bloom_match = |header: &encoded::Header| {
					blooms.iter().any(|bloom| header.log_bloom().contains_bloom(bloom))
				};

				let (blocks, last_hash) = {
					let mut blocks = Vec::new();
					let mut current_hash = to_hash;

					loop {
						let header = chain.block_header_data(&current_hash)?;
						if bloom_match(&header) {
							blocks.push(current_hash);
						}

						// Stop if `from` block is reached.
						if header.number() <= from_number {
							break;
						}
						current_hash = header.parent_hash();
					}

					blocks.reverse();
					(blocks, current_hash)
				};

				// Check if we've actually reached the expected `from` block.
				if last_hash != from_hash || blocks.is_empty() {
					return None;
				}

				blocks
			};

			Some(self.chain.read().logs(blocks, |entry| filter.matches(entry), filter.limit))
		};

		fetch_logs().unwrap_or_default()
	}

	fn filter_traces(&self, filter: TraceFilter) -> Option<Vec<LocalizedTrace>> {
		if !self.tracedb.read().tracing_enabled() {
			return None;
		}

		let start = self.block_number(filter.range.start)?;
		let end = self.block_number(filter.range.end)?;

		let db_filter = trace::Filter {
			range: start as usize..end as usize,
			from_address: filter.from_address.into(),
			to_address: filter.to_address.into(),
		};

		let traces = self.tracedb.read()
			.filter(&db_filter)
			.into_iter()
			.skip(filter.after.unwrap_or(0))
			.take(filter.count.unwrap_or(usize::max_value()))
			.collect();
		Some(traces)
	}

	fn trace(&self, trace: TraceId) -> Option<LocalizedTrace> {
		if !self.tracedb.read().tracing_enabled() {
			return None;
		}

		let trace_address = trace.address;
		self.transaction_address(trace.transaction)
			.and_then(|tx_address| {
				self.block_number(BlockId::Hash(tx_address.block_hash))
					.and_then(|number| self.tracedb.read().trace(number, tx_address.index, trace_address))
			})
	}

	fn transaction_traces(&self, transaction: TransactionId) -> Option<Vec<LocalizedTrace>> {
		if !self.tracedb.read().tracing_enabled() {
			return None;
		}

		self.transaction_address(transaction)
			.and_then(|tx_address| {
				self.block_number(BlockId::Hash(tx_address.block_hash))
					.and_then(|number| self.tracedb.read().transaction_traces(number, tx_address.index))
			})
	}

	fn block_traces(&self, block: BlockId) -> Option<Vec<LocalizedTrace>> {
		if !self.tracedb.read().tracing_enabled() {
			return None;
		}

		self.block_number(block)
			.and_then(|number| self.tracedb.read().block_traces(number))
	}

	fn last_hashes(&self) -> LastHashes {
		(*self.build_last_hashes(&self.chain.read().best_block_hash())).clone()
	}

	fn ready_transactions(&self, max_len: usize) -> Vec<Arc<VerifiedTransaction>> {
		self.importer.miner.ready_transactions(self, max_len, ::miner::PendingOrdering::Priority)
	}

	fn signing_chain_id(&self) -> Option<u64> {
		self.engine.signing_chain_id(&self.latest_env_info())
	}

	fn block_extra_info(&self, id: BlockId) -> Option<BTreeMap<String, String>> {
		self.block_header_decoded(id)
			.map(|header| self.engine.extra_info(&header))
	}

	fn uncle_extra_info(&self, id: UncleId) -> Option<BTreeMap<String, String>> {
		self.uncle(id)
			.and_then(|h| {
				h.decode().map(|dh| {
					self.engine.extra_info(&dh)
				}).ok()
			})
	}

	fn pruning_info(&self) -> PruningInfo {
		PruningInfo {
			earliest_chain: self.chain.read().first_block_number().unwrap_or(1),
			earliest_state: self.state_db.read().journal_db().earliest_era().unwrap_or(0),
		}
	}

	fn transact_contract(&self, address: Address, data: Bytes) -> Result<(), transaction::Error> {
		let authoring_params = self.importer.miner.authoring_params();
		let transaction = Transaction {
			nonce: self.latest_nonce(&authoring_params.author),
			action: Action::Call(address),
			gas: self.importer.miner.sensible_gas_limit(),
			gas_price: self.importer.miner.sensible_gas_price(),
			value: U256::zero(),
			data: data,
		};
		let chain_id = self.engine.signing_chain_id(&self.latest_env_info());
		let signature = self.engine.sign(transaction.hash(chain_id))
			.map_err(|e| transaction::Error::InvalidSignature(e.to_string()))?;
		let signed = SignedTransaction::new(transaction.with_signature(signature, chain_id))?;
		self.importer.miner.import_own_transaction(self, signed.into())
	}

	fn registrar_address(&self) -> Option<Address> {
		self.registrar_address.clone()
	}

	fn eip86_transition(&self) -> u64 {
		self.engine().params().eip86_transition
	}
}

impl IoClient for Client {
	fn queue_transactions(&self, transactions: Vec<Bytes>, peer_id: usize) {
		trace_time!("queue_transactions");
		let len = transactions.len();
		self.queue_transactions.queue(&mut self.io_channel.lock(), len, move |client| {
			trace_time!("import_queued_transactions");

			let txs: Vec<UnverifiedTransaction> = transactions
				.iter()
				.filter_map(|bytes| client.engine.decode_transaction(bytes).ok())
				.collect();

			client.notify(|notify| {
				notify.transactions_received(&txs, peer_id);
			});

			client.importer.miner.import_external_transactions(client, txs);
		}).unwrap_or_else(|e| {
			debug!(target: "client", "Ignoring {} transactions: {}", len, e);
		});
	}

	fn queue_ancient_block(&self, block_bytes: Bytes, receipts_bytes: Bytes) -> Result<H256, BlockImportError> {
		trace_time!("queue_ancient_block");
		let header: Header = ::rlp::Rlp::new(&block_bytes).val_at(0)?;
		let hash = header.hash();

		{
			// check block order
			if self.chain.read().is_known(&hash) {
				bail!(BlockImportErrorKind::Import(ImportErrorKind::AlreadyInChain));
			}
			let parent_hash = header.parent_hash();
			// NOTE To prevent race condition with import, make sure to check queued blocks first
			// (and attempt to acquire lock)
			let is_parent_pending = self.queued_ancient_blocks.read().0.contains(parent_hash);
			if !is_parent_pending {
				let status = self.block_status(BlockId::Hash(*parent_hash));
				if  status == BlockStatus::Unknown || status == BlockStatus::Pending {
					bail!(BlockImportErrorKind::Block(BlockError::UnknownParent(*parent_hash)));
				}
			}
		}

<<<<<<< HEAD
		self.pending_ancient_blocks.write().insert(hash);

		trace!(target: "client", "Queuing old block #{}", header.number());
		match self.queue_ancient_blocks.queue(&mut self.io_channel.lock(), move |client| {
			let result = client.importer.import_old_block(
				&header,
				&block_bytes,
				&receipts_bytes,
				&**client.db.read().key_value(),
				&*client.chain.read()
			);

			client.pending_ancient_blocks.write().remove(&hash);
			result.map(|_| ()).unwrap_or_else(|e| {
				error!(target: "client", "Error importing ancient block: {}", e);
			});
=======
		// we queue blocks here and trigger an IO message.
		{
			let mut queued = self.queued_ancient_blocks.write();
			queued.0.insert(hash);
			queued.1.push_back((header, block_bytes, receipts_bytes));
		}

		let queued = self.queued_ancient_blocks.clone();
		let lock = self.ancient_blocks_import_lock.clone();
		match self.queue_ancient_blocks.queue(&mut self.io_channel.lock(), 1, move |client| {
			trace_time!("import_ancient_block");
			// Make sure to hold the lock here to prevent importing out of order.
			// We use separate lock, cause we don't want to block queueing.
			let _lock = lock.lock();
			for _i in 0..MAX_ANCIENT_BLOCKS_TO_IMPORT {
				let first = queued.write().1.pop_front();
				if let Some((header, block_bytes, receipts_bytes)) = first {
					let hash = header.hash();
					let result = client.importer.import_old_block(
						&header,
						&block_bytes,
						&receipts_bytes,
						&**client.db.read(),
						&*client.chain.read(),
					);
					if let Err(e) = result {
						error!(target: "client", "Error importing ancient block: {}", e);
					}
					// remove from pending
					queued.write().0.remove(&hash);
				} else {
					break;
				}
			}
>>>>>>> b37b3cd1
		}) {
			Ok(_) => Ok(hash),
			Err(e) => bail!(BlockImportErrorKind::Other(format!("{}", e))),
		}
	}

	fn queue_consensus_message(&self, message: Bytes) {
		match self.queue_consensus_message.queue(&mut self.io_channel.lock(), 1, move |client| {
			if let Err(e) = client.engine().handle_message(&message) {
				debug!(target: "poa", "Invalid message received: {}", e);
			}
		}) {
			Ok(_) => (),
			Err(e) => {
				debug!(target: "poa", "Ignoring the message, error queueing: {}", e);
			}
		}
	}
}

impl ReopenBlock for Client {
	fn reopen_block(&self, block: ClosedBlock) -> OpenBlock {
		let engine = &*self.engine;
		let mut block = block.reopen(engine);
		let max_uncles = engine.maximum_uncle_count(block.header().number());
		if block.uncles().len() < max_uncles {
			let chain = self.chain.read();
			let h = chain.best_block_hash();
			// Add new uncles
			let uncles = chain
				.find_uncle_hashes(&h, engine.maximum_uncle_age())
				.unwrap_or_else(Vec::new);

			for h in uncles {
				if !block.uncles().iter().any(|header| header.hash() == h) {
					let uncle = chain.block_header_data(&h).expect("find_uncle_hashes only returns hashes for existing headers; qed");
					let uncle = uncle.decode().expect("decoding failure");
					block.push_uncle(uncle).expect("pushing up to maximum_uncle_count;
												push_uncle is not ok only if more than maximum_uncle_count is pushed;
												so all push_uncle are Ok;
												qed");
					if block.uncles().len() >= max_uncles { break }
				}
			}

		}
		block
	}
}

impl PrepareOpenBlock for Client {
	fn prepare_open_block(&self, author: Address, gas_range_target: (U256, U256), extra_data: Bytes) -> OpenBlock {
		let engine = &*self.engine;
		let chain = self.chain.read();
		let best_header = chain.best_block_header();
		let h = best_header.hash();

		let is_epoch_begin = chain.epoch_transition(best_header.number(), h).is_some();
		let mut open_block = OpenBlock::new(
			engine,
			self.factories.clone(),
			self.tracedb.read().tracing_enabled(),
			self.state_db.read().boxed_clone_canon(&h),
			&best_header,
			self.build_last_hashes(&h),
			author,
			gas_range_target,
			extra_data,
			is_epoch_begin,
			&mut chain.ancestry_with_metadata_iter(best_header.hash()),
		).expect("OpenBlock::new only fails if parent state root invalid; state root of best block's header is never invalid; qed");

		// Add uncles
		chain
			.find_uncle_headers(&h, engine.maximum_uncle_age())
			.unwrap_or_else(Vec::new)
			.into_iter()
			.take(engine.maximum_uncle_count(open_block.header().number()))
			.foreach(|h| {
				open_block.push_uncle(h.decode().expect("decoding failure")).expect("pushing maximum_uncle_count;
												open_block was just created;
												push_uncle is not ok only if more than maximum_uncle_count is pushed;
												so all push_uncle are Ok;
												qed");
			});

		open_block
	}
}

impl BlockProducer for Client {}

impl ScheduleInfo for Client {
	fn latest_schedule(&self) -> Schedule {
		self.engine.schedule(self.latest_env_info().number)
	}
}

impl ImportSealedBlock for Client {
	fn import_sealed_block(&self, block: SealedBlock) -> ImportResult {
		let h = block.header().hash();
		let start = Instant::now();
		let route = {
			// scope for self.import_lock
			let _import_lock = self.importer.import_lock.lock();
			trace_time!("import_sealed_block");

			let number = block.header().number();
			let block_data = block.rlp_bytes();
			let header = block.header().clone();

			let route = self.importer.commit_block(block, &header, &block_data, self);
			trace!(target: "client", "Imported sealed block #{} ({})", number, h);
			self.state_db.write().sync_cache(&route.enacted, &route.retracted, false);
			route
		};
		let route = ChainRoute::from([route].as_ref());
		self.importer.miner.chain_new_blocks(self, &[h.clone()], &[], route.enacted(), route.retracted(), self.engine.seals_internally().is_some());
		self.notify(|notify| {
			notify.new_blocks(
				vec![h.clone()],
				vec![],
				route.clone(),
				vec![h.clone()],
				vec![],
				start.elapsed(),
			);
		});
		self.db.read().key_value().flush().expect("DB flush failed.");
		Ok(h)
	}
}

impl BroadcastProposalBlock for Client {
	fn broadcast_proposal_block(&self, block: SealedBlock) {
		const DURATION_ZERO: Duration = Duration::from_millis(0);
		self.notify(|notify| {
			notify.new_blocks(
				vec![],
				vec![],
				ChainRoute::default(),
				vec![],
				vec![block.rlp_bytes()],
				DURATION_ZERO,
			);
		});
	}
}

impl SealedBlockImporter for Client {}

impl ::miner::TransactionVerifierClient for Client {}
impl ::miner::BlockChainClient for Client {}

impl super::traits::EngineClient for Client {
	fn update_sealing(&self) {
		self.importer.miner.update_sealing(self)
	}

	fn submit_seal(&self, block_hash: H256, seal: Vec<Bytes>) {
		let import = self.importer.miner.submit_seal(block_hash, seal).and_then(|block| self.import_sealed_block(block));
		if let Err(err) = import {
			warn!(target: "poa", "Wrong internal seal submission! {:?}", err);
		}
	}

	fn broadcast_consensus_message(&self, message: Bytes) {
		self.notify(|notify| notify.broadcast(ChainMessageType::Consensus(message.clone())));
	}

	fn epoch_transition_for(&self, parent_hash: H256) -> Option<::engines::EpochTransition> {
		self.chain.read().epoch_transition_for(parent_hash)
	}

	fn as_full_client(&self) -> Option<&BlockChainClient> { Some(self) }

	fn block_number(&self, id: BlockId) -> Option<BlockNumber> {
		BlockChainClient::block_number(self, id)
	}

	fn block_header(&self, id: BlockId) -> Option<::encoded::Header> {
		BlockChainClient::block_header(self, id)
	}
}

impl ProvingBlockChainClient for Client {
	fn prove_storage(&self, key1: H256, key2: H256, id: BlockId) -> Option<(Vec<Bytes>, H256)> {
		self.state_at(id)
			.and_then(move |state| state.prove_storage(key1, key2).ok())
	}

	fn prove_account(&self, key1: H256, id: BlockId) -> Option<(Vec<Bytes>, ::types::basic_account::BasicAccount)> {
		self.state_at(id)
			.and_then(move |state| state.prove_account(key1).ok())
	}

	fn prove_transaction(&self, transaction: SignedTransaction, id: BlockId) -> Option<(Bytes, Vec<DBValue>)> {
		let (header, mut env_info) = match (self.block_header(id), self.env_info(id)) {
			(Some(s), Some(e)) => (s, e),
			_ => return None,
		};

		env_info.gas_limit = transaction.gas.clone();
		let mut jdb = self.state_db.read().journal_db().boxed_clone();

		state::prove_transaction(
			jdb.as_hashdb_mut(),
			header.state_root().clone(),
			&transaction,
			self.engine.machine(),
			&env_info,
			self.factories.clone(),
			false,
		)
	}

	fn epoch_signal(&self, hash: H256) -> Option<Vec<u8>> {
		// pending transitions are never deleted, and do not contain
		// finality proofs by definition.
		self.chain.read().get_pending_transition(hash).map(|pending| pending.proof)
	}
}

impl Drop for Client {
	fn drop(&mut self) {
		self.engine.stop();
	}
}

/// Returns `LocalizedReceipt` given `LocalizedTransaction`
/// and a vector of receipts from given block up to transaction index.
fn transaction_receipt(machine: &::machine::EthereumMachine, mut tx: LocalizedTransaction, mut receipts: Vec<Receipt>) -> LocalizedReceipt {
	assert_eq!(receipts.len(), tx.transaction_index + 1, "All previous receipts are provided.");

	let sender = tx.sender();
	let receipt = receipts.pop().expect("Current receipt is provided; qed");
	let prior_gas_used = match tx.transaction_index {
		0 => 0.into(),
		i => receipts.get(i - 1).expect("All previous receipts are provided; qed").gas_used,
	};
	let no_of_logs = receipts.into_iter().map(|receipt| receipt.logs.len()).sum::<usize>();
	let transaction_hash = tx.hash();
	let block_hash = tx.block_hash;
	let block_number = tx.block_number;
	let transaction_index = tx.transaction_index;

	LocalizedReceipt {
		from: sender,
		to: match tx.action {
				Action::Create => None,
				Action::Call(ref address) => Some(address.clone().into())
		},
		transaction_hash: transaction_hash,
		transaction_index: transaction_index,
		block_hash: block_hash,
		block_number: block_number,
		cumulative_gas_used: receipt.gas_used,
		gas_used: receipt.gas_used - prior_gas_used,
		contract_address: match tx.action {
			Action::Call(_) => None,
			Action::Create => Some(contract_address(machine.create_address_scheme(block_number), &sender, &tx.nonce, &tx.data).0)
		},
		logs: receipt.logs.into_iter().enumerate().map(|(i, log)| LocalizedLogEntry {
			entry: log,
			block_hash: block_hash,
			block_number: block_number,
			transaction_hash: transaction_hash,
			transaction_index: transaction_index,
			transaction_log_index: i,
			log_index: no_of_logs + i,
		}).collect(),
		log_bloom: receipt.log_bloom,
		outcome: receipt.outcome,
	}
}

#[cfg(test)]
mod tests {

	#[test]
	fn should_not_cache_details_before_commit() {
		use client::{BlockChainClient, ChainInfo};
		use test_helpers::{generate_dummy_client, get_good_dummy_block_hash};

		use std::thread;
		use std::time::Duration;
		use std::sync::Arc;
		use std::sync::atomic::{AtomicBool, Ordering};
		use kvdb::DBTransaction;
		use blockchain::ExtrasInsert;

		let client = generate_dummy_client(0);
		let genesis = client.chain_info().best_block_hash;
		let (new_hash, new_block) = get_good_dummy_block_hash();

		let go = {
			// Separate thread uncommited transaction
			let go = Arc::new(AtomicBool::new(false));
			let go_thread = go.clone();
			let another_client = client.clone();
			thread::spawn(move || {
				let mut batch = DBTransaction::new();
				another_client.chain.read().insert_block(&mut batch, &new_block, Vec::new(), ExtrasInsert {
					fork_choice: ::engines::ForkChoice::New,
					is_finalized: false,
					metadata: None,
				});
				go_thread.store(true, Ordering::SeqCst);
			});
			go
		};

		while !go.load(Ordering::SeqCst) { thread::park_timeout(Duration::from_millis(5)); }

		assert!(client.tree_route(&genesis, &new_hash).is_none());
	}

	#[test]
	fn should_return_correct_log_index() {
		use hash::keccak;
		use super::transaction_receipt;
		use ethkey::KeyPair;
		use log_entry::{LogEntry, LocalizedLogEntry};
		use receipt::{Receipt, LocalizedReceipt, TransactionOutcome};
		use transaction::{Transaction, LocalizedTransaction, Action};

		// given
		let key = KeyPair::from_secret_slice(&keccak("test")).unwrap();
		let secret = key.secret();
		let machine = ::ethereum::new_frontier_test_machine();

		let block_number = 1;
		let block_hash = 5.into();
		let state_root = 99.into();
		let gas_used = 10.into();
		let raw_tx = Transaction {
			nonce: 0.into(),
			gas_price: 0.into(),
			gas: 21000.into(),
			action: Action::Call(10.into()),
			value: 0.into(),
			data: vec![],
		};
		let tx1 = raw_tx.clone().sign(secret, None);
		let transaction = LocalizedTransaction {
			signed: tx1.clone().into(),
			block_number: block_number,
			block_hash: block_hash,
			transaction_index: 1,
			cached_sender: Some(tx1.sender()),
		};
		let logs = vec![LogEntry {
			address: 5.into(),
			topics: vec![],
			data: vec![],
		}, LogEntry {
			address: 15.into(),
			topics: vec![],
			data: vec![],
		}];
		let receipts = vec![Receipt {
			outcome: TransactionOutcome::StateRoot(state_root),
			gas_used: 5.into(),
			log_bloom: Default::default(),
			logs: vec![logs[0].clone()],
		}, Receipt {
			outcome: TransactionOutcome::StateRoot(state_root),
			gas_used: gas_used,
			log_bloom: Default::default(),
			logs: logs.clone(),
		}];

		// when
		let receipt = transaction_receipt(&machine, transaction, receipts);

		// then
		assert_eq!(receipt, LocalizedReceipt {
			from: tx1.sender().into(),
			to: match tx1.action {
				Action::Create => None,
				Action::Call(ref address) => Some(address.clone().into())
			},
			transaction_hash: tx1.hash(),
			transaction_index: 1,
			block_hash: block_hash,
			block_number: block_number,
			cumulative_gas_used: gas_used,
			gas_used: gas_used - 5.into(),
			contract_address: None,
			logs: vec![LocalizedLogEntry {
				entry: logs[0].clone(),
				block_hash: block_hash,
				block_number: block_number,
				transaction_hash: tx1.hash(),
				transaction_index: 1,
				transaction_log_index: 0,
				log_index: 1,
			}, LocalizedLogEntry {
				entry: logs[1].clone(),
				block_hash: block_hash,
				block_number: block_number,
				transaction_hash: tx1.hash(),
				transaction_index: 1,
				transaction_log_index: 1,
				log_index: 2,
			}],
			log_bloom: Default::default(),
			outcome: TransactionOutcome::StateRoot(state_root),
		});
	}
}

#[derive(Debug)]
enum QueueError {
	Channel(IoError),
	Full(usize),
}

impl fmt::Display for QueueError {
	fn fmt(&self, fmt: &mut fmt::Formatter) -> fmt::Result {
		match *self {
			QueueError::Channel(ref c) => fmt::Display::fmt(c, fmt),
			QueueError::Full(limit) => write!(fmt, "The queue is full ({})", limit),
		}
	}
}

/// Queue some items to be processed by IO client.
struct IoChannelQueue {
	currently_queued: Arc<AtomicUsize>,
	limit: usize,
}

impl IoChannelQueue {
	pub fn new(limit: usize) -> Self {
		IoChannelQueue {
			currently_queued: Default::default(),
			limit,
		}
	}

	pub fn queue<F>(&self, channel: &mut IoChannel<ClientIoMessage>, count: usize, fun: F) -> Result<(), QueueError> where
		F: Fn(&Client) + Send + Sync + 'static,
	{
		let queue_size = self.currently_queued.load(AtomicOrdering::Relaxed);
		ensure!(queue_size < self.limit, QueueError::Full(self.limit));

		let currently_queued = self.currently_queued.clone();
		let result = channel.send(ClientIoMessage::execute(move |client| {
			currently_queued.fetch_sub(count, AtomicOrdering::SeqCst);
			fun(client);
		}));

		match result {
			Ok(_) => {
				self.currently_queued.fetch_add(count, AtomicOrdering::SeqCst);
				Ok(())
			},
			Err(e) => Err(QueueError::Channel(e)),
		}
	}
}<|MERGE_RESOLUTION|>--- conflicted
+++ resolved
@@ -2050,24 +2050,6 @@
 			}
 		}
 
-<<<<<<< HEAD
-		self.pending_ancient_blocks.write().insert(hash);
-
-		trace!(target: "client", "Queuing old block #{}", header.number());
-		match self.queue_ancient_blocks.queue(&mut self.io_channel.lock(), move |client| {
-			let result = client.importer.import_old_block(
-				&header,
-				&block_bytes,
-				&receipts_bytes,
-				&**client.db.read().key_value(),
-				&*client.chain.read()
-			);
-
-			client.pending_ancient_blocks.write().remove(&hash);
-			result.map(|_| ()).unwrap_or_else(|e| {
-				error!(target: "client", "Error importing ancient block: {}", e);
-			});
-=======
 		// we queue blocks here and trigger an IO message.
 		{
 			let mut queued = self.queued_ancient_blocks.write();
@@ -2090,7 +2072,7 @@
 						&header,
 						&block_bytes,
 						&receipts_bytes,
-						&**client.db.read(),
+						&**client.db.read().key_value(),
 						&*client.chain.read(),
 					);
 					if let Err(e) = result {
@@ -2102,7 +2084,6 @@
 					break;
 				}
 			}
->>>>>>> b37b3cd1
 		}) {
 			Ok(_) => Ok(hash),
 			Err(e) => bail!(BlockImportErrorKind::Other(format!("{}", e))),
