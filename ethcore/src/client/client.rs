// Copyright 2015-2019 Parity Technologies (UK) Ltd.
// This file is part of Parity Ethereum.

// Parity Ethereum is free software: you can redistribute it and/or modify
// it under the terms of the GNU General Public License as published by
// the Free Software Foundation, either version 3 of the License, or
// (at your option) any later version.

// Parity Ethereum is distributed in the hope that it will be useful,
// but WITHOUT ANY WARRANTY; without even the implied warranty of
// MERCHANTABILITY or FITNESS FOR A PARTICULAR PURPOSE.  See the
// GNU General Public License for more details.

// You should have received a copy of the GNU General Public License
// along with Parity Ethereum.  If not, see <http://www.gnu.org/licenses/>.

use std::cmp;
use std::collections::{BTreeMap, HashSet, VecDeque};
use std::convert::TryFrom;
use std::io::{BufRead, BufReader};
use std::str::from_utf8;
use std::sync::{Arc, Weak};
use std::sync::atomic::{AtomicBool, AtomicI64, Ordering as AtomicOrdering, Ordering, AtomicU64};
use std::time::{Duration, Instant};

use ansi_term::Colour;
use bytes::Bytes;
use bytes::ToPretty;
use ethereum_types::{Address, H256, H264, U256};
use hash::keccak;
use hash_db::EMPTY_PREFIX;
use itertools::Itertools;
use kvdb::{DBTransaction, DBValue, KeyValueDB};
use parking_lot::{Mutex, RwLock};
use rand::rngs::OsRng;
use rlp::PayloadInfo;
use rustc_hex::FromHex;
use trie::{Trie, TrieFactory, TrieSpec};

use account_state::State;
use account_state::state::StateInfo;
use block::{ClosedBlock, Drain, enact_verified, LockedBlock, OpenBlock, SealedBlock};
use blockchain::{
	BlockChain,
	BlockChainDB,
	BlockNumberKey,
	BlockProvider,
	BlockReceipts,
	CacheSize as BlockChainCacheSize,
	ExtrasInsert,
	TransactionAddress,
	TreeRoute
};
use call_contract::CallContract;
use client::{
	bad_blocks, BlockProducer, BroadcastProposalBlock, Call,
	ClientConfig, EngineInfo, ImportSealedBlock, PrepareOpenBlock,
	ReopenBlock, SealedBlockImporter,
};
use client::ancient_import::AncientVerifier;
use client_traits::{
	AccountData,
	BadBlocks,
	Balance,
	BlockChain as BlockChainTrait,
	BlockChainClient,
	BlockChainReset,
	BlockInfo,
	ChainInfo,
	ChainNotify,
	DatabaseRestore,
	ImportBlock,
	ImportExportBlocks,
	IoClient,
	Nonce,
	ProvingBlockChainClient,
	ScheduleInfo,
	StateClient,
	StateOrBlock,
	Tick,
	TransactionInfo
};
use db::{keys::BlockDetails, Readable, Writable};
use engine::Engine;
use ethcore_miner::pool::VerifiedTransaction;
use ethtrie::Layout;
use evm::Schedule;
use executive_state;
use io::IoChannel;
use journaldb;
use machine::{
	executed::Executed,
	executive::{contract_address, Executive, TransactOptions},
	transaction_ext::Transaction,
};
use miner::{Miner, MinerService, PendingOrdering};
use registrar::RegistrarClient;
use snapshot::{self, SnapshotClient, SnapshotWriter};
use spec::Spec;
use state_db::StateDB;
use trace::{self, Database as TraceDatabase, ImportRequest as TraceImportRequest, LocalizedTrace, TraceDB};
use trie_vm_factories::{Factories, VmFactory};
use types::{
	ancestry_action::AncestryAction,
	block::PreverifiedBlock,
	block_status::BlockStatus,
	blockchain_info::BlockChainInfo,
	BlockNumber,
	call_analytics::CallAnalytics,
	chain_notify::{ChainMessageType, ChainRoute, NewBlocks},
	client_types::{ClientReport, Mode, StateResult},
	encoded,
	engines::{
		epoch::{PendingTransition, Transition as EpochTransition},
		ForkChoice,
		machine::{AuxiliaryData, Call as MachineCall},
		MAX_UNCLE_AGE,
		SealingState,
	},
	errors::{BlockError, EngineError, EthcoreError, EthcoreResult, ExecutionError, ImportError, SnapshotError},
	filter::Filter,
	header::Header,
	ids::{BlockId, TraceId, TransactionId, UncleId},
	import_route::ImportRoute,
	io_message::ClientIoMessage,
	log_entry::LocalizedLogEntry,
	pruning_info::PruningInfo,
	receipt::{LocalizedReceipt, Receipt},
	snapshot::{Progress, Snapshotting},
	trace_filter::Filter as TraceFilter,
	transaction::{self, Action, CallError, LocalizedTransaction, SignedTransaction, UnverifiedTransaction},
	verification::{Unverified, VerificationQueueInfo as BlockQueueInfo},
};
use types::data_format::DataFormat;
use verification::{BlockQueue, Verifier};
use verification;
use verification::queue::kind::BlockLike;
use vm::{CreateContractAddress, EnvInfo, LastHashes};

const MAX_ANCIENT_BLOCKS_QUEUE_SIZE: usize = 4096;
// Max number of blocks imported at once.
const MAX_ANCIENT_BLOCKS_TO_IMPORT: usize = 4;
const MAX_QUEUE_SIZE_TO_SLEEP_ON: usize = 2;
const MIN_HISTORY_SIZE: u64 = 8;

struct SleepState {
	last_activity: Option<Instant>,
	last_autosleep: Option<Instant>,
}

impl SleepState {
	fn new(awake: bool) -> Self {
		SleepState {
			last_activity: match awake { false => None, true => Some(Instant::now()) },
			last_autosleep: match awake { false => Some(Instant::now()), true => None },
		}
	}
}

struct Importer {
	/// Lock used during block import
	pub import_lock: Mutex<()>, // FIXME Maybe wrap the whole `Importer` instead?

	/// Used to verify blocks
	pub verifier: Box<dyn Verifier<Client>>,

	/// Queue containing pending blocks
	pub block_queue: BlockQueue<Client>,

	/// Handles block sealing
	pub miner: Arc<Miner>,

	/// Ancient block verifier: import an ancient sequence of blocks in order from a starting epoch
	pub ancient_verifier: AncientVerifier,

	/// Ethereum engine to be used during import
	pub engine: Arc<dyn Engine>,

	/// A lru cache of recently detected bad blocks
	pub bad_blocks: bad_blocks::BadBlocks,
}

/// Blockchain database client backed by a persistent database. Owns and manages a blockchain and a block queue.
/// Call `import_block()` to import a block asynchronously; `flush_queue()` flushes the queue.
pub struct Client {
	/// Flag used to disable the client forever. Not to be confused with `liveness`.
	///
	/// For example, auto-updater will disable client forever if there is a
	/// hard fork registered on-chain that we don't have capability for.
	/// When hard fork block rolls around, the client (if `update` is false)
	/// knows it can't proceed further.
	enabled: AtomicBool,

	/// Operating mode for the client
	mode: Mutex<Mode>,

	chain: RwLock<Arc<BlockChain>>,
	tracedb: RwLock<TraceDB<BlockChain>>,
	engine: Arc<dyn Engine>,

	/// Client configuration
	config: ClientConfig,

	/// Database pruning strategy to use for StateDB
	pruning: journaldb::Algorithm,

	/// Don't prune the state we're currently snapshotting
	snapshotting_at: AtomicU64,

	/// Client uses this to store blocks, traces, etc.
	db: RwLock<Arc<dyn BlockChainDB>>,

	state_db: RwLock<StateDB>,

	/// Report on the status of client
	report: RwLock<ClientReport>,

	sleep_state: Mutex<SleepState>,

	/// Flag changed by `sleep` and `wake_up` methods. Not to be confused with `enabled`.
	liveness: AtomicBool,
	io_channel: RwLock<IoChannel<ClientIoMessage<Self>>>,

	/// List of actors to be notified on certain chain events
	notify: RwLock<Vec<Weak<dyn ChainNotify>>>,

	/// Queued transactions from IO
	queue_transactions: IoChannelQueue,
	/// Ancient blocks import queue
	queue_ancient_blocks: IoChannelQueue,
	/// Queued ancient blocks, make sure they are imported in order.
	queued_ancient_blocks: Arc<RwLock<(
		HashSet<H256>,
		VecDeque<(Unverified, Bytes)>
	)>>,
	ancient_blocks_import_lock: Arc<Mutex<()>>,
	/// Consensus messages import queue
	queue_consensus_message: IoChannelQueue,

	last_hashes: RwLock<VecDeque<H256>>,
	factories: Factories,

	/// Number of eras kept in a journal before they are pruned
	history: u64,

	/// An action to be done if a mode/spec_name change happens
	on_user_defaults_change: Mutex<Option<Box<dyn FnMut(Option<Mode>) + 'static + Send>>>,

	registrar_address: Option<Address>,

	/// A closure to call when we want to restart the client
	exit_handler: Mutex<Option<Box<dyn Fn(String) + 'static + Send>>>,

	importer: Importer,
}

impl Importer {
	pub fn new(
		config: &ClientConfig,
		engine: Arc<dyn Engine>,
		message_channel: IoChannel<ClientIoMessage<Client>>,
		miner: Arc<Miner>,
	) -> Result<Importer, EthcoreError> {
		let block_queue = BlockQueue::new(
			config.queue.clone(),
			engine.clone(),
			message_channel.clone(),
			config.verifier_type.verifying_seal()
		);

		Ok(Importer {
			import_lock: Mutex::new(()),
			verifier: verification::new(config.verifier_type.clone()),
			block_queue,
			miner,
			ancient_verifier: AncientVerifier::new(engine.clone()),
			engine,
			bad_blocks: Default::default(),
		})
	}

	/// This is triggered by a message coming from a block queue when the block is ready for insertion
	pub fn import_verified_blocks(&self, client: &Client) -> usize {
		// Shortcut out if we know we're incapable of syncing the chain.
		if !client.enabled.load(AtomicOrdering::Relaxed) {
			return 0;
		}

		let max_blocks_to_import = client.config.max_round_blocks_to_import;
		let (imported_blocks, import_results, invalid_blocks, imported, proposed_blocks, duration, has_more_blocks_to_import) = {
			let mut imported_blocks = Vec::with_capacity(max_blocks_to_import);
			let mut invalid_blocks = HashSet::new();
			let proposed_blocks = Vec::with_capacity(max_blocks_to_import);
			let mut import_results = Vec::with_capacity(max_blocks_to_import);

			let _import_lock = self.import_lock.lock();
			let blocks = self.block_queue.drain(max_blocks_to_import);
			if blocks.is_empty() {
				return 0;
			}
			trace_time!("import_verified_blocks");
			let start = Instant::now();

			for block in blocks {
				let header = block.header.clone();
				let bytes = block.bytes.clone();
				let hash = header.hash();

				let is_invalid = invalid_blocks.contains(header.parent_hash());
				if is_invalid {
					invalid_blocks.insert(hash);
					continue;
				}

				match self.check_and_lock_block(&bytes, block, client) {
					Ok((closed_block, pending)) => {
						imported_blocks.push(hash);
						let transactions_len = closed_block.transactions.len();
						let route = self.commit_block(closed_block, &header, encoded::Block::new(bytes), pending, client);
						import_results.push(route);
						client.report.write().accrue_block(&header, transactions_len);
					},
					Err(err) => {
						self.bad_blocks.report(bytes, format!("{:?}", err));
						invalid_blocks.insert(hash);
					},
				}
			}

			let imported = imported_blocks.len();
			let invalid_blocks = invalid_blocks.into_iter().collect::<Vec<H256>>();

			if !invalid_blocks.is_empty() {
				self.block_queue.mark_as_bad(&invalid_blocks);
			}
			let has_more_blocks_to_import = !self.block_queue.mark_as_good(&imported_blocks);
			(imported_blocks, import_results, invalid_blocks, imported, proposed_blocks, start.elapsed(), has_more_blocks_to_import)
		};

		{
			if !imported_blocks.is_empty() {
				let route = ChainRoute::from(import_results.as_ref());

				if !has_more_blocks_to_import {
					self.miner.chain_new_blocks(client, &imported_blocks, &invalid_blocks, route.enacted(), route.retracted(), false);
				}

				client.notify(|notify| {
					notify.new_blocks(
						NewBlocks::new(
							imported_blocks.clone(),
							invalid_blocks.clone(),
							route.clone(),
							Vec::new(),
							proposed_blocks.clone(),
							duration,
							has_more_blocks_to_import,
						)
					);
				});
			}
		}

		let db = client.db.read();
		db.key_value().flush().expect("DB flush failed.");
		imported
	}

	fn check_and_lock_block(&self, bytes: &[u8], block: PreverifiedBlock, client: &Client) -> EthcoreResult<(LockedBlock, Option<PendingTransition>)> {
		let engine = &*self.engine;
		let header = block.header.clone();

		// Check the block isn't so old we won't be able to enact it.
		let best_block_number = client.chain.read().best_block_number();
		if client.pruning_info().earliest_state > header.number() {
			warn!(target: "client", "Block import failed for #{} ({})\nBlock is ancient (current best block: #{}).", header.number(), header.hash(), best_block_number);
			return Err("Block is ancient".into());
		}

		// Check if parent is in chain
		let parent = match client.block_header_decoded(BlockId::Hash(*header.parent_hash())) {
			Some(h) => h,
			None => {
				warn!(target: "client", "Block import failed for #{} ({}): Parent not found ({}) ", header.number(), header.hash(), header.parent_hash());
				return Err("Parent not found".into());
			}
		};

		let chain = client.chain.read();
		// Verify Block Family
		let verify_family_result = self.verifier.verify_block_family(
			&header,
			&parent,
			engine,
			Some(verification::FullFamilyParams {
				block: &block,
				block_provider: &**chain,
				client
			}),
		);

		if let Err(e) = verify_family_result {
			warn!(target: "client", "Stage 3 block verification failed for #{} ({})\nError: {:?}", header.number(), header.hash(), e);
			return Err(e);
		};

		let verify_external_result = self.verifier.verify_block_external(&header, engine);
		if let Err(e) = verify_external_result {
			warn!(target: "client", "Stage 4 block verification failed for #{} ({})\nError: {:?}", header.number(), header.hash(), e);
			return Err(e.into());
		};

		// Enact Verified Block
		let last_hashes = client.build_last_hashes(header.parent_hash());
		let db = client.state_db.read().boxed_clone_canon(header.parent_hash());

		let is_epoch_begin = chain.epoch_transition(parent.number(), *header.parent_hash()).is_some();

		let enact_result = enact_verified(
			block,
			engine,
			client.tracedb.read().tracing_enabled(),
			db,
			&parent,
			last_hashes,
			client.factories.clone(),
			is_epoch_begin,
		);

		let mut locked_block = match enact_result {
			Ok(b) => b,
			Err(e) => {
				warn!(target: "client", "Block import failed for #{} ({})\nError: {:?}", header.number(), header.hash(), e);
				return Err(e.into());
			}
		};

		// Strip receipts for blocks before validate_receipts_transition,
		// if the expected receipts root header does not match.
		// (i.e. allow inconsistency in receipts outcome before the transition block)
		if header.number() < engine.params().validate_receipts_transition
			&& header.receipts_root() != locked_block.header.receipts_root()
		{
			locked_block.strip_receipts_outcomes();
		}

		// Final Verification
		if let Err(e) = self.verifier.verify_block_final(&header, &locked_block.header) {
			warn!(target: "client", "Stage 5 block verification failed for #{} ({})\nError: {:?}", header.number(), header.hash(), e);
			return Err(e.into());
		}

		let pending = self.check_epoch_end_signal(
			&header,
			bytes,
			&locked_block.receipts,
			locked_block.state.db(),
			client
		)?;

		Ok((locked_block, pending))
	}

	/// Import a block with transaction receipts.
	///
	/// The block is guaranteed to be the next best blocks in the
	/// first block sequence. Does no sealing or transaction validation.
	fn import_old_block(&self, unverified: Unverified, receipts_bytes: &[u8], db: &dyn KeyValueDB, chain: &BlockChain) -> EthcoreResult<()> {
		let receipts = ::rlp::decode_list(receipts_bytes);
		let _import_lock = self.import_lock.lock();

		{
			trace_time!("import_old_block");
			// verify the block, passing the chain for updating the epoch verifier.
			let mut rng = OsRng;
			self.ancient_verifier.verify(&mut rng, &unverified.header, &chain)?;

			// Commit results
			let mut batch = DBTransaction::new();
			chain.insert_unordered_block(&mut batch, encoded::Block::new(unverified.bytes), receipts, None, false, true);
			// Final commit to the DB
			db.write_buffered(batch);
			chain.commit();
		}
		db.flush().expect("DB flush failed.");
		Ok(())
	}

	// NOTE: the header of the block passed here is not necessarily sealed, as
	// it is for reconstructing the state transition.
	//
	// The header passed is from the original block data and is sealed.
	// TODO: should return an error if ImportRoute is none, issue #9910
	fn commit_block<B>(
		&self,
		block: B,
		header: &Header,
		block_data: encoded::Block,
		pending: Option<PendingTransition>,
		client: &Client
	) -> ImportRoute
		where B: Drain
	{
		let hash = &header.hash();
		let number = header.number();
		let parent = header.parent_hash();
		let chain = client.chain.read();
		let mut is_finalized = false;

		// Commit results
		let block = block.drain();
		debug_assert_eq!(header.hash(), block_data.header_view().hash());

		let mut batch = DBTransaction::new();

		let ancestry_actions = self.engine.ancestry_actions(&header, &mut chain.ancestry_with_metadata_iter(*parent));

		let receipts = block.receipts;
		let traces = block.traces.drain();
		let best_hash = chain.best_block_hash();

		let new_total_difficulty = {
			let parent_total_difficulty = chain.block_details(&parent)
				.expect("Parent block is in the database; qed")
				.total_difficulty;
			parent_total_difficulty + header.difficulty()
		};

		let best_total_difficulty = chain.block_details(&best_hash)
			.expect("Best block is in the database; qed")
			.total_difficulty;

		let route = chain.tree_route(best_hash, *parent).expect("forks are only kept when it has common ancestors; tree route from best to prospective's parent always exists; qed");
		let fork_choice = if route.is_from_route_finalized {
			ForkChoice::Old
		} else if new_total_difficulty > best_total_difficulty {
			ForkChoice::New
		} else {
			ForkChoice::Old
		};

		// CHECK! I *think* this is fine, even if the state_root is equal to another
		// already-imported block of the same number.
		// TODO: Prove it with a test.
		let mut state = block.state.drop().1;

		// check epoch end signal, potentially generating a proof on the current
		// state.
		if let Some(pending) = pending {
			chain.insert_pending_transition(&mut batch, header.hash(), pending);
		}

		state.journal_under(&mut batch, number, hash).expect("DB commit failed");

		let finalized: Vec<_> = ancestry_actions.into_iter().map(|ancestry_action| {
			let AncestryAction::MarkFinalized(a) = ancestry_action;

			if a != header.hash() {
				chain.mark_finalized(&mut batch, a).expect("Engine's ancestry action must be known blocks; qed");
			} else {
				// we're finalizing the current block
				is_finalized = true;
			}

			a
		}).collect();

		let route = chain.insert_block(&mut batch, block_data, receipts.clone(), ExtrasInsert {
			fork_choice,
			is_finalized,
		});

		client.tracedb.read().import(&mut batch, TraceImportRequest {
			traces: traces.into(),
			block_hash: hash.clone(),
			block_number: number,
			enacted: route.enacted.clone(),
			retracted: route.retracted.len()
		});

		let is_canon = route.enacted.last().map_or(false, |h| h == hash);
		state.sync_cache(&route.enacted, &route.retracted, is_canon);
		// Final commit to the DB
		client.db.read().key_value().write_buffered(batch);
		chain.commit();

		self.check_epoch_end(&header, &finalized, &chain, client);

		client.update_last_hashes(&parent, hash);

		if let Err(e) = client.prune_ancient(state, &chain) {
			warn!("Failed to prune ancient state data: {}", e);
		}

		route
	}

	// check for epoch end signal and write pending transition if it occurs.
	// state for the given block must be available.
	fn check_epoch_end_signal(
		&self,
		header: &Header,
		block_bytes: &[u8],
		receipts: &[Receipt],
		state_db: &StateDB,
		client: &Client,
	) -> EthcoreResult<Option<PendingTransition>> {
		use engine::EpochChange;

		let hash = header.hash();
		let auxiliary = AuxiliaryData {
			bytes: Some(block_bytes),
			receipts: Some(&receipts),
		};

		match self.engine.signals_epoch_end(header, auxiliary) {
			EpochChange::Yes(proof) => {
				use engine::Proof;

				let proof = match proof {
					Proof::Known(proof) => proof,
					Proof::WithState(with_state) => {
						let env_info = EnvInfo {
							number: header.number(),
							author: header.author().clone(),
							timestamp: header.timestamp(),
							difficulty: header.difficulty().clone(),
							last_hashes: client.build_last_hashes(header.parent_hash()),
							gas_used: U256::default(),
							gas_limit: u64::max_value().into(),
						};

						let call = move |addr, data| {
							let mut state_db = state_db.boxed_clone();
							let backend = account_state::backend::Proving::new(state_db.as_hash_db_mut());

							let transaction =
								client.contract_call_tx(BlockId::Hash(*header.parent_hash()), addr, data);

							let mut state = State::from_existing(
								backend,
								header.state_root().clone(),
								self.engine.account_start_nonce(header.number()),
								client.factories.clone(),
							).expect("state known to be available for just-imported block; qed");

							let options = TransactOptions::with_no_tracing().dont_check_nonce();
							let machine = self.engine.machine();
							let schedule = machine.schedule(env_info.number);
							let res = Executive::new(&mut state, &env_info, &machine, &schedule)
								.transact(&transaction, options);

							let res = match res {
								Err(e) => {
									trace!(target: "client", "Proved call failed: {}", e);
									Err(e.to_string())
								}
								Ok(res) => Ok((res.output, state.drop().1.extract_proof())),
							};

							res.map(|(output, proof)| (output, proof.into_iter().map(|x| x.into_vec()).collect()))
						};

						match with_state.generate_proof(&call) {
							Ok(proof) => proof,
							Err(e) => {
								warn!(target: "client", "Failed to generate transition proof for block {}: {}", hash, e);
								warn!(target: "client", "Snapshots produced by this client may be incomplete");
								return Err(EngineError::FailedSystemCall(e).into())
							}
						}
					}
				};

				debug!(target: "client", "Block {} signals epoch end.", hash);

				Ok(Some(PendingTransition { proof: proof }))
			},
			EpochChange::No => Ok(None),
			EpochChange::Unsure(_) => {
				warn!(target: "client", "Detected invalid engine implementation.");
				warn!(target: "client", "Engine claims to require more block data, but everything provided.");
				Err(EngineError::InvalidEngine.into())
			}
		}
	}

	// check for ending of epoch and write transition if it occurs.
	fn check_epoch_end<'a>(&self, header: &'a Header, finalized: &'a [H256], chain: &BlockChain, client: &Client) {
		let is_epoch_end = self.engine.is_epoch_end(
			header,
			finalized,
			&(|hash| client.block_header_decoded(BlockId::Hash(hash))),
			&(|hash| chain.get_pending_transition(hash)), // TODO: limit to current epoch.
		);

		if let Some(proof) = is_epoch_end {
			debug!(target: "client", "Epoch transition at block {}", header.hash());

			let mut batch = DBTransaction::new();
			chain.insert_epoch_transition(&mut batch, header.number(), EpochTransition {
				block_hash: header.hash(),
				block_number: header.number(),
				proof,
			});

			// always write the batch directly since epoch transition proofs are
			// fetched from a DB iterator and DB iterators are only available on
			// flushed data.
			client.db.read().key_value().write(batch).expect("DB flush failed");
		}
	}
}

impl Client {
	/// Create a new client with given parameters.
	/// The database is assumed to have been initialized with the correct columns.
	pub fn new(
		config: ClientConfig,
		spec: &Spec,
		db: Arc<dyn BlockChainDB>,
		miner: Arc<Miner>,
		message_channel: IoChannel<ClientIoMessage<Self>>,
	) -> Result<Arc<Client>, EthcoreError> {
		let trie_spec = match config.fat_db {
			true => TrieSpec::Fat,
			false => TrieSpec::Secure,
		};

		let trie_factory = TrieFactory::new(trie_spec, Layout);
		let factories = Factories {
			vm: VmFactory::new(config.vm_type.clone(), config.jump_table_size),
			trie: trie_factory,
			accountdb: Default::default(),
		};

		let journal_db = journaldb::new(db.key_value().clone(), config.pruning, ::db::COL_STATE);
		let mut state_db = StateDB::new(journal_db, config.state_cache_size);
		if state_db.journal_db().is_empty() {
			// Sets the correct state root.
			state_db = spec.ensure_db_good(state_db, &factories)?;
			let mut batch = DBTransaction::new();
			state_db.journal_under(&mut batch, 0, &spec.genesis_header().hash())?;
			db.key_value().write(batch)?;
		}

		let gb = spec.genesis_block();
		let chain = Arc::new(BlockChain::new(config.blockchain.clone(), &gb, db.clone()));
		let tracedb = RwLock::new(TraceDB::new(config.tracing.clone(), db.clone(), chain.clone()));

		trace!("Cleanup journal: DB Earliest = {:?}, Latest = {:?}", state_db.journal_db().earliest_era(), state_db.journal_db().latest_era());

		let history = if config.history < MIN_HISTORY_SIZE {
			info!(target: "client", "Ignoring pruning history parameter of {}\
				, falling back to minimum of {}",
				config.history, MIN_HISTORY_SIZE);
			MIN_HISTORY_SIZE
		} else {
			config.history
		};

		if !chain.block_header_data(&chain.best_block_hash()).map_or(true, |h| state_db.journal_db().contains(&h.state_root(), EMPTY_PREFIX)) {
			warn!("State root not found for block #{} ({:x})", chain.best_block_number(), chain.best_block_hash());
		}

		let engine = spec.engine.clone();

		let awake = match config.mode { Mode::Dark(..) | Mode::Off => false, _ => true };

		let importer = Importer::new(&config, engine.clone(), message_channel.clone(), miner)?;

		let registrar_address = engine.machine().params().registrar;
		if let Some(ref addr) = registrar_address {
			trace!(target: "client", "Found registrar at {}", addr);
		}

		let client = Arc::new(Client {
			enabled: AtomicBool::new(true),
			sleep_state: Mutex::new(SleepState::new(awake)),
			liveness: AtomicBool::new(awake),
			mode: Mutex::new(config.mode.clone()),
			chain: RwLock::new(chain),
			tracedb,
			engine,
			pruning: config.pruning.clone(),
			snapshotting_at: AtomicU64::new(0),
			db: RwLock::new(db.clone()),
			state_db: RwLock::new(state_db),
			report: RwLock::new(Default::default()),
			io_channel: RwLock::new(message_channel),
			notify: RwLock::new(Vec::new()),
			queue_transactions: IoChannelQueue::new(config.transaction_verification_queue_size),
			queue_ancient_blocks: IoChannelQueue::new(MAX_ANCIENT_BLOCKS_QUEUE_SIZE),
			queued_ancient_blocks: Default::default(),
			ancient_blocks_import_lock: Default::default(),
			queue_consensus_message: IoChannelQueue::new(usize::max_value()),
			last_hashes: RwLock::new(VecDeque::new()),
			factories,
			history,
			on_user_defaults_change: Mutex::new(None),
			registrar_address,
			exit_handler: Mutex::new(None),
			importer,
			config,
		});

		// prune old states.
		{
			let state_db = client.state_db.read().boxed_clone();
			let chain = client.chain.read();
			client.prune_ancient(state_db, &chain)?;
		}

		// ensure genesis epoch proof in the DB.
		{
			let chain = client.chain.read();
			let gh = spec.genesis_header();
			if chain.epoch_transition(0, gh.hash()).is_none() {
				trace!(target: "client", "No genesis transition found.");

				let proof = client.with_proving_caller(
					BlockId::Number(0),
					|call| client.engine.genesis_epoch_data(&gh, call)
				);
				let proof = match proof {
					Ok(proof) => proof,
					Err(e) => {
						warn!(target: "client", "Error generating genesis epoch data: {}. Snapshots generated may not be complete.", e);
						Vec::new()
					}
				};

				debug!(target: "client", "Obtained genesis transition proof: {:?}", proof);

				let mut batch = DBTransaction::new();
				chain.insert_epoch_transition(&mut batch, 0, EpochTransition {
					block_hash: gh.hash(),
					block_number: 0,
					proof: proof,
				});

				client.db.read().key_value().write_buffered(batch);
			}
		}

		// ensure buffered changes are flushed.
		client.db.read().key_value().flush()?;
		Ok(client)
	}

	/// Wakes up client if it's a sleep.
	pub fn keep_alive(&self) {
		let should_wake = match *self.mode.lock() {
			Mode::Dark(..) | Mode::Passive(..) => true,
			_ => false,
		};
		if should_wake {
			self.wake_up();
			(*self.sleep_state.lock()).last_activity = Some(Instant::now());
		}
	}

	/// Adds an actor to be notified on certain events
	pub fn add_notify(&self, target: Arc<dyn ChainNotify>) {
		self.notify.write().push(Arc::downgrade(&target));
	}

	/// Set a closure to call when the client wants to be restarted.
	///
	/// The parameter passed to the callback is the name of the new chain spec to use after
	/// the restart.
	pub fn set_exit_handler<F>(&self, f: F) where F: Fn(String) + 'static + Send {
		*self.exit_handler.lock() = Some(Box::new(f));
	}

	/// Returns engine reference.
	pub fn engine(&self) -> &dyn Engine {
		&*self.engine
	}

	fn notify<F>(&self, f: F) where F: Fn(&dyn ChainNotify) {
		for np in &*self.notify.read() {
			if let Some(n) = np.upgrade() {
				f(&*n);
			}
		}
	}

	/// Register an action to be done if a mode/spec_name change happens.
	pub fn on_user_defaults_change<F>(&self, f: F) where F: 'static + FnMut(Option<Mode>) + Send {
		*self.on_user_defaults_change.lock() = Some(Box::new(f));
	}

	/// Flush the block import queue.
	pub fn flush_queue(&self) {
		self.importer.block_queue.flush();
		while !self.importer.block_queue.is_empty() {
			self.import_verified_blocks();
		}
	}

	/// The env info as of the best block.
	pub fn latest_env_info(&self) -> EnvInfo {
		self.env_info(BlockId::Latest).expect("Best block header always stored; qed")
	}

	/// The env info as of a given block.
	/// returns `None` if the block unknown.
	pub fn env_info(&self, id: BlockId) -> Option<EnvInfo> {
		self.block_header(id).map(|header| {
			EnvInfo {
				number: header.number(),
				author: header.author(),
				timestamp: header.timestamp(),
				difficulty: header.difficulty(),
				last_hashes: self.build_last_hashes(&header.parent_hash()),
				gas_used: U256::default(),
				gas_limit: header.gas_limit(),
			}
		})
	}

	fn build_last_hashes(&self, parent_hash: &H256) -> Arc<LastHashes> {
		{
			let hashes = self.last_hashes.read();
			if hashes.front().map_or(false, |h| h == parent_hash) {
				let mut res = Vec::from(hashes.clone());
				res.resize(256, H256::zero());
				return Arc::new(res);
			}
		}
		let mut last_hashes = LastHashes::new();
		last_hashes.resize(256, H256::zero());
		last_hashes[0] = parent_hash.clone();
		let chain = self.chain.read();
		for i in 0..255 {
			match chain.block_details(&last_hashes[i]) {
				Some(details) => {
					last_hashes[i + 1] = details.parent.clone();
				},
				None => break,
			}
		}
		let mut cached_hashes = self.last_hashes.write();
		*cached_hashes = VecDeque::from(last_hashes.clone());
		Arc::new(last_hashes)
	}

	// use a state-proving closure for the given block.
	fn with_proving_caller<F, T>(&self, id: BlockId, with_call: F) -> T
		where F: FnOnce(&MachineCall) -> T
	{
		let call = |a, d| {
			let tx = self.contract_call_tx(id, a, d);
			let (result, items) = self.prove_transaction(tx, id)
				.ok_or_else(|| format!("Unable to make call. State unavailable?"))?;

			let items = items.into_iter().map(|x| x.to_vec()).collect();
			Ok((result, items))
		};

		with_call(&call)
	}

	// prune ancient states until below the memory limit or only the minimum amount remain.
	fn prune_ancient(&self, mut state_db: StateDB, chain: &BlockChain) -> Result<(), EthcoreError> {
		if !state_db.journal_db().is_prunable() {
			return Ok(())
		}

		let latest_era = match state_db.journal_db().latest_era() {
			Some(n) => n,
			None => return Ok(()),
		};

		// Prune all ancient eras until we're below the memory target (default: 32Mb),
		// but have at least the minimum number of states, i.e. `history`.
		// If a snapshot is under way, no pruning happens and memory consumption is allowed to
		// increase above the memory target until the snapshot has finished.
		loop {
			let needs_pruning = state_db.journal_db().journal_size() >= self.config.history_mem;

			if !needs_pruning {
				break
			}

			match state_db.journal_db().earliest_era() {
				Some(earliest_era) if earliest_era + self.history <= latest_era => {
					let freeze_at = self.snapshotting_at.load(Ordering::SeqCst);
					if freeze_at > 0 && freeze_at == earliest_era {
<<<<<<< HEAD
						trace!(target: "pruning", "Pruning is frozen at era {}; earliest era={}, latest era={}, journal_size={}, mem_used={}. Not pruning.",
						       freeze_at, earliest_era, latest_era, state_db.journal_db().journal_size(), state_db.journal_db().mem_used());
						break;
					}
					trace!(target: "pruning", "Pruning state for ancient era #{}; latest era={}, journal_size={}, mem_used={}.",
					       earliest_era, latest_era, state_db.journal_db().journal_size(), state_db.journal_db().mem_used());
					// todo[dvdplm] reinstate this before merge, logging mem is expensive:
					//  trace!(target: "pruning", "Pruning state for ancient era #{}", earliest_era);
=======
						// Note: journal_db().mem_used() can be used for a more accurate memory
						// consumption measurement but it can be expensive so sticking with the
						// faster `journal_size()` instead.
						trace!(target: "pruning", "Pruning is paused at era {} (snapshot under way); earliest era={}, latest era={}, journal_size={} – Not pruning.",
						       freeze_at, earliest_era, latest_era, state_db.journal_db().journal_size());
						break;
					}
					trace!(target: "pruning", "Pruning state for ancient era #{}; latest era={}, journal_size={}",
					       earliest_era, latest_era, state_db.journal_db().journal_size());
>>>>>>> ffeaee77
					match chain.block_hash(earliest_era) {
						Some(ancient_hash) => {
							let mut batch = DBTransaction::new();
							state_db.mark_canonical(&mut batch, earliest_era, &ancient_hash)?;
							self.db.read().key_value().write_buffered(batch);
							state_db.journal_db().flush();
						}
						None =>
							debug!(target: "pruning", "Missing expected hash for block {}", earliest_era),
					}
				}
				_ => break, // means that every era is kept, no pruning necessary.
			}
		}

		Ok(())
	}

	fn update_last_hashes(&self, parent: &H256, hash: &H256) {
		let mut hashes = self.last_hashes.write();
		if hashes.front().map_or(false, |h| h == parent) {
			if hashes.len() > 255 {
				hashes.pop_back();
			}
			hashes.push_front(hash.clone());
		}
	}

	/// Get shared miner reference.
	#[cfg(any(test, feature = "test-helpers"))]
	pub fn miner(&self) -> Arc<Miner> {
		self.importer.miner.clone()
	}

	/// Access state from tests
	#[cfg(any(test, feature = "test-helpers"))]
	pub fn state_db(&self) -> ::parking_lot::RwLockReadGuard<StateDB> {
		self.state_db.read()
	}

	/// Access the BlockChain from tests
	#[cfg(any(test, feature = "test-helpers"))]
	pub fn chain(&self) -> Arc<BlockChain> {
		self.chain.read().clone()
	}

	/// Replace io channel. Useful for testing.
	pub fn set_io_channel(&self, io_channel: IoChannel<ClientIoMessage<Self>>) {
		*self.io_channel.write() = io_channel;
	}

	/// Get a copy of the best block's state.
	pub fn latest_state_and_header(&self) -> (State<StateDB>, Header) {
		let header = self.best_block_header();
		let state = State::from_existing(
			self.state_db.read().boxed_clone_canon(&header.hash()),
			*header.state_root(),
			self.engine.account_start_nonce(header.number()),
			self.factories.clone()
		)
		.expect("State root of best block header always valid.");
		(state, header)
	}

	/// Attempt to get a copy of a specific block's final state.
	///
	/// This will not fail if given BlockId::Latest.
	/// Otherwise, this can fail (but may not) if the DB prunes state or the block
	/// is unknown.
	pub fn state_at(&self, id: BlockId) -> Option<State<StateDB>> {
		// fast path for latest state.
		if let BlockId::Latest = id {
			let (state, _) = self.latest_state_and_header();
			return Some(state)
		}

		let block_number = match self.block_number(id) {
			Some(num) => num,
			None => return None,
		};

		self.block_header(id).and_then(|header| {
			let db = self.state_db.read().boxed_clone();

			// early exit for pruned blocks
			if db.is_prunable() && self.pruning_info().earliest_state > block_number {
				return None;
			}

			let root = header.state_root();
			State::from_existing(db, root, self.engine.account_start_nonce(block_number), self.factories.clone()).ok()
		})
	}

	/// Attempt to get a copy of a specific block's beginning state.
	///
	/// This will not fail if given BlockId::Latest.
	/// Otherwise, this can fail (but may not) if the DB prunes state.
	pub fn state_at_beginning(&self, id: BlockId) -> Option<State<StateDB>> {
		match self.block_number(id) {
			None => None,
			Some(0) => self.state_at(id),
			Some(n) => self.state_at(BlockId::Number(n - 1)),
		}
	}

	/// Get a copy of the best block's state.
	pub fn state(&self) -> impl StateInfo {
		let (state, _) = self.latest_state_and_header();
		state
	}

	/// Get info on the cache.
	pub fn blockchain_cache_info(&self) -> BlockChainCacheSize {
		self.chain.read().cache_size()
	}

	/// Get the report.
	pub fn report(&self) -> ClientReport {
		let mut report = self.report.read().clone();
		report.state_db_mem = self.state_db.read().mem_used();
		report
	}

	fn check_garbage(&self) {
		self.chain.read().collect_garbage();
		self.importer.block_queue.collect_garbage();
		self.tracedb.read().collect_garbage();
	}

	fn check_snooze(&self) {
		let mode = self.mode.lock().clone();
		match mode {
			Mode::Dark(timeout) => {
				let mut ss = self.sleep_state.lock();
				if let Some(t) = ss.last_activity {
					if Instant::now() > t + timeout {
						self.sleep(false);
						ss.last_activity = None;
					}
				}
			}
			Mode::Passive(timeout, wakeup_after) => {
				let mut ss = self.sleep_state.lock();
				let now = Instant::now();
				if let Some(t) = ss.last_activity {
					if now > t + timeout {
						self.sleep(false);
						ss.last_activity = None;
						ss.last_autosleep = Some(now);
					}
				}
				if let Some(t) = ss.last_autosleep {
					if now > t + wakeup_after {
						self.wake_up();
						ss.last_activity = Some(now);
						ss.last_autosleep = None;
					}
				}
			}
			_ => {}
		}
	}

	fn block_hash(chain: &BlockChain, id: BlockId) -> Option<H256> {
		match id {
			BlockId::Hash(hash) => Some(hash),
			BlockId::Number(number) => chain.block_hash(number),
			BlockId::Earliest => chain.block_hash(0),
			BlockId::Latest => Some(chain.best_block_hash()),
		}
	}

	fn transaction_address(&self, id: TransactionId) -> Option<TransactionAddress> {
		match id {
			TransactionId::Hash(ref hash) => self.chain.read().transaction_address(hash),
			TransactionId::Location(id, index) => Self::block_hash(&self.chain.read(), id).map(|block_hash|
				TransactionAddress { block_hash, index })
		}
	}

	fn wake_up(&self) {
		if !self.liveness.load(AtomicOrdering::Relaxed) {
			self.liveness.store(true, AtomicOrdering::Relaxed);
			self.notify(|n| n.start());
			info!(target: "mode", "wake_up: Waking.");
		}
	}

	fn sleep(&self, force: bool) {
		if self.liveness.load(AtomicOrdering::Relaxed) {
			// only sleep if the import queue is mostly empty.
			if force || (self.queue_info().total_queue_size() <= MAX_QUEUE_SIZE_TO_SLEEP_ON) {
				self.liveness.store(false, AtomicOrdering::Relaxed);
				self.notify(|n| n.stop());
				info!(target: "mode", "sleep: Sleeping.");
			} else {
				info!(target: "mode", "sleep: Cannot sleep - syncing ongoing.");
				// TODO: Consider uncommenting.
				//(*self.sleep_state.lock()).last_activity = Some(Instant::now());
			}
		}
	}

	// transaction for calling contracts from services like engine.
	// from the null sender, with 50M gas.
	fn contract_call_tx(&self, block_id: BlockId, address: Address, data: Bytes) -> SignedTransaction {
		let from = Address::zero();
		transaction::Transaction {
			nonce: self.nonce(&from, block_id).unwrap_or_else(|| self.engine.account_start_nonce(0)),
			action: Action::Call(address),
			gas: U256::from(50_000_000),
			gas_price: U256::default(),
			value: U256::default(),
			data: data,
		}.fake_sign(from)
	}

	fn do_virtual_call(
		machine: &::machine::Machine,
		env_info: &EnvInfo,
		state: &mut State<StateDB>,
		t: &SignedTransaction,
		analytics: CallAnalytics,
	) -> Result<Executed, CallError> {
		use types::engines::machine::Executed as RawExecuted;
		fn call<V, T>(
			state: &mut State<StateDB>,
			env_info: &EnvInfo,
			machine: &::machine::Machine,
			state_diff: bool,
			transaction: &SignedTransaction,
			options: TransactOptions<T, V>,
		) -> Result<RawExecuted<T::Output, V::Output>, CallError> where
			T: trace::Tracer,
			V: trace::VMTracer,
		{
			let options = options
				.dont_check_nonce()
				.save_output_from_contract();
			let original_state = if state_diff { Some(state.clone()) } else { None };
			let schedule = machine.schedule(env_info.number);

			let mut ret = Executive::new(state, env_info, &machine, &schedule).transact_virtual(transaction, options)?;

			if let Some(original) = original_state {
				ret.state_diff = Some(state.diff_from(original).map_err(ExecutionError::from)?);
			}
			Ok(ret)
		}

		let state_diff = analytics.state_diffing;

		match (analytics.transaction_tracing, analytics.vm_tracing) {
			(true, true) => call(state, env_info, machine, state_diff, t, TransactOptions::with_tracing_and_vm_tracing()),
			(true, false) => call(state, env_info, machine, state_diff, t, TransactOptions::with_tracing()),
			(false, true) => call(state, env_info, machine, state_diff, t, TransactOptions::with_vm_tracing()),
			(false, false) => call(state, env_info, machine, state_diff, t, TransactOptions::with_no_tracing()),
		}
	}

	fn block_number_ref(&self, id: &BlockId) -> Option<BlockNumber> {
		match *id {
			BlockId::Number(number) => Some(number),
			BlockId::Hash(ref hash) => self.chain.read().block_number(hash),
			BlockId::Earliest => Some(0),
			BlockId::Latest => Some(self.chain.read().best_block_number()),
		}
	}

	/// Retrieve a decoded header given `BlockId`
	///
	/// This method optimizes access patterns for latest block header
	/// to avoid excessive RLP encoding, decoding and hashing.
	fn block_header_decoded(&self, id: BlockId) -> Option<Header> {
		match id {
			BlockId::Latest
				=> Some(self.chain.read().best_block_header()),
			BlockId::Hash(ref hash) if hash == &self.chain.read().best_block_hash()
				=> Some(self.chain.read().best_block_header()),
			BlockId::Number(number) if number == self.chain.read().best_block_number()
				=> Some(self.chain.read().best_block_header()),
			_   => self.block_header(id).and_then(|h| h.decode().ok())
		}
	}
}

impl DatabaseRestore for Client {
	/// Restart the client with a new backend
	fn restore_db(&self, new_db: &str) -> Result<(), EthcoreError> {
		trace!(target: "snapshot", "Replacing client database with {:?}", new_db);

		let _import_lock = self.importer.import_lock.lock();
		let mut state_db = self.state_db.write();
		let mut chain = self.chain.write();
		let mut tracedb = self.tracedb.write();
		self.importer.miner.clear();
		let db = self.db.write();
		db.restore(new_db)?;

		let cache_size = state_db.cache_size();
		*state_db = StateDB::new(journaldb::new(db.key_value().clone(), self.pruning, ::db::COL_STATE), cache_size);
		*chain = Arc::new(BlockChain::new(self.config.blockchain.clone(), &[], db.clone()));
		*tracedb = TraceDB::new(self.config.tracing.clone(), db.clone(), chain.clone());
		Ok(())
	}
}

impl BlockChainReset for Client {
	fn reset(&self, num: u32) -> Result<(), String> {
		if num as u64 > self.pruning_history() {
			return Err("Attempting to reset to block with pruned state".into())
		} else if num == 0 {
			return Err("invalid number of blocks to reset".into())
		}

		let mut blocks_to_delete = Vec::with_capacity(num as usize);
		let mut best_block_hash = self.chain.read().best_block_hash();
		let mut batch = DBTransaction::with_capacity(blocks_to_delete.len());

		for _ in 0..num {
			let current_header = self.chain.read().block_header_data(&best_block_hash)
				.expect("best_block_hash was fetched from db; block_header_data should exist in db; qed");
			best_block_hash = current_header.parent_hash();

			let (number, hash) = (current_header.number(), current_header.hash());
			batch.delete(::db::COL_HEADERS, hash.as_bytes());
			batch.delete(::db::COL_BODIES, hash.as_bytes());
			Writable::delete::<BlockDetails, H264>
				(&mut batch, ::db::COL_EXTRA, &hash);
			Writable::delete::<H256, BlockNumberKey>
				(&mut batch, ::db::COL_EXTRA, &number);

			blocks_to_delete.push((number, hash));
		}

		let hashes = blocks_to_delete.iter().map(|(_, hash)| hash).collect::<Vec<_>>();
		info!("Deleting block hashes {}",
			  Colour::Red
				  .bold()
				  .paint(format!("{:#?}", hashes))
		);

		let mut best_block_details = Readable::read::<BlockDetails, H264>(
			&**self.db.read().key_value(),
			::db::COL_EXTRA,
			&best_block_hash
		).expect("block was previously imported; best_block_details should exist; qed");

		let (_, last_hash) = blocks_to_delete.last()
			.expect("num is > 0; blocks_to_delete can't be empty; qed");
		// remove the last block as a child so that it can be re-imported
		// ethcore/blockchain/src/blockchain.rs/Blockchain::is_known_child()
		best_block_details.children.retain(|h| *h != *last_hash);
		batch.write(
			::db::COL_EXTRA,
			&best_block_hash,
			&best_block_details
		);
		// update the new best block hash
		batch.put(::db::COL_EXTRA, b"best", best_block_hash.as_bytes());

		self.db.read()
			.key_value()
			.write(batch)
			.map_err(|err| format!("could not delete blocks; io error occurred: {}", err))?;

		info!("New best block hash {}", Colour::Green.bold().paint(format!("{:?}", best_block_hash)));

		Ok(())
	}

	/// Ask the client what the history parameter is.
	fn pruning_history(&self) -> u64 {
		self.history
	}
}

impl Nonce for Client {
	fn nonce(&self, address: &Address, id: BlockId) -> Option<U256> {
		self.state_at(id).and_then(|s| s.nonce(address).ok())
	}
}

impl Balance for Client {
	fn balance(&self, address: &Address, state: StateOrBlock) -> Option<U256> {
		match state {
			StateOrBlock::State(s) => s.balance(address).ok(),
			StateOrBlock::Block(id) => self.state_at(id).and_then(|s| s.balance(address).ok())
		}
	}
}

impl AccountData for Client {}

impl ChainInfo for Client {
	fn chain_info(&self) -> BlockChainInfo {
		let mut chain_info = self.chain.read().chain_info();
		chain_info.pending_total_difficulty = chain_info.total_difficulty + self.importer.block_queue.total_difficulty();
		chain_info
	}
}

impl BlockInfo for Client {
	fn block_header(&self, id: BlockId) -> Option<encoded::Header> {
		let chain = self.chain.read();

		Self::block_hash(&chain, id).and_then(|hash| chain.block_header_data(&hash))
	}

	fn best_block_header(&self) -> Header {
		self.chain.read().best_block_header()
	}

	fn block(&self, id: BlockId) -> Option<encoded::Block> {
		let chain = self.chain.read();

		Self::block_hash(&chain, id).and_then(|hash| chain.block(&hash))
	}

	fn code_hash(&self, address: &Address, id: BlockId) -> Option<H256> {
		self.state_at(id).and_then(|s| s.code_hash(address).unwrap_or(None))
	}
}

impl TransactionInfo for Client {
	fn transaction_block(&self, id: TransactionId) -> Option<H256> {
		self.transaction_address(id).map(|addr| addr.block_hash)
	}
}

impl BlockChainTrait for Client {}

impl CallContract for Client {
	fn call_contract(&self, block_id: BlockId, address: Address, data: Bytes) -> Result<Bytes, String> {
		let state_pruned = || CallError::StatePruned.to_string();
		let state = &mut self.state_at(block_id).ok_or_else(&state_pruned)?;
		let header = self.block_header_decoded(block_id).ok_or_else(&state_pruned)?;

		let transaction = self.contract_call_tx(block_id, address, data);

		self.call(&transaction, Default::default(), state, &header)
			.map_err(|e| format!("{:?}", e))
			.map(|executed| executed.output)
	}
}

impl RegistrarClient for Client {
	fn registrar_address(&self) -> Option<Address> {
		self.registrar_address
	}
}

impl ImportBlock for Client {
	fn import_block(&self, unverified: Unverified) -> EthcoreResult<H256> {
		if self.chain.read().is_known(&unverified.hash()) {
			return Err(EthcoreError::Import(ImportError::AlreadyInChain));
		}

		let status = self.block_status(BlockId::Hash(unverified.parent_hash()));
		if status == BlockStatus::Unknown {
			return Err(EthcoreError::Block(BlockError::UnknownParent(unverified.parent_hash())));
		}

		let raw = if self.importer.block_queue.is_empty() {
			Some((
				unverified.bytes.clone(),
				unverified.header.hash(),
				*unverified.header.difficulty(),
			))
		} else { None };

		match self.importer.block_queue.import(unverified) {
			Ok(hash) => {
				if let Some((raw, hash, difficulty)) = raw {
					self.notify(move |n| n.block_pre_import(&raw, &hash, &difficulty));
				}
				Ok(hash)
			},
			// we only care about block errors (not import errors)
			Err((block, EthcoreError::Block(err))) => {
				self.importer.bad_blocks.report(block.bytes, format!("{:?}", err));
				return Err(EthcoreError::Block(err))
			},
			Err((_, e)) => Err(e),
		}
	}

	/// Triggered by a message from a block queue when the block is ready for insertion
	fn import_verified_blocks(&self) -> usize {
		self.importer.import_verified_blocks(self)
	}
}

impl StateClient for Client {
	type State = State<::state_db::StateDB>;

	fn latest_state_and_header(&self) -> (Self::State, Header) {
		Client::latest_state_and_header(self)
	}

	fn state_at(&self, id: BlockId) -> Option<Self::State> {
		Client::state_at(self, id)
	}
}

impl Call for Client {
	type State = State<::state_db::StateDB>;

	fn call(&self, transaction: &SignedTransaction, analytics: CallAnalytics, state: &mut Self::State, header: &Header) -> Result<Executed, CallError> {
		let env_info = EnvInfo {
			number: header.number(),
			author: header.author().clone(),
			timestamp: header.timestamp(),
			difficulty: header.difficulty().clone(),
			last_hashes: self.build_last_hashes(header.parent_hash()),
			gas_used: U256::default(),
			gas_limit: U256::max_value(),
		};
		let machine = self.engine.machine();

		Self::do_virtual_call(&machine, &env_info, state, transaction, analytics)
	}

	fn call_many(&self, transactions: &[(SignedTransaction, CallAnalytics)], state: &mut Self::State, header: &Header) -> Result<Vec<Executed>, CallError> {
		let mut env_info = EnvInfo {
			number: header.number(),
			author: header.author().clone(),
			timestamp: header.timestamp(),
			difficulty: header.difficulty().clone(),
			last_hashes: self.build_last_hashes(header.parent_hash()),
			gas_used: U256::default(),
			gas_limit: U256::max_value(),
		};

		let mut results = Vec::with_capacity(transactions.len());
		let machine = self.engine.machine();

		for &(ref t, analytics) in transactions {
			let ret = Self::do_virtual_call(machine, &env_info, state, t, analytics)?;
			env_info.gas_used = ret.cumulative_gas_used;
			results.push(ret);
		}

		Ok(results)
	}

	fn estimate_gas(&self, t: &SignedTransaction, state: &Self::State, header: &Header) -> Result<U256, CallError> {
		let (mut upper, max_upper, env_info) = {
			let init = *header.gas_limit();
			let max = init * U256::from(10);

			let env_info = EnvInfo {
				number: header.number(),
				author: header.author().clone(),
				timestamp: header.timestamp(),
				difficulty: header.difficulty().clone(),
				last_hashes: self.build_last_hashes(header.parent_hash()),
				gas_used: U256::default(),
				gas_limit: max,
			};

			(init, max, env_info)
		};

		let sender = t.sender();
		let options = || TransactOptions::with_tracing().dont_check_nonce();

		let exec = |gas| {
			let mut tx = t.as_unsigned().clone();
			tx.gas = gas;
			let tx = tx.fake_sign(sender);

			let mut clone = state.clone();
			let machine = self.engine.machine();
			let schedule = machine.schedule(env_info.number);
			Executive::new(&mut clone, &env_info, &machine, &schedule)
				.transact_virtual(&tx, options())
		};

		let cond = |gas| {
			exec(gas)
				.ok()
				.map_or(false, |r| r.exception.is_none())
		};

		if !cond(upper) {
			upper = max_upper;
			match exec(upper) {
				Ok(v) => {
					if let Some(exception) = v.exception {
						return Err(CallError::Exceptional(exception))
					}
				},
				Err(_e) => {
					trace!(target: "estimate_gas", "estimate_gas failed with {}", upper);
					let err = ExecutionError::Internal(format!("Requires higher than upper limit of {}", upper));
					return Err(err.into())
				}
			}
		}
		let lower = t.gas_required(&self.engine.schedule(env_info.number)).into();
		if cond(lower) {
			trace!(target: "estimate_gas", "estimate_gas succeeded with {}", lower);
			return Ok(lower)
		}

		/// Find transition point between `lower` and `upper` where `cond` changes from `false` to `true`.
		/// Returns the lowest value between `lower` and `upper` for which `cond` returns true.
		/// We assert: `cond(lower) = false`, `cond(upper) = true`
		fn binary_chop<F, E>(mut lower: U256, mut upper: U256, mut cond: F) -> Result<U256, E>
			where F: FnMut(U256) -> bool
		{
			while upper - lower > 1.into() {
				let mid = (lower + upper) / 2;
				trace!(target: "estimate_gas", "{} .. {} .. {}", lower, mid, upper);
				let c = cond(mid);
				match c {
					true => upper = mid,
					false => lower = mid,
				};
				trace!(target: "estimate_gas", "{} => {} .. {}", c, lower, upper);
			}
			Ok(upper)
		}

		// binary chop to non-excepting call with gas somewhere between 21000 and block gas limit
		trace!(target: "estimate_gas", "estimate_gas chopping {} .. {}", lower, upper);
		binary_chop(lower, upper, cond)
	}
}

impl EngineInfo for Client {
	fn engine(&self) -> &dyn Engine {
		Client::engine(self)
	}
}

impl BadBlocks for Client {
	fn bad_blocks(&self) -> Vec<(Unverified, String)> {
		self.importer.bad_blocks.bad_blocks()
	}
}

impl BlockChainClient for Client {
	fn replay(&self, id: TransactionId, analytics: CallAnalytics) -> Result<Executed, CallError> {
		let address = self.transaction_address(id).ok_or_else(|| CallError::TransactionNotFound)?;
		let block = BlockId::Hash(address.block_hash);

		const PROOF: &'static str = "The transaction address contains a valid index within block; qed";
		Ok(self.replay_block_transactions(block, analytics)?.nth(address.index).expect(PROOF).1)
	}

	fn replay_block_transactions(&self, block: BlockId, analytics: CallAnalytics) -> Result<Box<dyn Iterator<Item = (H256, Executed)>>, CallError> {
		let mut env_info = self.env_info(block).ok_or_else(|| CallError::StatePruned)?;
		let body = self.block_body(block).ok_or_else(|| CallError::StatePruned)?;
		let mut state = self.state_at_beginning(block).ok_or_else(|| CallError::StatePruned)?;
		let txs = body.transactions();
		let engine = self.engine.clone();

		const PROOF: &'static str = "Transactions fetched from blockchain; blockchain transactions are valid; qed";
		const EXECUTE_PROOF: &'static str = "Transaction replayed; qed";

		Ok(Box::new(txs.into_iter()
			.map(move |t| {
				let transaction_hash = t.hash();
				let t = SignedTransaction::new(t).expect(PROOF);
				let machine = engine.machine();
				let x = Self::do_virtual_call(machine, &env_info, &mut state, &t, analytics).expect(EXECUTE_PROOF);
				env_info.gas_used = env_info.gas_used + x.gas_used;
				(transaction_hash, x)
			})))
	}

	fn mode(&self) -> Mode {
		let r = self.mode.lock().clone().into();
		trace!(target: "mode", "Asked for mode = {:?}. returning {:?}", &*self.mode.lock(), r);
		r
	}

	fn queue_info(&self) -> BlockQueueInfo {
		self.importer.block_queue.queue_info()
	}

	fn disable(&self) {
		self.set_mode(Mode::Off);
		self.enabled.store(false, AtomicOrdering::Relaxed);
		self.clear_queue();
	}

	fn set_mode(&self, new_mode: Mode) {
		trace!(target: "mode", "Client::set_mode({:?})", new_mode);
		if !self.enabled.load(AtomicOrdering::Relaxed) {
			return;
		}
		{
			let mut mode = self.mode.lock();
			*mode = new_mode.clone().into();
			trace!(target: "mode", "Mode now {:?}", &*mode);
			if let Some(ref mut f) = *self.on_user_defaults_change.lock() {
				trace!(target: "mode", "Making callback...");
				f(Some((&*mode).clone()))
			}
		}
		match new_mode {
			Mode::Active => self.wake_up(),
			Mode::Off => self.sleep(true),
			_ => {(*self.sleep_state.lock()).last_activity = Some(Instant::now()); }
		}
	}

	fn spec_name(&self) -> String {
		self.config.spec_name.clone()
	}

	fn chain(&self) -> Arc<dyn BlockProvider> {
		self.chain.read().clone()
	}

	fn set_spec_name(&self, new_spec_name: String) -> Result<(), ()> {
		trace!(target: "mode", "Client::set_spec_name({:?})", new_spec_name);
		if !self.enabled.load(AtomicOrdering::Relaxed) {
			return Err(());
		}
		if let Some(ref h) = *self.exit_handler.lock() {
			(*h)(new_spec_name);
			Ok(())
		} else {
			warn!("Not hypervised; cannot change chain.");
			Err(())
		}
	}

	fn block_number(&self, id: BlockId) -> Option<BlockNumber> {
		self.block_number_ref(&id)
	}

	fn block_body(&self, id: BlockId) -> Option<encoded::Body> {
		let chain = self.chain.read();

		Self::block_hash(&chain, id).and_then(|hash| chain.block_body(&hash))
	}

	fn block_status(&self, id: BlockId) -> BlockStatus {
		let chain = self.chain.read();
		match Self::block_hash(&chain, id) {
			Some(ref hash) if chain.is_known(hash) => BlockStatus::InChain,
			Some(hash) => self.importer.block_queue.status(&hash).into(),
			None => BlockStatus::Unknown
		}
	}

	fn block_total_difficulty(&self, id: BlockId) -> Option<U256> {
		let chain = self.chain.read();

		Self::block_hash(&chain, id).and_then(|hash| chain.block_details(&hash)).map(|d| d.total_difficulty)
	}

	fn storage_root(&self, address: &Address, id: BlockId) -> Option<H256> {
		self.state_at(id).and_then(|s| s.storage_root(address).ok()).and_then(|x| x)
	}

	fn block_hash(&self, id: BlockId) -> Option<H256> {
		let chain = self.chain.read();
		Self::block_hash(&chain, id)
	}

	fn code(&self, address: &Address, state: StateOrBlock) -> StateResult<Option<Bytes>> {
		let result = match state {
			StateOrBlock::State(s) => s.code(address).ok(),
			StateOrBlock::Block(id) => self.state_at(id).and_then(|s| s.code(address).ok())
		};

		// Converting from `Option<Option<Arc<Bytes>>>` to `StateResult<Option<Bytes>>`
		result.map_or(StateResult::Missing, |c| StateResult::Some(c.map(|c| (&*c).clone())))
	}

	fn storage_at(&self, address: &Address, position: &H256, state: StateOrBlock) -> Option<H256> {
		match state {
			StateOrBlock::State(s) => s.storage_at(address, position).ok(),
			StateOrBlock::Block(id) => self.state_at(id).and_then(|s| s.storage_at(address, position).ok())
		}
	}

	fn list_accounts(&self, id: BlockId, after: Option<&Address>, count: u64) -> Option<Vec<Address>> {
		if !self.factories.trie.is_fat() {
			trace!(target: "fatdb", "list_accounts: Not a fat DB");
			return None;
		}

		let state = match self.state_at(id) {
			Some(state) => state,
			_ => return None,
		};

		let (root, db) = state.drop();
		let db = &db.as_hash_db();
		let trie = match self.factories.trie.readonly(db, &root) {
			Ok(trie) => trie,
			_ => {
				trace!(target: "fatdb", "list_accounts: Couldn't open the DB");
				return None;
			}
		};

		let mut iter = match trie.iter() {
			Ok(iter) => iter,
			_ => return None,
		};

		if let Some(after) = after {
			if let Err(e) = iter.seek(after.as_bytes()) {
				trace!(target: "fatdb", "list_accounts: Couldn't seek the DB: {:?}", e);
			} else {
				// Position the iterator after the `after` element
				iter.next();
			}
		}

		let accounts = iter.filter_map(|item| {
			item.ok().map(|(addr, _)| Address::from_slice(&addr))
		}).take(count as usize).collect();

		Some(accounts)
	}

	fn list_storage(&self, id: BlockId, account: &Address, after: Option<&H256>, count: Option<u64>) -> Option<Vec<H256>> {
		if !self.factories.trie.is_fat() {
			trace!(target: "fatdb", "list_storage: Not a fat DB");
			return None;
		}

		let state = match self.state_at(id) {
			Some(state) => state,
			_ => return None,
		};

		let root = match state.storage_root(account) {
			Ok(Some(root)) => root,
			_ => return None,
		};

		let (_, db) = state.drop();
		let account_db = &self.factories.accountdb.readonly(db.as_hash_db(), keccak(account));
		let account_db = &account_db.as_hash_db();
		let trie = match self.factories.trie.readonly(account_db, &root) {
			Ok(trie) => trie,
			_ => {
				trace!(target: "fatdb", "list_storage: Couldn't open the DB");
				return None;
			}
		};

		let mut iter = match trie.iter() {
			Ok(iter) => iter,
			_ => return None,
		};

		if let Some(after) = after {
			if let Err(e) = iter.seek(after.as_bytes()) {
				trace!(target: "fatdb", "list_storage: Couldn't seek the DB: {:?}", e);
			} else {
				// Position the iterator after the `after` element
				iter.next();
			}
		}

		let keys = {
			let f = iter.filter_map(|item| {
				item.ok().map(|(key, _)| H256::from_slice(&key))
			});
			if let Some(count) = count {
				f.take(count as usize).collect()
			} else {
				f.collect()
			}
		};

		Some(keys)
	}

	fn transaction(&self, id: TransactionId) -> Option<LocalizedTransaction> {
		self.transaction_address(id).and_then(|address| self.chain.read().transaction(&address))
	}

	fn uncle(&self, id: UncleId) -> Option<encoded::Header> {
		let index = id.position;
		self.block_body(id.block).and_then(|body| body.view().uncle_rlp_at(index))
			.map(encoded::Header::new)
	}

	fn transaction_receipt(&self, id: TransactionId) -> Option<LocalizedReceipt> {
		// NOTE Don't use block_receipts here for performance reasons
		let address = self.transaction_address(id)?;
		let hash = address.block_hash;
		let chain = self.chain.read();
		let number = chain.block_number(&hash)?;
		let body = chain.block_body(&hash)?;
		let mut receipts = chain.block_receipts(&hash)?.receipts;
		receipts.truncate(address.index + 1);

		let transaction = body.view().localized_transaction_at(&hash, number, address.index)?;
		let receipt = receipts.pop()?;
		let gas_used = receipts.last().map_or_else(|| 0.into(), |r| r.gas_used);
		let no_of_logs = receipts.into_iter().map(|receipt| receipt.logs.len()).sum::<usize>();

		let receipt = transaction_receipt(transaction, receipt, gas_used, no_of_logs);
		Some(receipt)
	}

	fn localized_block_receipts(&self, id: BlockId) -> Option<Vec<LocalizedReceipt>> {
		let hash = self.block_hash(id)?;

		let chain = self.chain.read();
		let receipts = chain.block_receipts(&hash)?;
		let number = chain.block_number(&hash)?;
		let body = chain.block_body(&hash)?;

		let mut gas_used = 0.into();
		let mut no_of_logs = 0;

		Some(body
			.view()
			.localized_transactions(&hash, number)
			.into_iter()
			.zip(receipts.receipts)
			.map(move |(transaction, receipt)| {
				let result = transaction_receipt(transaction, receipt, gas_used, no_of_logs);
				gas_used = result.cumulative_gas_used;
				no_of_logs += result.logs.len();
				result
			})
			.collect()
		)
	}

	fn tree_route(&self, from: &H256, to: &H256) -> Option<TreeRoute> {
		let chain = self.chain.read();
		match chain.is_known(from) && chain.is_known(to) {
			true => chain.tree_route(from.clone(), to.clone()),
			false => None
		}
	}

	fn find_uncles(&self, hash: &H256) -> Option<Vec<H256>> {
		self.chain.read().find_uncle_hashes(hash, MAX_UNCLE_AGE)
	}

	fn state_data(&self, hash: &H256) -> Option<Bytes> {
		self.state_db.read().journal_db().state(hash)
	}

	fn block_receipts(&self, hash: &H256) -> Option<BlockReceipts> {
		self.chain.read().block_receipts(hash)
	}

	fn is_queue_empty(&self) -> bool {
		self.importer.block_queue.is_empty()
	}

	fn clear_queue(&self) {
		self.importer.block_queue.clear();
	}

	fn logs(&self, filter: Filter) -> Result<Vec<LocalizedLogEntry>, BlockId> {
		let chain = self.chain.read();

		// First, check whether `filter.from_block` and `filter.to_block` is on the canon chain. If so, we can use the
		// optimized version.
		let is_canon = |id| {
			match id {
				// If it is referred by number, then it is always on the canon chain.
				&BlockId::Earliest | &BlockId::Latest | &BlockId::Number(_) => true,
				// If it is referred by hash, we see whether a hash -> number -> hash conversion gives us the same
				// result.
				&BlockId::Hash(ref hash) => chain.is_canon(hash),
			}
		};

		let blocks = if is_canon(&filter.from_block) && is_canon(&filter.to_block) {
			// If we are on the canon chain, use bloom filter to fetch required hashes.
			//
			// If we are sure the block does not exist (where val > best_block_number), then return error. Note that we
			// don't need to care about pending blocks here because RPC query sets pending back to latest (or handled
			// pending logs themselves).
			let from = match self.block_number_ref(&filter.from_block) {
				Some(val) if val <= chain.best_block_number() => val,
				_ => return Err(filter.from_block.clone()),
			};
			let to = match self.block_number_ref(&filter.to_block) {
				Some(val) if val <= chain.best_block_number() => val,
				_ => return Err(filter.to_block.clone()),
			};

			// If from is greater than to, then the current bloom filter behavior is to just return empty
			// result. There's no point to continue here.
			if from > to {
				return Err(filter.to_block.clone());
			}

			chain.blocks_with_bloom(&filter.bloom_possibilities(), from, to)
				.into_iter()
				.filter_map(|n| chain.block_hash(n))
				.collect::<Vec<H256>>()
		} else {
			// Otherwise, we use a slower version that finds a link between from_block and to_block.
			let from_hash = match Self::block_hash(&chain, filter.from_block) {
				Some(val) => val,
				None => return Err(filter.from_block.clone()),
			};
			let from_number = match chain.block_number(&from_hash) {
				Some(val) => val,
				None => return Err(BlockId::Hash(from_hash)),
			};
			let to_hash = match Self::block_hash(&chain, filter.to_block) {
				Some(val) => val,
				None => return Err(filter.to_block.clone()),
			};

			let blooms = filter.bloom_possibilities();
			let bloom_match = |header: &encoded::Header| {
				blooms.iter().any(|bloom| header.log_bloom().contains_bloom(bloom))
			};

			let (blocks, last_hash) = {
				let mut blocks = Vec::new();
				let mut current_hash = to_hash;

				loop {
					let header = match chain.block_header_data(&current_hash) {
						Some(val) => val,
						None => return Err(BlockId::Hash(current_hash)),
					};
					if bloom_match(&header) {
						blocks.push(current_hash);
					}

					// Stop if `from` block is reached.
					if header.number() <= from_number {
						break;
					}
					current_hash = header.parent_hash();
				}

				blocks.reverse();
				(blocks, current_hash)
			};

			// Check if we've actually reached the expected `from` block.
			if last_hash != from_hash || blocks.is_empty() {
				// In this case, from_hash is the cause (for not matching last_hash).
				return Err(BlockId::Hash(from_hash));
			}

			blocks
		};

		Ok(chain.logs(blocks, |entry| filter.matches(entry), filter.limit))
	}

	fn filter_traces(&self, filter: TraceFilter) -> Option<Vec<LocalizedTrace>> {
		if !self.tracedb.read().tracing_enabled() {
			return None;
		}

		let start = self.block_number(filter.range.start)?;
		let end = self.block_number(filter.range.end)?;

		let db_filter = trace::Filter {
			range: start as usize..end as usize,
			from_address: filter.from_address.into(),
			to_address: filter.to_address.into(),
		};

		let traces = self.tracedb.read()
			.filter(&db_filter)
			.into_iter()
			.skip(filter.after.unwrap_or(0))
			.take(filter.count.unwrap_or(usize::max_value()))
			.collect();
		Some(traces)
	}

	fn trace(&self, trace: TraceId) -> Option<LocalizedTrace> {
		if !self.tracedb.read().tracing_enabled() {
			return None;
		}

		let trace_address = trace.address;
		self.transaction_address(trace.transaction)
			.and_then(|tx_address| {
				self.block_number(BlockId::Hash(tx_address.block_hash))
					.and_then(|number| self.tracedb.read().trace(number, tx_address.index, trace_address))
			})
	}

	fn transaction_traces(&self, transaction: TransactionId) -> Option<Vec<LocalizedTrace>> {
		if !self.tracedb.read().tracing_enabled() {
			return None;
		}

		self.transaction_address(transaction)
			.and_then(|tx_address| {
				self.block_number(BlockId::Hash(tx_address.block_hash))
					.and_then(|number| self.tracedb.read().transaction_traces(number, tx_address.index))
			})
	}

	fn block_traces(&self, block: BlockId) -> Option<Vec<LocalizedTrace>> {
		if !self.tracedb.read().tracing_enabled() {
			return None;
		}

		self.block_number(block)
			.and_then(|number| self.tracedb.read().block_traces(number))
	}

	fn last_hashes(&self) -> LastHashes {
		(*self.build_last_hashes(&self.chain.read().best_block_hash())).clone()
	}

	fn transactions_to_propagate(&self) -> Vec<Arc<VerifiedTransaction>> {
		const PROPAGATE_FOR_BLOCKS: u32 = 4;
		const MIN_TX_TO_PROPAGATE: usize = 256;

		let block_gas_limit = *self.best_block_header().gas_limit();
		let min_tx_gas: U256 = self.latest_schedule().tx_gas.into();

		let max_len = if min_tx_gas.is_zero() {
			usize::max_value()
		} else {
			cmp::max(
				MIN_TX_TO_PROPAGATE,
				cmp::min(
					(block_gas_limit / min_tx_gas) * PROPAGATE_FOR_BLOCKS,
					// never more than usize
					usize::max_value().into()
				).as_u64() as usize
			)
		};
		self.importer.miner.ready_transactions(self, max_len, PendingOrdering::Priority)
	}

	fn signing_chain_id(&self) -> Option<u64> {
		self.engine.signing_chain_id(&self.latest_env_info())
	}

	fn block_extra_info(&self, id: BlockId) -> Option<BTreeMap<String, String>> {
		self.block_header_decoded(id)
			.map(|header| self.engine.extra_info(&header))
	}

	fn uncle_extra_info(&self, id: UncleId) -> Option<BTreeMap<String, String>> {
		self.uncle(id)
			.and_then(|h| {
				h.decode().map(|dh| {
					self.engine.extra_info(&dh)
				}).ok()
			})
	}

	fn pruning_info(&self) -> PruningInfo {
		PruningInfo {
			earliest_chain: self.chain.read().first_block_number().unwrap_or(1),
			earliest_state: self.state_db.read().journal_db().earliest_era().unwrap_or(0),
		}
	}

	fn transact_contract(&self, address: Address, data: Bytes) -> Result<(), transaction::Error> {
		let authoring_params = self.importer.miner.authoring_params();
		let service_transaction_checker = self.importer.miner.service_transaction_checker();
		let gas_price = if let Some(checker) = service_transaction_checker {
			match checker.check_address(self, authoring_params.author) {
				Ok(true) => U256::zero(),
				_ => self.importer.miner.sensible_gas_price(),
			}
		} else {
			self.importer.miner.sensible_gas_price()
		};
		let transaction = transaction::Transaction {
			nonce: self.latest_nonce(&authoring_params.author),
			action: Action::Call(address),
			gas: self.importer.miner.sensible_gas_limit(),
			gas_price,
			value: U256::zero(),
			data: data,
		};
		let chain_id = self.engine.signing_chain_id(&self.latest_env_info());
		let signature = self.engine.sign(transaction.hash(chain_id))
			.map_err(|e| transaction::Error::InvalidSignature(e.to_string()))?;
		let signed = SignedTransaction::new(transaction.with_signature(signature, chain_id))?;
		self.importer.miner.import_own_transaction(self, signed.into())
	}
}

impl IoClient for Client {
	fn queue_transactions(&self, transactions: Vec<Bytes>, peer_id: usize) {
		trace_time!("queue_transactions");
		let len = transactions.len();
		self.queue_transactions.queue(&self.io_channel.read(), len, move |client| {
			trace_time!("import_queued_transactions");

			let txs: Vec<UnverifiedTransaction> = transactions
				.iter()
				.filter_map(|bytes| client.engine.decode_transaction(bytes).ok())
				.collect();

			client.notify(|notify| {
				notify.transactions_received(&txs, peer_id);
			});

			client.importer.miner.import_external_transactions(client, txs);
		}).unwrap_or_else(|e| {
			debug!(target: "client", "Ignoring {} transactions: {}", len, e);
		});
	}

	fn queue_ancient_block(&self, unverified: Unverified, receipts_bytes: Bytes) -> EthcoreResult<H256> {
		trace_time!("queue_ancient_block");

		let hash = unverified.hash();
		{
			// check block order
			if self.chain.read().is_known(&hash) {
				return Err(EthcoreError::Import(ImportError::AlreadyInChain));
			}
			let parent_hash = unverified.parent_hash();
			// NOTE To prevent race condition with import, make sure to check queued blocks first
			// (and attempt to acquire lock)
			let is_parent_pending = self.queued_ancient_blocks.read().0.contains(&parent_hash);
			if !is_parent_pending && !self.chain.read().is_known(&parent_hash) {
				return Err(EthcoreError::Block(BlockError::UnknownParent(parent_hash)));
			}
		}

		// we queue blocks here and trigger an IO message.
		{
			let mut queued = self.queued_ancient_blocks.write();
			queued.0.insert(hash);
			queued.1.push_back((unverified, receipts_bytes));
		}

		let queued = self.queued_ancient_blocks.clone();
		let lock = self.ancient_blocks_import_lock.clone();
		self.queue_ancient_blocks.queue(&self.io_channel.read(), 1, move |client| {
			trace_time!("import_ancient_block");
			// Make sure to hold the lock here to prevent importing out of order.
			// We use separate lock, cause we don't want to block queueing.
			let _lock = lock.lock();
			for _i in 0..MAX_ANCIENT_BLOCKS_TO_IMPORT {
				let first = queued.write().1.pop_front();
				if let Some((unverified, receipts_bytes)) = first {
					let hash = unverified.hash();
					let result = client.importer.import_old_block(
						unverified,
						&receipts_bytes,
						&**client.db.read().key_value(),
						&*client.chain.read(),
					);
					if let Err(e) = result {
						error!(target: "client", "Error importing ancient block: {}", e);

						let mut queued = queued.write();
						queued.0.clear();
						queued.1.clear();
					}
					// remove from pending
					queued.write().0.remove(&hash);
				} else {
					break;
				}
			}
		})?;

		Ok(hash)
	}

	fn queue_consensus_message(&self, message: Bytes) {
		match self.queue_consensus_message.queue(&self.io_channel.read(), 1, move |client| {
			if let Err(e) = client.engine().handle_message(&message) {
				debug!(target: "poa", "Invalid message received: {}", e);
			}
		}) {
			Ok(_) => (),
			Err(e) => {
				debug!(target: "poa", "Ignoring the message, error queueing: {}", e);
			}
		}
	}

}

impl Tick for Client {
	/// Tick the client.
	// TODO: manage by real events.
	fn tick(&self, prevent_sleep: bool) {
		self.check_garbage();
		if !prevent_sleep {
			self.check_snooze();
		}
	}
}

impl ReopenBlock for Client {
	fn reopen_block(&self, block: ClosedBlock) -> OpenBlock {
		let engine = &*self.engine;
		let mut block = block.reopen(engine);
		let max_uncles = engine.maximum_uncle_count(block.header.number());
		if block.uncles.len() < max_uncles {
			let chain = self.chain.read();
			let h = chain.best_block_hash();
			// Add new uncles
			let uncles = chain
				.find_uncle_hashes(&h, MAX_UNCLE_AGE)
				.unwrap_or_else(Vec::new);

			for h in uncles {
				if !block.uncles.iter().any(|header| header.hash() == h) {
					let uncle = chain.block_header_data(&h).expect("find_uncle_hashes only returns hashes for existing headers; qed");
					let uncle = uncle.decode().expect("decoding failure");
					block.push_uncle(uncle).expect("pushing up to maximum_uncle_count;
												push_uncle is not ok only if more than maximum_uncle_count is pushed;
												so all push_uncle are Ok;
												qed");
					if block.uncles.len() >= max_uncles { break }
				}
			}

		}
		block
	}
}

impl PrepareOpenBlock for Client {
	fn prepare_open_block(&self, author: Address, gas_range_target: (U256, U256), extra_data: Bytes) -> Result<OpenBlock, EthcoreError> {
		let engine = &*self.engine;
		let chain = self.chain.read();
		let best_header = chain.best_block_header();
		let h = best_header.hash();

		let is_epoch_begin = chain.epoch_transition(best_header.number(), h).is_some();
		let mut open_block = OpenBlock::new(
			engine,
			self.factories.clone(),
			self.tracedb.read().tracing_enabled(),
			self.state_db.read().boxed_clone_canon(&h),
			&best_header,
			self.build_last_hashes(&h),
			author,
			gas_range_target,
			extra_data,
			is_epoch_begin,
		)?;

		// Add uncles
		chain
			.find_uncle_headers(&h, MAX_UNCLE_AGE)
			.unwrap_or_else(Vec::new)
			.into_iter()
			.take(engine.maximum_uncle_count(open_block.header.number()))
			.foreach(|h| {
				open_block.push_uncle(h.decode().expect("decoding failure")).expect("pushing maximum_uncle_count;
												open_block was just created;
												push_uncle is not ok only if more than maximum_uncle_count is pushed;
												so all push_uncle are Ok;
												qed");
			});

		Ok(open_block)
	}
}

impl BlockProducer for Client {}

impl ScheduleInfo for Client {
	fn latest_schedule(&self) -> Schedule {
		self.engine.schedule(self.latest_env_info().number)
	}
}

impl ImportSealedBlock for Client {
	fn import_sealed_block(&self, block: SealedBlock) -> EthcoreResult<H256> {
		let start = Instant::now();
		let raw = block.rlp_bytes();
		let header = block.header.clone();
		let hash = header.hash();
		self.notify(|n| n.block_pre_import(&raw, &hash, header.difficulty()));

		let route = {
			// Do a super duper basic verification to detect potential bugs
			if let Err(e) = self.engine.verify_block_basic(&header) {
				self.importer.bad_blocks.report(
					block.rlp_bytes(),
					format!("Detected an issue with locally sealed block: {}", e),
				);
				return Err(e.into());
			}

			// scope for self.import_lock
			let _import_lock = self.importer.import_lock.lock();
			trace_time!("import_sealed_block");

			let block_bytes = block.rlp_bytes();

			let pending = self.importer.check_epoch_end_signal(
				&header,
				&block_bytes,
				&block.receipts,
				block.state.db(),
				self
			)?;
			let route = self.importer.commit_block(
				block,
				&header,
				encoded::Block::new(block_bytes),
				pending,
				self
			);
			trace!(target: "client", "Imported sealed block #{} ({})", header.number(), hash);
			self.state_db.write().sync_cache(&route.enacted, &route.retracted, false);
			route
		};
		let route = ChainRoute::from([route].as_ref());
		self.importer.miner.chain_new_blocks(
			self,
			&[hash],
			&[],
			route.enacted(),
			route.retracted(),
			self.engine.sealing_state() != SealingState::External,
		);
		self.notify(|notify| {
			notify.new_blocks(
				NewBlocks::new(
					vec![hash],
					vec![],
					route.clone(),
					vec![hash],
					vec![],
					start.elapsed(),
					false
				)
			);
		});
		self.db.read().key_value().flush().expect("DB flush failed.");
		Ok(hash)
	}
}

impl BroadcastProposalBlock for Client {
	fn broadcast_proposal_block(&self, block: SealedBlock) {
		const DURATION_ZERO: Duration = Duration::from_millis(0);
		self.notify(|notify| {
			notify.new_blocks(
				NewBlocks::new(
					vec![],
					vec![],
					ChainRoute::default(),
					vec![],
					vec![block.rlp_bytes()],
					DURATION_ZERO,
					false
				)
			);
		});
	}
}

impl SealedBlockImporter for Client {}

impl ::miner::TransactionVerifierClient for Client {}
impl ::miner::BlockChainClient for Client {}

impl client_traits::EngineClient for Client {
	fn update_sealing(&self) {
		self.importer.miner.update_sealing(self)
	}

	fn submit_seal(&self, block_hash: H256, seal: Vec<Bytes>) {
		let import = self.importer.miner.submit_seal(block_hash, seal).and_then(|block| self.import_sealed_block(block));
		if let Err(err) = import {
			warn!(target: "poa", "Wrong internal seal submission! {:?}", err);
		}
	}

	fn broadcast_consensus_message(&self, message: Bytes) {
		self.notify(|notify| notify.broadcast(ChainMessageType::Consensus(message.clone())));
	}

	fn epoch_transition_for(&self, parent_hash: H256) -> Option<EpochTransition> {
		self.chain.read().epoch_transition_for(parent_hash)
	}

	fn as_full_client(&self) -> Option<&dyn BlockChainClient> { Some(self) }

	fn block_number(&self, id: BlockId) -> Option<BlockNumber> {
		BlockChainClient::block_number(self, id)
	}

	fn block_header(&self, id: BlockId) -> Option<encoded::Header> {
		BlockChainClient::block_header(self, id)
	}
}

impl ProvingBlockChainClient for Client {
	fn prove_storage(&self, key1: H256, key2: H256, id: BlockId) -> Option<(Vec<Bytes>, H256)> {
		self.state_at(id)
			.and_then(move |state| state.prove_storage(key1, key2).ok())
	}

	fn prove_account(&self, key1: H256, id: BlockId) -> Option<(Vec<Bytes>, ::types::basic_account::BasicAccount)> {
		self.state_at(id)
			.and_then(move |state| state.prove_account(key1).ok())
	}

	fn prove_transaction(&self, transaction: SignedTransaction, id: BlockId) -> Option<(Bytes, Vec<DBValue>)> {
		let (header, mut env_info) = match (self.block_header(id), self.env_info(id)) {
			(Some(s), Some(e)) => (s, e),
			_ => return None,
		};

		env_info.gas_limit = transaction.gas.clone();
		let mut jdb = self.state_db.read().journal_db().boxed_clone();

		executive_state::prove_transaction_virtual(
			jdb.as_hash_db_mut(),
			header.state_root().clone(),
			&transaction,
			self.engine.machine(),
			&env_info,
			self.factories.clone(),
		)
	}

	fn epoch_signal(&self, hash: H256) -> Option<Vec<u8>> {
		// pending transitions are never deleted, and do not contain
		// finality proofs by definition.
		self.chain.read().get_pending_transition(hash).map(|pending| pending.proof)
	}
}

impl SnapshotClient for Client {
	fn take_snapshot<W: SnapshotWriter + Send>(
		&self,
		writer: W,
		at: BlockId,
		p: &RwLock<Progress>,
	) -> Result<(), EthcoreError> {
		if let Snapshotting::Unsupported = self.engine.snapshot_mode() {
			return Err(EthcoreError::Snapshot(SnapshotError::SnapshotsUnsupported));
		}
		let db = self.state_db.read().journal_db().boxed_clone();

		let block_number = self.block_number(at).ok_or_else(|| SnapshotError::InvalidStartingBlock(at))?;
		let earliest_era = db.earliest_era().unwrap_or(0);
		if db.is_prunable() && earliest_era > block_number {
			return Err(SnapshotError::OldBlockPrunedDB.into());
		}


		let (actual_block_nr, block_hash) = match at {
			BlockId::Latest => {
				// Start `self.history` blocks from the best block, but no further back than 1000
				// blocks (or earliest era, whichever is greatest).
				let history = cmp::min(self.history, 1000);
				let best_block_number = self.chain_info().best_block_number;
				let start_num = cmp::max(earliest_era, best_block_number.saturating_sub(history));

				match self.block_hash(BlockId::Number(start_num)) {
					Some(hash) => (start_num, hash),
					None => {
						error!(target: "snapshot", "Can't take snapshot at {:?}: missing hash for the starting block #{}", at, start_num);
						return Err(SnapshotError::InvalidStartingBlock(at).into())
					},
				}
			}
			_ => match self.block_hash(at) {
				Some(hash) => (block_number, hash),
				None => return Err(SnapshotError::InvalidStartingBlock(at).into()),
			},
		};

		let processing_threads = self.config.snapshot.processing_threads;
		trace!(target: "snapshot", "Snapshot requested at block {:?}. Using block #{}/{:?}. Earliest block: #{}, earliest state era #{}. Using {} threads.",
			at, actual_block_nr, block_hash, self.pruning_info().earliest_chain, earliest_era, processing_threads,
		);
		// Stop pruning from happening while the snapshot is under way.
		self.snapshotting_at.store(actual_block_nr, Ordering::SeqCst);
		{
			scopeguard::defer! {{
<<<<<<< HEAD
				trace!(target: "snapshot", "(defer) Unfreezing pruning, setting snapshotting_at back to 0");
=======
				trace!(target: "snapshot", "Re-enabling pruning.");
>>>>>>> ffeaee77
				self.snapshotting_at.store(0, Ordering::SeqCst)
			}};
			let chunker = snapshot::chunker(self.engine.snapshot_mode()).ok_or_else(|| SnapshotError::SnapshotsUnsupported)?;
			// Spawn threads and take snapshot
			snapshot::take_snapshot(
				chunker,
				&self.chain.read(),
				block_hash,
				db.as_hash_db(),
				writer,
				p,
				processing_threads,
			)?;
			Ok(())
		}
	}
}

impl ImportExportBlocks for Client {
	fn export_blocks<'a>(
		&self,
		mut out: Box<dyn std::io::Write + 'a>,
		from: BlockId,
		to: BlockId,
		format: Option<DataFormat>
	) -> Result<(), String> {
		let from = self.block_number(from).ok_or("Starting block could not be found")?;
		let to = self.block_number(to).ok_or("End block could not be found")?;
		let format = format.unwrap_or_default();

		for i in from..=to {
			if i % 10000 == 0 {
				info!("#{}", i);
			}
			let b = self.block(BlockId::Number(i)).ok_or("Error exporting incomplete chain")?.into_inner();
			match format {
				DataFormat::Binary => {
					out.write(&b).map_err(|e| format!("Couldn't write to stream. Cause: {}", e))?;
				}
				DataFormat::Hex => {
					out.write_fmt(format_args!("{}\n", b.pretty())).map_err(|e| format!("Couldn't write to stream. Cause: {}", e))?;
				}
			}
		}
		Ok(())
	}

	fn import_blocks<'a>(
		&self,
		mut source: Box<dyn std::io::Read + 'a>,
		format: Option<DataFormat>
	) -> Result<(), String> {
		const READAHEAD_BYTES: usize = 8;

		let mut first_bytes: Vec<u8> = vec![0; READAHEAD_BYTES];
		let mut first_read = 0;

		let format = match format {
			Some(format) => format,
			None => {
				first_read = source.read(&mut first_bytes).map_err(|_| "Error reading from the file/stream.")?;
				match first_bytes[0] {
					0xf9 => DataFormat::Binary,
					_ => DataFormat::Hex,
				}
			}
		};

		let do_import = |bytes: Vec<u8>| {
			let block = Unverified::from_rlp(bytes).map_err(|_| "Invalid block rlp")?;
			let number = block.header.number();
			while self.queue_info().is_full() { std::thread::sleep(Duration::from_secs(1)); }
			match self.import_block(block) {
				Err(EthcoreError::Import(ImportError::AlreadyInChain)) => {
					trace!("Skipping block #{}: already in chain.", number);
				}
				Err(e) => {
					return Err(format!("Cannot import block #{}: {:?}", number, e));
				},
				Ok(_) => {},
			}
			Ok(())
		};

		match format {
			DataFormat::Binary => {
				loop {
					let (mut bytes, n) = if first_read > 0 {
						(first_bytes.clone(), first_read)
					} else {
						let mut bytes = vec![0; READAHEAD_BYTES];
						let n = source.read(&mut bytes)
							.map_err(|err| format!("Error reading from the file/stream: {:?}", err))?;
						(bytes, n)
					};
					if n == 0 { break; }
					first_read = 0;
					let s = PayloadInfo::from(&bytes)
						.map_err(|e| format!("Invalid RLP in the file/stream: {:?}", e))?.total();
					bytes.resize(s, 0);
					source.read_exact(&mut bytes[n..])
						.map_err(|err| format!("Error reading from the file/stream: {:?}", err))?;
					do_import(bytes)?;
				}
			}
			DataFormat::Hex => {
				for line in BufReader::new(source).lines() {
					let s = line
						.map_err(|err| format!("Error reading from the file/stream: {:?}", err))?;
					let s = if first_read > 0 {
						from_utf8(&first_bytes)
							.map_err(|err| format!("Invalid UTF-8: {:?}", err))?
							.to_owned() + &(s[..])
					} else {
						s
					};
					first_read = 0;
					let bytes = s.from_hex()
						.map_err(|err| format!("Invalid hex in file/stream: {:?}", err))?;
					do_import(bytes)?;
				}
			}
		};
		self.flush_queue();
		Ok(())
	}
}

/// Returns `LocalizedReceipt` given `LocalizedTransaction`
/// and a vector of receipts from given block up to transaction index.
fn transaction_receipt(
	mut tx: LocalizedTransaction,
	receipt: Receipt,
	prior_gas_used: U256,
	prior_no_of_logs: usize,
) -> LocalizedReceipt {
	let sender = tx.sender();
	let transaction_hash = tx.hash();
	let block_hash = tx.block_hash;
	let block_number = tx.block_number;
	let transaction_index = tx.transaction_index;

	LocalizedReceipt {
		from: sender,
		to: match tx.action {
				Action::Create => None,
				Action::Call(ref address) => Some(address.clone().into())
		},
		transaction_hash: transaction_hash,
		transaction_index: transaction_index,
		block_hash: block_hash,
		block_number: block_number,
		cumulative_gas_used: receipt.gas_used,
		gas_used: receipt.gas_used - prior_gas_used,
		contract_address: match tx.action {
			Action::Call(_) => None,
			Action::Create => Some(contract_address(CreateContractAddress::FromSenderAndNonce, &sender, &tx.nonce, &tx.data).0)
		},
		logs: receipt.logs.into_iter().enumerate().map(|(i, log)| LocalizedLogEntry {
			entry: log,
			block_hash: block_hash,
			block_number: block_number,
			transaction_hash: transaction_hash,
			transaction_index: transaction_index,
			transaction_log_index: i,
			log_index: prior_no_of_logs + i,
		}).collect(),
		log_bloom: receipt.log_bloom,
		outcome: receipt.outcome,
	}
}

/// Queue some items to be processed by IO client.
struct IoChannelQueue {
	/// Using a *signed* integer for counting currently queued messages since the
	/// order in which the counter is incremented and decremented is not defined.
	/// Using an unsigned integer can (and will) result in integer underflow,
	/// incorrectly rejecting messages and returning a FullQueue error.
	currently_queued: Arc<AtomicI64>,
	limit: i64,
}

impl IoChannelQueue {
	pub fn new(limit: usize) -> Self {
		let limit = i64::try_from(limit).unwrap_or(i64::max_value());
		IoChannelQueue {
			currently_queued: Default::default(),
			limit,
		}
	}

	pub fn queue<F>(&self, channel: &IoChannel<ClientIoMessage<Client>>, count: usize, fun: F) -> EthcoreResult<()> where
		F: Fn(&Client) + Send + Sync + 'static,
	{
		let queue_size = self.currently_queued.load(AtomicOrdering::Relaxed);
		if queue_size >= self.limit {
			let err_limit = usize::try_from(self.limit).unwrap_or(usize::max_value());
			return Err(EthcoreError::FullQueue(err_limit))
		};

		let count = i64::try_from(count).unwrap_or(i64::max_value());

		let currently_queued = self.currently_queued.clone();
		let _ok = channel.send(ClientIoMessage::execute(move |client| {
			currently_queued.fetch_sub(count, AtomicOrdering::SeqCst);
			fun(client);
		}))?;

		self.currently_queued.fetch_add(count, AtomicOrdering::SeqCst);
		Ok(())
	}
}

#[cfg(test)]
mod tests {
	use std::sync::Arc;
	use std::sync::atomic::{AtomicBool, Ordering};
	use std::thread;
	use std::time::Duration;

	use ethereum_types::{Address, H256};
	use hash::keccak;
	use kvdb::DBTransaction;

	use blockchain::{ExtrasInsert, BlockProvider};
	use client_traits::{BlockChainClient, ChainInfo};
	use parity_crypto::publickey::KeyPair;
	use types::{
		encoded,
		engines::ForkChoice,
		ids::{BlockId, TransactionId},
		log_entry::{LocalizedLogEntry, LogEntry},
		receipt::{LocalizedReceipt, Receipt, TransactionOutcome},
		transaction::{Action, LocalizedTransaction, Transaction},
	};
	use test_helpers::{generate_dummy_client, generate_dummy_client_with_data, generate_dummy_client_with_spec_and_data, get_good_dummy_block_hash};
	use super::transaction_receipt;

	#[test]
	fn should_not_cache_details_before_commit() {
		let client = generate_dummy_client(0);
		let genesis = client.chain_info().best_block_hash;
		let (new_hash, new_block) = get_good_dummy_block_hash();

		let go = {
			// Separate thread uncommitted transaction
			let go = Arc::new(AtomicBool::new(false));
			let go_thread = go.clone();
			let another_client = client.clone();
			thread::spawn(move || {
				let mut batch = DBTransaction::new();
				another_client.chain.read().insert_block(&mut batch, encoded::Block::new(new_block), Vec::new(), ExtrasInsert {
					fork_choice: ForkChoice::New,
					is_finalized: false,
				});
				go_thread.store(true, Ordering::SeqCst);
			});
			go
		};

		while !go.load(Ordering::SeqCst) { thread::park_timeout(Duration::from_millis(5)); }

		assert!(client.tree_route(&genesis, &new_hash).is_none());
	}

	#[test]
	fn should_return_block_receipts() {
		let client = generate_dummy_client_with_data(2, 2, &[1.into(), 1.into()]);
		let receipts = client.localized_block_receipts(BlockId::Latest).unwrap();

		assert_eq!(receipts.len(), 2);
		assert_eq!(receipts[0].transaction_index, 0);
		assert_eq!(receipts[0].block_number, 2);
		assert_eq!(receipts[0].cumulative_gas_used, 53_000.into());
		assert_eq!(receipts[0].gas_used, 53_000.into());

		assert_eq!(receipts[1].transaction_index, 1);
		assert_eq!(receipts[1].block_number, 2);
		assert_eq!(receipts[1].cumulative_gas_used, 106_000.into());
		assert_eq!(receipts[1].gas_used, 53_000.into());

		let receipt = client.transaction_receipt(TransactionId::Hash(receipts[0].transaction_hash));
		assert_eq!(receipt, Some(receipts[0].clone()));

		let receipt = client.transaction_receipt(TransactionId::Hash(receipts[1].transaction_hash));
		assert_eq!(receipt, Some(receipts[1].clone()));
	}

	#[test]
	fn should_return_correct_log_index() {
		// given
		let key = KeyPair::from_secret_slice(keccak("test").as_bytes()).unwrap();
		let secret = key.secret();

		let block_number = 1;
		let block_hash = H256::from_low_u64_be(5);
		let state_root = H256::from_low_u64_be(99);
		let gas_used = 10.into();
		let raw_tx = Transaction {
			nonce: 0.into(),
			gas_price: 0.into(),
			gas: 21000.into(),
			action: Action::Call(Address::from_low_u64_be(10)),
			value: 0.into(),
			data: vec![],
		};
		let tx1 = raw_tx.clone().sign(secret, None);
		let transaction = LocalizedTransaction {
			signed: tx1.clone().into(),
			block_number: block_number,
			block_hash: block_hash,
			transaction_index: 1,
			cached_sender: Some(tx1.sender()),
		};
		let logs = vec![LogEntry {
			address: Address::from_low_u64_be(5),
			topics: vec![],
			data: vec![],
		}, LogEntry {
			address: Address::from_low_u64_be(15),
			topics: vec![],
			data: vec![],
		}];
		let receipt = Receipt {
			outcome: TransactionOutcome::StateRoot(state_root),
			gas_used: gas_used,
			log_bloom: Default::default(),
			logs: logs.clone(),
		};

		// when
		let receipt = transaction_receipt(transaction, receipt, 5.into(), 1);

		// then
		assert_eq!(receipt, LocalizedReceipt {
			from: tx1.sender().into(),
			to: match tx1.action {
				Action::Create => None,
				Action::Call(ref address) => Some(address.clone().into())
			},
			transaction_hash: tx1.hash(),
			transaction_index: 1,
			block_hash: block_hash,
			block_number: block_number,
			cumulative_gas_used: gas_used,
			gas_used: gas_used - 5,
			contract_address: None,
			logs: vec![LocalizedLogEntry {
				entry: logs[0].clone(),
				block_hash: block_hash,
				block_number: block_number,
				transaction_hash: tx1.hash(),
				transaction_index: 1,
				transaction_log_index: 0,
				log_index: 1,
			}, LocalizedLogEntry {
				entry: logs[1].clone(),
				block_hash: block_hash,
				block_number: block_number,
				transaction_hash: tx1.hash(),
				transaction_index: 1,
				transaction_log_index: 1,
				log_index: 2,
			}],
			log_bloom: Default::default(),
			outcome: TransactionOutcome::StateRoot(state_root),
		});
	}

	#[test]
	fn should_mark_finalization_correctly_for_parent() {
		let client = generate_dummy_client_with_spec_and_data(spec::new_test_with_finality, 2, 0, &[]);
		let chain = client.chain();

		let block1_details = chain.block_hash(1).and_then(|h| chain.block_details(&h));
		assert!(block1_details.is_some());
		let block1_details = block1_details.unwrap();
		assert_eq!(block1_details.children.len(), 1);
		assert!(block1_details.is_finalized);

		let block2_details = chain.block_hash(2).and_then(|h| chain.block_details(&h));
		assert!(block2_details.is_some());
		let block2_details = block2_details.unwrap();
		assert_eq!(block2_details.children.len(), 0);
		assert!(!block2_details.is_finalized);
	}
}<|MERGE_RESOLUTION|>--- conflicted
+++ resolved
@@ -988,16 +988,6 @@
 				Some(earliest_era) if earliest_era + self.history <= latest_era => {
 					let freeze_at = self.snapshotting_at.load(Ordering::SeqCst);
 					if freeze_at > 0 && freeze_at == earliest_era {
-<<<<<<< HEAD
-						trace!(target: "pruning", "Pruning is frozen at era {}; earliest era={}, latest era={}, journal_size={}, mem_used={}. Not pruning.",
-						       freeze_at, earliest_era, latest_era, state_db.journal_db().journal_size(), state_db.journal_db().mem_used());
-						break;
-					}
-					trace!(target: "pruning", "Pruning state for ancient era #{}; latest era={}, journal_size={}, mem_used={}.",
-					       earliest_era, latest_era, state_db.journal_db().journal_size(), state_db.journal_db().mem_used());
-					// todo[dvdplm] reinstate this before merge, logging mem is expensive:
-					//  trace!(target: "pruning", "Pruning state for ancient era #{}", earliest_era);
-=======
 						// Note: journal_db().mem_used() can be used for a more accurate memory
 						// consumption measurement but it can be expensive so sticking with the
 						// faster `journal_size()` instead.
@@ -1007,7 +997,6 @@
 					}
 					trace!(target: "pruning", "Pruning state for ancient era #{}; latest era={}, journal_size={}",
 					       earliest_era, latest_era, state_db.journal_db().journal_size());
->>>>>>> ffeaee77
 					match chain.block_hash(earliest_era) {
 						Some(ancient_hash) => {
 							let mut batch = DBTransaction::new();
@@ -2598,11 +2587,7 @@
 		self.snapshotting_at.store(actual_block_nr, Ordering::SeqCst);
 		{
 			scopeguard::defer! {{
-<<<<<<< HEAD
-				trace!(target: "snapshot", "(defer) Unfreezing pruning, setting snapshotting_at back to 0");
-=======
 				trace!(target: "snapshot", "Re-enabling pruning.");
->>>>>>> ffeaee77
 				self.snapshotting_at.store(0, Ordering::SeqCst)
 			}};
 			let chunker = snapshot::chunker(self.engine.snapshot_mode()).ok_or_else(|| SnapshotError::SnapshotsUnsupported)?;
