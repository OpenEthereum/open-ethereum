--- conflicted
+++ resolved
@@ -171,13 +171,11 @@
 		let db = Arc::new(try!(Database::open(&db_config, &path.to_str().unwrap()).map_err(ClientError::Database)));
 		let chain = Arc::new(BlockChain::new(config.blockchain.clone(), &gb, db.clone()));
 		let tracedb = RwLock::new(TraceDB::new(config.tracing.clone(), db.clone(), chain.clone()));
-<<<<<<< HEAD
+
 		let trie_spec = match config.fat_db {
 			true => TrieSpec::Fat,
 			false => TrieSpec::Secure,
 		};
-=======
->>>>>>> 3fb3f1f5
 
 		let mut state_db = journaldb::new(db.clone(), config.pruning, ::db::COL_STATE);
 		if state_db.is_empty() && try!(spec.ensure_db_good(state_db.as_hashdb_mut())) {
