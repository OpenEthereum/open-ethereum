--- conflicted
+++ resolved
@@ -270,11 +270,7 @@
 	}
 
 	fn check_and_close_block(&self, block: &PreverifiedBlock) -> Result<LockedBlock, ()> {
-<<<<<<< HEAD
 		let engine = &*self.engine;
-=======
-		let engine = &**self.engine;
->>>>>>> 725d3208
 		let header = &block.header;
 
 		// Check the block isn't so old we won't be able to enact it.
@@ -686,11 +682,7 @@
 			state.add_balance(&sender, &(needed_balance - balance));
 		}
 		let options = TransactOptions { tracing: analytics.transaction_tracing, vm_tracing: analytics.vm_tracing, check_nonce: false };
-<<<<<<< HEAD
-		let mut ret = Executive::new(&mut state, &env_info, &*self.engine, &self.vm_factory).transact(t, options);
-=======
-		let mut ret = try!(Executive::new(&mut state, &env_info, &**self.engine, &self.vm_factory).transact(t, options));
->>>>>>> 725d3208
+		let mut ret = try!(Executive::new(&mut state, &env_info, &*self.engine, &self.vm_factory).transact(t, options));
 
 		// TODO gav move this into Executive.
 		ret.state_diff = original_state.map(|original| state.diff_from(original));
@@ -722,33 +714,18 @@
 			gas_limit: view.gas_limit(),
 		};
 		for t in txs.iter().take(address.index) {
-<<<<<<< HEAD
 			match Executive::new(&mut state, &env_info, &*self.engine, &self.vm_factory).transact(t, Default::default()) {
-=======
-			match Executive::new(&mut state, &env_info, &**self.engine, &self.vm_factory).transact(t, Default::default()) {
->>>>>>> 725d3208
 				Ok(x) => { env_info.gas_used = env_info.gas_used + x.gas_used; }
 				Err(ee) => { return Err(CallError::Execution(ee)) }
 			}
 		}
 		let t = &txs[address.index];
-<<<<<<< HEAD
-		let orig = state.clone();
-		let mut ret = Executive::new(&mut state, &env_info, &*self.engine, &self.vm_factory).transact(t, options);
-		if analytics.state_diffing {
-			if let Ok(ref mut x) = ret {
-				x.state_diff = Some(state.diff_from(orig));
-			}
-		}
-		ret.map_err(ReplayError::Execution)
-=======
 
 		let original_state = if analytics.state_diffing { Some(state.clone()) } else { None };
-		let mut ret = try!(Executive::new(&mut state, &env_info, &**self.engine, &self.vm_factory).transact(t, options));
+		let mut ret = try!(Executive::new(&mut state, &env_info, &*self.engine, &self.vm_factory).transact(t, options));
 		ret.state_diff = original_state.map(|original| state.diff_from(original));
 
 		Ok(ret)
->>>>>>> 725d3208
 	}
 
 	fn keep_alive(&self) {
@@ -1037,11 +1014,7 @@
 
 impl MiningBlockChainClient for Client {
 	fn prepare_open_block(&self, author: Address, gas_range_target: (U256, U256), extra_data: Bytes) -> OpenBlock {
-<<<<<<< HEAD
 		let engine = &*self.engine;
-=======
-		let engine = &**self.engine;
->>>>>>> 725d3208
 		let h = self.chain.best_block_hash();
 
 		let mut open_block = OpenBlock::new(
