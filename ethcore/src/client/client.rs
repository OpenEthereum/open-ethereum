// Copyright 2015-2019 Parity Technologies (UK) Ltd.
// This file is part of Parity Ethereum.

// Parity Ethereum is free software: you can redistribute it and/or modify
// it under the terms of the GNU General Public License as published by
// the Free Software Foundation, either version 3 of the License, or
// (at your option) any later version.

// Parity Ethereum is distributed in the hope that it will be useful,
// but WITHOUT ANY WARRANTY; without even the implied warranty of
// MERCHANTABILITY or FITNESS FOR A PARTICULAR PURPOSE.  See the
// GNU General Public License for more details.

// You should have received a copy of the GNU General Public License
// along with Parity Ethereum.  If not, see <http://www.gnu.org/licenses/>.

use std::cmp;
use std::collections::{HashSet, BTreeMap, VecDeque};
use std::str::FromStr;
use std::sync::atomic::{AtomicUsize, AtomicBool, Ordering as AtomicOrdering};
use std::sync::{Arc, Weak};
use std::time::{Instant, Duration};

use blockchain::{BlockReceipts, BlockChain, BlockChainDB, BlockProvider, TreeRoute, ImportRoute, TransactionAddress, ExtrasInsert};
use bytes::Bytes;
use ethcore_miner::pool::VerifiedTransaction;
use ethereum_types::{H256, Address, U256};
use evm::Schedule;
use hash::keccak;
use io::IoChannel;
use itertools::Itertools;
use journaldb;
use kvdb::{DBValue, KeyValueDB, DBTransaction};
use parking_lot::{Mutex, RwLock};
use rand::OsRng;
use types::transaction::{self, LocalizedTransaction, UnverifiedTransaction, SignedTransaction, Action};
use trie::{TrieSpec, TrieFactory, Trie};
use types::ancestry_action::AncestryAction;
use types::encoded;
use types::filter::Filter;
use types::log_entry::LocalizedLogEntry;
use types::receipt::{Receipt, LocalizedReceipt};
use types::{BlockNumber, header::{Header, ExtendedHeader}};
use vm::{EnvInfo, LastHashes};

use block::{IsBlock, LockedBlock, Drain, ClosedBlock, OpenBlock, enact_verified, SealedBlock};
use client::ancient_import::AncientVerifier;
use client::{
	Nonce, Balance, ChainInfo, BlockInfo, CallContract, TransactionInfo,
	RegistryInfo, ReopenBlock, PrepareOpenBlock, ScheduleInfo, ImportSealedBlock,
	BroadcastProposalBlock, ImportBlock, StateOrBlock, StateInfo, StateClient, Call,
	AccountData, BlockChain as BlockChainTrait, BlockProducer, SealedBlockImporter,
	ClientIoMessage,
};
use client::{
	BlockId, TransactionId, UncleId, TraceId, ClientConfig, BlockChainClient,
	TraceFilter, CallAnalytics, Mode,
	ChainNotify, NewBlocks, ChainRoute, PruningInfo, ProvingBlockChainClient, EngineInfo, ChainMessageType,
	IoClient, BadBlocks,
};
use client::bad_blocks;
use engines::{EthEngine, EpochTransition, ForkChoice};
use error::{
	ImportErrorKind, ExecutionError, CallError, BlockError,
	QueueError, QueueErrorKind, Error as EthcoreError, EthcoreResult, ErrorKind as EthcoreErrorKind
};
use executive::{Executive, Executed, TransactOptions, contract_address};
use factory::{Factories, VmFactory};
use miner::{Miner, MinerService};
<<<<<<< HEAD
use miner::service_transaction_checker::ServiceTransactionChecker;
use ethcore_miner::pool::VerifiedTransaction;
use parking_lot::{Mutex, RwLock};
use rand::OsRng;
use receipt::{Receipt, LocalizedReceipt};
=======
>>>>>>> 010cfb7d
use snapshot::{self, io as snapshot_io, SnapshotClient};
use spec::Spec;
use state::{self, State};
use state_db::StateDB;
use trace::{self, TraceDB, ImportRequest as TraceImportRequest, LocalizedTrace, Database as TraceDatabase};
use transaction_ext::Transaction;
use verification::queue::kind::BlockLike;
use verification::queue::kind::blocks::Unverified;
use verification::{PreverifiedBlock, Verifier, BlockQueue};
use verification;

// re-export
pub use types::blockchain_info::BlockChainInfo;
pub use types::block_status::BlockStatus;
pub use blockchain::CacheSize as BlockChainCacheSize;
pub use verification::QueueInfo as BlockQueueInfo;

use_contract!(registry, "res/contracts/registrar.json");

const MAX_ANCIENT_BLOCKS_QUEUE_SIZE: usize = 4096;
// Max number of blocks imported at once.
const MAX_ANCIENT_BLOCKS_TO_IMPORT: usize = 4;
const MAX_QUEUE_SIZE_TO_SLEEP_ON: usize = 2;
const MIN_HISTORY_SIZE: u64 = 8;

/// Report on the status of a client.
#[derive(Default, Clone, Debug, Eq, PartialEq)]
pub struct ClientReport {
	/// How many blocks have been imported so far.
	pub blocks_imported: usize,
	/// How many transactions have been applied so far.
	pub transactions_applied: usize,
	/// How much gas has been processed so far.
	pub gas_processed: U256,
	/// Memory used by state DB
	pub state_db_mem: usize,
}

impl ClientReport {
	/// Alter internal reporting to reflect the additional `block` has been processed.
	pub fn accrue_block(&mut self, header: &Header, transactions: usize) {
		self.blocks_imported += 1;
		self.transactions_applied += transactions;
		self.gas_processed = self.gas_processed + *header.gas_used();
	}
}

impl<'a> ::std::ops::Sub<&'a ClientReport> for ClientReport {
	type Output = Self;

	fn sub(mut self, other: &'a ClientReport) -> Self {
		let higher_mem = ::std::cmp::max(self.state_db_mem, other.state_db_mem);
		let lower_mem = ::std::cmp::min(self.state_db_mem, other.state_db_mem);

		self.blocks_imported -= other.blocks_imported;
		self.transactions_applied -= other.transactions_applied;
		self.gas_processed = self.gas_processed - other.gas_processed;
		self.state_db_mem = higher_mem - lower_mem;

		self
	}
}

struct SleepState {
	last_activity: Option<Instant>,
	last_autosleep: Option<Instant>,
}

impl SleepState {
	fn new(awake: bool) -> Self {
		SleepState {
			last_activity: match awake { false => None, true => Some(Instant::now()) },
			last_autosleep: match awake { false => Some(Instant::now()), true => None },
		}
	}
}

struct Importer {
	/// Lock used during block import
	pub import_lock: Mutex<()>, // FIXME Maybe wrap the whole `Importer` instead?

	/// Used to verify blocks
	pub verifier: Box<Verifier<Client>>,

	/// Queue containing pending blocks
	pub block_queue: BlockQueue,

	/// Handles block sealing
	pub miner: Arc<Miner>,

	/// Ancient block verifier: import an ancient sequence of blocks in order from a starting epoch
	pub ancient_verifier: AncientVerifier,

	/// Ethereum engine to be used during import
	pub engine: Arc<EthEngine>,

	/// A lru cache of recently detected bad blocks
	pub bad_blocks: bad_blocks::BadBlocks,
}

/// Blockchain database client backed by a persistent database. Owns and manages a blockchain and a block queue.
/// Call `import_block()` to import a block asynchronously; `flush_queue()` flushes the queue.
pub struct Client {
	/// Flag used to disable the client forever. Not to be confused with `liveness`.
	///
	/// For example, auto-updater will disable client forever if there is a
	/// hard fork registered on-chain that we don't have capability for.
	/// When hard fork block rolls around, the client (if `update` is false)
	/// knows it can't proceed further.
	enabled: AtomicBool,

	/// Operating mode for the client
	mode: Mutex<Mode>,

	chain: RwLock<Arc<BlockChain>>,
	tracedb: RwLock<TraceDB<BlockChain>>,
	engine: Arc<EthEngine>,

	/// Client configuration
	config: ClientConfig,

	/// Database pruning strategy to use for StateDB
	pruning: journaldb::Algorithm,

	/// Client uses this to store blocks, traces, etc.
	db: RwLock<Arc<BlockChainDB>>,

	state_db: RwLock<StateDB>,

	/// Report on the status of client
	report: RwLock<ClientReport>,

	sleep_state: Mutex<SleepState>,

	/// Flag changed by `sleep` and `wake_up` methods. Not to be confused with `enabled`.
	liveness: AtomicBool,
	io_channel: RwLock<IoChannel<ClientIoMessage>>,

	/// List of actors to be notified on certain chain events
	notify: RwLock<Vec<Weak<ChainNotify>>>,

	/// Queued transactions from IO
	queue_transactions: IoChannelQueue,
	/// Ancient blocks import queue
	queue_ancient_blocks: IoChannelQueue,
	/// Queued ancient blocks, make sure they are imported in order.
	queued_ancient_blocks: Arc<RwLock<(
		HashSet<H256>,
		VecDeque<(Unverified, Bytes)>
	)>>,
	ancient_blocks_import_lock: Arc<Mutex<()>>,
	/// Consensus messages import queue
	queue_consensus_message: IoChannelQueue,

	last_hashes: RwLock<VecDeque<H256>>,
	factories: Factories,

	/// Number of eras kept in a journal before they are pruned
	history: u64,

	/// An action to be done if a mode/spec_name change happens
	on_user_defaults_change: Mutex<Option<Box<FnMut(Option<Mode>) + 'static + Send>>>,

	registrar_address: Option<Address>,

	/// A closure to call when we want to restart the client
	exit_handler: Mutex<Option<Box<Fn(String) + 'static + Send>>>,

	importer: Importer,
}

impl Importer {
	pub fn new(
		config: &ClientConfig,
		engine: Arc<EthEngine>,
		message_channel: IoChannel<ClientIoMessage>,
		miner: Arc<Miner>,
	) -> Result<Importer, ::error::Error> {
		let block_queue = BlockQueue::new(config.queue.clone(), engine.clone(), message_channel.clone(), config.verifier_type.verifying_seal());

		Ok(Importer {
			import_lock: Mutex::new(()),
			verifier: verification::new(config.verifier_type.clone()),
			block_queue,
			miner,
			ancient_verifier: AncientVerifier::new(engine.clone()),
			engine,
			bad_blocks: Default::default(),
		})
	}

	/// This is triggered by a message coming from a block queue when the block is ready for insertion
	pub fn import_verified_blocks(&self, client: &Client) -> usize {
		// Shortcut out if we know we're incapable of syncing the chain.
		if !client.enabled.load(AtomicOrdering::Relaxed) {
			return 0;
		}

		let max_blocks_to_import = client.config.max_round_blocks_to_import;
		let (imported_blocks, import_results, invalid_blocks, imported, proposed_blocks, duration, has_more_blocks_to_import) = {
			let mut imported_blocks = Vec::with_capacity(max_blocks_to_import);
			let mut invalid_blocks = HashSet::new();
			let mut proposed_blocks = Vec::with_capacity(max_blocks_to_import);
			let mut import_results = Vec::with_capacity(max_blocks_to_import);

			let _import_lock = self.import_lock.lock();
			let blocks = self.block_queue.drain(max_blocks_to_import);
			if blocks.is_empty() {
				return 0;
			}
			trace_time!("import_verified_blocks");
			let start = Instant::now();

			for block in blocks {
				let header = block.header.clone();
				let bytes = block.bytes.clone();
				let hash = header.hash();

				let is_invalid = invalid_blocks.contains(header.parent_hash());
				if is_invalid {
					invalid_blocks.insert(hash);
					continue;
				}

				match self.check_and_lock_block(block, client) {
					Ok(closed_block) => {
						if self.engine.is_proposal(&header) {
							self.block_queue.mark_as_good(&[hash]);
							proposed_blocks.push(bytes);
						} else {
							imported_blocks.push(hash);

							let transactions_len = closed_block.transactions().len();

							let route = self.commit_block(closed_block, &header, encoded::Block::new(bytes), client);
							import_results.push(route);

							client.report.write().accrue_block(&header, transactions_len);
						}
					},
					Err(err) => {
						self.bad_blocks.report(bytes, format!("{:?}", err));
						invalid_blocks.insert(hash);
					},
				}
			}

			let imported = imported_blocks.len();
			let invalid_blocks = invalid_blocks.into_iter().collect::<Vec<H256>>();

			if !invalid_blocks.is_empty() {
				self.block_queue.mark_as_bad(&invalid_blocks);
			}
			let has_more_blocks_to_import = !self.block_queue.mark_as_good(&imported_blocks);
			(imported_blocks, import_results, invalid_blocks, imported, proposed_blocks, start.elapsed(), has_more_blocks_to_import)
		};

		{
			if !imported_blocks.is_empty() {
				let route = ChainRoute::from(import_results.as_ref());

				if !has_more_blocks_to_import {
					self.miner.chain_new_blocks(client, &imported_blocks, &invalid_blocks, route.enacted(), route.retracted(), false);
				}

				client.notify(|notify| {
					notify.new_blocks(
						NewBlocks::new(
							imported_blocks.clone(),
							invalid_blocks.clone(),
							route.clone(),
							Vec::new(),
							proposed_blocks.clone(),
							duration,
							has_more_blocks_to_import,
						)
					);
				});
			}
		}

		let db = client.db.read();
		db.key_value().flush().expect("DB flush failed.");
		imported
	}

	fn check_and_lock_block(&self, block: PreverifiedBlock, client: &Client) -> EthcoreResult<LockedBlock> {
		let engine = &*self.engine;
		let header = block.header.clone();

		// Check the block isn't so old we won't be able to enact it.
		let best_block_number = client.chain.read().best_block_number();
		if client.pruning_info().earliest_state > header.number() {
			warn!(target: "client", "Block import failed for #{} ({})\nBlock is ancient (current best block: #{}).", header.number(), header.hash(), best_block_number);
			bail!("Block is ancient");
		}

		// Check if parent is in chain
		let parent = match client.block_header_decoded(BlockId::Hash(*header.parent_hash())) {
			Some(h) => h,
			None => {
				warn!(target: "client", "Block import failed for #{} ({}): Parent not found ({}) ", header.number(), header.hash(), header.parent_hash());
				bail!("Parent not found");
			}
		};

		let chain = client.chain.read();
		// Verify Block Family
		let verify_family_result = self.verifier.verify_block_family(
			&header,
			&parent,
			engine,
			Some(verification::FullFamilyParams {
				block: &block,
				block_provider: &**chain,
				client
			}),
		);

		if let Err(e) = verify_family_result {
			warn!(target: "client", "Stage 3 block verification failed for #{} ({})\nError: {:?}", header.number(), header.hash(), e);
			bail!(e);
		};

		let verify_external_result = self.verifier.verify_block_external(&header, engine);
		if let Err(e) = verify_external_result {
			warn!(target: "client", "Stage 4 block verification failed for #{} ({})\nError: {:?}", header.number(), header.hash(), e);
			bail!(e);
		};

		// Enact Verified Block
		let last_hashes = client.build_last_hashes(header.parent_hash());
		let db = client.state_db.read().boxed_clone_canon(header.parent_hash());

		let is_epoch_begin = chain.epoch_transition(parent.number(), *header.parent_hash()).is_some();
		let enact_result = enact_verified(
			block,
			engine,
			client.tracedb.read().tracing_enabled(),
			db,
			&parent,
			last_hashes,
			client.factories.clone(),
			is_epoch_begin,
			&mut chain.ancestry_with_metadata_iter(*header.parent_hash()),
		);

		let mut locked_block = match enact_result {
			Ok(b) => b,
			Err(e) => {
				warn!(target: "client", "Block import failed for #{} ({})\nError: {:?}", header.number(), header.hash(), e);
				bail!(e);
			}
		};

		// Strip receipts for blocks before validate_receipts_transition,
		// if the expected receipts root header does not match.
		// (i.e. allow inconsistency in receipts outcome before the transition block)
		if header.number() < engine.params().validate_receipts_transition
			&& header.receipts_root() != locked_block.block().header().receipts_root()
		{
			locked_block.strip_receipts_outcomes();
		}

		// Final Verification
		if let Err(e) = self.verifier.verify_block_final(&header, locked_block.block().header()) {
			warn!(target: "client", "Stage 5 block verification failed for #{} ({})\nError: {:?}", header.number(), header.hash(), e);
			bail!(e);
		}

		Ok(locked_block)
	}

	/// Import a block with transaction receipts.
	///
	/// The block is guaranteed to be the next best blocks in the
	/// first block sequence. Does no sealing or transaction validation.
	fn import_old_block(&self, unverified: Unverified, receipts_bytes: &[u8], db: &KeyValueDB, chain: &BlockChain) -> EthcoreResult<()> {
		let receipts = ::rlp::decode_list(receipts_bytes);
		let _import_lock = self.import_lock.lock();

		{
			trace_time!("import_old_block");
			// verify the block, passing the chain for updating the epoch verifier.
			let mut rng = OsRng::new()?;
			self.ancient_verifier.verify(&mut rng, &unverified.header, &chain)?;

			// Commit results
			let mut batch = DBTransaction::new();
			chain.insert_unordered_block(&mut batch, encoded::Block::new(unverified.bytes), receipts, None, false, true);
			// Final commit to the DB
			db.write_buffered(batch);
			chain.commit();
		}
		db.flush().expect("DB flush failed.");
		Ok(())
	}

	// NOTE: the header of the block passed here is not necessarily sealed, as
	// it is for reconstructing the state transition.
	//
	// The header passed is from the original block data and is sealed.
	fn commit_block<B>(&self, block: B, header: &Header, block_data: encoded::Block, client: &Client) -> ImportRoute where B: Drain {
		let hash = &header.hash();
		let number = header.number();
		let parent = header.parent_hash();
		let chain = client.chain.read();
		let mut is_finalized = false;

		// Commit results
		let block = block.drain();
		debug_assert_eq!(header.hash(), block_data.header_view().hash());

		let mut batch = DBTransaction::new();

		let ancestry_actions = self.engine.ancestry_actions(&header, &mut chain.ancestry_with_metadata_iter(*parent));

		let receipts = block.receipts;
		let traces = block.traces.drain();
		let best_hash = chain.best_block_hash();

		let new = ExtendedHeader {
			header: header.clone(),
			is_finalized,
			parent_total_difficulty: chain.block_details(&parent).expect("Parent block is in the database; qed").total_difficulty
		};

		let best = {
			let hash = best_hash;
			let header = chain.block_header_data(&hash)
				.expect("Best block is in the database; qed")
				.decode()
				.expect("Stored block header is valid RLP; qed");
			let details = chain.block_details(&hash)
				.expect("Best block is in the database; qed");

			ExtendedHeader {
				parent_total_difficulty: details.total_difficulty - *header.difficulty(),
				is_finalized: details.is_finalized,
				header: header,
			}
		};

		let route = chain.tree_route(best_hash, *parent).expect("forks are only kept when it has common ancestors; tree route from best to prospective's parent always exists; qed");
		let fork_choice = if route.is_from_route_finalized {
			ForkChoice::Old
		} else {
			self.engine.fork_choice(&new, &best)
		};

		// CHECK! I *think* this is fine, even if the state_root is equal to another
		// already-imported block of the same number.
		// TODO: Prove it with a test.
		let mut state = block.state.drop().1;

		// check epoch end signal, potentially generating a proof on the current
		// state.
		self.check_epoch_end_signal(
			&header,
			block_data.raw(),
			&receipts,
			&state,
			&chain,
			&mut batch,
			client
		);

		state.journal_under(&mut batch, number, hash).expect("DB commit failed");

		let finalized: Vec<_> = ancestry_actions.into_iter().map(|ancestry_action| {
			let AncestryAction::MarkFinalized(a) = ancestry_action;

			if a != header.hash() {
				chain.mark_finalized(&mut batch, a).expect("Engine's ancestry action must be known blocks; qed");
			} else {
				// we're finalizing the current block
				is_finalized = true;
			}

			a
		}).collect();

		let route = chain.insert_block(&mut batch, block_data, receipts.clone(), ExtrasInsert {
			fork_choice: fork_choice,
			is_finalized,
		});

		client.tracedb.read().import(&mut batch, TraceImportRequest {
			traces: traces.into(),
			block_hash: hash.clone(),
			block_number: number,
			enacted: route.enacted.clone(),
			retracted: route.retracted.len()
		});

		let is_canon = route.enacted.last().map_or(false, |h| h == hash);
		state.sync_cache(&route.enacted, &route.retracted, is_canon);
		// Final commit to the DB
		client.db.read().key_value().write_buffered(batch);
		chain.commit();

		self.check_epoch_end(&header, &finalized, &chain, client);

		client.update_last_hashes(&parent, hash);

		if let Err(e) = client.prune_ancient(state, &chain) {
			warn!("Failed to prune ancient state data: {}", e);
		}

		route
	}

	// check for epoch end signal and write pending transition if it occurs.
	// state for the given block must be available.
	fn check_epoch_end_signal(
		&self,
		header: &Header,
		block_bytes: &[u8],
		receipts: &[Receipt],
		state_db: &StateDB,
		chain: &BlockChain,
		batch: &mut DBTransaction,
		client: &Client,
	) {
		use engines::EpochChange;

		let hash = header.hash();
		let auxiliary = ::machine::AuxiliaryData {
			bytes: Some(block_bytes),
			receipts: Some(&receipts),
		};

		match self.engine.signals_epoch_end(header, auxiliary) {
			EpochChange::Yes(proof) => {
				use engines::epoch::PendingTransition;
				use engines::Proof;

				let proof = match proof {
					Proof::Known(proof) => proof,
					Proof::WithState(with_state) => {
						let env_info = EnvInfo {
							number: header.number(),
							author: header.author().clone(),
							timestamp: header.timestamp(),
							difficulty: header.difficulty().clone(),
							last_hashes: client.build_last_hashes(header.parent_hash()),
							gas_used: U256::default(),
							gas_limit: u64::max_value().into(),
						};

						let call = move |addr, data| {
							let mut state_db = state_db.boxed_clone();
							let backend = ::state::backend::Proving::new(state_db.as_hashdb_mut());

							let transaction =
								client.contract_call_tx(BlockId::Hash(*header.parent_hash()), addr, data);

							let mut state = State::from_existing(
								backend,
								header.state_root().clone(),
								self.engine.account_start_nonce(header.number()),
								client.factories.clone(),
							).expect("state known to be available for just-imported block; qed");

							let options = TransactOptions::with_no_tracing().dont_check_nonce();
							let machine = self.engine.machine();
							let schedule = machine.schedule(env_info.number);
							let res = Executive::new(&mut state, &env_info, &machine, &schedule)
								.transact(&transaction, options);

							let res = match res {
								Err(ExecutionError::Internal(e)) =>
									Err(format!("Internal error: {}", e)),
								Err(e) => {
									trace!(target: "client", "Proved call failed: {}", e);
									Ok((Vec::new(), state.drop().1.extract_proof()))
								}
								Ok(res) => Ok((res.output, state.drop().1.extract_proof())),
							};

							res.map(|(output, proof)| (output, proof.into_iter().map(|x| x.into_vec()).collect()))
						};

						match with_state.generate_proof(&call) {
							Ok(proof) => proof,
							Err(e) => {
								warn!(target: "client", "Failed to generate transition proof for block {}: {}", hash, e);
								warn!(target: "client", "Snapshots produced by this client may be incomplete");
								Vec::new()
							}
						}
					}
				};

				debug!(target: "client", "Block {} signals epoch end.", hash);

				let pending = PendingTransition { proof: proof };
				chain.insert_pending_transition(batch, hash, pending);
			},
			EpochChange::No => {},
			EpochChange::Unsure(_) => {
				warn!(target: "client", "Detected invalid engine implementation.");
				warn!(target: "client", "Engine claims to require more block data, but everything provided.");
			}
		}
	}

	// check for ending of epoch and write transition if it occurs.
	fn check_epoch_end<'a>(&self, header: &'a Header, finalized: &'a [H256], chain: &BlockChain, client: &Client) {
		let is_epoch_end = self.engine.is_epoch_end(
			header,
			finalized,
			&(|hash| client.block_header_decoded(BlockId::Hash(hash))),
			&(|hash| chain.get_pending_transition(hash)), // TODO: limit to current epoch.
		);

		if let Some(proof) = is_epoch_end {
			debug!(target: "client", "Epoch transition at block {}", header.hash());

			let mut batch = DBTransaction::new();
			chain.insert_epoch_transition(&mut batch, header.number(), EpochTransition {
				block_hash: header.hash(),
				block_number: header.number(),
				proof: proof,
			});

			// always write the batch directly since epoch transition proofs are
			// fetched from a DB iterator and DB iterators are only available on
			// flushed data.
			client.db.read().key_value().write(batch).expect("DB flush failed");
		}
	}
}

impl Client {
	/// Create a new client with given parameters.
	/// The database is assumed to have been initialized with the correct columns.
	pub fn new(
		config: ClientConfig,
		spec: &Spec,
		db: Arc<BlockChainDB>,
		miner: Arc<Miner>,
		message_channel: IoChannel<ClientIoMessage>,
	) -> Result<Arc<Client>, ::error::Error> {
		let trie_spec = match config.fat_db {
			true => TrieSpec::Fat,
			false => TrieSpec::Secure,
		};

		let trie_factory = TrieFactory::new(trie_spec);
		let factories = Factories {
			vm: VmFactory::new(config.vm_type.clone(), config.jump_table_size),
			trie: trie_factory,
			accountdb: Default::default(),
		};

		let journal_db = journaldb::new(db.key_value().clone(), config.pruning, ::db::COL_STATE);
		let mut state_db = StateDB::new(journal_db, config.state_cache_size);
		if state_db.journal_db().is_empty() {
			// Sets the correct state root.
			state_db = spec.ensure_db_good(state_db, &factories)?;
			let mut batch = DBTransaction::new();
			state_db.journal_under(&mut batch, 0, &spec.genesis_header().hash())?;
			db.key_value().write(batch)?;
		}

		let gb = spec.genesis_block();
		let chain = Arc::new(BlockChain::new(config.blockchain.clone(), &gb, db.clone()));
		let tracedb = RwLock::new(TraceDB::new(config.tracing.clone(), db.clone(), chain.clone()));

		trace!("Cleanup journal: DB Earliest = {:?}, Latest = {:?}", state_db.journal_db().earliest_era(), state_db.journal_db().latest_era());

		let history = if config.history < MIN_HISTORY_SIZE {
			info!(target: "client", "Ignoring pruning history parameter of {}\
				, falling back to minimum of {}",
				config.history, MIN_HISTORY_SIZE);
			MIN_HISTORY_SIZE
		} else {
			config.history
		};

		if !chain.block_header_data(&chain.best_block_hash()).map_or(true, |h| state_db.journal_db().contains(&h.state_root())) {
			warn!("State root not found for block #{} ({:x})", chain.best_block_number(), chain.best_block_hash());
		}

		let engine = spec.engine.clone();

		let awake = match config.mode { Mode::Dark(..) | Mode::Off => false, _ => true };

		let importer = Importer::new(&config, engine.clone(), message_channel.clone(), miner)?;

		let registrar_address = engine.additional_params().get("registrar").and_then(|s| Address::from_str(s).ok());
		if let Some(ref addr) = registrar_address {
			trace!(target: "client", "Found registrar at {}", addr);
		}

		let client = Arc::new(Client {
			enabled: AtomicBool::new(true),
			sleep_state: Mutex::new(SleepState::new(awake)),
			liveness: AtomicBool::new(awake),
			mode: Mutex::new(config.mode.clone()),
			chain: RwLock::new(chain),
			tracedb: tracedb,
			engine: engine,
			pruning: config.pruning.clone(),
			db: RwLock::new(db.clone()),
			state_db: RwLock::new(state_db),
			report: RwLock::new(Default::default()),
			io_channel: RwLock::new(message_channel),
			notify: RwLock::new(Vec::new()),
			queue_transactions: IoChannelQueue::new(config.transaction_verification_queue_size),
			queue_ancient_blocks: IoChannelQueue::new(MAX_ANCIENT_BLOCKS_QUEUE_SIZE),
			queued_ancient_blocks: Default::default(),
			ancient_blocks_import_lock: Default::default(),
			queue_consensus_message: IoChannelQueue::new(usize::max_value()),
			last_hashes: RwLock::new(VecDeque::new()),
			factories: factories,
			history: history,
			on_user_defaults_change: Mutex::new(None),
			registrar_address,
			exit_handler: Mutex::new(None),
			importer,
			config,
		});

		// prune old states.
		{
			let state_db = client.state_db.read().boxed_clone();
			let chain = client.chain.read();
			client.prune_ancient(state_db, &chain)?;
		}

		// ensure genesis epoch proof in the DB.
		{
			let chain = client.chain.read();
			let gh = spec.genesis_header();
			if chain.epoch_transition(0, gh.hash()).is_none() {
				trace!(target: "client", "No genesis transition found.");

				let proof = client.with_proving_caller(
					BlockId::Number(0),
					|call| client.engine.genesis_epoch_data(&gh, call)
				);
				let proof = match proof {
					Ok(proof) => proof,
					Err(e) => {
						warn!(target: "client", "Error generating genesis epoch data: {}. Snapshots generated may not be complete.", e);
						Vec::new()
					}
				};

				debug!(target: "client", "Obtained genesis transition proof: {:?}", proof);

				let mut batch = DBTransaction::new();
				chain.insert_epoch_transition(&mut batch, 0, EpochTransition {
					block_hash: gh.hash(),
					block_number: 0,
					proof: proof,
				});

				client.db.read().key_value().write_buffered(batch);
			}
		}

		// ensure buffered changes are flushed.
		client.db.read().key_value().flush()?;
		Ok(client)
	}

	/// Wakes up client if it's a sleep.
	pub fn keep_alive(&self) {
		let should_wake = match *self.mode.lock() {
			Mode::Dark(..) | Mode::Passive(..) => true,
			_ => false,
		};
		if should_wake {
			self.wake_up();
			(*self.sleep_state.lock()).last_activity = Some(Instant::now());
		}
	}

	/// Adds an actor to be notified on certain events
	pub fn add_notify(&self, target: Arc<ChainNotify>) {
		self.notify.write().push(Arc::downgrade(&target));
	}

	/// Set a closure to call when the client wants to be restarted.
	///
	/// The parameter passed to the callback is the name of the new chain spec to use after
	/// the restart.
	pub fn set_exit_handler<F>(&self, f: F) where F: Fn(String) + 'static + Send {
		*self.exit_handler.lock() = Some(Box::new(f));
	}

	/// Returns engine reference.
	pub fn engine(&self) -> &EthEngine {
		&*self.engine
	}

	fn notify<F>(&self, f: F) where F: Fn(&ChainNotify) {
		for np in &*self.notify.read() {
			if let Some(n) = np.upgrade() {
				f(&*n);
			}
		}
	}

	/// Register an action to be done if a mode/spec_name change happens.
	pub fn on_user_defaults_change<F>(&self, f: F) where F: 'static + FnMut(Option<Mode>) + Send {
		*self.on_user_defaults_change.lock() = Some(Box::new(f));
	}

	/// Flush the block import queue.
	pub fn flush_queue(&self) {
		self.importer.block_queue.flush();
		while !self.importer.block_queue.is_empty() {
			self.import_verified_blocks();
		}
	}

	/// The env info as of the best block.
	pub fn latest_env_info(&self) -> EnvInfo {
		self.env_info(BlockId::Latest).expect("Best block header always stored; qed")
	}

	/// The env info as of a given block.
	/// returns `None` if the block unknown.
	pub fn env_info(&self, id: BlockId) -> Option<EnvInfo> {
		self.block_header(id).map(|header| {
			EnvInfo {
				number: header.number(),
				author: header.author(),
				timestamp: header.timestamp(),
				difficulty: header.difficulty(),
				last_hashes: self.build_last_hashes(&header.parent_hash()),
				gas_used: U256::default(),
				gas_limit: header.gas_limit(),
			}
		})
	}

	fn build_last_hashes(&self, parent_hash: &H256) -> Arc<LastHashes> {
		{
			let hashes = self.last_hashes.read();
			if hashes.front().map_or(false, |h| h == parent_hash) {
				let mut res = Vec::from(hashes.clone());
				res.resize(256, H256::default());
				return Arc::new(res);
			}
		}
		let mut last_hashes = LastHashes::new();
		last_hashes.resize(256, H256::default());
		last_hashes[0] = parent_hash.clone();
		let chain = self.chain.read();
		for i in 0..255 {
			match chain.block_details(&last_hashes[i]) {
				Some(details) => {
					last_hashes[i + 1] = details.parent.clone();
				},
				None => break,
			}
		}
		let mut cached_hashes = self.last_hashes.write();
		*cached_hashes = VecDeque::from(last_hashes.clone());
		Arc::new(last_hashes)
	}

	/// This is triggered by a message coming from a block queue when the block is ready for insertion
	pub fn import_verified_blocks(&self) -> usize {
		self.importer.import_verified_blocks(self)
	}

	// use a state-proving closure for the given block.
	fn with_proving_caller<F, T>(&self, id: BlockId, with_call: F) -> T
		where F: FnOnce(&::machine::Call) -> T
	{
		let call = |a, d| {
			let tx = self.contract_call_tx(id, a, d);
			let (result, items) = self.prove_transaction(tx, id)
				.ok_or_else(|| format!("Unable to make call. State unavailable?"))?;

			let items = items.into_iter().map(|x| x.to_vec()).collect();
			Ok((result, items))
		};

		with_call(&call)
	}

	// prune ancient states until below the memory limit or only the minimum amount remain.
	fn prune_ancient(&self, mut state_db: StateDB, chain: &BlockChain) -> Result<(), ::error::Error> {
		let number = match state_db.journal_db().latest_era() {
			Some(n) => n,
			None => return Ok(()),
		};

		// prune all ancient eras until we're below the memory target,
		// but have at least the minimum number of states.
		loop {
			let needs_pruning = state_db.journal_db().is_pruned() &&
				state_db.journal_db().journal_size() >= self.config.history_mem;

			if !needs_pruning { break }
			match state_db.journal_db().earliest_era() {
				Some(era) if era + self.history <= number => {
					trace!(target: "client", "Pruning state for ancient era {}", era);
					match chain.block_hash(era) {
						Some(ancient_hash) => {
							let mut batch = DBTransaction::new();
							state_db.mark_canonical(&mut batch, era, &ancient_hash)?;
							self.db.read().key_value().write_buffered(batch);
							state_db.journal_db().flush();
						}
						None =>
							debug!(target: "client", "Missing expected hash for block {}", era),
					}
				}
				_ => break, // means that every era is kept, no pruning necessary.
			}
		}

		Ok(())
	}

	fn update_last_hashes(&self, parent: &H256, hash: &H256) {
		let mut hashes = self.last_hashes.write();
		if hashes.front().map_or(false, |h| h == parent) {
			if hashes.len() > 255 {
				hashes.pop_back();
			}
			hashes.push_front(hash.clone());
		}
	}

	/// Get shared miner reference.
	#[cfg(test)]
	pub fn miner(&self) -> Arc<Miner> {
		self.importer.miner.clone()
	}

	#[cfg(test)]
	pub fn state_db(&self) -> ::parking_lot::RwLockReadGuard<StateDB> {
		self.state_db.read()
	}

	#[cfg(test)]
	pub fn chain(&self) -> Arc<BlockChain> {
		self.chain.read().clone()
	}

	/// Replace io channel. Useful for testing.
	pub fn set_io_channel(&self, io_channel: IoChannel<ClientIoMessage>) {
		*self.io_channel.write() = io_channel;
	}

	/// Get a copy of the best block's state.
	pub fn latest_state(&self) -> State<StateDB> {
		let header = self.best_block_header();
		State::from_existing(
			self.state_db.read().boxed_clone_canon(&header.hash()),
			*header.state_root(),
			self.engine.account_start_nonce(header.number()),
			self.factories.clone()
		)
		.expect("State root of best block header always valid.")
	}

	/// Attempt to get a copy of a specific block's final state.
	///
	/// This will not fail if given BlockId::Latest.
	/// Otherwise, this can fail (but may not) if the DB prunes state or the block
	/// is unknown.
	pub fn state_at(&self, id: BlockId) -> Option<State<StateDB>> {
		// fast path for latest state.
		match id.clone() {
			BlockId::Latest => return Some(self.latest_state()),
			_ => {},
		}

		let block_number = match self.block_number(id) {
			Some(num) => num,
			None => return None,
		};

		self.block_header(id).and_then(|header| {
			let db = self.state_db.read().boxed_clone();

			// early exit for pruned blocks
			if db.is_pruned() && self.pruning_info().earliest_state > block_number {
				return None;
			}

			let root = header.state_root();
			State::from_existing(db, root, self.engine.account_start_nonce(block_number), self.factories.clone()).ok()
		})
	}

	/// Attempt to get a copy of a specific block's beginning state.
	///
	/// This will not fail if given BlockId::Latest.
	/// Otherwise, this can fail (but may not) if the DB prunes state.
	pub fn state_at_beginning(&self, id: BlockId) -> Option<State<StateDB>> {
		match self.block_number(id) {
			None => None,
			Some(0) => self.state_at(id),
			Some(n) => self.state_at(BlockId::Number(n - 1)),
		}
	}

	/// Get a copy of the best block's state.
	pub fn state(&self) -> Box<StateInfo> {
		Box::new(self.latest_state()) as Box<_>
	}

	/// Get info on the cache.
	pub fn blockchain_cache_info(&self) -> BlockChainCacheSize {
		self.chain.read().cache_size()
	}

	/// Get the report.
	pub fn report(&self) -> ClientReport {
		let mut report = self.report.read().clone();
		report.state_db_mem = self.state_db.read().mem_used();
		report
	}

	/// Tick the client.
	// TODO: manage by real events.
	pub fn tick(&self, prevent_sleep: bool) {
		self.check_garbage();
		if !prevent_sleep {
			self.check_snooze();
		}
	}

	fn check_garbage(&self) {
		self.chain.read().collect_garbage();
		self.importer.block_queue.collect_garbage();
		self.tracedb.read().collect_garbage();
	}

	fn check_snooze(&self) {
		let mode = self.mode.lock().clone();
		match mode {
			Mode::Dark(timeout) => {
				let mut ss = self.sleep_state.lock();
				if let Some(t) = ss.last_activity {
					if Instant::now() > t + timeout {
						self.sleep();
						ss.last_activity = None;
					}
				}
			}
			Mode::Passive(timeout, wakeup_after) => {
				let mut ss = self.sleep_state.lock();
				let now = Instant::now();
				if let Some(t) = ss.last_activity {
					if now > t + timeout {
						self.sleep();
						ss.last_activity = None;
						ss.last_autosleep = Some(now);
					}
				}
				if let Some(t) = ss.last_autosleep {
					if now > t + wakeup_after {
						self.wake_up();
						ss.last_activity = Some(now);
						ss.last_autosleep = None;
					}
				}
			}
			_ => {}
		}
	}

	/// Take a snapshot at the given block.
	/// If the ID given is "latest", this will default to 1000 blocks behind.
	pub fn take_snapshot<W: snapshot_io::SnapshotWriter + Send>(&self, writer: W, at: BlockId, p: &snapshot::Progress) -> Result<(), EthcoreError> {
		let db = self.state_db.read().journal_db().boxed_clone();
		let best_block_number = self.chain_info().best_block_number;
		let block_number = self.block_number(at).ok_or(snapshot::Error::InvalidStartingBlock(at))?;

		if db.is_pruned() && self.pruning_info().earliest_state > block_number {
			return Err(snapshot::Error::OldBlockPrunedDB.into());
		}

		let history = ::std::cmp::min(self.history, 1000);

		let start_hash = match at {
			BlockId::Latest => {
				let start_num = match db.earliest_era() {
					Some(era) => ::std::cmp::max(era, best_block_number.saturating_sub(history)),
					None => best_block_number.saturating_sub(history),
				};

				match self.block_hash(BlockId::Number(start_num)) {
					Some(h) => h,
					None => return Err(snapshot::Error::InvalidStartingBlock(at).into()),
				}
			}
			_ => match self.block_hash(at) {
				Some(hash) => hash,
				None => return Err(snapshot::Error::InvalidStartingBlock(at).into()),
			},
		};

		let processing_threads = self.config.snapshot.processing_threads;
		snapshot::take_snapshot(&*self.engine, &self.chain.read(), start_hash, db.as_hashdb(), writer, p, processing_threads)?;

		Ok(())
	}

	/// Ask the client what the history parameter is.
	pub fn pruning_history(&self) -> u64 {
		self.history
	}

	fn block_hash(chain: &BlockChain, id: BlockId) -> Option<H256> {
		match id {
			BlockId::Hash(hash) => Some(hash),
			BlockId::Number(number) => chain.block_hash(number),
			BlockId::Earliest => chain.block_hash(0),
			BlockId::Latest => Some(chain.best_block_hash()),
		}
	}

	fn transaction_address(&self, id: TransactionId) -> Option<TransactionAddress> {
		match id {
			TransactionId::Hash(ref hash) => self.chain.read().transaction_address(hash),
			TransactionId::Location(id, index) => Self::block_hash(&self.chain.read(), id).map(|hash| TransactionAddress {
				block_hash: hash,
				index: index,
			})
		}
	}

	fn wake_up(&self) {
		if !self.liveness.load(AtomicOrdering::Relaxed) {
			self.liveness.store(true, AtomicOrdering::Relaxed);
			self.notify(|n| n.start());
			info!(target: "mode", "wake_up: Waking.");
		}
	}

	fn sleep(&self) {
		if self.liveness.load(AtomicOrdering::Relaxed) {
			// only sleep if the import queue is mostly empty.
			if self.queue_info().total_queue_size() <= MAX_QUEUE_SIZE_TO_SLEEP_ON {
				self.liveness.store(false, AtomicOrdering::Relaxed);
				self.notify(|n| n.stop());
				info!(target: "mode", "sleep: Sleeping.");
			} else {
				info!(target: "mode", "sleep: Cannot sleep - syncing ongoing.");
				// TODO: Consider uncommenting.
				//(*self.sleep_state.lock()).last_activity = Some(Instant::now());
			}
		}
	}

	// transaction for calling contracts from services like engine.
	// from the null sender, with 50M gas.
	fn contract_call_tx(&self, block_id: BlockId, address: Address, data: Bytes) -> SignedTransaction {
		let from = Address::default();
		transaction::Transaction {
			nonce: self.nonce(&from, block_id).unwrap_or_else(|| self.engine.account_start_nonce(0)),
			action: Action::Call(address),
			gas: U256::from(50_000_000),
			gas_price: U256::default(),
			value: U256::default(),
			data: data,
		}.fake_sign(from)
	}

	fn do_virtual_call(
		machine: &::machine::EthereumMachine,
		env_info: &EnvInfo,
		state: &mut State<StateDB>,
		t: &SignedTransaction,
		analytics: CallAnalytics,
	) -> Result<Executed, CallError> {
		fn call<V, T>(
			state: &mut State<StateDB>,
			env_info: &EnvInfo,
			machine: &::machine::EthereumMachine,
			state_diff: bool,
			transaction: &SignedTransaction,
			options: TransactOptions<T, V>,
		) -> Result<Executed<T::Output, V::Output>, CallError> where
			T: trace::Tracer,
			V: trace::VMTracer,
		{
			let options = options
				.dont_check_nonce()
				.save_output_from_contract();
			let original_state = if state_diff { Some(state.clone()) } else { None };
			let schedule = machine.schedule(env_info.number);

			let mut ret = Executive::new(state, env_info, &machine, &schedule).transact_virtual(transaction, options)?;

			if let Some(original) = original_state {
				ret.state_diff = Some(state.diff_from(original).map_err(ExecutionError::from)?);
			}
			Ok(ret)
		}

		let state_diff = analytics.state_diffing;

		match (analytics.transaction_tracing, analytics.vm_tracing) {
			(true, true) => call(state, env_info, machine, state_diff, t, TransactOptions::with_tracing_and_vm_tracing()),
			(true, false) => call(state, env_info, machine, state_diff, t, TransactOptions::with_tracing()),
			(false, true) => call(state, env_info, machine, state_diff, t, TransactOptions::with_vm_tracing()),
			(false, false) => call(state, env_info, machine, state_diff, t, TransactOptions::with_no_tracing()),
		}
	}

	fn block_number_ref(&self, id: &BlockId) -> Option<BlockNumber> {
		match *id {
			BlockId::Number(number) => Some(number),
			BlockId::Hash(ref hash) => self.chain.read().block_number(hash),
			BlockId::Earliest => Some(0),
			BlockId::Latest => Some(self.chain.read().best_block_number()),
		}
	}

	/// Retrieve a decoded header given `BlockId`
	///
	/// This method optimizes access patterns for latest block header
	/// to avoid excessive RLP encoding, decoding and hashing.
	fn block_header_decoded(&self, id: BlockId) -> Option<Header> {
		match id {
			BlockId::Latest
				=> Some(self.chain.read().best_block_header()),
			BlockId::Hash(ref hash) if hash == &self.chain.read().best_block_hash()
				=> Some(self.chain.read().best_block_header()),
			BlockId::Number(number) if number == self.chain.read().best_block_number()
				=> Some(self.chain.read().best_block_header()),
			_   => self.block_header(id).and_then(|h| h.decode().ok())
		}
	}
}

impl snapshot::DatabaseRestore for Client {
	/// Restart the client with a new backend
	fn restore_db(&self, new_db: &str) -> Result<(), EthcoreError> {
		trace!(target: "snapshot", "Replacing client database with {:?}", new_db);

		let _import_lock = self.importer.import_lock.lock();
		let mut state_db = self.state_db.write();
		let mut chain = self.chain.write();
		let mut tracedb = self.tracedb.write();
		self.importer.miner.clear();
		let db = self.db.write();
		db.restore(new_db)?;

		let cache_size = state_db.cache_size();
		*state_db = StateDB::new(journaldb::new(db.key_value().clone(), self.pruning, ::db::COL_STATE), cache_size);
		*chain = Arc::new(BlockChain::new(self.config.blockchain.clone(), &[], db.clone()));
		*tracedb = TraceDB::new(self.config.tracing.clone(), db.clone(), chain.clone());
		Ok(())
	}
}

impl Nonce for Client {
	fn nonce(&self, address: &Address, id: BlockId) -> Option<U256> {
		self.state_at(id).and_then(|s| s.nonce(address).ok())
	}
}

impl Balance for Client {
	fn balance(&self, address: &Address, state: StateOrBlock) -> Option<U256> {
		match state {
			StateOrBlock::State(s) => s.balance(address).ok(),
			StateOrBlock::Block(id) => self.state_at(id).and_then(|s| s.balance(address).ok())
		}
	}
}

impl AccountData for Client {}

impl ChainInfo for Client {
	fn chain_info(&self) -> BlockChainInfo {
		let mut chain_info = self.chain.read().chain_info();
		chain_info.pending_total_difficulty = chain_info.total_difficulty + self.importer.block_queue.total_difficulty();
		chain_info
	}
}

impl BlockInfo for Client {
	fn block_header(&self, id: BlockId) -> Option<encoded::Header> {
		let chain = self.chain.read();

		Self::block_hash(&chain, id).and_then(|hash| chain.block_header_data(&hash))
	}

	fn best_block_header(&self) -> Header {
		self.chain.read().best_block_header()
	}

	fn block(&self, id: BlockId) -> Option<encoded::Block> {
		let chain = self.chain.read();

		Self::block_hash(&chain, id).and_then(|hash| chain.block(&hash))
	}

	fn code_hash(&self, address: &Address, id: BlockId) -> Option<H256> {
		self.state_at(id).and_then(|s| s.code_hash(address).unwrap_or(None))
	}
}

impl TransactionInfo for Client {
	fn transaction_block(&self, id: TransactionId) -> Option<H256> {
		self.transaction_address(id).map(|addr| addr.block_hash)
	}
}

impl BlockChainTrait for Client {}

impl RegistryInfo for Client {
	fn registry_address(&self, name: String, block: BlockId) -> Option<Address> {
		use ethabi::FunctionOutputDecoder;

		let address = self.registrar_address?;

		let (data, decoder) = registry::functions::get_address::call(keccak(name.as_bytes()), "A");
		let value = decoder.decode(&self.call_contract(block, address, data).ok()?).ok()?;
		if value.is_zero() {
			None
		} else {
			Some(value)
		}
	}
}

impl CallContract for Client {
	fn call_contract(&self, block_id: BlockId, address: Address, data: Bytes) -> Result<Bytes, String> {
		let state_pruned = || CallError::StatePruned.to_string();
		let state = &mut self.state_at(block_id).ok_or_else(&state_pruned)?;
		let header = self.block_header_decoded(block_id).ok_or_else(&state_pruned)?;

		let transaction = self.contract_call_tx(block_id, address, data);

		self.call(&transaction, Default::default(), state, &header)
			.map_err(|e| format!("{:?}", e))
			.map(|executed| executed.output)
	}
}

impl ImportBlock for Client {
	fn import_block(&self, unverified: Unverified) -> EthcoreResult<H256> {
		if self.chain.read().is_known(&unverified.hash()) {
			bail!(EthcoreErrorKind::Import(ImportErrorKind::AlreadyInChain));
		}

		let status = self.block_status(BlockId::Hash(unverified.parent_hash()));
		if status == BlockStatus::Unknown {
			bail!(EthcoreErrorKind::Block(BlockError::UnknownParent(unverified.parent_hash())));
		}

		let raw = if self.importer.block_queue.is_empty() {
			Some((
				unverified.bytes.clone(),
				unverified.header.hash(),
				*unverified.header.difficulty(),
			))
		} else { None };

		match self.importer.block_queue.import(unverified) {
			Ok(hash) => {
				if let Some((raw, hash, difficulty)) = raw {
					self.notify(move |n| n.block_pre_import(&raw, &hash, &difficulty));
				}
				Ok(hash)
			},
			// we only care about block errors (not import errors)
			Err((block, EthcoreError(EthcoreErrorKind::Block(err), _))) => {
				self.importer.bad_blocks.report(block.bytes, format!("{:?}", err));
				bail!(EthcoreErrorKind::Block(err))
			},
			Err((_, e)) => Err(e),
		}
	}
}

impl StateClient for Client {
	type State = State<::state_db::StateDB>;

	fn latest_state(&self) -> Self::State {
		Client::latest_state(self)
	}

	fn state_at(&self, id: BlockId) -> Option<Self::State> {
		Client::state_at(self, id)
	}
}

impl Call for Client {
	type State = State<::state_db::StateDB>;

	fn call(&self, transaction: &SignedTransaction, analytics: CallAnalytics, state: &mut Self::State, header: &Header) -> Result<Executed, CallError> {
		let env_info = EnvInfo {
			number: header.number(),
			author: header.author().clone(),
			timestamp: header.timestamp(),
			difficulty: header.difficulty().clone(),
			last_hashes: self.build_last_hashes(header.parent_hash()),
			gas_used: U256::default(),
			gas_limit: U256::max_value(),
		};
		let machine = self.engine.machine();

		Self::do_virtual_call(&machine, &env_info, state, transaction, analytics)
	}

	fn call_many(&self, transactions: &[(SignedTransaction, CallAnalytics)], state: &mut Self::State, header: &Header) -> Result<Vec<Executed>, CallError> {
		let mut env_info = EnvInfo {
			number: header.number(),
			author: header.author().clone(),
			timestamp: header.timestamp(),
			difficulty: header.difficulty().clone(),
			last_hashes: self.build_last_hashes(header.parent_hash()),
			gas_used: U256::default(),
			gas_limit: U256::max_value(),
		};

		let mut results = Vec::with_capacity(transactions.len());
		let machine = self.engine.machine();

		for &(ref t, analytics) in transactions {
			let ret = Self::do_virtual_call(machine, &env_info, state, t, analytics)?;
			env_info.gas_used = ret.cumulative_gas_used;
			results.push(ret);
		}

		Ok(results)
	}

	fn estimate_gas(&self, t: &SignedTransaction, state: &Self::State, header: &Header) -> Result<U256, CallError> {
		let (mut upper, max_upper, env_info) = {
			let init = *header.gas_limit();
			let max = init * U256::from(10);

			let env_info = EnvInfo {
				number: header.number(),
				author: header.author().clone(),
				timestamp: header.timestamp(),
				difficulty: header.difficulty().clone(),
				last_hashes: self.build_last_hashes(header.parent_hash()),
				gas_used: U256::default(),
				gas_limit: max,
			};

			(init, max, env_info)
		};

		let sender = t.sender();
		let options = || TransactOptions::with_tracing().dont_check_nonce();

		let exec = |gas| {
			let mut tx = t.as_unsigned().clone();
			tx.gas = gas;
			let tx = tx.fake_sign(sender);

			let mut clone = state.clone();
			let machine = self.engine.machine();
			let schedule = machine.schedule(env_info.number);
			Executive::new(&mut clone, &env_info, &machine, &schedule)
				.transact_virtual(&tx, options())
				.ok()
				.map(|r| r.exception.is_none())
		};

		let cond = |gas| exec(gas).unwrap_or(false);

		if !cond(upper) {
			upper = max_upper;
			match exec(upper) {
				Some(false) => return Err(CallError::Exceptional),
				None => {
					trace!(target: "estimate_gas", "estimate_gas failed with {}", upper);
					let err = ExecutionError::Internal(format!("Requires higher than upper limit of {}", upper));
					return Err(err.into())
				},
				_ => {},
			}
		}
		let lower = t.gas_required(&self.engine.schedule(env_info.number)).into();
		if cond(lower) {
			trace!(target: "estimate_gas", "estimate_gas succeeded with {}", lower);
			return Ok(lower)
		}

		/// Find transition point between `lower` and `upper` where `cond` changes from `false` to `true`.
		/// Returns the lowest value between `lower` and `upper` for which `cond` returns true.
		/// We assert: `cond(lower) = false`, `cond(upper) = true`
		fn binary_chop<F, E>(mut lower: U256, mut upper: U256, mut cond: F) -> Result<U256, E>
			where F: FnMut(U256) -> bool
		{
			while upper - lower > 1.into() {
				let mid = (lower + upper) / 2;
				trace!(target: "estimate_gas", "{} .. {} .. {}", lower, mid, upper);
				let c = cond(mid);
				match c {
					true => upper = mid,
					false => lower = mid,
				};
				trace!(target: "estimate_gas", "{} => {} .. {}", c, lower, upper);
			}
			Ok(upper)
		}

		// binary chop to non-excepting call with gas somewhere between 21000 and block gas limit
		trace!(target: "estimate_gas", "estimate_gas chopping {} .. {}", lower, upper);
		binary_chop(lower, upper, cond)
	}
}

impl EngineInfo for Client {
	fn engine(&self) -> &EthEngine {
		Client::engine(self)
	}
}

impl BadBlocks for Client {
	fn bad_blocks(&self) -> Vec<(Unverified, String)> {
		self.importer.bad_blocks.bad_blocks()
	}
}

impl BlockChainClient for Client {
	fn replay(&self, id: TransactionId, analytics: CallAnalytics) -> Result<Executed, CallError> {
		let address = self.transaction_address(id).ok_or(CallError::TransactionNotFound)?;
		let block = BlockId::Hash(address.block_hash);

		const PROOF: &'static str = "The transaction address contains a valid index within block; qed";
		Ok(self.replay_block_transactions(block, analytics)?.nth(address.index).expect(PROOF).1)
	}

	fn replay_block_transactions(&self, block: BlockId, analytics: CallAnalytics) -> Result<Box<Iterator<Item = (H256, Executed)>>, CallError> {
		let mut env_info = self.env_info(block).ok_or(CallError::StatePruned)?;
		let body = self.block_body(block).ok_or(CallError::StatePruned)?;
		let mut state = self.state_at_beginning(block).ok_or(CallError::StatePruned)?;
		let txs = body.transactions();
		let engine = self.engine.clone();

		const PROOF: &'static str = "Transactions fetched from blockchain; blockchain transactions are valid; qed";
		const EXECUTE_PROOF: &'static str = "Transaction replayed; qed";

		Ok(Box::new(txs.into_iter()
			.map(move |t| {
				let transaction_hash = t.hash();
				let t = SignedTransaction::new(t).expect(PROOF);
				let machine = engine.machine();
				let x = Self::do_virtual_call(machine, &env_info, &mut state, &t, analytics).expect(EXECUTE_PROOF);
				env_info.gas_used = env_info.gas_used + x.gas_used;
				(transaction_hash, x)
			})))
	}

	fn mode(&self) -> Mode {
		let r = self.mode.lock().clone().into();
		trace!(target: "mode", "Asked for mode = {:?}. returning {:?}", &*self.mode.lock(), r);
		r
	}

	fn disable(&self) {
		self.set_mode(Mode::Off);
		self.enabled.store(false, AtomicOrdering::Relaxed);
		self.clear_queue();
	}

	fn set_mode(&self, new_mode: Mode) {
		trace!(target: "mode", "Client::set_mode({:?})", new_mode);
		if !self.enabled.load(AtomicOrdering::Relaxed) {
			return;
		}
		{
			let mut mode = self.mode.lock();
			*mode = new_mode.clone().into();
			trace!(target: "mode", "Mode now {:?}", &*mode);
			if let Some(ref mut f) = *self.on_user_defaults_change.lock() {
				trace!(target: "mode", "Making callback...");
				f(Some((&*mode).clone()))
			}
		}
		match new_mode {
			Mode::Active => self.wake_up(),
			Mode::Off => self.sleep(),
			_ => {(*self.sleep_state.lock()).last_activity = Some(Instant::now()); }
		}
	}

	fn spec_name(&self) -> String {
		self.config.spec_name.clone()
	}

	fn set_spec_name(&self, new_spec_name: String) {
		trace!(target: "mode", "Client::set_spec_name({:?})", new_spec_name);
		if !self.enabled.load(AtomicOrdering::Relaxed) {
			return;
		}
		if let Some(ref h) = *self.exit_handler.lock() {
			(*h)(new_spec_name);
		} else {
			warn!("Not hypervised; cannot change chain.");
		}
	}

	fn block_number(&self, id: BlockId) -> Option<BlockNumber> {
		self.block_number_ref(&id)
	}

	fn block_body(&self, id: BlockId) -> Option<encoded::Body> {
		let chain = self.chain.read();

		Self::block_hash(&chain, id).and_then(|hash| chain.block_body(&hash))
	}

	fn block_status(&self, id: BlockId) -> BlockStatus {
		let chain = self.chain.read();
		match Self::block_hash(&chain, id) {
			Some(ref hash) if chain.is_known(hash) => BlockStatus::InChain,
			Some(hash) => self.importer.block_queue.status(&hash).into(),
			None => BlockStatus::Unknown
		}
	}

	fn block_total_difficulty(&self, id: BlockId) -> Option<U256> {
		let chain = self.chain.read();

		Self::block_hash(&chain, id).and_then(|hash| chain.block_details(&hash)).map(|d| d.total_difficulty)
	}

	fn storage_root(&self, address: &Address, id: BlockId) -> Option<H256> {
		self.state_at(id).and_then(|s| s.storage_root(address).ok()).and_then(|x| x)
	}

	fn block_hash(&self, id: BlockId) -> Option<H256> {
		let chain = self.chain.read();
		Self::block_hash(&chain, id)
	}

	fn code(&self, address: &Address, state: StateOrBlock) -> Option<Option<Bytes>> {
		let result = match state {
			StateOrBlock::State(s) => s.code(address).ok(),
			StateOrBlock::Block(id) => self.state_at(id).and_then(|s| s.code(address).ok())
		};

		// Converting from `Option<Option<Arc<Bytes>>>` to `Option<Option<Bytes>>`
		result.map(|c| c.map(|c| (&*c).clone()))
	}

	fn storage_at(&self, address: &Address, position: &H256, state: StateOrBlock) -> Option<H256> {
		match state {
			StateOrBlock::State(s) => s.storage_at(address, position).ok(),
			StateOrBlock::Block(id) => self.state_at(id).and_then(|s| s.storage_at(address, position).ok())
		}
	}

	fn list_accounts(&self, id: BlockId, after: Option<&Address>, count: u64) -> Option<Vec<Address>> {
		if !self.factories.trie.is_fat() {
			trace!(target: "fatdb", "list_accounts: Not a fat DB");
			return None;
		}

		let state = match self.state_at(id) {
			Some(state) => state,
			_ => return None,
		};

		let (root, db) = state.drop();
		let trie = match self.factories.trie.readonly(db.as_hashdb(), &root) {
			Ok(trie) => trie,
			_ => {
				trace!(target: "fatdb", "list_accounts: Couldn't open the DB");
				return None;
			}
		};

		let mut iter = match trie.iter() {
			Ok(iter) => iter,
			_ => return None,
		};

		if let Some(after) = after {
			if let Err(e) = iter.seek(after) {
				trace!(target: "fatdb", "list_accounts: Couldn't seek the DB: {:?}", e);
			} else {
				// Position the iterator after the `after` element
				iter.next();
			}
		}

		let accounts = iter.filter_map(|item| {
			item.ok().map(|(addr, _)| Address::from_slice(&addr))
		}).take(count as usize).collect();

		Some(accounts)
	}

	fn list_storage(&self, id: BlockId, account: &Address, after: Option<&H256>, count: u64) -> Option<Vec<H256>> {
		if !self.factories.trie.is_fat() {
			trace!(target: "fatdb", "list_storage: Not a fat DB");
			return None;
		}

		let state = match self.state_at(id) {
			Some(state) => state,
			_ => return None,
		};

		let root = match state.storage_root(account) {
			Ok(Some(root)) => root,
			_ => return None,
		};

		let (_, db) = state.drop();
		let account_db = self.factories.accountdb.readonly(db.as_hashdb(), keccak(account));
		let trie = match self.factories.trie.readonly(account_db.as_hashdb(), &root) {
			Ok(trie) => trie,
			_ => {
				trace!(target: "fatdb", "list_storage: Couldn't open the DB");
				return None;
			}
		};

		let mut iter = match trie.iter() {
			Ok(iter) => iter,
			_ => return None,
		};

		if let Some(after) = after {
			if let Err(e) = iter.seek(after) {
				trace!(target: "fatdb", "list_storage: Couldn't seek the DB: {:?}", e);
			} else {
				// Position the iterator after the `after` element
				iter.next();
			}
		}

		let keys = iter.filter_map(|item| {
			item.ok().map(|(key, _)| H256::from_slice(&key))
		}).take(count as usize).collect();

		Some(keys)
	}

	fn transaction(&self, id: TransactionId) -> Option<LocalizedTransaction> {
		self.transaction_address(id).and_then(|address| self.chain.read().transaction(&address))
	}

	fn uncle(&self, id: UncleId) -> Option<encoded::Header> {
		let index = id.position;
		self.block_body(id.block).and_then(|body| body.view().uncle_rlp_at(index))
			.map(encoded::Header::new)
	}

	fn transaction_receipt(&self, id: TransactionId) -> Option<LocalizedReceipt> {
		// NOTE Don't use block_receipts here for performance reasons
		let address = self.transaction_address(id)?;
		let hash = address.block_hash;
		let chain = self.chain.read();
		let number = chain.block_number(&hash)?;
		let body = chain.block_body(&hash)?;
		let mut receipts = chain.block_receipts(&hash)?.receipts;
		receipts.truncate(address.index + 1);

		let transaction = body.view().localized_transaction_at(&hash, number, address.index)?;
		let receipt = receipts.pop()?;
		let gas_used = receipts.last().map_or_else(|| 0.into(), |r| r.gas_used);
		let no_of_logs = receipts.into_iter().map(|receipt| receipt.logs.len()).sum::<usize>();

		let receipt = transaction_receipt(self.engine().machine(), transaction, receipt, gas_used, no_of_logs);
		Some(receipt)
	}

	fn localized_block_receipts(&self, id: BlockId) -> Option<Vec<LocalizedReceipt>> {
		let hash = self.block_hash(id)?;

		let chain = self.chain.read();
		let receipts = chain.block_receipts(&hash)?;
		let number = chain.block_number(&hash)?;
		let body = chain.block_body(&hash)?;
		let engine = self.engine.clone();

		let mut gas_used = 0.into();
		let mut no_of_logs = 0;

		Some(body
			.view()
			.localized_transactions(&hash, number)
			.into_iter()
			.zip(receipts.receipts)
			.map(move |(transaction, receipt)| {
				let result = transaction_receipt(engine.machine(), transaction, receipt, gas_used, no_of_logs);
				gas_used = result.cumulative_gas_used;
				no_of_logs += result.logs.len();
				result
			})
			.collect()
		)
	}

	fn tree_route(&self, from: &H256, to: &H256) -> Option<TreeRoute> {
		let chain = self.chain.read();
		match chain.is_known(from) && chain.is_known(to) {
			true => chain.tree_route(from.clone(), to.clone()),
			false => None
		}
	}

	fn find_uncles(&self, hash: &H256) -> Option<Vec<H256>> {
		self.chain.read().find_uncle_hashes(hash, self.engine.maximum_uncle_age())
	}

	fn state_data(&self, hash: &H256) -> Option<Bytes> {
		self.state_db.read().journal_db().state(hash)
	}

	fn block_receipts(&self, hash: &H256) -> Option<BlockReceipts> {
		self.chain.read().block_receipts(hash)
	}

	fn queue_info(&self) -> BlockQueueInfo {
		self.importer.block_queue.queue_info()
	}

	fn is_queue_empty(&self) -> bool {
		self.importer.block_queue.is_empty()
	}

	fn clear_queue(&self) {
		self.importer.block_queue.clear();
	}

	fn additional_params(&self) -> BTreeMap<String, String> {
		self.engine.additional_params().into_iter().collect()
	}

	fn logs(&self, filter: Filter) -> Result<Vec<LocalizedLogEntry>, BlockId> {
		let chain = self.chain.read();

		// First, check whether `filter.from_block` and `filter.to_block` is on the canon chain. If so, we can use the
		// optimized version.
		let is_canon = |id| {
			match id {
				// If it is referred by number, then it is always on the canon chain.
				&BlockId::Earliest | &BlockId::Latest | &BlockId::Number(_) => true,
				// If it is referred by hash, we see whether a hash -> number -> hash conversion gives us the same
				// result.
				&BlockId::Hash(ref hash) => chain.is_canon(hash),
			}
		};

		let blocks = if is_canon(&filter.from_block) && is_canon(&filter.to_block) {
			// If we are on the canon chain, use bloom filter to fetch required hashes.
			//
			// If we are sure the block does not exist (where val > best_block_number), then return error. Note that we
			// don't need to care about pending blocks here because RPC query sets pending back to latest (or handled
			// pending logs themselves).
			let from = match self.block_number_ref(&filter.from_block) {
				Some(val) if val <= chain.best_block_number() => val,
				_ => return Err(filter.from_block.clone()),
			};
			let to = match self.block_number_ref(&filter.to_block) {
				Some(val) if val <= chain.best_block_number() => val,
				_ => return Err(filter.to_block.clone()),
			};

			// If from is greater than to, then the current bloom filter behavior is to just return empty
			// result. There's no point to continue here.
			if from > to {
				return Err(filter.to_block.clone());
			}

			chain.blocks_with_bloom(&filter.bloom_possibilities(), from, to)
				.into_iter()
				.filter_map(|n| chain.block_hash(n))
				.collect::<Vec<H256>>()
		} else {
			// Otherwise, we use a slower version that finds a link between from_block and to_block.
			let from_hash = match Self::block_hash(&chain, filter.from_block) {
				Some(val) => val,
				None => return Err(filter.from_block.clone()),
			};
			let from_number = match chain.block_number(&from_hash) {
				Some(val) => val,
				None => return Err(BlockId::Hash(from_hash)),
			};
			let to_hash = match Self::block_hash(&chain, filter.to_block) {
				Some(val) => val,
				None => return Err(filter.to_block.clone()),
			};

			let blooms = filter.bloom_possibilities();
			let bloom_match = |header: &encoded::Header| {
				blooms.iter().any(|bloom| header.log_bloom().contains_bloom(bloom))
			};

			let (blocks, last_hash) = {
				let mut blocks = Vec::new();
				let mut current_hash = to_hash;

				loop {
					let header = match chain.block_header_data(&current_hash) {
						Some(val) => val,
						None => return Err(BlockId::Hash(current_hash)),
					};
					if bloom_match(&header) {
						blocks.push(current_hash);
					}

					// Stop if `from` block is reached.
					if header.number() <= from_number {
						break;
					}
					current_hash = header.parent_hash();
				}

				blocks.reverse();
				(blocks, current_hash)
			};

			// Check if we've actually reached the expected `from` block.
			if last_hash != from_hash || blocks.is_empty() {
				// In this case, from_hash is the cause (for not matching last_hash).
				return Err(BlockId::Hash(from_hash));
			}

			blocks
		};

		Ok(self.chain.read().logs(blocks, |entry| filter.matches(entry), filter.limit))
	}

	fn filter_traces(&self, filter: TraceFilter) -> Option<Vec<LocalizedTrace>> {
		if !self.tracedb.read().tracing_enabled() {
			return None;
		}

		let start = self.block_number(filter.range.start)?;
		let end = self.block_number(filter.range.end)?;

		let db_filter = trace::Filter {
			range: start as usize..end as usize,
			from_address: filter.from_address.into(),
			to_address: filter.to_address.into(),
		};

		let traces = self.tracedb.read()
			.filter(&db_filter)
			.into_iter()
			.skip(filter.after.unwrap_or(0))
			.take(filter.count.unwrap_or(usize::max_value()))
			.collect();
		Some(traces)
	}

	fn trace(&self, trace: TraceId) -> Option<LocalizedTrace> {
		if !self.tracedb.read().tracing_enabled() {
			return None;
		}

		let trace_address = trace.address;
		self.transaction_address(trace.transaction)
			.and_then(|tx_address| {
				self.block_number(BlockId::Hash(tx_address.block_hash))
					.and_then(|number| self.tracedb.read().trace(number, tx_address.index, trace_address))
			})
	}

	fn transaction_traces(&self, transaction: TransactionId) -> Option<Vec<LocalizedTrace>> {
		if !self.tracedb.read().tracing_enabled() {
			return None;
		}

		self.transaction_address(transaction)
			.and_then(|tx_address| {
				self.block_number(BlockId::Hash(tx_address.block_hash))
					.and_then(|number| self.tracedb.read().transaction_traces(number, tx_address.index))
			})
	}

	fn block_traces(&self, block: BlockId) -> Option<Vec<LocalizedTrace>> {
		if !self.tracedb.read().tracing_enabled() {
			return None;
		}

		self.block_number(block)
			.and_then(|number| self.tracedb.read().block_traces(number))
	}

	fn last_hashes(&self) -> LastHashes {
		(*self.build_last_hashes(&self.chain.read().best_block_hash())).clone()
	}

	fn transactions_to_propagate(&self) -> Vec<Arc<VerifiedTransaction>> {
		const PROPAGATE_FOR_BLOCKS: u32 = 4;
		const MIN_TX_TO_PROPAGATE: usize = 256;

		let block_gas_limit = *self.best_block_header().gas_limit();
		let min_tx_gas: U256 = self.latest_schedule().tx_gas.into();

		let max_len = if min_tx_gas.is_zero() {
			usize::max_value()
		} else {
			cmp::max(
				MIN_TX_TO_PROPAGATE,
				cmp::min(
					(block_gas_limit / min_tx_gas) * PROPAGATE_FOR_BLOCKS,
					// never more than usize
					usize::max_value().into()
				).as_u64() as usize
			)
		};
		self.importer.miner.ready_transactions(self, max_len, ::miner::PendingOrdering::Priority)
	}

	fn signing_chain_id(&self) -> Option<u64> {
		self.engine.signing_chain_id(&self.latest_env_info())
	}

	fn block_extra_info(&self, id: BlockId) -> Option<BTreeMap<String, String>> {
		self.block_header_decoded(id)
			.map(|header| self.engine.extra_info(&header))
	}

	fn uncle_extra_info(&self, id: UncleId) -> Option<BTreeMap<String, String>> {
		self.uncle(id)
			.and_then(|h| {
				h.decode().map(|dh| {
					self.engine.extra_info(&dh)
				}).ok()
			})
	}

	fn pruning_info(&self) -> PruningInfo {
		PruningInfo {
			earliest_chain: self.chain.read().first_block_number().unwrap_or(1),
			earliest_state: self.state_db.read().journal_db().earliest_era().unwrap_or(0),
		}
	}

	fn transact_contract(&self, address: Address, data: Bytes) -> Result<(), transaction::Error> {
		let authoring_params = self.importer.miner.authoring_params();
<<<<<<< HEAD
		let service_transaction_checker = ServiceTransactionChecker::default();
		let gas_price = match service_transaction_checker.check_address(self, authoring_params.author) {
			Ok(true) => U256::zero(),
			_ => self.importer.miner.sensible_gas_price(),
		};
		let transaction = Transaction {
=======
		let transaction = transaction::Transaction {
>>>>>>> 010cfb7d
			nonce: self.latest_nonce(&authoring_params.author),
			action: Action::Call(address),
			gas: self.importer.miner.sensible_gas_limit(),
			gas_price: gas_price,
			value: U256::zero(),
			data: data,
		};
		let chain_id = self.engine.signing_chain_id(&self.latest_env_info());
		let signature = self.engine.sign(transaction.hash(chain_id))
			.map_err(|e| transaction::Error::InvalidSignature(e.to_string()))?;
		let signed = SignedTransaction::new(transaction.with_signature(signature, chain_id))?;
		self.importer.miner.import_own_transaction(self, signed.into())
	}

	fn registrar_address(&self) -> Option<Address> {
		self.registrar_address.clone()
	}
}

impl IoClient for Client {
	fn queue_transactions(&self, transactions: Vec<Bytes>, peer_id: usize) {
		trace_time!("queue_transactions");
		let len = transactions.len();
		self.queue_transactions.queue(&self.io_channel.read(), len, move |client| {
			trace_time!("import_queued_transactions");

			let txs: Vec<UnverifiedTransaction> = transactions
				.iter()
				.filter_map(|bytes| client.engine.decode_transaction(bytes).ok())
				.collect();

			client.notify(|notify| {
				notify.transactions_received(&txs, peer_id);
			});

			client.importer.miner.import_external_transactions(client, txs);
		}).unwrap_or_else(|e| {
			debug!(target: "client", "Ignoring {} transactions: {}", len, e);
		});
	}

	fn queue_ancient_block(&self, unverified: Unverified, receipts_bytes: Bytes) -> EthcoreResult<H256> {
		trace_time!("queue_ancient_block");

		let hash = unverified.hash();
		{
			// check block order
			if self.chain.read().is_known(&hash) {
				bail!(EthcoreErrorKind::Import(ImportErrorKind::AlreadyInChain));
			}
			let parent_hash = unverified.parent_hash();
			// NOTE To prevent race condition with import, make sure to check queued blocks first
			// (and attempt to acquire lock)
			let is_parent_pending = self.queued_ancient_blocks.read().0.contains(&parent_hash);
			if !is_parent_pending && !self.chain.read().is_known(&parent_hash) {
				bail!(EthcoreErrorKind::Block(BlockError::UnknownParent(parent_hash)));
			}
		}

		// we queue blocks here and trigger an IO message.
		{
			let mut queued = self.queued_ancient_blocks.write();
			queued.0.insert(hash);
			queued.1.push_back((unverified, receipts_bytes));
		}

		let queued = self.queued_ancient_blocks.clone();
		let lock = self.ancient_blocks_import_lock.clone();
		self.queue_ancient_blocks.queue(&self.io_channel.read(), 1, move |client| {
			trace_time!("import_ancient_block");
			// Make sure to hold the lock here to prevent importing out of order.
			// We use separate lock, cause we don't want to block queueing.
			let _lock = lock.lock();
			for _i in 0..MAX_ANCIENT_BLOCKS_TO_IMPORT {
				let first = queued.write().1.pop_front();
				if let Some((unverified, receipts_bytes)) = first {
					let hash = unverified.hash();
					let result = client.importer.import_old_block(
						unverified,
						&receipts_bytes,
						&**client.db.read().key_value(),
						&*client.chain.read(),
					);
					if let Err(e) = result {
						error!(target: "client", "Error importing ancient block: {}", e);

						let mut queued = queued.write();
						queued.0.clear();
						queued.1.clear();
					}
					// remove from pending
					queued.write().0.remove(&hash);
				} else {
					break;
				}
			}
		})?;

		Ok(hash)
	}

	fn queue_consensus_message(&self, message: Bytes) {
		match self.queue_consensus_message.queue(&self.io_channel.read(), 1, move |client| {
			if let Err(e) = client.engine().handle_message(&message) {
				debug!(target: "poa", "Invalid message received: {}", e);
			}
		}) {
			Ok(_) => (),
			Err(e) => {
				debug!(target: "poa", "Ignoring the message, error queueing: {}", e);
			}
		}
	}
}

impl ReopenBlock for Client {
	fn reopen_block(&self, block: ClosedBlock) -> OpenBlock {
		let engine = &*self.engine;
		let mut block = block.reopen(engine);
		let max_uncles = engine.maximum_uncle_count(block.header().number());
		if block.uncles().len() < max_uncles {
			let chain = self.chain.read();
			let h = chain.best_block_hash();
			// Add new uncles
			let uncles = chain
				.find_uncle_hashes(&h, engine.maximum_uncle_age())
				.unwrap_or_else(Vec::new);

			for h in uncles {
				if !block.uncles().iter().any(|header| header.hash() == h) {
					let uncle = chain.block_header_data(&h).expect("find_uncle_hashes only returns hashes for existing headers; qed");
					let uncle = uncle.decode().expect("decoding failure");
					block.push_uncle(uncle).expect("pushing up to maximum_uncle_count;
												push_uncle is not ok only if more than maximum_uncle_count is pushed;
												so all push_uncle are Ok;
												qed");
					if block.uncles().len() >= max_uncles { break }
				}
			}

		}
		block
	}
}

impl PrepareOpenBlock for Client {
	fn prepare_open_block(&self, author: Address, gas_range_target: (U256, U256), extra_data: Bytes) -> Result<OpenBlock, EthcoreError> {
		let engine = &*self.engine;
		let chain = self.chain.read();
		let best_header = chain.best_block_header();
		let h = best_header.hash();

		let is_epoch_begin = chain.epoch_transition(best_header.number(), h).is_some();
		let mut open_block = OpenBlock::new(
			engine,
			self.factories.clone(),
			self.tracedb.read().tracing_enabled(),
			self.state_db.read().boxed_clone_canon(&h),
			&best_header,
			self.build_last_hashes(&h),
			author,
			gas_range_target,
			extra_data,
			is_epoch_begin,
			&mut chain.ancestry_with_metadata_iter(best_header.hash()),
		)?;

		// Add uncles
		chain
			.find_uncle_headers(&h, engine.maximum_uncle_age())
			.unwrap_or_else(Vec::new)
			.into_iter()
			.take(engine.maximum_uncle_count(open_block.header().number()))
			.foreach(|h| {
				open_block.push_uncle(h.decode().expect("decoding failure")).expect("pushing maximum_uncle_count;
												open_block was just created;
												push_uncle is not ok only if more than maximum_uncle_count is pushed;
												so all push_uncle are Ok;
												qed");
			});

		Ok(open_block)
	}
}

impl BlockProducer for Client {}

impl ScheduleInfo for Client {
	fn latest_schedule(&self) -> Schedule {
		self.engine.schedule(self.latest_env_info().number)
	}
}

impl ImportSealedBlock for Client {
	fn import_sealed_block(&self, block: SealedBlock) -> EthcoreResult<H256> {
		let start = Instant::now();
		let raw = block.rlp_bytes();
		let header = block.header().clone();
		let hash = header.hash();
		self.notify(|n| n.block_pre_import(&raw, &hash, header.difficulty()));

		let route = {
			// Do a super duper basic verification to detect potential bugs
			if let Err(e) = self.engine.verify_block_basic(&header) {
				self.importer.bad_blocks.report(
					block.rlp_bytes(),
					format!("Detected an issue with locally sealed block: {}", e),
				);
				return Err(e.into());
			}

			// scope for self.import_lock
			let _import_lock = self.importer.import_lock.lock();
			trace_time!("import_sealed_block");

			let block_data = block.rlp_bytes();

			let route = self.importer.commit_block(block, &header, encoded::Block::new(block_data), self);
			trace!(target: "client", "Imported sealed block #{} ({})", header.number(), hash);
			self.state_db.write().sync_cache(&route.enacted, &route.retracted, false);
			route
		};
		let route = ChainRoute::from([route].as_ref());
		self.importer.miner.chain_new_blocks(
			self,
			&[hash],
			&[],
			route.enacted(),
			route.retracted(),
			self.engine.seals_internally().is_some(),
		);
		self.notify(|notify| {
			notify.new_blocks(
				NewBlocks::new(
					vec![hash],
					vec![],
					route.clone(),
					vec![hash],
					vec![],
					start.elapsed(),
					false
				)
			);
		});
		self.db.read().key_value().flush().expect("DB flush failed.");
		Ok(hash)
	}
}

impl BroadcastProposalBlock for Client {
	fn broadcast_proposal_block(&self, block: SealedBlock) {
		const DURATION_ZERO: Duration = Duration::from_millis(0);
		self.notify(|notify| {
			notify.new_blocks(
				NewBlocks::new(
					vec![],
					vec![],
					ChainRoute::default(),
					vec![],
					vec![block.rlp_bytes()],
					DURATION_ZERO,
					false
				)
			);
		});
	}
}

impl SealedBlockImporter for Client {}

impl ::miner::TransactionVerifierClient for Client {}
impl ::miner::BlockChainClient for Client {}

impl super::traits::EngineClient for Client {
	fn update_sealing(&self) {
		self.importer.miner.update_sealing(self)
	}

	fn submit_seal(&self, block_hash: H256, seal: Vec<Bytes>) {
		let import = self.importer.miner.submit_seal(block_hash, seal).and_then(|block| self.import_sealed_block(block));
		if let Err(err) = import {
			warn!(target: "poa", "Wrong internal seal submission! {:?}", err);
		}
	}

	fn broadcast_consensus_message(&self, message: Bytes) {
		self.notify(|notify| notify.broadcast(ChainMessageType::Consensus(message.clone())));
	}

	fn epoch_transition_for(&self, parent_hash: H256) -> Option<::engines::EpochTransition> {
		self.chain.read().epoch_transition_for(parent_hash)
	}

	fn as_full_client(&self) -> Option<&BlockChainClient> { Some(self) }

	fn block_number(&self, id: BlockId) -> Option<BlockNumber> {
		BlockChainClient::block_number(self, id)
	}

	fn block_header(&self, id: BlockId) -> Option<encoded::Header> {
		BlockChainClient::block_header(self, id)
	}
}

impl ProvingBlockChainClient for Client {
	fn prove_storage(&self, key1: H256, key2: H256, id: BlockId) -> Option<(Vec<Bytes>, H256)> {
		self.state_at(id)
			.and_then(move |state| state.prove_storage(key1, key2).ok())
	}

	fn prove_account(&self, key1: H256, id: BlockId) -> Option<(Vec<Bytes>, ::types::basic_account::BasicAccount)> {
		self.state_at(id)
			.and_then(move |state| state.prove_account(key1).ok())
	}

	fn prove_transaction(&self, transaction: SignedTransaction, id: BlockId) -> Option<(Bytes, Vec<DBValue>)> {
		let (header, mut env_info) = match (self.block_header(id), self.env_info(id)) {
			(Some(s), Some(e)) => (s, e),
			_ => return None,
		};

		env_info.gas_limit = transaction.gas.clone();
		let mut jdb = self.state_db.read().journal_db().boxed_clone();

		state::prove_transaction_virtual(
			jdb.as_hashdb_mut(),
			header.state_root().clone(),
			&transaction,
			self.engine.machine(),
			&env_info,
			self.factories.clone(),
		)
	}

	fn epoch_signal(&self, hash: H256) -> Option<Vec<u8>> {
		// pending transitions are never deleted, and do not contain
		// finality proofs by definition.
		self.chain.read().get_pending_transition(hash).map(|pending| pending.proof)
	}
}

impl SnapshotClient for Client {}

impl Drop for Client {
	fn drop(&mut self) {
		self.engine.stop();
	}
}

/// Returns `LocalizedReceipt` given `LocalizedTransaction`
/// and a vector of receipts from given block up to transaction index.
fn transaction_receipt(
	machine: &::machine::EthereumMachine,
	mut tx: LocalizedTransaction,
	receipt: Receipt,
	prior_gas_used: U256,
	prior_no_of_logs: usize,
) -> LocalizedReceipt {
	let sender = tx.sender();
	let transaction_hash = tx.hash();
	let block_hash = tx.block_hash;
	let block_number = tx.block_number;
	let transaction_index = tx.transaction_index;

	LocalizedReceipt {
		from: sender,
		to: match tx.action {
				Action::Create => None,
				Action::Call(ref address) => Some(address.clone().into())
		},
		transaction_hash: transaction_hash,
		transaction_index: transaction_index,
		block_hash: block_hash,
		block_number: block_number,
		cumulative_gas_used: receipt.gas_used,
		gas_used: receipt.gas_used - prior_gas_used,
		contract_address: match tx.action {
			Action::Call(_) => None,
			Action::Create => Some(contract_address(machine.create_address_scheme(block_number), &sender, &tx.nonce, &tx.data).0)
		},
		logs: receipt.logs.into_iter().enumerate().map(|(i, log)| LocalizedLogEntry {
			entry: log,
			block_hash: block_hash,
			block_number: block_number,
			transaction_hash: transaction_hash,
			transaction_index: transaction_index,
			transaction_log_index: i,
			log_index: prior_no_of_logs + i,
		}).collect(),
		log_bloom: receipt.log_bloom,
		outcome: receipt.outcome,
	}
}

#[cfg(test)]
mod tests {

	#[test]
	fn should_not_cache_details_before_commit() {
		use client::{BlockChainClient, ChainInfo};
		use test_helpers::{generate_dummy_client, get_good_dummy_block_hash};

		use std::thread;
		use std::time::Duration;
		use std::sync::Arc;
		use std::sync::atomic::{AtomicBool, Ordering};
		use kvdb::DBTransaction;
		use blockchain::ExtrasInsert;
		use types::encoded;

		let client = generate_dummy_client(0);
		let genesis = client.chain_info().best_block_hash;
		let (new_hash, new_block) = get_good_dummy_block_hash();

		let go = {
			// Separate thread uncommitted transaction
			let go = Arc::new(AtomicBool::new(false));
			let go_thread = go.clone();
			let another_client = client.clone();
			thread::spawn(move || {
				let mut batch = DBTransaction::new();
				another_client.chain.read().insert_block(&mut batch, encoded::Block::new(new_block), Vec::new(), ExtrasInsert {
					fork_choice: ::engines::ForkChoice::New,
					is_finalized: false,
				});
				go_thread.store(true, Ordering::SeqCst);
			});
			go
		};

		while !go.load(Ordering::SeqCst) { thread::park_timeout(Duration::from_millis(5)); }

		assert!(client.tree_route(&genesis, &new_hash).is_none());
	}

	#[test]
	fn should_return_block_receipts() {
		use client::{BlockChainClient, BlockId, TransactionId};
		use test_helpers::{generate_dummy_client_with_data};

		let client = generate_dummy_client_with_data(2, 2, &[1.into(), 1.into()]);
		let receipts = client.localized_block_receipts(BlockId::Latest).unwrap();

		assert_eq!(receipts.len(), 2);
		assert_eq!(receipts[0].transaction_index, 0);
		assert_eq!(receipts[0].block_number, 2);
		assert_eq!(receipts[0].cumulative_gas_used, 53_000.into());
		assert_eq!(receipts[0].gas_used, 53_000.into());

		assert_eq!(receipts[1].transaction_index, 1);
		assert_eq!(receipts[1].block_number, 2);
		assert_eq!(receipts[1].cumulative_gas_used, 106_000.into());
		assert_eq!(receipts[1].gas_used, 53_000.into());

		let receipt = client.transaction_receipt(TransactionId::Hash(receipts[0].transaction_hash));
		assert_eq!(receipt, Some(receipts[0].clone()));

		let receipt = client.transaction_receipt(TransactionId::Hash(receipts[1].transaction_hash));
		assert_eq!(receipt, Some(receipts[1].clone()));
	}

	#[test]
	fn should_return_correct_log_index() {
		use hash::keccak;
		use super::transaction_receipt;
		use ethkey::KeyPair;
		use types::log_entry::{LogEntry, LocalizedLogEntry};
		use types::receipt::{Receipt, LocalizedReceipt, TransactionOutcome};
		use types::transaction::{Transaction, LocalizedTransaction, Action};

		// given
		let key = KeyPair::from_secret_slice(&keccak("test")).unwrap();
		let secret = key.secret();
		let machine = ::ethereum::new_frontier_test_machine();

		let block_number = 1;
		let block_hash = 5.into();
		let state_root = 99.into();
		let gas_used = 10.into();
		let raw_tx = Transaction {
			nonce: 0.into(),
			gas_price: 0.into(),
			gas: 21000.into(),
			action: Action::Call(10.into()),
			value: 0.into(),
			data: vec![],
		};
		let tx1 = raw_tx.clone().sign(secret, None);
		let transaction = LocalizedTransaction {
			signed: tx1.clone().into(),
			block_number: block_number,
			block_hash: block_hash,
			transaction_index: 1,
			cached_sender: Some(tx1.sender()),
		};
		let logs = vec![LogEntry {
			address: 5.into(),
			topics: vec![],
			data: vec![],
		}, LogEntry {
			address: 15.into(),
			topics: vec![],
			data: vec![],
		}];
		let receipt = Receipt {
			outcome: TransactionOutcome::StateRoot(state_root),
			gas_used: gas_used,
			log_bloom: Default::default(),
			logs: logs.clone(),
		};

		// when
		let receipt = transaction_receipt(&machine, transaction, receipt, 5.into(), 1);

		// then
		assert_eq!(receipt, LocalizedReceipt {
			from: tx1.sender().into(),
			to: match tx1.action {
				Action::Create => None,
				Action::Call(ref address) => Some(address.clone().into())
			},
			transaction_hash: tx1.hash(),
			transaction_index: 1,
			block_hash: block_hash,
			block_number: block_number,
			cumulative_gas_used: gas_used,
			gas_used: gas_used - 5,
			contract_address: None,
			logs: vec![LocalizedLogEntry {
				entry: logs[0].clone(),
				block_hash: block_hash,
				block_number: block_number,
				transaction_hash: tx1.hash(),
				transaction_index: 1,
				transaction_log_index: 0,
				log_index: 1,
			}, LocalizedLogEntry {
				entry: logs[1].clone(),
				block_hash: block_hash,
				block_number: block_number,
				transaction_hash: tx1.hash(),
				transaction_index: 1,
				transaction_log_index: 1,
				log_index: 2,
			}],
			log_bloom: Default::default(),
			outcome: TransactionOutcome::StateRoot(state_root),
		});
	}
}

/// Queue some items to be processed by IO client.
struct IoChannelQueue {
	currently_queued: Arc<AtomicUsize>,
	limit: usize,
}

impl IoChannelQueue {
	pub fn new(limit: usize) -> Self {
		IoChannelQueue {
			currently_queued: Default::default(),
			limit,
		}
	}

	pub fn queue<F>(&self, channel: &IoChannel<ClientIoMessage>, count: usize, fun: F) -> Result<(), QueueError> where
		F: Fn(&Client) + Send + Sync + 'static,
	{
		let queue_size = self.currently_queued.load(AtomicOrdering::Relaxed);
		ensure!(queue_size < self.limit, QueueErrorKind::Full(self.limit));

		let currently_queued = self.currently_queued.clone();
		let result = channel.send(ClientIoMessage::execute(move |client| {
			currently_queued.fetch_sub(count, AtomicOrdering::SeqCst);
			fun(client);
		}));

		match result {
			Ok(_) => {
				self.currently_queued.fetch_add(count, AtomicOrdering::SeqCst);
				Ok(())
			},
			Err(e) => bail!(QueueErrorKind::Channel(e)),
		}
	}
}<|MERGE_RESOLUTION|>--- conflicted
+++ resolved
@@ -67,14 +67,7 @@
 use executive::{Executive, Executed, TransactOptions, contract_address};
 use factory::{Factories, VmFactory};
 use miner::{Miner, MinerService};
-<<<<<<< HEAD
 use miner::service_transaction_checker::ServiceTransactionChecker;
-use ethcore_miner::pool::VerifiedTransaction;
-use parking_lot::{Mutex, RwLock};
-use rand::OsRng;
-use receipt::{Receipt, LocalizedReceipt};
-=======
->>>>>>> 010cfb7d
 use snapshot::{self, io as snapshot_io, SnapshotClient};
 use spec::Spec;
 use state::{self, State};
@@ -2118,16 +2111,12 @@
 
 	fn transact_contract(&self, address: Address, data: Bytes) -> Result<(), transaction::Error> {
 		let authoring_params = self.importer.miner.authoring_params();
-<<<<<<< HEAD
 		let service_transaction_checker = ServiceTransactionChecker::default();
 		let gas_price = match service_transaction_checker.check_address(self, authoring_params.author) {
 			Ok(true) => U256::zero(),
 			_ => self.importer.miner.sensible_gas_price(),
 		};
-		let transaction = Transaction {
-=======
 		let transaction = transaction::Transaction {
->>>>>>> 010cfb7d
 			nonce: self.latest_nonce(&authoring_params.author),
 			action: Action::Call(address),
 			gas: self.importer.miner.sensible_gas_limit(),
