--- conflicted
+++ resolved
@@ -14,7 +14,7 @@
 // You should have received a copy of the GNU General Public License
 // along with Parity.  If not, see <http://www.gnu.org/licenses/>.
 
-use std::collections::{HashSet, HashMap};
+use std::collections::{HashSet, HashMap, VecDeque};
 use std::ops::Deref;
 use std::sync::{Arc, Weak};
 use std::path::{Path, PathBuf};
@@ -140,11 +140,7 @@
 	io_channel: IoChannel<ClientIoMessage>,
 	notify: RwLock<Option<Weak<ChainNotify>>>,
 	queue_transactions: AtomicUsize,
-<<<<<<< HEAD
-=======
-	previous_enode: Mutex<Option<String>>,
 	last_hashes: RwLock<VecDeque<H256>>,
->>>>>>> 5ab18d13
 }
 
 const HISTORY: u64 = 1200;
@@ -231,11 +227,7 @@
 			io_channel: message_channel,
 			notify: RwLock::new(None),
 			queue_transactions: AtomicUsize::new(0),
-<<<<<<< HEAD
-=======
-			previous_enode: Mutex::new(None),
 			last_hashes: RwLock::new(VecDeque::new()),
->>>>>>> 5ab18d13
 		};
 		Ok(Arc::new(client))
 	}
