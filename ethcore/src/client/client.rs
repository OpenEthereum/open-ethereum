--- conflicted
+++ resolved
@@ -50,11 +50,7 @@
 	AccountData, BlockChain as BlockChainTrait, BlockChainClient,
 	IoClient, BadBlocks, ProvingBlockChainClient, SnapshotClient,
 	DatabaseRestore, SnapshotWriter, Tick,
-<<<<<<< HEAD
-	StateOrBlock, ClientIoMessage,
-=======
 	StateOrBlock,
->>>>>>> cd265268
 };
 use engine::Engine;
 use machine::{
@@ -77,10 +73,7 @@
 	block_status::BlockStatus,
 	blockchain_info::BlockChainInfo,
 	client_types::ClientReport,
-<<<<<<< HEAD
-=======
 	io_message::ClientIoMessage,
->>>>>>> cd265268
 	encoded,
 	engines::{
 		ForkChoice,
@@ -2504,11 +2497,6 @@
 }
 
 impl SnapshotClient for Client {
-<<<<<<< HEAD
-	/// Take a snapshot at the given block.
-	/// If the ID given is "latest", this will default to 1000 blocks behind.
-=======
->>>>>>> cd265268
 	fn take_snapshot<W: SnapshotWriter + Send>(
 		&self,
 		writer: W,
