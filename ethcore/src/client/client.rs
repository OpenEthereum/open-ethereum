// Copyright 2015, 2016 Ethcore (UK) Ltd.
// This file is part of Parity.

// Parity is free software: you can redistribute it and/or modify
// it under the terms of the GNU General Public License as published by
// the Free Software Foundation, either version 3 of the License, or
// (at your option) any later version.

// Parity is distributed in the hope that it will be useful,
// but WITHOUT ANY WARRANTY; without even the implied warranty of
// MERCHANTABILITY or FITNESS FOR A PARTICULAR PURPOSE.  See the
// GNU General Public License for more details.

// You should have received a copy of the GNU General Public License
// along with Parity.  If not, see <http://www.gnu.org/licenses/>.

//! Blockchain database client.

use std::marker::PhantomData;
use std::path::PathBuf;
use util::*;
use util::panics::*;
use views::BlockView;
use error::*;
use header::{BlockNumber, Header};
use state::State;
use spec::Spec;
use engine::Engine;
use views::HeaderView;
use service::{NetSyncMessage, SyncMessage};
use env_info::LastHashes;
use verification::*;
use block::*;
use transaction::{LocalizedTransaction, SignedTransaction, Action};
use extras::TransactionAddress;
use filter::Filter;
use log_entry::LocalizedLogEntry;
use block_queue::{BlockQueue, BlockQueueInfo};
use blockchain::{BlockChain, BlockProvider, TreeRoute, ImportRoute};
use client::{BlockId, TransactionId, UncleId, ClientConfig, BlockChainClient};
use env_info::EnvInfo;
use executive::{Executive, Executed, TransactOptions, contract_address};
use receipt::LocalizedReceipt;
pub use blockchain::CacheSize as BlockChainCacheSize;

/// General block status
#[derive(Debug, Eq, PartialEq)]
pub enum BlockStatus {
	/// Part of the blockchain.
	InChain,
	/// Queued for import.
	Queued,
	/// Known as bad.
	Bad,
	/// Unknown.
	Unknown,
}

/// Information about the blockchain gathered together.
#[derive(Debug)]
pub struct BlockChainInfo {
	/// Blockchain difficulty.
	pub total_difficulty: U256,
	/// Block queue difficulty.
	pub pending_total_difficulty: U256,
	/// Genesis block hash.
	pub genesis_hash: H256,
	/// Best blockchain block hash.
	pub best_block_hash: H256,
	/// Best blockchain block number.
	pub best_block_number: BlockNumber
}

impl fmt::Display for BlockChainInfo {
	fn fmt(&self, f: &mut fmt::Formatter) -> fmt::Result {
		write!(f, "#{}.{}", self.best_block_number, self.best_block_hash)
	}
}

/// Report on the status of a client.
#[derive(Default, Clone, Debug, Eq, PartialEq)]
pub struct ClientReport {
	/// How many blocks have been imported so far.
	pub blocks_imported: usize,
	/// How many transactions have been applied so far.
	pub transactions_applied: usize,
	/// How much gas has been processed so far.
	pub gas_processed: U256,
	/// Memory used by state DB
	pub state_db_mem: usize,
}

impl ClientReport {
	/// Alter internal reporting to reflect the additional `block` has been processed.
	pub fn accrue_block(&mut self, block: &PreverifiedBlock) {
		self.blocks_imported += 1;
		self.transactions_applied += block.transactions.len();
		self.gas_processed = self.gas_processed + block.header.gas_used;
	}
}

/// Blockchain database client backed by a persistent database. Owns and manages a blockchain and a block queue.
/// Call `import_block()` to import a block asynchronously; `flush_queue()` flushes the queue.
pub struct Client<V = CanonVerifier> where V: Verifier {
	chain: Arc<BlockChain>,
	engine: Arc<Box<Engine>>,
	state_db: Mutex<Box<JournalDB>>,
	block_queue: BlockQueue,
	report: RwLock<ClientReport>,
	import_lock: Mutex<()>,
	panic_handler: Arc<PanicHandler>,
	verifier: PhantomData<V>,
}

const HISTORY: u64 = 1200;
// DO NOT TOUCH THIS ANY MORE UNLESS YOU REALLY KNOW WHAT YOU'RE DOING.
// Altering it will force a blanket DB update for *all* JournalDB-derived
//   databases.
// Instead, add/upgrade the version string of the individual JournalDB-derived database
// of which you actually want force an upgrade.
const CLIENT_DB_VER_STR: &'static str = "5.3";

impl Client<CanonVerifier> {
	/// Create a new client with given spec and DB path.
	pub fn new(config: ClientConfig, spec: Spec, path: &Path, message_channel: IoChannel<NetSyncMessage> ) -> Arc<Client> {
		Client::<CanonVerifier>::new_with_verifier(config, spec, path, message_channel)
	}
}

pub fn get_db_path(path: &Path, pruning: journaldb::Algorithm, genesis_hash: H256) -> PathBuf {
	let mut dir = path.to_path_buf();
	dir.push(H64::from(genesis_hash).hex());
	//TODO: sec/fat: pruned/full versioning
	// version here is a bit useless now, since it's controlled only be the pruning algo.
	dir.push(format!("v{}-sec-{}", CLIENT_DB_VER_STR, pruning));
	dir
}

pub fn append_path(path: &Path, item: &str) -> String {
	let mut p = path.to_path_buf();
	p.push(item);
	p.to_str().unwrap().to_owned()
}

impl<V> Client<V> where V: Verifier {
	///  Create a new client with given spec and DB path and custom verifier.
<<<<<<< HEAD
	pub fn new_with_verifier(config: ClientConfig, spec: Spec, path: &Path, message_channel: IoChannel<NetSyncMessage> ) -> Arc<Client<V>> {
		let mut dir = path.to_path_buf();
		dir.push(H64::from(spec.genesis_header().hash()).hex());
		//TODO: sec/fat: pruned/full versioning
		// version here is a bit useless now, since it's controlled only be the pruning algo.
		dir.push(format!("v{}-sec-{}", CLIENT_DB_VER_STR, config.pruning));
		let path = dir.as_path();
=======
	pub fn new_with_verifier(config: ClientConfig, spec: Spec, path: &Path, message_channel: IoChannel<NetSyncMessage> ) -> Result<Arc<Client<V>>, Error> {
		let path = get_db_path(path, config.pruning, spec.genesis_header().hash());
>>>>>>> c7d6444a
		let gb = spec.genesis_block();
		let chain = Arc::new(BlockChain::new(config.blockchain, &gb, &path));

		let mut state_db = journaldb::new(&append_path(&path, "state"), config.pruning);

		if state_db.is_empty() && spec.ensure_db_good(state_db.as_hashdb_mut()) {
			state_db.commit(0, &spec.genesis_header().hash(), None).expect("Error commiting genesis state to state DB");
		}

		let engine = Arc::new(spec.engine);

		let block_queue = BlockQueue::new(config.queue, engine.clone(), message_channel);
		let panic_handler = PanicHandler::new_in_arc();
		panic_handler.forward_from(&block_queue);

		Arc::new(Client {
			chain: chain,
			engine: engine,
			state_db: Mutex::new(state_db),
			block_queue: block_queue,
			report: RwLock::new(Default::default()),
			import_lock: Mutex::new(()),
			panic_handler: panic_handler,
			verifier: PhantomData,
		})
	}

	/// Flush the block import queue.
	pub fn flush_queue(&self) {
		self.block_queue.flush();
	}

	fn build_last_hashes(&self, parent_hash: H256) -> LastHashes {
		let mut last_hashes = LastHashes::new();
		last_hashes.resize(256, H256::new());
		last_hashes[0] = parent_hash;
		for i in 0..255 {
			match self.chain.block_details(&last_hashes[i]) {
				Some(details) => {
					last_hashes[i + 1] = details.parent.clone();
				},
				None => break,
			}
		}
		last_hashes
	}

	fn check_and_close_block(&self, block: &PreverifiedBlock) -> Result<LockedBlock, ()> {
		let engine = self.engine.deref().deref();
		let header = &block.header;

		// Check the block isn't so old we won't be able to enact it.
		let best_block_number = self.chain.best_block_number();
		if best_block_number >= HISTORY && header.number() <= best_block_number - HISTORY {
			warn!(target: "client", "Block import failed for #{} ({})\nBlock is ancient (current best block: #{}).", header.number(), header.hash(), best_block_number);
			return Err(());
		}

		// Verify Block Family
		let verify_family_result = V::verify_block_family(&header, &block.bytes, engine, self.chain.deref());
		if let Err(e) = verify_family_result {
			warn!(target: "client", "Stage 3 block verification failed for #{} ({})\nError: {:?}", header.number(), header.hash(), e);
			return Err(());
		};

		// Check if Parent is in chain
		let chain_has_parent = self.chain.block_header(&header.parent_hash);
		if let None = chain_has_parent {
			warn!(target: "client", "Block import failed for #{} ({}): Parent not found ({}) ", header.number(), header.hash(), header.parent_hash);
			return Err(());
		};

		// Enact Verified Block
		let parent = chain_has_parent.unwrap();
		let last_hashes = self.build_last_hashes(header.parent_hash.clone());
		let db = self.state_db.lock().unwrap().boxed_clone();

		let enact_result = enact_verified(&block, engine, self.chain.have_tracing(), db, &parent, last_hashes);
		if let Err(e) = enact_result {
			warn!(target: "client", "Block import failed for #{} ({})\nError: {:?}", header.number(), header.hash(), e);
			return Err(());
		};

		// Final Verification
		let locked_block = enact_result.unwrap();
		if let Err(e) = V::verify_block_final(&header, locked_block.block().header()) {
			warn!(target: "client", "Stage 4 block verification failed for #{} ({})\nError: {:?}", header.number(), header.hash(), e);
			return Err(());
		}

		Ok(locked_block)
	}

	fn calculate_enacted_retracted(&self, import_results: Vec<ImportRoute>) -> (Vec<H256>, Vec<H256>) {
		fn map_to_vec(map: Vec<(H256, bool)>) -> Vec<H256> {
			map.into_iter().map(|(k, _v)| k).collect()
		}

		// In ImportRoute we get all the blocks that have been enacted and retracted by single insert.
		// Because we are doing multiple inserts some of the blocks that were enacted in import `k`
		// could be retracted in import `k+1`. This is why to understand if after all inserts
		// the block is enacted or retracted we iterate over all routes and at the end final state
		// will be in the hashmap
		let map = import_results.into_iter().fold(HashMap::new(), |mut map, route| {
			for hash in route.enacted {
				map.insert(hash, true);
			}
			for hash in route.retracted {
				map.insert(hash, false);
			}
			map
		});

		// Split to enacted retracted (using hashmap value)
		let (enacted, retracted) = map.into_iter().partition(|&(_k, v)| v);
		// And convert tuples to keys
		(map_to_vec(enacted), map_to_vec(retracted))
	}

	/// This is triggered by a message coming from a block queue when the block is ready for insertion
	pub fn import_verified_blocks(&self, io: &IoChannel<NetSyncMessage>) -> usize {
		let max_blocks_to_import = 128;

		let mut imported_blocks = Vec::with_capacity(max_blocks_to_import);
		let mut invalid_blocks = HashSet::new();
		let mut import_results = Vec::with_capacity(max_blocks_to_import);

		let _import_lock = self.import_lock.lock();
		let blocks = self.block_queue.drain(max_blocks_to_import);

		let original_best = self.chain_info().best_block_hash;

		for block in blocks {
			let header = &block.header;

			if invalid_blocks.contains(&header.parent_hash) {
				invalid_blocks.insert(header.hash());
				continue;
			}
			let closed_block = self.check_and_close_block(&block);
			if let Err(_) = closed_block {
				invalid_blocks.insert(header.hash());
				break;
			}
			imported_blocks.push(header.hash());

			// Are we committing an era?
			let ancient = if header.number() >= HISTORY {
				let n = header.number() - HISTORY;
				Some((n, self.chain.block_hash(n).unwrap()))
			} else {
				None
			};

			// Commit results
			let closed_block = closed_block.unwrap();
			let receipts = closed_block.block().receipts().clone();
			closed_block.drain()
				.commit(header.number(), &header.hash(), ancient)
				.expect("State DB commit failed.");

			// And update the chain after commit to prevent race conditions
			// (when something is in chain but you are not able to fetch details)
			let route = self.chain.insert_block(&block.bytes, receipts);
			import_results.push(route);

			self.report.write().unwrap().accrue_block(&block);
			trace!(target: "client", "Imported #{} ({})", header.number(), header.hash());
		}

		let imported = imported_blocks.len();
		let invalid_blocks = invalid_blocks.into_iter().collect::<Vec<H256>>();

		{
			if !invalid_blocks.is_empty() {
				self.block_queue.mark_as_bad(&invalid_blocks);
			}
			if !imported_blocks.is_empty() {
				self.block_queue.mark_as_good(&imported_blocks);
			}
		}

		{
			if !imported_blocks.is_empty() && self.block_queue.queue_info().is_empty() {
				let (enacted, retracted) = self.calculate_enacted_retracted(import_results);
				io.send(NetworkIoMessage::User(SyncMessage::NewChainBlocks {
					imported: imported_blocks,
					invalid: invalid_blocks,
					enacted: enacted,
					retracted: retracted,
				})).unwrap();
			}
		}

		{
			if self.chain_info().best_block_hash != original_best {
				io.send(NetworkIoMessage::User(SyncMessage::NewChainHead)).unwrap();
			}
		}

		imported
	}

	/// Get a copy of the best block's state.
	pub fn state(&self) -> State {
		State::from_existing(self.state_db.lock().unwrap().boxed_clone(), HeaderView::new(&self.best_block_header()).state_root(), self.engine.account_start_nonce())
	}

	/// Get info on the cache.
	pub fn blockchain_cache_info(&self) -> BlockChainCacheSize {
		self.chain.cache_size()
	}

	/// Get the report.
	pub fn report(&self) -> ClientReport {
		let mut report = self.report.read().unwrap().clone();
		report.state_db_mem = self.state_db.lock().unwrap().mem_used();
		report
	}

	/// Tick the client.
	pub fn tick(&self) {
		self.chain.collect_garbage();
		self.block_queue.collect_garbage();
	}

	/// Set up the cache behaviour.
	pub fn configure_cache(&self, pref_cache_size: usize, max_cache_size: usize) {
		self.chain.configure_cache(pref_cache_size, max_cache_size);
	}

	fn block_hash(chain: &BlockChain, id: BlockId) -> Option<H256> {
		match id {
			BlockId::Hash(hash) => Some(hash),
			BlockId::Number(number) => chain.block_hash(number),
			BlockId::Earliest => chain.block_hash(0),
			BlockId::Latest => Some(chain.best_block_hash())
		}
	}

	fn block_number(&self, id: BlockId) -> Option<BlockNumber> {
		match id {
			BlockId::Number(number) => Some(number),
			BlockId::Hash(ref hash) => self.chain.block_number(hash),
			BlockId::Earliest => Some(0),
			BlockId::Latest => Some(self.chain.best_block_number())
		}
	}

	fn transaction_address(&self, id: TransactionId) -> Option<TransactionAddress> {
		match id {
			TransactionId::Hash(ref hash) => self.chain.transaction_address(hash),
			TransactionId::Location(id, index) => Self::block_hash(&self.chain, id).map(|hash| TransactionAddress {
				block_hash: hash,
				index: index
			})
		}
	}
}

impl<V> BlockChainClient for Client<V> where V: Verifier {
	fn call(&self, t: &SignedTransaction) -> Result<Executed, Error> {
		let header = self.block_header(BlockId::Latest).unwrap();
		let view = HeaderView::new(&header);
		let last_hashes = self.build_last_hashes(view.hash());
		let env_info = EnvInfo {
			number: view.number(),
			author: view.author(),
			timestamp: view.timestamp(),
			difficulty: view.difficulty(),
			last_hashes: last_hashes,
			gas_used: U256::zero(),
			gas_limit: U256::max_value(),
		};
		// that's just a copy of the state.
		let mut state = self.state();
		let sender = try!(t.sender());
		let balance = state.balance(&sender);
		// give the sender max balance
		state.sub_balance(&sender, &balance);
		state.add_balance(&sender, &U256::max_value());
		let options = TransactOptions { tracing: false, check_nonce: false };
		Executive::new(&mut state, &env_info, self.engine.deref().deref()).transact(t, options)
	}

	// TODO [todr] Should be moved to miner crate eventually.
	fn try_seal(&self, block: LockedBlock, seal: Vec<Bytes>) -> Result<SealedBlock, LockedBlock> {
		block.try_seal(self.engine.deref().deref(), seal)
	}

	fn engine(&self) -> &Engine {
		self.engine.deref().deref()
	}

	// TODO [todr] Should be moved to miner crate eventually.
	fn prepare_sealing(&self, author: Address, gas_floor_target: U256, extra_data: Bytes, transactions: Vec<SignedTransaction>)
		-> (Option<ClosedBlock>, HashSet<H256>) {
		let engine = self.engine.deref().deref();
		let h = self.chain.best_block_hash();
		let mut invalid_transactions = HashSet::new();

		let mut b = OpenBlock::new(
			engine,
			false,	// TODO: this will need to be parameterised once we want to do immediate mining insertion.
			self.state_db.lock().unwrap().boxed_clone(),
			match self.chain.block_header(&h) { Some(ref x) => x, None => { return (None, invalid_transactions) } },
			self.build_last_hashes(h.clone()),
			author,
			gas_floor_target,
			extra_data,
		);

		// Add uncles
		self.chain
			.find_uncle_headers(&h, engine.maximum_uncle_age())
			.unwrap()
			.into_iter()
			.take(engine.maximum_uncle_count())
			.foreach(|h| {
				b.push_uncle(h).unwrap();
			});

		// Add transactions
		let block_number = b.block().header().number();
		let min_tx_gas = U256::from(self.engine.schedule(&b.env_info()).tx_gas);

		for tx in transactions {
			// Push transaction to block
			let hash = tx.hash();
			let import = b.push_transaction(tx, None);

			match import {
				Err(Error::Execution(ExecutionError::BlockGasLimitReached { gas_limit, gas_used, .. })) => {
					trace!(target: "miner", "Skipping adding transaction to block because of gas limit: {:?}", hash);
					// Exit early if gas left is smaller then min_tx_gas
					if gas_limit - gas_used < min_tx_gas {
						break;
					}
				},
				Err(e) => {
					invalid_transactions.insert(hash);
					trace!(target: "miner",
						   "Error adding transaction to block: number={}. transaction_hash={:?}, Error: {:?}",
						   block_number, hash, e);
				},
				_ => {}
			}
		}

		// And close
		let b = b.close();
		trace!(target: "miner", "Sealing: number={}, hash={}, diff={}",
			   b.block().header().number(),
			   b.hash(),
			   b.block().header().difficulty()
		);
		(Some(b), invalid_transactions)
	}

	fn block_header(&self, id: BlockId) -> Option<Bytes> {
		Self::block_hash(&self.chain, id).and_then(|hash| self.chain.block(&hash).map(|bytes| BlockView::new(&bytes).rlp().at(0).as_raw().to_vec()))
	}

	fn block_body(&self, id: BlockId) -> Option<Bytes> {
		Self::block_hash(&self.chain, id).and_then(|hash| {
			self.chain.block(&hash).map(|bytes| {
				let rlp = Rlp::new(&bytes);
				let mut body = RlpStream::new_list(2);
				body.append_raw(rlp.at(1).as_raw(), 1);
				body.append_raw(rlp.at(2).as_raw(), 1);
				body.out()
			})
		})
	}

	fn block(&self, id: BlockId) -> Option<Bytes> {
		Self::block_hash(&self.chain, id).and_then(|hash| {
			self.chain.block(&hash)
		})
	}

	fn block_status(&self, id: BlockId) -> BlockStatus {
		match Self::block_hash(&self.chain, id) {
			Some(ref hash) if self.chain.is_known(hash) => BlockStatus::InChain,
			Some(hash) => self.block_queue.block_status(&hash),
			None => BlockStatus::Unknown
		}
	}

	fn block_total_difficulty(&self, id: BlockId) -> Option<U256> {
		Self::block_hash(&self.chain, id).and_then(|hash| self.chain.block_details(&hash)).map(|d| d.total_difficulty)
	}

	fn nonce(&self, address: &Address) -> U256 {
		self.state().nonce(address)
	}

	fn block_hash(&self, id: BlockId) -> Option<H256> {
		Self::block_hash(&self.chain, id)
	}

	fn code(&self, address: &Address) -> Option<Bytes> {
		self.state().code(address)
	}

	fn balance(&self, address: &Address) -> U256 {
		self.state().balance(address)
	}

	fn storage_at(&self, address: &Address, position: &H256) -> H256 {
		self.state().storage_at(address, position)
	}

	fn transaction(&self, id: TransactionId) -> Option<LocalizedTransaction> {
		self.transaction_address(id).and_then(|address| self.chain.transaction(&address))
	}

	fn uncle(&self, id: UncleId) -> Option<Header> {
		let index = id.1;
		self.block(id.0).and_then(|block| BlockView::new(&block).uncle_at(index))
	}

	fn transaction_receipt(&self, id: TransactionId) -> Option<LocalizedReceipt> {
		self.transaction_address(id).and_then(|address| {
			let t = self.chain.block(&address.block_hash)
				.and_then(|block| BlockView::new(&block).localized_transaction_at(address.index));

			match (t, self.chain.transaction_receipt(&address)) {
				(Some(tx), Some(receipt)) => {
					let block_hash = tx.block_hash.clone();
					let block_number = tx.block_number.clone();
					let transaction_hash = tx.hash();
					let transaction_index = tx.transaction_index;
					Some(LocalizedReceipt {
						transaction_hash: tx.hash(),
						transaction_index: tx.transaction_index,
						block_hash: tx.block_hash,
						block_number: tx.block_number,
						// TODO: to fix this, query all previous transaction receipts and retrieve their gas usage
						cumulative_gas_used: receipt.gas_used,
						gas_used: receipt.gas_used,
						contract_address: match tx.action {
							Action::Call(_) => None,
							Action::Create => Some(contract_address(&tx.sender().unwrap(), &tx.nonce))
						},
						logs: receipt.logs.into_iter().enumerate().map(|(i, log)| LocalizedLogEntry {
							entry: log,
							block_hash: block_hash.clone(),
							block_number: block_number,
							transaction_hash: transaction_hash.clone(),
							transaction_index: transaction_index,
							log_index: i
						}).collect()
					})
				},
				_ => None
			}
		})
	}

	fn tree_route(&self, from: &H256, to: &H256) -> Option<TreeRoute> {
		match self.chain.is_known(from) && self.chain.is_known(to) {
			true => Some(self.chain.tree_route(from.clone(), to.clone())),
			false => None
		}
	}

	fn state_data(&self, hash: &H256) -> Option<Bytes> {
		self.state_db.lock().unwrap().state(hash)
	}

	fn block_receipts(&self, hash: &H256) -> Option<Bytes> {
		self.chain.block_receipts(hash).map(|receipts| rlp::encode(&receipts).to_vec())
	}

	fn import_block(&self, bytes: Bytes) -> ImportResult {
		{
			let header = BlockView::new(&bytes).header_view();
			if self.chain.is_known(&header.sha3()) {
				return Err(x!(ImportError::AlreadyInChain));
			}
			if self.block_status(BlockId::Hash(header.parent_hash())) == BlockStatus::Unknown {
				return Err(x!(BlockError::UnknownParent(header.parent_hash())));
			}
		}
		self.block_queue.import_block(bytes)
	}

	fn queue_info(&self) -> BlockQueueInfo {
		self.block_queue.queue_info()
	}

	fn clear_queue(&self) {
		self.block_queue.clear();
	}

	fn chain_info(&self) -> BlockChainInfo {
		BlockChainInfo {
			total_difficulty: self.chain.best_block_total_difficulty(),
			pending_total_difficulty: self.chain.best_block_total_difficulty(),
			genesis_hash: self.chain.genesis_hash(),
			best_block_hash: self.chain.best_block_hash(),
			best_block_number: From::from(self.chain.best_block_number())
		}
	}

	fn blocks_with_bloom(&self, bloom: &H2048, from_block: BlockId, to_block: BlockId) -> Option<Vec<BlockNumber>> {
		match (self.block_number(from_block), self.block_number(to_block)) {
			(Some(from), Some(to)) => Some(self.chain.blocks_with_bloom(bloom, from, to)),
			_ => None
		}
	}

	fn logs(&self, filter: Filter) -> Vec<LocalizedLogEntry> {
		// TODO: lock blockchain only once

		let mut blocks = filter.bloom_possibilities().iter()
			.filter_map(|bloom| self.blocks_with_bloom(bloom, filter.from_block.clone(), filter.to_block.clone()))
			.flat_map(|m| m)
			// remove duplicate elements
			.collect::<HashSet<u64>>()
			.into_iter()
			.collect::<Vec<u64>>();

		blocks.sort();

		blocks.into_iter()
			.filter_map(|number| self.chain.block_hash(number).map(|hash| (number, hash)))
			.filter_map(|(number, hash)| self.chain.block_receipts(&hash).map(|r| (number, hash, r.receipts)))
			.filter_map(|(number, hash, receipts)| self.chain.block(&hash).map(|ref b| (number, hash, receipts, BlockView::new(b).transaction_hashes())))
			.flat_map(|(number, hash, receipts, hashes)| {
				let mut log_index = 0;
				receipts.into_iter()
					.enumerate()
					.flat_map(|(index, receipt)| {
						log_index += receipt.logs.len();
						receipt.logs.into_iter()
							.enumerate()
							.filter(|tuple| filter.matches(&tuple.1))
						 	.map(|(i, log)| LocalizedLogEntry {
							 	entry: log,
								block_hash: hash.clone(),
								block_number: number,
								transaction_hash: hashes.get(index).cloned().unwrap_or_else(H256::new),
								transaction_index: index,
								log_index: log_index + i
							})
							.collect::<Vec<LocalizedLogEntry>>()
					})
					.collect::<Vec<LocalizedLogEntry>>()

			})
			.collect()
	}
}

impl MayPanic for Client {
	fn on_panic<F>(&self, closure: F) where F: OnPanicListener {
		self.panic_handler.on_panic(closure);
	}
}<|MERGE_RESOLUTION|>--- conflicted
+++ resolved
@@ -144,18 +144,8 @@
 
 impl<V> Client<V> where V: Verifier {
 	///  Create a new client with given spec and DB path and custom verifier.
-<<<<<<< HEAD
 	pub fn new_with_verifier(config: ClientConfig, spec: Spec, path: &Path, message_channel: IoChannel<NetSyncMessage> ) -> Arc<Client<V>> {
-		let mut dir = path.to_path_buf();
-		dir.push(H64::from(spec.genesis_header().hash()).hex());
-		//TODO: sec/fat: pruned/full versioning
-		// version here is a bit useless now, since it's controlled only be the pruning algo.
-		dir.push(format!("v{}-sec-{}", CLIENT_DB_VER_STR, config.pruning));
-		let path = dir.as_path();
-=======
-	pub fn new_with_verifier(config: ClientConfig, spec: Spec, path: &Path, message_channel: IoChannel<NetSyncMessage> ) -> Result<Arc<Client<V>>, Error> {
 		let path = get_db_path(path, config.pruning, spec.genesis_header().hash());
->>>>>>> c7d6444a
 		let gb = spec.genesis_block();
 		let chain = Arc::new(BlockChain::new(config.blockchain, &gb, &path));
 
