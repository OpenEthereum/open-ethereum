--- conflicted
+++ resolved
@@ -169,17 +169,12 @@
 		let gb = spec.genesis_block();
 
 		let db = Arc::new(try!(Database::open(&db_config, &path.to_str().unwrap()).map_err(ClientError::Database)));
-<<<<<<< HEAD
-		let chain = Arc::new(BlockChain::new(config.blockchain, &gb, db.clone()));
-		let tracedb = Arc::new(TraceDB::new(config.tracing, db.clone(), chain.clone()));
+		let chain = Arc::new(BlockChain::new(config.blockchain.clone(), &gb, db.clone()));
+		let tracedb = RwLock::new(TraceDB::new(config.tracing.clone(), db.clone(), chain.clone()));
 		let trie_spec = match config.fat_db {
 			true => TrieSpec::Fat,
 			false => TrieSpec::Secure,
 		};
-=======
-		let chain = Arc::new(BlockChain::new(config.blockchain.clone(), &gb, db.clone()));
-		let tracedb = RwLock::new(TraceDB::new(config.tracing.clone(), db.clone(), chain.clone()));
->>>>>>> 0675aa3e
 
 		let mut state_db = journaldb::new(db.clone(), config.pruning, ::db::COL_STATE);
 		if state_db.is_empty() && try!(spec.ensure_db_good(state_db.as_hashdb_mut())) {
@@ -201,13 +196,8 @@
 		let awake = match config.mode { Mode::Dark(..) => false, _ => true };
 
 		let factories = Factories {
-<<<<<<< HEAD
-			vm: EvmFactory::new(config.vm_type),
+			vm: EvmFactory::new(config.vm_type.clone()),
 			trie: TrieFactory::new(trie_spec),
-=======
-			vm: EvmFactory::new(config.vm_type.clone()),
-			trie: TrieFactory::new(config.trie_spec.clone()),
->>>>>>> 0675aa3e
 			accountdb: Default::default(),
 		};
 
@@ -860,14 +850,31 @@
 			trace!(target: "fatdb", "list_accounts: Not a fat DB");
 			return None;
 		}
-		self.state_at(id).and_then(|s| {
-			let (root, db) = s.drop();
-			let trie = self.factories.trie.readonly(db.as_hashdb(), &root).ok();
-			if trie.is_none() {
+
+		let state = match self.state_at(id) {
+			Some(state) => state,
+			_ => return None,
+		};
+
+		let (root, db) = state.drop();
+		let trie = match self.factories.trie.readonly(db.as_hashdb(), &root) {
+			Ok(trie) => trie,
+			_ => {
 				trace!(target: "fatdb", "list_accounts: Couldn't open the DB");
-			}
-			trie.map(|fat_trie| fat_trie.iter().map(|(addr, _)| Address::from_slice(&addr)).collect())
-		})
+				return None;
+			}
+		};
+
+		let iter = match trie.iter() {
+			Ok(iter) => iter,
+			_ => return None,
+		};
+
+		let accounts = iter.filter_map(|item| {
+			item.ok().map(|(addr, _)| Address::from_slice(&addr))
+		}).collect();
+
+		Some(accounts)
 	}
 
 	fn transaction(&self, id: TransactionID) -> Option<LocalizedTransaction> {
