--- conflicted
+++ resolved
@@ -1981,7 +1981,6 @@
 		let options = TransactOptions::with_no_tracing().dont_check_nonce();
 		let res = Executive::new(&mut state, &env_info, &*self.engine).transact(&transaction, options);
 
-<<<<<<< HEAD
 		match res {
 			Err(ExecutionError::Internal(_)) => None,
 			Err(e) => {
@@ -1990,13 +1989,6 @@
 			}
 			Ok(res) => Some((res.output, state.drop().1.extract_proof())),
 		}
-=======
-
-	fn epoch_signal(&self, hash: H256) -> Option<Vec<u8>> {
-		// pending transitions are never deleted, and do not contain
-		// finality proofs by definition.
-		self.chain.read().get_pending_transition(hash).map(|pending| pending.proof)
->>>>>>> be745f71
 	}
 }
 
