// Copyright 2015-2017 Parity Technologies (UK) Ltd.
// This file is part of Parity.

// Parity is free software: you can redistribute it and/or modify
// it under the terms of the GNU General Public License as published by
// the Free Software Foundation, either version 3 of the License, or
// (at your option) any later version.

// Parity is distributed in the hope that it will be useful,
// but WITHOUT ANY WARRANTY; without even the implied warranty of
// MERCHANTABILITY or FITNESS FOR A PARTICULAR PURPOSE.  See the
// GNU General Public License for more details.

// You should have received a copy of the GNU General Public License
// along with Parity.  If not, see <http://www.gnu.org/licenses/>.

use std::collections::{HashSet, HashMap, BTreeMap, BTreeSet, VecDeque};
use std::fmt;
use std::str::FromStr;
use std::sync::atomic::{AtomicUsize, AtomicBool, Ordering as AtomicOrdering};
use std::sync::{Arc, Weak};
use std::time::{Instant, Duration};

// util
use hash::keccak;
use bytes::Bytes;
use itertools::Itertools;
use journaldb;
use trie::{TrieSpec, TrieFactory, Trie};
use kvdb::{DBValue, KeyValueDB, DBTransaction};
use util_error::UtilError;

// other
use ethereum_types::{H256, Address, U256};
use block::{IsBlock, LockedBlock, Drain, ClosedBlock, OpenBlock, enact_verified, SealedBlock};
use blockchain::{BlockChain, BlockProvider, TreeRoute, ImportRoute, TransactionAddress};
use client::ancient_import::AncientVerifier;
use client::Error as ClientError;
use client::{
	Nonce, Balance, ChainInfo, BlockInfo, CallContract, TransactionInfo,
	RegistryInfo, ReopenBlock, PrepareOpenBlock, ScheduleInfo, ImportSealedBlock,
	BroadcastProposalBlock, ImportBlock, StateOrBlock, StateInfo, StateClient, Call,
	AccountData, BlockChain as BlockChainTrait, BlockProducer, SealedBlockImporter,
	ClientIoMessage
};
use client::{
	BlockId, TransactionId, UncleId, TraceId, ClientConfig, BlockChainClient,
	TraceFilter, CallAnalytics, BlockImportError, Mode,
	ChainNotify, PruningInfo, ProvingBlockChainClient, EngineInfo, ChainMessageType,
	IoClient,
};
use encoded;
use engines::{EthEngine, EpochTransition};
use error::{ImportErrorKind, BlockImportErrorKind, ExecutionError, CallError, BlockError, ImportResult, Error as EthcoreError};
use vm::{EnvInfo, LastHashes};
use evm::Schedule;
use executive::{Executive, Executed, TransactOptions, contract_address};
use factory::{Factories, VmFactory};
use header::{BlockNumber, Header};
use io::{IoChannel, IoError};
use log_entry::LocalizedLogEntry;
use miner::{Miner, MinerService};
use ethcore_miner::pool::VerifiedTransaction;
use parking_lot::{Mutex, RwLock};
use rand::OsRng;
use receipt::{Receipt, LocalizedReceipt};
use snapshot::{self, io as snapshot_io};
use spec::Spec;
use state_db::StateDB;
use state::{self, State};
use trace;
use trace::{TraceDB, ImportRequest as TraceImportRequest, LocalizedTrace, Database as TraceDatabase};
use transaction::{self, LocalizedTransaction, UnverifiedTransaction, SignedTransaction, Transaction, Action};
use types::filter::Filter;
use types::mode::Mode as IpcMode;
use verification;
use verification::{PreverifiedBlock, Verifier};
use verification::queue::BlockQueue;
use views::BlockView;

// re-export
pub use types::blockchain_info::BlockChainInfo;
pub use types::block_status::BlockStatus;
pub use blockchain::CacheSize as BlockChainCacheSize;
pub use verification::queue::QueueInfo as BlockQueueInfo;

use_contract!(registry, "Registry", "res/contracts/registrar.json");

const MAX_TX_QUEUE_SIZE: usize = 4096;
const MAX_ANCIENT_BLOCKS_QUEUE_SIZE: usize = 4096;
const MAX_QUEUE_SIZE_TO_SLEEP_ON: usize = 2;
const MIN_HISTORY_SIZE: u64 = 8;

/// Report on the status of a client.
#[derive(Default, Clone, Debug, Eq, PartialEq)]
pub struct ClientReport {
	/// How many blocks have been imported so far.
	pub blocks_imported: usize,
	/// How many transactions have been applied so far.
	pub transactions_applied: usize,
	/// How much gas has been processed so far.
	pub gas_processed: U256,
	/// Memory used by state DB
	pub state_db_mem: usize,
}

impl ClientReport {
	/// Alter internal reporting to reflect the additional `block` has been processed.
	pub fn accrue_block(&mut self, header: &Header, transactions: usize) {
		self.blocks_imported += 1;
		self.transactions_applied += transactions;
		self.gas_processed = self.gas_processed + *header.gas_used();
	}
}

impl<'a> ::std::ops::Sub<&'a ClientReport> for ClientReport {
	type Output = Self;

	fn sub(mut self, other: &'a ClientReport) -> Self {
		let higher_mem = ::std::cmp::max(self.state_db_mem, other.state_db_mem);
		let lower_mem = ::std::cmp::min(self.state_db_mem, other.state_db_mem);

		self.blocks_imported -= other.blocks_imported;
		self.transactions_applied -= other.transactions_applied;
		self.gas_processed = self.gas_processed - other.gas_processed;
		self.state_db_mem = higher_mem - lower_mem;

		self
	}
}

struct SleepState {
	last_activity: Option<Instant>,
	last_autosleep: Option<Instant>,
}

impl SleepState {
	fn new(awake: bool) -> Self {
		SleepState {
			last_activity: match awake { false => None, true => Some(Instant::now()) },
			last_autosleep: match awake { false => Some(Instant::now()), true => None },
		}
	}
}

struct Importer {
	/// Lock used during block import
	pub import_lock: Mutex<()>, // FIXME Maybe wrap the whole `Importer` instead?

	/// Used to verify blocks
	pub verifier: Box<Verifier<Client>>,

	/// Queue containing pending blocks
	pub block_queue: BlockQueue,

	/// Handles block sealing
	pub miner: Arc<Miner>,

	/// Ancient block verifier: import an ancient sequence of blocks in order from a starting epoch
	pub ancient_verifier: AncientVerifier,

	/// Ethereum engine to be used during import
	pub engine: Arc<EthEngine>,
}

/// Blockchain database client backed by a persistent database. Owns and manages a blockchain and a block queue.
/// Call `import_block()` to import a block asynchronously; `flush_queue()` flushes the queue.
pub struct Client {
	/// Flag used to disable the client forever. Not to be confused with `liveness`.
	///
	/// For example, auto-updater will disable client forever if there is a
	/// hard fork registered on-chain that we don't have capability for.
	/// When hard fork block rolls around, the client (if `update` is false)
	/// knows it can't proceed further.
	enabled: AtomicBool,

	/// Operating mode for the client
	mode: Mutex<Mode>,

	chain: RwLock<Arc<BlockChain>>,
	tracedb: RwLock<TraceDB<BlockChain>>,
	engine: Arc<EthEngine>,

	/// Client configuration
	config: ClientConfig,

	/// Database pruning strategy to use for StateDB
	pruning: journaldb::Algorithm,

	/// Client uses this to store blocks, traces, etc.
	db: RwLock<Arc<KeyValueDB>>,

	state_db: RwLock<StateDB>,

	/// Report on the status of client
	report: RwLock<ClientReport>,

	sleep_state: Mutex<SleepState>,

	/// Flag changed by `sleep` and `wake_up` methods. Not to be confused with `enabled`.
	liveness: AtomicBool,
	io_channel: Mutex<IoChannel<ClientIoMessage>>,

	/// List of actors to be notified on certain chain events
	notify: RwLock<Vec<Weak<ChainNotify>>>,

	/// Queued transactions from IO
	queue_transactions: IoChannelQueue,
	/// Ancient blocks import queue
	queue_ancient_blocks: IoChannelQueue,
	/// Consensus messages import queue
	queue_consensus_message: IoChannelQueue,

	last_hashes: RwLock<VecDeque<H256>>,
	factories: Factories,

	/// Number of eras kept in a journal before they are pruned
	history: u64,

	/// An action to be done if a mode/spec_name change happens
	on_user_defaults_change: Mutex<Option<Box<FnMut(Option<Mode>) + 'static + Send>>>,

	/// Link to a registry object useful for looking up names
	registrar: registry::Registry,
	registrar_address: Option<Address>,

	/// A closure to call when we want to restart the client
	exit_handler: Mutex<Option<Box<Fn(String) + 'static + Send>>>,

	importer: Importer,
}

impl Importer {
	pub fn new(
		config: &ClientConfig,
		engine: Arc<EthEngine>,
		message_channel: IoChannel<ClientIoMessage>,
		miner: Arc<Miner>,
	) -> Result<Importer, ::error::Error> {
		let block_queue = BlockQueue::new(config.queue.clone(), engine.clone(), message_channel.clone(), config.verifier_type.verifying_seal());

		Ok(Importer {
			import_lock: Mutex::new(()),
			verifier: verification::new(config.verifier_type.clone()),
			block_queue,
			miner,
			ancient_verifier: AncientVerifier::new(engine.clone()),
			engine,
		})
	}

	fn calculate_enacted_retracted(&self, import_results: &[ImportRoute]) -> (Vec<H256>, Vec<H256>) {
		fn map_to_vec(map: Vec<(H256, bool)>) -> Vec<H256> {
			map.into_iter().map(|(k, _v)| k).collect()
		}

		// In ImportRoute we get all the blocks that have been enacted and retracted by single insert.
		// Because we are doing multiple inserts some of the blocks that were enacted in import `k`
		// could be retracted in import `k+1`. This is why to understand if after all inserts
		// the block is enacted or retracted we iterate over all routes and at the end final state
		// will be in the hashmap
		let map = import_results.iter().fold(HashMap::new(), |mut map, route| {
			for hash in &route.enacted {
				map.insert(hash.clone(), true);
			}
			for hash in &route.retracted {
				map.insert(hash.clone(), false);
			}
			map
		});

		// Split to enacted retracted (using hashmap value)
		let (enacted, retracted) = map.into_iter().partition(|&(_k, v)| v);
		// And convert tuples to keys
		(map_to_vec(enacted), map_to_vec(retracted))
	}

	/// This is triggered by a message coming from a block queue when the block is ready for insertion
	pub fn import_verified_blocks(&self, client: &Client) -> usize {

		// Shortcut out if we know we're incapable of syncing the chain.
		if !client.enabled.load(AtomicOrdering::Relaxed) {
			return 0;
		}

		let max_blocks_to_import = 4;
		let (imported_blocks, import_results, invalid_blocks, imported, proposed_blocks, duration, is_empty) = {
			let mut imported_blocks = Vec::with_capacity(max_blocks_to_import);
			let mut invalid_blocks = HashSet::new();
			let mut proposed_blocks = Vec::with_capacity(max_blocks_to_import);
			let mut import_results = Vec::with_capacity(max_blocks_to_import);

			let _import_lock = self.import_lock.lock();
			let blocks = self.block_queue.drain(max_blocks_to_import);
			if blocks.is_empty() {
				return 0;
			}
			trace_time!("import_verified_blocks");
			let start = Instant::now();

			for block in blocks {
				let header = block.header.clone();
				let bytes = block.bytes.clone();
				let hash = header.hash();

				let is_invalid = invalid_blocks.contains(header.parent_hash());
				if is_invalid {
					invalid_blocks.insert(hash);
					continue;
				}

				if let Ok(closed_block) = self.check_and_close_block(block, client) {
					if self.engine.is_proposal(&header) {
						self.block_queue.mark_as_good(&[hash]);
						proposed_blocks.push(bytes);
					} else {
						imported_blocks.push(hash);

						let transactions_len = closed_block.transactions().len();

						let route = self.commit_block(closed_block, &header, &bytes, client);
						import_results.push(route);

						client.report.write().accrue_block(&header, transactions_len);
					}
				} else {
					invalid_blocks.insert(header.hash());
				}
			}

			let imported = imported_blocks.len();
			let invalid_blocks = invalid_blocks.into_iter().collect::<Vec<H256>>();

			if !invalid_blocks.is_empty() {
				self.block_queue.mark_as_bad(&invalid_blocks);
			}
			let is_empty = self.block_queue.mark_as_good(&imported_blocks);
			(imported_blocks, import_results, invalid_blocks, imported, proposed_blocks, start.elapsed(), is_empty)
		};

		{
			if !imported_blocks.is_empty() && is_empty {
				let (enacted, retracted) = self.calculate_enacted_retracted(&import_results);

				if is_empty {
					self.miner.chain_new_blocks(client, &imported_blocks, &invalid_blocks, &enacted, &retracted, false);
				}

				client.notify(|notify| {
					notify.new_blocks(
						imported_blocks.clone(),
						invalid_blocks.clone(),
						enacted.clone(),
						retracted.clone(),
						Vec::new(),
						proposed_blocks.clone(),
						duration,
					);
				});
			}
		}

		client.db.read().flush().expect("DB flush failed.");
		imported
	}

	fn check_and_close_block(&self, block: PreverifiedBlock, client: &Client) -> Result<LockedBlock, ()> {
		let engine = &*self.engine;
		let header = block.header.clone();

		// Check the block isn't so old we won't be able to enact it.
		let best_block_number = client.chain.read().best_block_number();
		if client.pruning_info().earliest_state > header.number() {
			warn!(target: "client", "Block import failed for #{} ({})\nBlock is ancient (current best block: #{}).", header.number(), header.hash(), best_block_number);
			return Err(());
		}

		// Check if parent is in chain
		let parent = match client.block_header_decoded(BlockId::Hash(*header.parent_hash())) {
			Some(h) => h,
			None => {
				warn!(target: "client", "Block import failed for #{} ({}): Parent not found ({}) ", header.number(), header.hash(), header.parent_hash());
				return Err(());
			}
		};

		let chain = client.chain.read();
		// Verify Block Family
		let verify_family_result = self.verifier.verify_block_family(
			&header,
			&parent,
			engine,
			Some(verification::FullFamilyParams {
				block_bytes: &block.bytes,
				transactions: &block.transactions,
				block_provider: &**chain,
				client
			}),
		);

		if let Err(e) = verify_family_result {
			warn!(target: "client", "Stage 3 block verification failed for #{} ({})\nError: {:?}", header.number(), header.hash(), e);
			return Err(());
		};

		let verify_external_result = self.verifier.verify_block_external(&header, engine);
		if let Err(e) = verify_external_result {
			warn!(target: "client", "Stage 4 block verification failed for #{} ({})\nError: {:?}", header.number(), header.hash(), e);
			return Err(());
		};

		// Enact Verified Block
		let last_hashes = client.build_last_hashes(header.parent_hash());
		let db = client.state_db.read().boxed_clone_canon(header.parent_hash());

		let is_epoch_begin = chain.epoch_transition(parent.number(), *header.parent_hash()).is_some();
		let enact_result = enact_verified(
			block,
			engine,
			client.tracedb.read().tracing_enabled(),
			db,
			&parent,
			last_hashes,
			client.factories.clone(),
			is_epoch_begin,
		);

		let mut locked_block = enact_result.map_err(|e| {
			warn!(target: "client", "Block import failed for #{} ({})\nError: {:?}", header.number(), header.hash(), e);
		})?;

		// Strip receipts for blocks before validate_receipts_transition,
		// if the expected receipts root header does not match.
		// (i.e. allow inconsistency in receipts outcome before the transition block)
		if header.number() < engine.params().validate_receipts_transition
			&& header.receipts_root() != locked_block.block().header().receipts_root()
		{
			locked_block.strip_receipts_outcomes();
		}

		// Final Verification
		if let Err(e) = self.verifier.verify_block_final(&header, locked_block.block().header()) {
			warn!(target: "client", "Stage 5 block verification failed for #{} ({})\nError: {:?}", header.number(), header.hash(), e);
			return Err(());
		}

		Ok(locked_block)
	}

	/// Import a block with transaction receipts.
	///
	/// The block is guaranteed to be the next best blocks in the
	/// first block sequence. Does no sealing or transaction validation.
<<<<<<< HEAD
	fn import_old_block(&self, block_bytes: &[u8], receipts_bytes: &[u8], db: &KeyValueDB, chain: &BlockChain) -> Result<H256, ::error::Error> {
		let block = view!(BlockView, block_bytes);
		let header = block.header();
		let receipts = ::rlp::decode_list(receipts_bytes);
=======
	fn import_old_block(&self, header: &Header, block_bytes: Bytes, receipts_bytes: Bytes, db: &KeyValueDB, chain: &BlockChain) -> Result<H256, ::error::Error> {
		let receipts = ::rlp::decode_list(&receipts_bytes);
>>>>>>> f0c6d17a
		let hash = header.hash();
		let _import_lock = self.import_lock.lock();

		{
			trace_time!("import_old_block");
			// verify the block, passing the chain for updating the epoch verifier.
			let mut rng = OsRng::new().map_err(UtilError::from)?;
			self.ancient_verifier.verify(&mut rng, &header, &chain)?;

			// Commit results
			let mut batch = DBTransaction::new();
			chain.insert_unordered_block(&mut batch, block_bytes, receipts, None, false, true);
			// Final commit to the DB
			db.write_buffered(batch);
			chain.commit();
		}
		db.flush().expect("DB flush failed.");
		Ok(hash)
	}

	// NOTE: the header of the block passed here is not necessarily sealed, as
	// it is for reconstructing the state transition.
	//
	// The header passed is from the original block data and is sealed.
	fn commit_block<B>(&self, block: B, header: &Header, block_data: &[u8], client: &Client) -> ImportRoute where B: IsBlock + Drain {
		let hash = &header.hash();
		let number = header.number();
		let parent = header.parent_hash();
		let chain = client.chain.read();

		// Commit results
		let receipts = block.receipts().to_owned();
		let traces = block.traces().clone().drain();

		assert_eq!(header.hash(), view!(BlockView, block_data).header_view().hash());

		//let traces = From::from(block.traces().clone().unwrap_or_else(Vec::new));

		let mut batch = DBTransaction::new();

		// CHECK! I *think* this is fine, even if the state_root is equal to another
		// already-imported block of the same number.
		// TODO: Prove it with a test.
		let mut state = block.drain();

		// check epoch end signal, potentially generating a proof on the current
		// state.
		self.check_epoch_end_signal(
			&header,
			block_data,
			&receipts,
			&state,
			&chain,
			&mut batch,
			client
		);

		state.journal_under(&mut batch, number, hash).expect("DB commit failed");
		let route = chain.insert_block(&mut batch, block_data, receipts.clone());

		client.tracedb.read().import(&mut batch, TraceImportRequest {
			traces: traces.into(),
			block_hash: hash.clone(),
			block_number: number,
			enacted: route.enacted.clone(),
			retracted: route.retracted.len()
		});

		let is_canon = route.enacted.last().map_or(false, |h| h == hash);
		state.sync_cache(&route.enacted, &route.retracted, is_canon);
		// Final commit to the DB
		client.db.read().write_buffered(batch);
		chain.commit();

		self.check_epoch_end(&header, &chain, client);

		client.update_last_hashes(&parent, hash);

		if let Err(e) = client.prune_ancient(state, &chain) {
			warn!("Failed to prune ancient state data: {}", e);
		}

		route
	}

	// check for epoch end signal and write pending transition if it occurs.
	// state for the given block must be available.
	fn check_epoch_end_signal(
		&self,
		header: &Header,
		block_bytes: &[u8],
		receipts: &[Receipt],
		state_db: &StateDB,
		chain: &BlockChain,
		batch: &mut DBTransaction,
		client: &Client,
	) {
		use engines::EpochChange;

		let hash = header.hash();
		let auxiliary = ::machine::AuxiliaryData {
			bytes: Some(block_bytes),
			receipts: Some(&receipts),
		};

		match self.engine.signals_epoch_end(header, auxiliary) {
			EpochChange::Yes(proof) => {
				use engines::epoch::PendingTransition;
				use engines::Proof;

				let proof = match proof {
					Proof::Known(proof) => proof,
					Proof::WithState(with_state) => {
						let env_info = EnvInfo {
							number: header.number(),
							author: header.author().clone(),
							timestamp: header.timestamp(),
							difficulty: header.difficulty().clone(),
							last_hashes: client.build_last_hashes(header.parent_hash()),
							gas_used: U256::default(),
							gas_limit: u64::max_value().into(),
						};

						let call = move |addr, data| {
							let mut state_db = state_db.boxed_clone();
							let backend = ::state::backend::Proving::new(state_db.as_hashdb_mut());

							let transaction =
								client.contract_call_tx(BlockId::Hash(*header.parent_hash()), addr, data);

							let mut state = State::from_existing(
								backend,
								header.state_root().clone(),
								self.engine.account_start_nonce(header.number()),
								client.factories.clone(),
							).expect("state known to be available for just-imported block; qed");

							let options = TransactOptions::with_no_tracing().dont_check_nonce();
							let res = Executive::new(&mut state, &env_info, self.engine.machine())
								.transact(&transaction, options);

							let res = match res {
								Err(ExecutionError::Internal(e)) =>
									Err(format!("Internal error: {}", e)),
								Err(e) => {
									trace!(target: "client", "Proved call failed: {}", e);
									Ok((Vec::new(), state.drop().1.extract_proof()))
								}
								Ok(res) => Ok((res.output, state.drop().1.extract_proof())),
							};

							res.map(|(output, proof)| (output, proof.into_iter().map(|x| x.into_vec()).collect()))
						};

						match with_state.generate_proof(&call) {
							Ok(proof) => proof,
							Err(e) => {
								warn!(target: "client", "Failed to generate transition proof for block {}: {}", hash, e);
								warn!(target: "client", "Snapshots produced by this client may be incomplete");
								Vec::new()
							}
						}
					}
				};

				debug!(target: "client", "Block {} signals epoch end.", hash);

				let pending = PendingTransition { proof: proof };
				chain.insert_pending_transition(batch, hash, pending);
			},
			EpochChange::No => {},
			EpochChange::Unsure(_) => {
				warn!(target: "client", "Detected invalid engine implementation.");
				warn!(target: "client", "Engine claims to require more block data, but everything provided.");
			}
		}
	}

	// check for ending of epoch and write transition if it occurs.
	fn check_epoch_end<'a>(&self, header: &'a Header, chain: &BlockChain, client: &Client) {
		let is_epoch_end = self.engine.is_epoch_end(
			header,
			&(|hash| client.block_header_decoded(BlockId::Hash(hash))),
			&(|hash| chain.get_pending_transition(hash)), // TODO: limit to current epoch.
		);

		if let Some(proof) = is_epoch_end {
			debug!(target: "client", "Epoch transition at block {}", header.hash());

			let mut batch = DBTransaction::new();
			chain.insert_epoch_transition(&mut batch, header.number(), EpochTransition {
				block_hash: header.hash(),
				block_number: header.number(),
				proof: proof,
			});

			// always write the batch directly since epoch transition proofs are
			// fetched from a DB iterator and DB iterators are only available on
			// flushed data.
			client.db.read().write(batch).expect("DB flush failed");
		}
	}
}

impl Client {
	/// Create a new client with given parameters.
	/// The database is assumed to have been initialized with the correct columns.
	pub fn new(
		config: ClientConfig,
		spec: &Spec,
		db: Arc<KeyValueDB>,
		miner: Arc<Miner>,
		message_channel: IoChannel<ClientIoMessage>,
	) -> Result<Arc<Client>, ::error::Error> {
		let trie_spec = match config.fat_db {
			true => TrieSpec::Fat,
			false => TrieSpec::Secure,
		};

		let trie_factory = TrieFactory::new(trie_spec);
		let factories = Factories {
			vm: VmFactory::new(config.vm_type.clone(), config.jump_table_size),
			trie: trie_factory,
			accountdb: Default::default(),
		};

		let journal_db = journaldb::new(db.clone(), config.pruning, ::db::COL_STATE);
		let mut state_db = StateDB::new(journal_db, config.state_cache_size);
		if state_db.journal_db().is_empty() {
			// Sets the correct state root.
			state_db = spec.ensure_db_good(state_db, &factories)?;
			let mut batch = DBTransaction::new();
			state_db.journal_under(&mut batch, 0, &spec.genesis_header().hash())?;
			db.write(batch).map_err(ClientError::Database)?;
		}

		let gb = spec.genesis_block();
		let chain = Arc::new(BlockChain::new(config.blockchain.clone(), &gb, db.clone()));
		let tracedb = RwLock::new(TraceDB::new(config.tracing.clone(), db.clone(), chain.clone()));

		trace!("Cleanup journal: DB Earliest = {:?}, Latest = {:?}", state_db.journal_db().earliest_era(), state_db.journal_db().latest_era());

		let history = if config.history < MIN_HISTORY_SIZE {
			info!(target: "client", "Ignoring pruning history parameter of {}\
				, falling back to minimum of {}",
				config.history, MIN_HISTORY_SIZE);
			MIN_HISTORY_SIZE
		} else {
			config.history
		};

		if !chain.block_header_data(&chain.best_block_hash()).map_or(true, |h| state_db.journal_db().contains(&h.state_root())) {
			warn!("State root not found for block #{} ({:x})", chain.best_block_number(), chain.best_block_hash());
		}

		let engine = spec.engine.clone();

		let awake = match config.mode { Mode::Dark(..) | Mode::Off => false, _ => true };

		let importer = Importer::new(&config, engine.clone(), message_channel.clone(), miner)?;

		let registrar_address = engine.additional_params().get("registrar").and_then(|s| Address::from_str(s).ok());
		if let Some(ref addr) = registrar_address {
			trace!(target: "client", "Found registrar at {}", addr);
		}

		let client = Arc::new(Client {
			enabled: AtomicBool::new(true),
			sleep_state: Mutex::new(SleepState::new(awake)),
			liveness: AtomicBool::new(awake),
			mode: Mutex::new(config.mode.clone()),
			chain: RwLock::new(chain),
			tracedb: tracedb,
			engine: engine,
			pruning: config.pruning.clone(),
			config: config,
			db: RwLock::new(db),
			state_db: RwLock::new(state_db),
			report: RwLock::new(Default::default()),
			io_channel: Mutex::new(message_channel),
			notify: RwLock::new(Vec::new()),
			queue_transactions: IoChannelQueue::new(MAX_TX_QUEUE_SIZE),
			queue_ancient_blocks: IoChannelQueue::new(MAX_ANCIENT_BLOCKS_QUEUE_SIZE),
			queue_consensus_message: IoChannelQueue::new(usize::max_value()),
			last_hashes: RwLock::new(VecDeque::new()),
			factories: factories,
			history: history,
			on_user_defaults_change: Mutex::new(None),
			registrar: registry::Registry::default(),
			registrar_address,
			exit_handler: Mutex::new(None),
			importer,
		});

		// prune old states.
		{
			let state_db = client.state_db.read().boxed_clone();
			let chain = client.chain.read();
			client.prune_ancient(state_db, &chain)?;
		}

		// ensure genesis epoch proof in the DB.
		{
			let chain = client.chain.read();
			let gh = spec.genesis_header();
			if chain.epoch_transition(0, gh.hash()).is_none() {
				trace!(target: "client", "No genesis transition found.");

				let proof = client.with_proving_caller(
					BlockId::Number(0),
					|call| client.engine.genesis_epoch_data(&gh, call)
				);
				let proof = match proof {
					Ok(proof) => proof,
					Err(e) => {
						warn!(target: "client", "Error generating genesis epoch data: {}. Snapshots generated may not be complete.", e);
						Vec::new()
					}
				};

				debug!(target: "client", "Obtained genesis transition proof: {:?}", proof);

				let mut batch = DBTransaction::new();
				chain.insert_epoch_transition(&mut batch, 0, EpochTransition {
					block_hash: gh.hash(),
					block_number: 0,
					proof: proof,
				});

				client.db.read().write_buffered(batch);
			}
		}

		// ensure buffered changes are flushed.
		client.db.read().flush().map_err(ClientError::Database)?;
		Ok(client)
	}

	/// Wakes up client if it's a sleep.
	pub fn keep_alive(&self) {
		let should_wake = match *self.mode.lock() {
			Mode::Dark(..) | Mode::Passive(..) => true,
			_ => false,
		};
		if should_wake {
			self.wake_up();
			(*self.sleep_state.lock()).last_activity = Some(Instant::now());
		}
	}

	/// Adds an actor to be notified on certain events
	pub fn add_notify(&self, target: Arc<ChainNotify>) {
		self.notify.write().push(Arc::downgrade(&target));
	}

	/// Set a closure to call when the client wants to be restarted.
	///
	/// The parameter passed to the callback is the name of the new chain spec to use after
	/// the restart.
	pub fn set_exit_handler<F>(&self, f: F) where F: Fn(String) + 'static + Send {
		*self.exit_handler.lock() = Some(Box::new(f));
	}

	/// Returns engine reference.
	pub fn engine(&self) -> &EthEngine {
		&*self.engine
	}

	fn notify<F>(&self, f: F) where F: Fn(&ChainNotify) {
		for np in &*self.notify.read() {
			if let Some(n) = np.upgrade() {
				f(&*n);
			}
		}
	}

	/// Register an action to be done if a mode/spec_name change happens.
	pub fn on_user_defaults_change<F>(&self, f: F) where F: 'static + FnMut(Option<Mode>) + Send {
		*self.on_user_defaults_change.lock() = Some(Box::new(f));
	}

	/// Flush the block import queue.
	pub fn flush_queue(&self) {
		self.importer.block_queue.flush();
		while !self.importer.block_queue.queue_info().is_empty() {
			self.import_verified_blocks();
		}
	}

	/// The env info as of the best block.
	pub fn latest_env_info(&self) -> EnvInfo {
		self.env_info(BlockId::Latest).expect("Best block header always stored; qed")
	}

	/// The env info as of a given block.
	/// returns `None` if the block unknown.
	pub fn env_info(&self, id: BlockId) -> Option<EnvInfo> {
		self.block_header(id).map(|header| {
			EnvInfo {
				number: header.number(),
				author: header.author(),
				timestamp: header.timestamp(),
				difficulty: header.difficulty(),
				last_hashes: self.build_last_hashes(&header.parent_hash()),
				gas_used: U256::default(),
				gas_limit: header.gas_limit(),
			}
		})
	}

	fn build_last_hashes(&self, parent_hash: &H256) -> Arc<LastHashes> {
		{
			let hashes = self.last_hashes.read();
			if hashes.front().map_or(false, |h| h == parent_hash) {
				let mut res = Vec::from(hashes.clone());
				res.resize(256, H256::default());
				return Arc::new(res);
			}
		}
		let mut last_hashes = LastHashes::new();
		last_hashes.resize(256, H256::default());
		last_hashes[0] = parent_hash.clone();
		let chain = self.chain.read();
		for i in 0..255 {
			match chain.block_details(&last_hashes[i]) {
				Some(details) => {
					last_hashes[i + 1] = details.parent.clone();
				},
				None => break,
			}
		}
		let mut cached_hashes = self.last_hashes.write();
		*cached_hashes = VecDeque::from(last_hashes.clone());
		Arc::new(last_hashes)
	}


	/// This is triggered by a message coming from a block queue when the block is ready for insertion
	pub fn import_verified_blocks(&self) -> usize {
		self.importer.import_verified_blocks(self)
	}

	// use a state-proving closure for the given block.
	fn with_proving_caller<F, T>(&self, id: BlockId, with_call: F) -> T
		where F: FnOnce(&::machine::Call) -> T
	{
		let call = |a, d| {
			let tx = self.contract_call_tx(id, a, d);
			let (result, items) = self.prove_transaction(tx, id)
				.ok_or_else(|| format!("Unable to make call. State unavailable?"))?;

			let items = items.into_iter().map(|x| x.to_vec()).collect();
			Ok((result, items))
		};

		with_call(&call)
	}

	// prune ancient states until below the memory limit or only the minimum amount remain.
	fn prune_ancient(&self, mut state_db: StateDB, chain: &BlockChain) -> Result<(), ClientError> {
		let number = match state_db.journal_db().latest_era() {
			Some(n) => n,
			None => return Ok(()),
		};

		// prune all ancient eras until we're below the memory target,
		// but have at least the minimum number of states.
		loop {
			let needs_pruning = state_db.journal_db().is_pruned() &&
				state_db.journal_db().journal_size() >= self.config.history_mem;

			if !needs_pruning { break }
			match state_db.journal_db().earliest_era() {
				Some(era) if era + self.history <= number => {
					trace!(target: "client", "Pruning state for ancient era {}", era);
					match chain.block_hash(era) {
						Some(ancient_hash) => {
							let mut batch = DBTransaction::new();
							state_db.mark_canonical(&mut batch, era, &ancient_hash)?;
							self.db.read().write_buffered(batch);
							state_db.journal_db().flush();
						}
						None =>
							debug!(target: "client", "Missing expected hash for block {}", era),
					}
				}
				_ => break, // means that every era is kept, no pruning necessary.
			}
		}

		Ok(())
	}

	fn update_last_hashes(&self, parent: &H256, hash: &H256) {
		let mut hashes = self.last_hashes.write();
		if hashes.front().map_or(false, |h| h == parent) {
			if hashes.len() > 255 {
				hashes.pop_back();
			}
			hashes.push_front(hash.clone());
		}
	}

	/// Get shared miner reference.
	#[cfg(test)]
	pub fn miner(&self) -> Arc<Miner> {
		self.importer.miner.clone()
	}

	/// Replace io channel. Useful for testing.
	pub fn set_io_channel(&self, io_channel: IoChannel<ClientIoMessage>) {
		*self.io_channel.lock() = io_channel;
	}

	/// Get a copy of the best block's state.
	pub fn latest_state(&self) -> State<StateDB> {
		let header = self.best_block_header();
		State::from_existing(
			self.state_db.read().boxed_clone_canon(&header.hash()),
			*header.state_root(),
			self.engine.account_start_nonce(header.number()),
			self.factories.clone()
		)
		.expect("State root of best block header always valid.")
	}

	/// Attempt to get a copy of a specific block's final state.
	///
	/// This will not fail if given BlockId::Latest.
	/// Otherwise, this can fail (but may not) if the DB prunes state or the block
	/// is unknown.
	pub fn state_at(&self, id: BlockId) -> Option<State<StateDB>> {
		// fast path for latest state.
		match id.clone() {
			BlockId::Latest => return Some(self.latest_state()),
			_ => {},
		}

		let block_number = match self.block_number(id) {
			Some(num) => num,
			None => return None,
		};

		self.block_header(id).and_then(|header| {
			let db = self.state_db.read().boxed_clone();

			// early exit for pruned blocks
			if db.is_pruned() && self.pruning_info().earliest_state > block_number {
				return None;
			}

			let root = header.state_root();
			State::from_existing(db, root, self.engine.account_start_nonce(block_number), self.factories.clone()).ok()
		})
	}

	/// Attempt to get a copy of a specific block's beginning state.
	///
	/// This will not fail if given BlockId::Latest.
	/// Otherwise, this can fail (but may not) if the DB prunes state.
	pub fn state_at_beginning(&self, id: BlockId) -> Option<State<StateDB>> {
		match self.block_number(id) {
			None | Some(0) => None,
			Some(n) => self.state_at(BlockId::Number(n - 1)),
		}
	}

	/// Get a copy of the best block's state.
	pub fn state(&self) -> Box<StateInfo> {
		Box::new(self.latest_state()) as Box<_>
	}

	/// Get info on the cache.
	pub fn blockchain_cache_info(&self) -> BlockChainCacheSize {
		self.chain.read().cache_size()
	}

	/// Get the report.
	pub fn report(&self) -> ClientReport {
		let mut report = self.report.read().clone();
		report.state_db_mem = self.state_db.read().mem_used();
		report
	}

	/// Tick the client.
	// TODO: manage by real events.
	pub fn tick(&self, prevent_sleep: bool) {
		self.check_garbage();
		if !prevent_sleep {
			self.check_snooze();
		}
	}

	fn check_garbage(&self) {
		self.chain.read().collect_garbage();
		self.importer.block_queue.collect_garbage();
		self.tracedb.read().collect_garbage();
	}

	fn check_snooze(&self) {
		let mode = self.mode.lock().clone();
		match mode {
			Mode::Dark(timeout) => {
				let mut ss = self.sleep_state.lock();
				if let Some(t) = ss.last_activity {
					if Instant::now() > t + timeout {
						self.sleep();
						ss.last_activity = None;
					}
				}
			}
			Mode::Passive(timeout, wakeup_after) => {
				let mut ss = self.sleep_state.lock();
				let now = Instant::now();
				if let Some(t) = ss.last_activity {
					if now > t + timeout {
						self.sleep();
						ss.last_activity = None;
						ss.last_autosleep = Some(now);
					}
				}
				if let Some(t) = ss.last_autosleep {
					if now > t + wakeup_after {
						self.wake_up();
						ss.last_activity = Some(now);
						ss.last_autosleep = None;
					}
				}
			}
			_ => {}
		}
	}

	/// Take a snapshot at the given block.
	/// If the ID given is "latest", this will default to 1000 blocks behind.
	pub fn take_snapshot<W: snapshot_io::SnapshotWriter + Send>(&self, writer: W, at: BlockId, p: &snapshot::Progress) -> Result<(), EthcoreError> {
		let db = self.state_db.read().journal_db().boxed_clone();
		let best_block_number = self.chain_info().best_block_number;
		let block_number = self.block_number(at).ok_or(snapshot::Error::InvalidStartingBlock(at))?;

		if db.is_pruned() && self.pruning_info().earliest_state > block_number {
			return Err(snapshot::Error::OldBlockPrunedDB.into());
		}

		let history = ::std::cmp::min(self.history, 1000);

		let start_hash = match at {
			BlockId::Latest => {
				let start_num = match db.earliest_era() {
					Some(era) => ::std::cmp::max(era, best_block_number.saturating_sub(history)),
					None => best_block_number.saturating_sub(history),
				};

				match self.block_hash(BlockId::Number(start_num)) {
					Some(h) => h,
					None => return Err(snapshot::Error::InvalidStartingBlock(at).into()),
				}
			}
			_ => match self.block_hash(at) {
				Some(hash) => hash,
				None => return Err(snapshot::Error::InvalidStartingBlock(at).into()),
			},
		};

		snapshot::take_snapshot(&*self.engine, &self.chain.read(), start_hash, db.as_hashdb(), writer, p)?;

		Ok(())
	}

	/// Ask the client what the history parameter is.
	pub fn pruning_history(&self) -> u64 {
		self.history
	}

	fn block_hash(chain: &BlockChain, id: BlockId) -> Option<H256> {
		match id {
			BlockId::Hash(hash) => Some(hash),
			BlockId::Number(number) => chain.block_hash(number),
			BlockId::Earliest => chain.block_hash(0),
			BlockId::Latest => Some(chain.best_block_hash()),
		}
	}

	fn transaction_address(&self, id: TransactionId) -> Option<TransactionAddress> {
		match id {
			TransactionId::Hash(ref hash) => self.chain.read().transaction_address(hash),
			TransactionId::Location(id, index) => Self::block_hash(&self.chain.read(), id).map(|hash| TransactionAddress {
				block_hash: hash,
				index: index,
			})
		}
	}

	fn wake_up(&self) {
		if !self.liveness.load(AtomicOrdering::Relaxed) {
			self.liveness.store(true, AtomicOrdering::Relaxed);
			self.notify(|n| n.start());
			info!(target: "mode", "wake_up: Waking.");
		}
	}

	fn sleep(&self) {
		if self.liveness.load(AtomicOrdering::Relaxed) {
			// only sleep if the import queue is mostly empty.
			if self.queue_info().total_queue_size() <= MAX_QUEUE_SIZE_TO_SLEEP_ON {
				self.liveness.store(false, AtomicOrdering::Relaxed);
				self.notify(|n| n.stop());
				info!(target: "mode", "sleep: Sleeping.");
			} else {
				info!(target: "mode", "sleep: Cannot sleep - syncing ongoing.");
				// TODO: Consider uncommenting.
				//(*self.sleep_state.lock()).last_activity = Some(Instant::now());
			}
		}
	}

	// transaction for calling contracts from services like engine.
	// from the null sender, with 50M gas.
	fn contract_call_tx(&self, block_id: BlockId, address: Address, data: Bytes) -> SignedTransaction {
		let from = Address::default();
		Transaction {
			nonce: self.nonce(&from, block_id).unwrap_or_else(|| self.engine.account_start_nonce(0)),
			action: Action::Call(address),
			gas: U256::from(50_000_000),
			gas_price: U256::default(),
			value: U256::default(),
			data: data,
		}.fake_sign(from)
	}

	fn do_virtual_call(
		machine: &::machine::EthereumMachine,
		env_info: &EnvInfo,
		state: &mut State<StateDB>,
		t: &SignedTransaction,
		analytics: CallAnalytics,
	) -> Result<Executed, CallError> {
		fn call<V, T>(
			state: &mut State<StateDB>,
			env_info: &EnvInfo,
			machine: &::machine::EthereumMachine,
			state_diff: bool,
			transaction: &SignedTransaction,
			options: TransactOptions<T, V>,
		) -> Result<Executed<T::Output, V::Output>, CallError> where
			T: trace::Tracer,
			V: trace::VMTracer,
		{
			let options = options
				.dont_check_nonce()
				.save_output_from_contract();
			let original_state = if state_diff { Some(state.clone()) } else { None };

			let mut ret = Executive::new(state, env_info, machine).transact_virtual(transaction, options)?;

			if let Some(original) = original_state {
				ret.state_diff = Some(state.diff_from(original).map_err(ExecutionError::from)?);
			}
			Ok(ret)
		}

		let state_diff = analytics.state_diffing;

		match (analytics.transaction_tracing, analytics.vm_tracing) {
			(true, true) => call(state, env_info, machine, state_diff, t, TransactOptions::with_tracing_and_vm_tracing()),
			(true, false) => call(state, env_info, machine, state_diff, t, TransactOptions::with_tracing()),
			(false, true) => call(state, env_info, machine, state_diff, t, TransactOptions::with_vm_tracing()),
			(false, false) => call(state, env_info, machine, state_diff, t, TransactOptions::with_no_tracing()),
		}
	}

	fn block_number_ref(&self, id: &BlockId) -> Option<BlockNumber> {
		match *id {
			BlockId::Number(number) => Some(number),
			BlockId::Hash(ref hash) => self.chain.read().block_number(hash),
			BlockId::Earliest => Some(0),
			BlockId::Latest => Some(self.chain.read().best_block_number()),
		}
	}

	/// Retrieve a decoded header given `BlockId`
	///
	/// This method optimizes access patterns for latest block header
	/// to avoid excessive RLP encoding, decoding and hashing.
	fn block_header_decoded(&self, id: BlockId) -> Option<Header> {
		match id {
			BlockId::Latest
				=> Some(self.chain.read().best_block_header()),
			BlockId::Hash(ref hash) if hash == &self.chain.read().best_block_hash()
				=> Some(self.chain.read().best_block_header()),
			BlockId::Number(number) if number == self.chain.read().best_block_number()
				=> Some(self.chain.read().best_block_header()),
			_
				=> self.block_header(id).map(|h| h.decode()),
		}
	}
}

impl snapshot::DatabaseRestore for Client {
	/// Restart the client with a new backend
	fn restore_db(&self, new_db: &str) -> Result<(), EthcoreError> {
		trace!(target: "snapshot", "Replacing client database with {:?}", new_db);

		let _import_lock = self.importer.import_lock.lock();
		let mut state_db = self.state_db.write();
		let mut chain = self.chain.write();
		let mut tracedb = self.tracedb.write();
		self.importer.miner.clear();
		let db = self.db.write();
		db.restore(new_db)?;

		let cache_size = state_db.cache_size();
		*state_db = StateDB::new(journaldb::new(db.clone(), self.pruning, ::db::COL_STATE), cache_size);
		*chain = Arc::new(BlockChain::new(self.config.blockchain.clone(), &[], db.clone()));
		*tracedb = TraceDB::new(self.config.tracing.clone(), db.clone(), chain.clone());
		Ok(())
	}
}

impl Nonce for Client {
	fn nonce(&self, address: &Address, id: BlockId) -> Option<U256> {
		self.state_at(id).and_then(|s| s.nonce(address).ok())
	}
}

impl Balance for Client {
	fn balance(&self, address: &Address, state: StateOrBlock) -> Option<U256> {
		match state {
			StateOrBlock::State(s) => s.balance(address).ok(),
			StateOrBlock::Block(id) => self.state_at(id).and_then(|s| s.balance(address).ok())
		}
	}
}

impl AccountData for Client {}

impl ChainInfo for Client {
	fn chain_info(&self) -> BlockChainInfo {
		let mut chain_info = self.chain.read().chain_info();
		chain_info.pending_total_difficulty = chain_info.total_difficulty + self.importer.block_queue.total_difficulty();
		chain_info
	}
}

impl BlockInfo for Client {
	fn block_header(&self, id: BlockId) -> Option<::encoded::Header> {
		let chain = self.chain.read();

		Self::block_hash(&chain, id).and_then(|hash| chain.block_header_data(&hash))
	}

	fn best_block_header(&self) -> Header {
		self.chain.read().best_block_header()
	}

	fn block(&self, id: BlockId) -> Option<encoded::Block> {
		let chain = self.chain.read();

		Self::block_hash(&chain, id).and_then(|hash| chain.block(&hash))
	}

	fn code_hash(&self, address: &Address, id: BlockId) -> Option<H256> {
		self.state_at(id).and_then(|s| s.code_hash(address).ok())
	}
}

impl TransactionInfo for Client {
	fn transaction_block(&self, id: TransactionId) -> Option<H256> {
		self.transaction_address(id).map(|addr| addr.block_hash)
	}
}

impl BlockChainTrait for Client {}

impl RegistryInfo for Client {
	fn registry_address(&self, name: String, block: BlockId) -> Option<Address> {
		let address = self.registrar_address?;

		self.registrar.functions()
			.get_address()
			.call(keccak(name.as_bytes()), "A", &|data| self.call_contract(block, address, data))
			.ok()
			.and_then(|a| if a.is_zero() {
				None
			} else {
				Some(a)
			})
	}
}

impl CallContract for Client {
	fn call_contract(&self, block_id: BlockId, address: Address, data: Bytes) -> Result<Bytes, String> {
		let state_pruned = || CallError::StatePruned.to_string();
		let state = &mut self.state_at(block_id).ok_or_else(&state_pruned)?;
		let header = self.block_header_decoded(block_id).ok_or_else(&state_pruned)?;

		let transaction = self.contract_call_tx(block_id, address, data);

		self.call(&transaction, Default::default(), state, &header)
			.map_err(|e| format!("{:?}", e))
			.map(|executed| executed.output)
	}
}

impl ImportBlock for Client {
	fn import_block(&self, bytes: Bytes) -> Result<H256, BlockImportError> {
		use verification::queue::kind::BlockLike;
		use verification::queue::kind::blocks::Unverified;

		// TODO [ToDr] This may panic?!
		// create unverified block here so the `keccak` calculation can be cached.
<<<<<<< HEAD
		let unverified = Unverified::new(bytes);
=======
		let unverified = Unverified::from_rlp(bytes)?;

>>>>>>> f0c6d17a
		{
			if self.chain.read().is_known(&unverified.hash()) {
				bail!(BlockImportErrorKind::Import(ImportErrorKind::AlreadyInChain));
			}
			let status = self.block_status(BlockId::Hash(unverified.parent_hash()));
			if status == BlockStatus::Unknown || status == BlockStatus::Pending {
				bail!(BlockImportErrorKind::Block(BlockError::UnknownParent(unverified.parent_hash())));
			}
		}
		Ok(self.importer.block_queue.import(unverified)?)
	}
<<<<<<< HEAD
=======

	fn import_block_with_receipts(&self, block_bytes: Bytes, receipts_bytes: Bytes) -> Result<H256, BlockImportError> {
		let header: Header = ::rlp::Rlp::new(&block_bytes).val_at(0)?; 
		{
			// check block order
			if self.chain.read().is_known(&header.hash()) {
				bail!(BlockImportErrorKind::Import(ImportErrorKind::AlreadyInChain));
			}
			let status = self.block_status(BlockId::Hash(*header.parent_hash()));
			if status == BlockStatus::Unknown || status == BlockStatus::Pending {
				bail!(BlockImportErrorKind::Block(BlockError::UnknownParent(*header.parent_hash())));
			}
		}

		self.importer.import_old_block(&header, block_bytes, receipts_bytes, &**self.db.read(), &*self.chain.read()).map_err(Into::into)
	}
>>>>>>> f0c6d17a
}

impl StateClient for Client {
	type State = State<::state_db::StateDB>;

	fn latest_state(&self) -> Self::State {
		Client::latest_state(self)
	}

	fn state_at(&self, id: BlockId) -> Option<Self::State> {
		Client::state_at(self, id)
	}
}

impl Call for Client {
	type State = State<::state_db::StateDB>;

	fn call(&self, transaction: &SignedTransaction, analytics: CallAnalytics, state: &mut Self::State, header: &Header) -> Result<Executed, CallError> {
		let env_info = EnvInfo {
			number: header.number(),
			author: header.author().clone(),
			timestamp: header.timestamp(),
			difficulty: header.difficulty().clone(),
			last_hashes: self.build_last_hashes(header.parent_hash()),
			gas_used: U256::default(),
			gas_limit: U256::max_value(),
		};
		let machine = self.engine.machine();

		Self::do_virtual_call(&machine, &env_info, state, transaction, analytics)
	}

	fn call_many(&self, transactions: &[(SignedTransaction, CallAnalytics)], state: &mut Self::State, header: &Header) -> Result<Vec<Executed>, CallError> {
		let mut env_info = EnvInfo {
			number: header.number(),
			author: header.author().clone(),
			timestamp: header.timestamp(),
			difficulty: header.difficulty().clone(),
			last_hashes: self.build_last_hashes(header.parent_hash()),
			gas_used: U256::default(),
			gas_limit: U256::max_value(),
		};

		let mut results = Vec::with_capacity(transactions.len());
		let machine = self.engine.machine();

		for &(ref t, analytics) in transactions {
			let ret = Self::do_virtual_call(machine, &env_info, state, t, analytics)?;
			env_info.gas_used = ret.cumulative_gas_used;
			results.push(ret);
		}

		Ok(results)
	}

	fn estimate_gas(&self, t: &SignedTransaction, state: &Self::State, header: &Header) -> Result<U256, CallError> {
		let (mut upper, max_upper, env_info) = {
			let init = *header.gas_limit();
			let max = init * U256::from(10);

			let env_info = EnvInfo {
				number: header.number(),
				author: header.author().clone(),
				timestamp: header.timestamp(),
				difficulty: header.difficulty().clone(),
				last_hashes: self.build_last_hashes(header.parent_hash()),
				gas_used: U256::default(),
				gas_limit: max,
			};

			(init, max, env_info)
		};

		let sender = t.sender();
		let options = || TransactOptions::with_tracing().dont_check_nonce();

		let cond = |gas| {
			let mut tx = t.as_unsigned().clone();
			tx.gas = gas;
			let tx = tx.fake_sign(sender);

			let mut clone = state.clone();
			Ok(Executive::new(&mut clone, &env_info, self.engine.machine())
				.transact_virtual(&tx, options())
				.map(|r| r.exception.is_none())
				.unwrap_or(false))
		};

		if !cond(upper)? {
			upper = max_upper;
			if !cond(upper)? {
				trace!(target: "estimate_gas", "estimate_gas failed with {}", upper);
				let err = ExecutionError::Internal(format!("Requires higher than upper limit of {}", upper));
				return Err(err.into())
			}
		}
		let lower = t.gas_required(&self.engine.schedule(env_info.number)).into();
		if cond(lower)? {
			trace!(target: "estimate_gas", "estimate_gas succeeded with {}", lower);
			return Ok(lower)
		}

		/// Find transition point between `lower` and `upper` where `cond` changes from `false` to `true`.
		/// Returns the lowest value between `lower` and `upper` for which `cond` returns true.
		/// We assert: `cond(lower) = false`, `cond(upper) = true`
		fn binary_chop<F, E>(mut lower: U256, mut upper: U256, mut cond: F) -> Result<U256, E>
			where F: FnMut(U256) -> Result<bool, E>
		{
			while upper - lower > 1.into() {
				let mid = (lower + upper) / 2.into();
				trace!(target: "estimate_gas", "{} .. {} .. {}", lower, mid, upper);
				let c = cond(mid)?;
				match c {
					true => upper = mid,
					false => lower = mid,
				};
				trace!(target: "estimate_gas", "{} => {} .. {}", c, lower, upper);
			}
			Ok(upper)
		}

		// binary chop to non-excepting call with gas somewhere between 21000 and block gas limit
		trace!(target: "estimate_gas", "estimate_gas chopping {} .. {}", lower, upper);
		binary_chop(lower, upper, cond)
	}
}

impl EngineInfo for Client {
	fn engine(&self) -> &EthEngine {
		Client::engine(self)
	}
}

impl BlockChainClient for Client {
	fn replay(&self, id: TransactionId, analytics: CallAnalytics) -> Result<Executed, CallError> {
		let address = self.transaction_address(id).ok_or(CallError::TransactionNotFound)?;
		let block = BlockId::Hash(address.block_hash);

		const PROOF: &'static str = "The transaction address contains a valid index within block; qed";
		Ok(self.replay_block_transactions(block, analytics)?.nth(address.index).expect(PROOF))
	}

	fn replay_block_transactions(&self, block: BlockId, analytics: CallAnalytics) -> Result<Box<Iterator<Item = Executed>>, CallError> {
		let mut env_info = self.env_info(block).ok_or(CallError::StatePruned)?;
		let body = self.block_body(block).ok_or(CallError::StatePruned)?;
		let mut state = self.state_at_beginning(block).ok_or(CallError::StatePruned)?;
		let txs = body.transactions();
		let engine = self.engine.clone();

		const PROOF: &'static str = "Transactions fetched from blockchain; blockchain transactions are valid; qed";
		const EXECUTE_PROOF: &'static str = "Transaction replayed; qed";

		Ok(Box::new(txs.into_iter()
			.map(move |t| {
				let t = SignedTransaction::new(t).expect(PROOF);
				let machine = engine.machine();
				let x = Self::do_virtual_call(machine, &env_info, &mut state, &t, analytics).expect(EXECUTE_PROOF);
				env_info.gas_used = env_info.gas_used + x.gas_used;
				x
			})))
	}


	fn mode(&self) -> IpcMode {
		let r = self.mode.lock().clone().into();
		trace!(target: "mode", "Asked for mode = {:?}. returning {:?}", &*self.mode.lock(), r);
		r
	}

	fn disable(&self) {
		self.set_mode(IpcMode::Off);
		self.enabled.store(false, AtomicOrdering::Relaxed);
		self.clear_queue();
	}

	fn set_mode(&self, new_mode: IpcMode) {
		trace!(target: "mode", "Client::set_mode({:?})", new_mode);
		if !self.enabled.load(AtomicOrdering::Relaxed) {
			return;
		}
		{
			let mut mode = self.mode.lock();
			*mode = new_mode.clone().into();
			trace!(target: "mode", "Mode now {:?}", &*mode);
			if let Some(ref mut f) = *self.on_user_defaults_change.lock() {
				trace!(target: "mode", "Making callback...");
				f(Some((&*mode).clone()))
			}
		}
		match new_mode {
			IpcMode::Active => self.wake_up(),
			IpcMode::Off => self.sleep(),
			_ => {(*self.sleep_state.lock()).last_activity = Some(Instant::now()); }
		}
	}

	fn spec_name(&self) -> String {
		self.config.spec_name.clone()
	}

	fn set_spec_name(&self, new_spec_name: String) {
		trace!(target: "mode", "Client::set_spec_name({:?})", new_spec_name);
		if !self.enabled.load(AtomicOrdering::Relaxed) {
			return;
		}
		if let Some(ref h) = *self.exit_handler.lock() {
			(*h)(new_spec_name);
		} else {
			warn!("Not hypervised; cannot change chain.");
		}
	}

	fn block_number(&self, id: BlockId) -> Option<BlockNumber> {
		self.block_number_ref(&id)
	}

	fn block_body(&self, id: BlockId) -> Option<encoded::Body> {
		let chain = self.chain.read();

		Self::block_hash(&chain, id).and_then(|hash| chain.block_body(&hash))
	}

	fn block_status(&self, id: BlockId) -> BlockStatus {
		let chain = self.chain.read();
		match Self::block_hash(&chain, id) {
			Some(ref hash) if chain.is_known(hash) => BlockStatus::InChain,
			Some(hash) => self.importer.block_queue.status(&hash).into(),
			None => BlockStatus::Unknown
		}
	}

	fn block_total_difficulty(&self, id: BlockId) -> Option<U256> {
		let chain = self.chain.read();

		Self::block_hash(&chain, id).and_then(|hash| chain.block_details(&hash)).map(|d| d.total_difficulty)
	}

	fn storage_root(&self, address: &Address, id: BlockId) -> Option<H256> {
		self.state_at(id).and_then(|s| s.storage_root(address).ok()).and_then(|x| x)
	}

	fn block_hash(&self, id: BlockId) -> Option<H256> {
		let chain = self.chain.read();
		Self::block_hash(&chain, id)
	}

	fn code(&self, address: &Address, state: StateOrBlock) -> Option<Option<Bytes>> {
		let result = match state {
			StateOrBlock::State(s) => s.code(address).ok(),
			StateOrBlock::Block(id) => self.state_at(id).and_then(|s| s.code(address).ok())
		};

		// Converting from `Option<Option<Arc<Bytes>>>` to `Option<Option<Bytes>>`
		result.map(|c| c.map(|c| (&*c).clone()))
	}

	fn storage_at(&self, address: &Address, position: &H256, state: StateOrBlock) -> Option<H256> {
		match state {
			StateOrBlock::State(s) => s.storage_at(address, position).ok(),
			StateOrBlock::Block(id) => self.state_at(id).and_then(|s| s.storage_at(address, position).ok())
		}
	}

	fn list_accounts(&self, id: BlockId, after: Option<&Address>, count: u64) -> Option<Vec<Address>> {
		if !self.factories.trie.is_fat() {
			trace!(target: "fatdb", "list_accounts: Not a fat DB");
			return None;
		}

		let state = match self.state_at(id) {
			Some(state) => state,
			_ => return None,
		};

		let (root, db) = state.drop();
		let trie = match self.factories.trie.readonly(db.as_hashdb(), &root) {
			Ok(trie) => trie,
			_ => {
				trace!(target: "fatdb", "list_accounts: Couldn't open the DB");
				return None;
			}
		};

		let mut iter = match trie.iter() {
			Ok(iter) => iter,
			_ => return None,
		};

		if let Some(after) = after {
			if let Err(e) = iter.seek(after) {
				trace!(target: "fatdb", "list_accounts: Couldn't seek the DB: {:?}", e);
			}
		}

		let accounts = iter.filter_map(|item| {
			item.ok().map(|(addr, _)| Address::from_slice(&addr))
		}).take(count as usize).collect();

		Some(accounts)
	}

	fn list_storage(&self, id: BlockId, account: &Address, after: Option<&H256>, count: u64) -> Option<Vec<H256>> {
		if !self.factories.trie.is_fat() {
			trace!(target: "fatdb", "list_stroage: Not a fat DB");
			return None;
		}

		let state = match self.state_at(id) {
			Some(state) => state,
			_ => return None,
		};

		let root = match state.storage_root(account) {
			Ok(Some(root)) => root,
			_ => return None,
		};

		let (_, db) = state.drop();
		let account_db = self.factories.accountdb.readonly(db.as_hashdb(), keccak(account));
		let trie = match self.factories.trie.readonly(account_db.as_hashdb(), &root) {
			Ok(trie) => trie,
			_ => {
				trace!(target: "fatdb", "list_storage: Couldn't open the DB");
				return None;
			}
		};

		let mut iter = match trie.iter() {
			Ok(iter) => iter,
			_ => return None,
		};

		if let Some(after) = after {
			if let Err(e) = iter.seek(after) {
				trace!(target: "fatdb", "list_accounts: Couldn't seek the DB: {:?}", e);
			}
		}

		let keys = iter.filter_map(|item| {
			item.ok().map(|(key, _)| H256::from_slice(&key))
		}).take(count as usize).collect();

		Some(keys)
	}

	fn transaction(&self, id: TransactionId) -> Option<LocalizedTransaction> {
		self.transaction_address(id).and_then(|address| self.chain.read().transaction(&address))
	}

	fn uncle(&self, id: UncleId) -> Option<encoded::Header> {
		let index = id.position;
		self.block_body(id.block).and_then(|body| body.view().uncle_rlp_at(index))
			.map(encoded::Header::new)
	}

	fn transaction_receipt(&self, id: TransactionId) -> Option<LocalizedReceipt> {
		let chain = self.chain.read();
		self.transaction_address(id)
			.and_then(|address| chain.block_number(&address.block_hash).and_then(|block_number| {
				let transaction = chain.block_body(&address.block_hash)
					.and_then(|body| body.view().localized_transaction_at(&address.block_hash, block_number, address.index));

				let previous_receipts = (0..address.index + 1)
					.map(|index| {
						let mut address = address.clone();
						address.index = index;
						chain.transaction_receipt(&address)
					})
					.collect();
				match (transaction, previous_receipts) {
					(Some(transaction), Some(previous_receipts)) => {
						Some(transaction_receipt(self.engine().machine(), transaction, previous_receipts))
					},
					_ => None,
				}
			}))
	}

	fn tree_route(&self, from: &H256, to: &H256) -> Option<TreeRoute> {
		let chain = self.chain.read();
		match chain.is_known(from) && chain.is_known(to) {
			true => chain.tree_route(from.clone(), to.clone()),
			false => None
		}
	}

	fn find_uncles(&self, hash: &H256) -> Option<Vec<H256>> {
		self.chain.read().find_uncle_hashes(hash, self.engine.maximum_uncle_age())
	}

	fn state_data(&self, hash: &H256) -> Option<Bytes> {
		self.state_db.read().journal_db().state(hash)
	}

	fn block_receipts(&self, hash: &H256) -> Option<Bytes> {
		self.chain.read().block_receipts(hash).map(|receipts| ::rlp::encode(&receipts).into_vec())
	}

	fn queue_info(&self) -> BlockQueueInfo {
		self.importer.block_queue.queue_info()
	}

	fn clear_queue(&self) {
		self.importer.block_queue.clear();
	}

	fn additional_params(&self) -> BTreeMap<String, String> {
		self.engine.additional_params().into_iter().collect()
	}

	fn logs(&self, filter: Filter) -> Vec<LocalizedLogEntry> {
		// Wrap the logic inside a closure so that we can take advantage of question mark syntax.
		let fetch_logs = || {
			let chain = self.chain.read();

			// First, check whether `filter.from_block` and `filter.to_block` is on the canon chain. If so, we can use the
			// optimized version.
			let is_canon = |id| {
				match id {
					// If it is referred by number, then it is always on the canon chain.
					&BlockId::Earliest | &BlockId::Latest | &BlockId::Number(_) => true,
					// If it is referred by hash, we see whether a hash -> number -> hash conversion gives us the same
					// result.
					&BlockId::Hash(ref hash) => chain.is_canon(hash),
				}
			};

			let blocks = if is_canon(&filter.from_block) && is_canon(&filter.to_block) {
				// If we are on the canon chain, use bloom filter to fetch required hashes.
				let from = self.block_number_ref(&filter.from_block)?;
				let to = self.block_number_ref(&filter.to_block)?;

				filter.bloom_possibilities().iter()
					.map(|bloom| {
						chain.blocks_with_bloom(bloom, from, to)
					})
					.flat_map(|m| m)
					// remove duplicate elements
					.collect::<BTreeSet<u64>>()
					.into_iter()
					.filter_map(|n| chain.block_hash(n))
					.collect::<Vec<H256>>()

			} else {
				// Otherwise, we use a slower version that finds a link between from_block and to_block.
				let from_hash = Self::block_hash(&chain, filter.from_block)?;
				let from_number = chain.block_number(&from_hash)?;
				let to_hash = Self::block_hash(&chain, filter.from_block)?;

				let blooms = filter.bloom_possibilities();
				let bloom_match = |header: &encoded::Header| {
					blooms.iter().any(|bloom| header.log_bloom().contains_bloom(bloom))
				};

				let (blocks, last_hash) = {
					let mut blocks = Vec::new();
					let mut current_hash = to_hash;

					loop {
						let header = chain.block_header_data(&current_hash)?;
						if bloom_match(&header) {
							blocks.push(current_hash);
						}

						// Stop if `from` block is reached.
						if header.number() <= from_number {
							break;
						}
						current_hash = header.parent_hash();
					}

					blocks.reverse();
					(blocks, current_hash)
				};

				// Check if we've actually reached the expected `from` block.
				if last_hash != from_hash || blocks.is_empty() {
					return None;
				}

				blocks
			};

			Some(self.chain.read().logs(blocks, |entry| filter.matches(entry), filter.limit))
		};

		fetch_logs().unwrap_or_default()
	}

	fn filter_traces(&self, filter: TraceFilter) -> Option<Vec<LocalizedTrace>> {
		if !self.tracedb.read().tracing_enabled() {
			return None;
		}

		let start = self.block_number(filter.range.start)?;
		let end = self.block_number(filter.range.end)?;

		let db_filter = trace::Filter {
			range: start as usize..end as usize,
			from_address: filter.from_address.into(),
			to_address: filter.to_address.into(),
		};

		let traces = self.tracedb.read()
			.filter(&db_filter)
			.into_iter()
			.skip(filter.after.unwrap_or(0))
			.take(filter.count.unwrap_or(usize::max_value()))
			.collect();
		Some(traces)
	}

	fn trace(&self, trace: TraceId) -> Option<LocalizedTrace> {
		if !self.tracedb.read().tracing_enabled() {
			return None;
		}

		let trace_address = trace.address;
		self.transaction_address(trace.transaction)
			.and_then(|tx_address| {
				self.block_number(BlockId::Hash(tx_address.block_hash))
					.and_then(|number| self.tracedb.read().trace(number, tx_address.index, trace_address))
			})
	}

	fn transaction_traces(&self, transaction: TransactionId) -> Option<Vec<LocalizedTrace>> {
		if !self.tracedb.read().tracing_enabled() {
			return None;
		}

		self.transaction_address(transaction)
			.and_then(|tx_address| {
				self.block_number(BlockId::Hash(tx_address.block_hash))
					.and_then(|number| self.tracedb.read().transaction_traces(number, tx_address.index))
			})
	}

	fn block_traces(&self, block: BlockId) -> Option<Vec<LocalizedTrace>> {
		if !self.tracedb.read().tracing_enabled() {
			return None;
		}

		self.block_number(block)
			.and_then(|number| self.tracedb.read().block_traces(number))
	}

	fn last_hashes(&self) -> LastHashes {
		(*self.build_last_hashes(&self.chain.read().best_block_hash())).clone()
	}

	fn ready_transactions(&self) -> Vec<Arc<VerifiedTransaction>> {
		self.importer.miner.ready_transactions(self)
	}

	fn signing_chain_id(&self) -> Option<u64> {
		self.engine.signing_chain_id(&self.latest_env_info())
	}

	fn block_extra_info(&self, id: BlockId) -> Option<BTreeMap<String, String>> {
		self.block_header_decoded(id)
			.map(|header| self.engine.extra_info(&header))
	}

	fn uncle_extra_info(&self, id: UncleId) -> Option<BTreeMap<String, String>> {
		self.uncle(id)
			.map(|header| self.engine.extra_info(&header.decode()))
	}

	fn pruning_info(&self) -> PruningInfo {
		PruningInfo {
			earliest_chain: self.chain.read().first_block_number().unwrap_or(1),
			earliest_state: self.state_db.read().journal_db().earliest_era().unwrap_or(0),
		}
	}

	fn transact_contract(&self, address: Address, data: Bytes) -> Result<(), transaction::Error> {
		let authoring_params = self.importer.miner.authoring_params();
		let transaction = Transaction {
			nonce: self.latest_nonce(&authoring_params.author),
			action: Action::Call(address),
			gas: self.importer.miner.sensible_gas_limit(),
			gas_price: self.importer.miner.sensible_gas_price(),
			value: U256::zero(),
			data: data,
		};
		let chain_id = self.engine.signing_chain_id(&self.latest_env_info());
		let signature = self.engine.sign(transaction.hash(chain_id))
			.map_err(|e| transaction::Error::InvalidSignature(e.to_string()))?;
		let signed = SignedTransaction::new(transaction.with_signature(signature, chain_id))?;
		self.importer.miner.import_own_transaction(self, signed.into())
	}

	fn registrar_address(&self) -> Option<Address> {
		self.registrar_address.clone()
	}

	fn eip86_transition(&self) -> u64 {
		self.engine().params().eip86_transition
	}
}

impl IoClient for Client {
	fn queue_transactions(&self, transactions: Vec<Bytes>, peer_id: usize) {
		let len = transactions.len();
		self.queue_transactions.queue(&mut self.io_channel.lock(), len, move |client| {
			trace_time!("import_queued_transactions");

			let txs: Vec<UnverifiedTransaction> = transactions
				.iter()
				.filter_map(|bytes| client.engine.decode_transaction(bytes).ok())
				.collect();

			client.notify(|notify| {
				notify.transactions_received(&txs, peer_id);
			});

			client.importer.miner.import_external_transactions(client, txs);
		}).unwrap_or_else(|e| {
			debug!(target: "client", "Ignoring {} transactions: {}", len, e);
		});
	}

	fn queue_ancient_block(&self, block_bytes: Bytes, receipts_bytes: Bytes) -> Result<H256, BlockImportError> {
		let hash = {
			// TODO [ToDr] This may panic?!
			let header = view!(BlockView, &block_bytes).header_view();
			// check block order
			if self.chain.read().is_known(&header.hash()) {
				bail!(BlockImportErrorKind::Import(ImportErrorKind::AlreadyInChain));
			}
			let status = self.block_status(BlockId::Hash(header.parent_hash()));
			if  status == BlockStatus::Unknown || status == BlockStatus::Pending {
				bail!(BlockImportErrorKind::Block(BlockError::UnknownParent(header.parent_hash())));
			}
			header.hash()
		};

		match self.queue_ancient_blocks.queue(&mut self.io_channel.lock(), 1, move |client| {
			client.importer.import_old_block(
				&block_bytes,
				&receipts_bytes,
				&**client.db.read(),
				&*client.chain.read()
			).map(|_| ()).unwrap_or_else(|e| {
				error!(target: "client", "Error importing ancient block: {}", e);
			});
		}) {
			Ok(_) => Ok(hash),
			Err(e) => bail!(BlockImportErrorKind::Other(format!("{}", e))),
		}
	}

	fn queue_consensus_message(&self, message: Bytes) {
		match self.queue_consensus_message.queue(&mut self.io_channel.lock(), 1, move |client| {
			if let Err(e) = client.engine().handle_message(&message) {
				debug!(target: "poa", "Invalid message received: {}", e);
			}
		}) {
			Ok(_) => (),
			Err(e) => {
				debug!(target: "poa", "Ignoring the message, error queueing: {}", e);
			}
		}
	}
}

impl ReopenBlock for Client {
	fn reopen_block(&self, block: ClosedBlock) -> OpenBlock {
		let engine = &*self.engine;
		let mut block = block.reopen(engine);
		let max_uncles = engine.maximum_uncle_count(block.header().number());
		if block.uncles().len() < max_uncles {
			let chain = self.chain.read();
			let h = chain.best_block_hash();
			// Add new uncles
			let uncles = chain
				.find_uncle_hashes(&h, engine.maximum_uncle_age())
				.unwrap_or_else(Vec::new);

			for h in uncles {
				if !block.uncles().iter().any(|header| header.hash() == h) {
					let uncle = chain.block_header_data(&h).expect("find_uncle_hashes only returns hashes for existing headers; qed");
					block.push_uncle(uncle.decode()).expect("pushing up to maximum_uncle_count;
												push_uncle is not ok only if more than maximum_uncle_count is pushed;
												so all push_uncle are Ok;
												qed");
					if block.uncles().len() >= max_uncles { break }
				}
			}

		}
		block
	}
}

impl PrepareOpenBlock for Client {
	fn prepare_open_block(&self, author: Address, gas_range_target: (U256, U256), extra_data: Bytes) -> OpenBlock {
		let engine = &*self.engine;
		let chain = self.chain.read();
		let best_header = chain.best_block_header();
		let h = best_header.hash();

		let is_epoch_begin = chain.epoch_transition(best_header.number(), h).is_some();
		let mut open_block = OpenBlock::new(
			engine,
			self.factories.clone(),
			self.tracedb.read().tracing_enabled(),
			self.state_db.read().boxed_clone_canon(&h),
			&best_header,
			self.build_last_hashes(&h),
			author,
			gas_range_target,
			extra_data,
			is_epoch_begin,
		).expect("OpenBlock::new only fails if parent state root invalid; state root of best block's header is never invalid; qed");

		// Add uncles
		chain
			.find_uncle_headers(&h, engine.maximum_uncle_age())
			.unwrap_or_else(Vec::new)
			.into_iter()
			.take(engine.maximum_uncle_count(open_block.header().number()))
			.foreach(|h| {
				open_block.push_uncle(h.decode()).expect("pushing maximum_uncle_count;
												open_block was just created;
												push_uncle is not ok only if more than maximum_uncle_count is pushed;
												so all push_uncle are Ok;
												qed");
			});

		open_block
	}
}

impl BlockProducer for Client {}

impl ScheduleInfo for Client {
	fn latest_schedule(&self) -> Schedule {
		self.engine.schedule(self.latest_env_info().number)
	}
}

impl ImportSealedBlock for Client {
	fn import_sealed_block(&self, block: SealedBlock) -> ImportResult {
		let h = block.header().hash();
		let start = Instant::now();
		let route = {
			// scope for self.import_lock
			let _import_lock = self.importer.import_lock.lock();
			trace_time!("import_sealed_block");

			let number = block.header().number();
			let block_data = block.rlp_bytes();
			let header = block.header().clone();

			let route = self.importer.commit_block(block, &header, &block_data, self);
			trace!(target: "client", "Imported sealed block #{} ({})", number, h);
			self.state_db.write().sync_cache(&route.enacted, &route.retracted, false);
			route
		};
		let (enacted, retracted) = self.importer.calculate_enacted_retracted(&[route]);
		self.importer.miner.chain_new_blocks(self, &[h.clone()], &[], &enacted, &retracted, true);
		self.notify(|notify| {
			notify.new_blocks(
				vec![h.clone()],
				vec![],
				enacted.clone(),
				retracted.clone(),
				vec![h.clone()],
				vec![],
				start.elapsed(),
			);
		});
		self.db.read().flush().expect("DB flush failed.");
		Ok(h)
	}
}

impl BroadcastProposalBlock for Client {
	fn broadcast_proposal_block(&self, block: SealedBlock) {
		const DURATION_ZERO: Duration = Duration::from_millis(0);
		self.notify(|notify| {
			notify.new_blocks(
				vec![],
				vec![],
				vec![],
				vec![],
				vec![],
				vec![block.rlp_bytes()],
				DURATION_ZERO,
			);
		});
	}
}

impl SealedBlockImporter for Client {}

impl ::miner::TransactionVerifierClient for Client {}
impl ::miner::BlockChainClient for Client {}

impl super::traits::EngineClient for Client {
	fn update_sealing(&self) {
		self.importer.miner.update_sealing(self)
	}

	fn submit_seal(&self, block_hash: H256, seal: Vec<Bytes>) {
		let import = self.importer.miner.submit_seal(block_hash, seal).and_then(|block| self.import_sealed_block(block));
		if let Err(err) = import {
			warn!(target: "poa", "Wrong internal seal submission! {:?}", err);
		}
	}

	fn broadcast_consensus_message(&self, message: Bytes) {
		self.notify(|notify| notify.broadcast(ChainMessageType::Consensus(message.clone())));
	}

	fn epoch_transition_for(&self, parent_hash: H256) -> Option<::engines::EpochTransition> {
		self.chain.read().epoch_transition_for(parent_hash)
	}

	fn as_full_client(&self) -> Option<&BlockChainClient> { Some(self) }

	fn block_number(&self, id: BlockId) -> Option<BlockNumber> {
		BlockChainClient::block_number(self, id)
	}

	fn block_header(&self, id: BlockId) -> Option<::encoded::Header> {
		BlockChainClient::block_header(self, id)
	}
}

impl ProvingBlockChainClient for Client {
	fn prove_storage(&self, key1: H256, key2: H256, id: BlockId) -> Option<(Vec<Bytes>, H256)> {
		self.state_at(id)
			.and_then(move |state| state.prove_storage(key1, key2).ok())
	}

	fn prove_account(&self, key1: H256, id: BlockId) -> Option<(Vec<Bytes>, ::types::basic_account::BasicAccount)> {
		self.state_at(id)
			.and_then(move |state| state.prove_account(key1).ok())
	}

	fn prove_transaction(&self, transaction: SignedTransaction, id: BlockId) -> Option<(Bytes, Vec<DBValue>)> {
		let (header, mut env_info) = match (self.block_header(id), self.env_info(id)) {
			(Some(s), Some(e)) => (s, e),
			_ => return None,
		};

		env_info.gas_limit = transaction.gas.clone();
		let mut jdb = self.state_db.read().journal_db().boxed_clone();

		state::prove_transaction(
			jdb.as_hashdb_mut(),
			header.state_root().clone(),
			&transaction,
			self.engine.machine(),
			&env_info,
			self.factories.clone(),
			false,
		)
	}


	fn epoch_signal(&self, hash: H256) -> Option<Vec<u8>> {
		// pending transitions are never deleted, and do not contain
		// finality proofs by definition.
		self.chain.read().get_pending_transition(hash).map(|pending| pending.proof)
	}
}

impl Drop for Client {
	fn drop(&mut self) {
		self.engine.stop();
	}
}

/// Returns `LocalizedReceipt` given `LocalizedTransaction`
/// and a vector of receipts from given block up to transaction index.
fn transaction_receipt(machine: &::machine::EthereumMachine, mut tx: LocalizedTransaction, mut receipts: Vec<Receipt>) -> LocalizedReceipt {
	assert_eq!(receipts.len(), tx.transaction_index + 1, "All previous receipts are provided.");

	let sender = tx.sender();
	let receipt = receipts.pop().expect("Current receipt is provided; qed");
	let prior_gas_used = match tx.transaction_index {
		0 => 0.into(),
		i => receipts.get(i - 1).expect("All previous receipts are provided; qed").gas_used,
	};
	let no_of_logs = receipts.into_iter().map(|receipt| receipt.logs.len()).sum::<usize>();
	let transaction_hash = tx.hash();
	let block_hash = tx.block_hash;
	let block_number = tx.block_number;
	let transaction_index = tx.transaction_index;

	LocalizedReceipt {
		transaction_hash: transaction_hash,
		transaction_index: transaction_index,
		block_hash: block_hash,
		block_number: block_number,
		cumulative_gas_used: receipt.gas_used,
		gas_used: receipt.gas_used - prior_gas_used,
		contract_address: match tx.action {
			Action::Call(_) => None,
			Action::Create => Some(contract_address(machine.create_address_scheme(block_number), &sender, &tx.nonce, &tx.data).0)
		},
		logs: receipt.logs.into_iter().enumerate().map(|(i, log)| LocalizedLogEntry {
			entry: log,
			block_hash: block_hash,
			block_number: block_number,
			transaction_hash: transaction_hash,
			transaction_index: transaction_index,
			transaction_log_index: i,
			log_index: no_of_logs + i,
		}).collect(),
		log_bloom: receipt.log_bloom,
		outcome: receipt.outcome,
	}
}

#[cfg(test)]
mod tests {

	#[test]
	fn should_not_cache_details_before_commit() {
		use client::{BlockChainClient, ChainInfo};
		use test_helpers::{generate_dummy_client, get_good_dummy_block_hash};

		use std::thread;
		use std::time::Duration;
		use std::sync::Arc;
		use std::sync::atomic::{AtomicBool, Ordering};
		use kvdb::DBTransaction;

		let client = generate_dummy_client(0);
		let genesis = client.chain_info().best_block_hash;
		let (new_hash, new_block) = get_good_dummy_block_hash();

		let go = {
			// Separate thread uncommited transaction
			let go = Arc::new(AtomicBool::new(false));
			let go_thread = go.clone();
			let another_client = client.clone();
			thread::spawn(move || {
				let mut batch = DBTransaction::new();
				another_client.chain.read().insert_block(&mut batch, &new_block, Vec::new());
				go_thread.store(true, Ordering::SeqCst);
			});
			go
		};

		while !go.load(Ordering::SeqCst) { thread::park_timeout(Duration::from_millis(5)); }

		assert!(client.tree_route(&genesis, &new_hash).is_none());
	}

	#[test]
	fn should_return_correct_log_index() {
		use hash::keccak;
		use super::transaction_receipt;
		use ethkey::KeyPair;
		use log_entry::{LogEntry, LocalizedLogEntry};
		use receipt::{Receipt, LocalizedReceipt, TransactionOutcome};
		use transaction::{Transaction, LocalizedTransaction, Action};

		// given
		let key = KeyPair::from_secret_slice(&keccak("test")).unwrap();
		let secret = key.secret();
		let machine = ::ethereum::new_frontier_test_machine();

		let block_number = 1;
		let block_hash = 5.into();
		let state_root = 99.into();
		let gas_used = 10.into();
		let raw_tx = Transaction {
			nonce: 0.into(),
			gas_price: 0.into(),
			gas: 21000.into(),
			action: Action::Call(10.into()),
			value: 0.into(),
			data: vec![],
		};
		let tx1 = raw_tx.clone().sign(secret, None);
		let transaction = LocalizedTransaction {
			signed: tx1.clone().into(),
			block_number: block_number,
			block_hash: block_hash,
			transaction_index: 1,
			cached_sender: Some(tx1.sender()),
		};
		let logs = vec![LogEntry {
			address: 5.into(),
			topics: vec![],
			data: vec![],
		}, LogEntry {
			address: 15.into(),
			topics: vec![],
			data: vec![],
		}];
		let receipts = vec![Receipt {
			outcome: TransactionOutcome::StateRoot(state_root),
			gas_used: 5.into(),
			log_bloom: Default::default(),
			logs: vec![logs[0].clone()],
		}, Receipt {
			outcome: TransactionOutcome::StateRoot(state_root),
			gas_used: gas_used,
			log_bloom: Default::default(),
			logs: logs.clone(),
		}];

		// when
		let receipt = transaction_receipt(&machine, transaction, receipts);

		// then
		assert_eq!(receipt, LocalizedReceipt {
			transaction_hash: tx1.hash(),
			transaction_index: 1,
			block_hash: block_hash,
			block_number: block_number,
			cumulative_gas_used: gas_used,
			gas_used: gas_used - 5.into(),
			contract_address: None,
			logs: vec![LocalizedLogEntry {
				entry: logs[0].clone(),
				block_hash: block_hash,
				block_number: block_number,
				transaction_hash: tx1.hash(),
				transaction_index: 1,
				transaction_log_index: 0,
				log_index: 1,
			}, LocalizedLogEntry {
				entry: logs[1].clone(),
				block_hash: block_hash,
				block_number: block_number,
				transaction_hash: tx1.hash(),
				transaction_index: 1,
				transaction_log_index: 1,
				log_index: 2,
			}],
			log_bloom: Default::default(),
			outcome: TransactionOutcome::StateRoot(state_root),
		});
	}
}

#[derive(Debug)]
enum QueueError {
	Channel(IoError),
	Full(usize),
}

impl fmt::Display for QueueError {
	fn fmt(&self, fmt: &mut fmt::Formatter) -> fmt::Result {
		match *self {
			QueueError::Channel(ref c) => fmt::Display::fmt(c, fmt),
			QueueError::Full(limit) => write!(fmt, "The queue is full ({})", limit),
		}
	}
}

/// Queue some items to be processed by IO client.
struct IoChannelQueue {
	currently_queued: Arc<AtomicUsize>,
	limit: usize,
}

impl IoChannelQueue {
	pub fn new(limit: usize) -> Self {
		IoChannelQueue {
			currently_queued: Default::default(),
			limit,
		}
	}

	pub fn queue<F>(&self, channel: &mut IoChannel<ClientIoMessage>, count: usize, fun: F) -> Result<(), QueueError> where
		F: Fn(&Client) + Send + Sync + 'static,
	{
		let queue_size = self.currently_queued.load(AtomicOrdering::Relaxed);
		ensure!(queue_size < self.limit, QueueError::Full(self.limit));

		let currently_queued = self.currently_queued.clone();
		let result = channel.send(ClientIoMessage::execute(move |client| {
			currently_queued.fetch_sub(count, AtomicOrdering::SeqCst);
			fun(client);
		}));

		match result {
			Ok(_) => {
				self.currently_queued.fetch_add(count, AtomicOrdering::SeqCst);
				Ok(())
			},
			Err(e) => Err(QueueError::Channel(e)),
		}
	}
}<|MERGE_RESOLUTION|>--- conflicted
+++ resolved
@@ -451,15 +451,8 @@
 	///
 	/// The block is guaranteed to be the next best blocks in the
 	/// first block sequence. Does no sealing or transaction validation.
-<<<<<<< HEAD
-	fn import_old_block(&self, block_bytes: &[u8], receipts_bytes: &[u8], db: &KeyValueDB, chain: &BlockChain) -> Result<H256, ::error::Error> {
-		let block = view!(BlockView, block_bytes);
-		let header = block.header();
+	fn import_old_block(&self, header: &Header, block_bytes: &[u8], receipts_bytes: &[u8], db: &KeyValueDB, chain: &BlockChain) -> Result<H256, ::error::Error> {
 		let receipts = ::rlp::decode_list(receipts_bytes);
-=======
-	fn import_old_block(&self, header: &Header, block_bytes: Bytes, receipts_bytes: Bytes, db: &KeyValueDB, chain: &BlockChain) -> Result<H256, ::error::Error> {
-		let receipts = ::rlp::decode_list(&receipts_bytes);
->>>>>>> f0c6d17a
 		let hash = header.hash();
 		let _import_lock = self.import_lock.lock();
 
@@ -1369,14 +1362,9 @@
 		use verification::queue::kind::BlockLike;
 		use verification::queue::kind::blocks::Unverified;
 
-		// TODO [ToDr] This may panic?!
 		// create unverified block here so the `keccak` calculation can be cached.
-<<<<<<< HEAD
-		let unverified = Unverified::new(bytes);
-=======
 		let unverified = Unverified::from_rlp(bytes)?;
 
->>>>>>> f0c6d17a
 		{
 			if self.chain.read().is_known(&unverified.hash()) {
 				bail!(BlockImportErrorKind::Import(ImportErrorKind::AlreadyInChain));
@@ -1388,25 +1376,6 @@
 		}
 		Ok(self.importer.block_queue.import(unverified)?)
 	}
-<<<<<<< HEAD
-=======
-
-	fn import_block_with_receipts(&self, block_bytes: Bytes, receipts_bytes: Bytes) -> Result<H256, BlockImportError> {
-		let header: Header = ::rlp::Rlp::new(&block_bytes).val_at(0)?; 
-		{
-			// check block order
-			if self.chain.read().is_known(&header.hash()) {
-				bail!(BlockImportErrorKind::Import(ImportErrorKind::AlreadyInChain));
-			}
-			let status = self.block_status(BlockId::Hash(*header.parent_hash()));
-			if status == BlockStatus::Unknown || status == BlockStatus::Pending {
-				bail!(BlockImportErrorKind::Block(BlockError::UnknownParent(*header.parent_hash())));
-			}
-		}
-
-		self.importer.import_old_block(&header, block_bytes, receipts_bytes, &**self.db.read(), &*self.chain.read()).map_err(Into::into)
-	}
->>>>>>> f0c6d17a
 }
 
 impl StateClient for Client {
@@ -2030,9 +1999,8 @@
 	}
 
 	fn queue_ancient_block(&self, block_bytes: Bytes, receipts_bytes: Bytes) -> Result<H256, BlockImportError> {
+		let header: Header = ::rlp::Rlp::new(&block_bytes).val_at(0)?;
 		let hash = {
-			// TODO [ToDr] This may panic?!
-			let header = view!(BlockView, &block_bytes).header_view();
 			// check block order
 			if self.chain.read().is_known(&header.hash()) {
 				bail!(BlockImportErrorKind::Import(ImportErrorKind::AlreadyInChain));
@@ -2046,6 +2014,7 @@
 
 		match self.queue_ancient_blocks.queue(&mut self.io_channel.lock(), 1, move |client| {
 			client.importer.import_old_block(
+				&header,
 				&block_bytes,
 				&receipts_bytes,
 				&**client.db.read(),
