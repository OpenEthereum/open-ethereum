// Copyright 2015-2017 Parity Technologies (UK) Ltd.
// This file is part of Parity.

// Parity is free software: you can redistribute it and/or modify
// it under the terms of the GNU General Public License as published by
// the Free Software Foundation, either version 3 of the License, or
// (at your option) any later version.

// Parity is distributed in the hope that it will be useful,
// but WITHOUT ANY WARRANTY; without even the implied warranty of
// MERCHANTABILITY or FITNESS FOR A PARTICULAR PURPOSE.  See the
// GNU General Public License for more details.

// You should have received a copy of the GNU General Public License
// along with Parity.  If not, see <http://www.gnu.org/licenses/>.

use std::collections::{HashSet, HashMap, BTreeMap, VecDeque};
use std::str::FromStr;
use std::sync::{Arc, Weak};
use std::sync::atomic::{AtomicUsize, AtomicBool, Ordering as AtomicOrdering};
use std::time::{Instant};
use itertools::Itertools;

// util
use hash::keccak;
use bytes::Bytes;
use journaldb;
use trie::{TrieSpec, TrieFactory, Trie};
use kvdb::{DBValue, KeyValueDB, DBTransaction};
use util_error::UtilError;

// other
use ethereum_types::{H256, Address, U256};
use block::{IsBlock, LockedBlock, Drain, ClosedBlock, OpenBlock, enact_verified, SealedBlock};
use blockchain::{BlockChain, BlockProvider,  TreeRoute, ImportRoute, TransactionAddress, ExtrasInsert};
use client::ancient_import::AncientVerifier;
use client::Error as ClientError;
use client::{
	Nonce, Balance, ChainInfo, BlockInfo, CallContract, TransactionInfo,
	RegistryInfo, ReopenBlock, PrepareOpenBlock, ScheduleInfo, ImportSealedBlock,
	BroadcastProposalBlock, ImportBlock, StateOrBlock, StateInfo, StateClient, Call,
	AccountData, BlockChain as BlockChainTrait, BlockProducer, SealedBlockImporter,
	ClientIoMessage
};
use client::{
	BlockId, TransactionId, UncleId, TraceId, ClientConfig, BlockChainClient,
	TraceFilter, CallAnalytics, BlockImportError, Mode,
	ChainNotify, PruningInfo, ProvingBlockChainClient, EngineInfo, ChainMessageType
};
use encoded;
use engines::{EthEngine, EpochTransition};
use error::{ImportError, ExecutionError, CallError, BlockError, ImportResult, Error as EthcoreError};
use vm::{EnvInfo, LastHashes};
use evm::Schedule;
use executive::{Executive, Executed, TransactOptions, contract_address};
use factory::{Factories, VmFactory};
use header::{BlockNumber, Header, ExtendedHeader};
use io::IoChannel;
use log_entry::LocalizedLogEntry;
use miner::{Miner, MinerService};
use ethcore_miner::pool::VerifiedTransaction;
use parking_lot::{Mutex, RwLock};
use rand::OsRng;
use receipt::{Receipt, LocalizedReceipt};
use rlp::Rlp;
use snapshot::{self, io as snapshot_io};
use spec::Spec;
use state_db::StateDB;
use state::{self, State};
use trace;
use trace::{TraceDB, ImportRequest as TraceImportRequest, LocalizedTrace, Database as TraceDatabase};
use transaction::{self, LocalizedTransaction, UnverifiedTransaction, SignedTransaction, Transaction, Action};
use types::filter::Filter;
use types::mode::Mode as IpcMode;
use types::ancestry_action::AncestryAction;
use verification;
use verification::{PreverifiedBlock, Verifier};
use verification::queue::BlockQueue;
use views::BlockView;
use parity_machine::{Finalizable, WithMetadata};

// re-export
pub use types::blockchain_info::BlockChainInfo;
pub use types::block_status::BlockStatus;
pub use blockchain::CacheSize as BlockChainCacheSize;
pub use verification::queue::QueueInfo as BlockQueueInfo;

use_contract!(registry, "Registry", "res/contracts/registrar.json");

const MAX_TX_QUEUE_SIZE: usize = 4096;
const MAX_QUEUE_SIZE_TO_SLEEP_ON: usize = 2;
const MIN_HISTORY_SIZE: u64 = 8;

/// Report on the status of a client.
#[derive(Default, Clone, Debug, Eq, PartialEq)]
pub struct ClientReport {
	/// How many blocks have been imported so far.
	pub blocks_imported: usize,
	/// How many transactions have been applied so far.
	pub transactions_applied: usize,
	/// How much gas has been processed so far.
	pub gas_processed: U256,
	/// Memory used by state DB
	pub state_db_mem: usize,
}

impl ClientReport {
	/// Alter internal reporting to reflect the additional `block` has been processed.
	pub fn accrue_block(&mut self, header: &Header, transactions: usize) {
		self.blocks_imported += 1;
		self.transactions_applied += transactions;
		self.gas_processed = self.gas_processed + *header.gas_used();
	}
}

impl<'a> ::std::ops::Sub<&'a ClientReport> for ClientReport {
	type Output = Self;

	fn sub(mut self, other: &'a ClientReport) -> Self {
		let higher_mem = ::std::cmp::max(self.state_db_mem, other.state_db_mem);
		let lower_mem = ::std::cmp::min(self.state_db_mem, other.state_db_mem);

		self.blocks_imported -= other.blocks_imported;
		self.transactions_applied -= other.transactions_applied;
		self.gas_processed = self.gas_processed - other.gas_processed;
		self.state_db_mem  = higher_mem - lower_mem;

		self
	}
}

struct SleepState {
	last_activity: Option<Instant>,
	last_autosleep: Option<Instant>,
}

impl SleepState {
	fn new(awake: bool) -> Self {
		SleepState {
			last_activity: match awake { false => None, true => Some(Instant::now()) },
			last_autosleep: match awake { false => Some(Instant::now()), true => None },
		}
	}
}

struct Importer {
	/// Lock used during block import
	pub import_lock: Mutex<()>, // FIXME Maybe wrap the whole `Importer` instead?

	/// Used to verify blocks
	pub verifier: Box<Verifier<Client>>,

	/// Queue containing pending blocks
	pub block_queue: BlockQueue,

	/// Handles block sealing
	pub miner: Arc<Miner>,

	/// Ancient block verifier: import an ancient sequence of blocks in order from a starting epoch
	pub ancient_verifier: Mutex<Option<AncientVerifier>>,

	/// Random number generator used by `AncientVerifier`
	pub rng: Mutex<OsRng>,

	/// Ethereum engine to be used during import
	pub engine: Arc<EthEngine>,
}

/// Blockchain database client backed by a persistent database. Owns and manages a blockchain and a block queue.
/// Call `import_block()` to import a block asynchronously; `flush_queue()` flushes the queue.
pub struct Client {
	/// Flag used to disable the client forever. Not to be confused with `liveness`.
	///
	/// For example, auto-updater will disable client forever if there is a
	/// hard fork registered on-chain that we don't have capability for.
	/// When hard fork block rolls around, the client (if `update` is false)
	/// knows it can't proceed further.
	enabled: AtomicBool,

	/// Operating mode for the client
	mode: Mutex<Mode>,

	chain: RwLock<Arc<BlockChain>>,
	tracedb: RwLock<TraceDB<BlockChain>>,
	engine: Arc<EthEngine>,

	/// Client configuration
	config: ClientConfig,

	/// Database pruning strategy to use for StateDB
	pruning: journaldb::Algorithm,

	/// Client uses this to store blocks, traces, etc.
	db: RwLock<Arc<KeyValueDB>>,

	state_db: RwLock<StateDB>,

	/// Report on the status of client
	report: RwLock<ClientReport>,

	sleep_state: Mutex<SleepState>,

	/// Flag changed by `sleep` and `wake_up` methods. Not to be confused with `enabled`.
	liveness: AtomicBool,
	io_channel: Mutex<IoChannel<ClientIoMessage>>,

	/// List of actors to be notified on certain chain events
	notify: RwLock<Vec<Weak<ChainNotify>>>,

	/// Count of pending transactions in the queue
	queue_transactions: AtomicUsize,
	last_hashes: RwLock<VecDeque<H256>>,
	factories: Factories,

	/// Number of eras kept in a journal before they are pruned
	history: u64,

	/// An action to be done if a mode/spec_name change happens
	on_user_defaults_change: Mutex<Option<Box<FnMut(Option<Mode>) + 'static + Send>>>,

	/// Link to a registry object useful for looking up names
	registrar: registry::Registry,
	registrar_address: Option<Address>,

	/// A closure to call when we want to restart the client
	exit_handler: Mutex<Option<Box<Fn(String) + 'static + Send>>>,

	importer: Importer,
}

impl Importer {
	pub fn new(
		config: &ClientConfig,
		engine: Arc<EthEngine>,
		message_channel: IoChannel<ClientIoMessage>,
		miner: Arc<Miner>,
	) -> Result<Importer, ::error::Error> {
		let block_queue = BlockQueue::new(config.queue.clone(), engine.clone(), message_channel.clone(), config.verifier_type.verifying_seal());

		Ok(Importer {
			import_lock: Mutex::new(()),
			verifier: verification::new(config.verifier_type.clone()),
			block_queue,
			miner,
			ancient_verifier: Mutex::new(None),
			rng: Mutex::new(OsRng::new()?),
			engine,
		})
	}

	fn calculate_enacted_retracted(&self, import_results: &[ImportRoute]) -> (Vec<H256>, Vec<H256>) {
		fn map_to_vec(map: Vec<(H256, bool)>) -> Vec<H256> {
			map.into_iter().map(|(k, _v)| k).collect()
		}

		// In ImportRoute we get all the blocks that have been enacted and retracted by single insert.
		// Because we are doing multiple inserts some of the blocks that were enacted in import `k`
		// could be retracted in import `k+1`. This is why to understand if after all inserts
		// the block is enacted or retracted we iterate over all routes and at the end final state
		// will be in the hashmap
		let map = import_results.iter().fold(HashMap::new(), |mut map, route| {
			for hash in &route.enacted {
				map.insert(hash.clone(), true);
			}
			for hash in &route.retracted {
				map.insert(hash.clone(), false);
			}
			map
		});

		// Split to enacted retracted (using hashmap value)
		let (enacted, retracted) = map.into_iter().partition(|&(_k, v)| v);
		// And convert tuples to keys
		(map_to_vec(enacted), map_to_vec(retracted))
	}

	/// This is triggered by a message coming from a block queue when the block is ready for insertion
	pub fn import_verified_blocks(&self, client: &Client) -> usize {

		// Shortcut out if we know we're incapable of syncing the chain.
		if !client.enabled.load(AtomicOrdering::Relaxed) {
			return 0;
		}

		let max_blocks_to_import = 4;
		let (imported_blocks, import_results, invalid_blocks, imported, proposed_blocks, duration, is_empty) = {
			let mut imported_blocks = Vec::with_capacity(max_blocks_to_import);
			let mut invalid_blocks = HashSet::new();
			let mut proposed_blocks = Vec::with_capacity(max_blocks_to_import);
			let mut import_results = Vec::with_capacity(max_blocks_to_import);

			let _import_lock = self.import_lock.lock();
			let blocks = self.block_queue.drain(max_blocks_to_import);
			if blocks.is_empty() {
				return 0;
			}
			trace_time!("import_verified_blocks");
			let start = Instant::now();

			for block in blocks {
				let header = block.header.clone();
				let bytes = block.bytes.clone();
				let hash = header.hash();

				let is_invalid = invalid_blocks.contains(header.parent_hash());
				if is_invalid {
					invalid_blocks.insert(hash);
					continue;
				}

				if let Ok(closed_block) = self.check_and_close_block(block, client) {
					if self.engine.is_proposal(&header) {
						self.block_queue.mark_as_good(&[hash]);
						proposed_blocks.push(bytes);
					} else {
						imported_blocks.push(hash);

						let transactions_len = closed_block.transactions().len();

						let route = self.commit_block(closed_block, &header, &bytes, client);
						import_results.push(route);

						client.report.write().accrue_block(&header, transactions_len);
					}
				} else {
					invalid_blocks.insert(header.hash());
				}
			}

			let imported = imported_blocks.len();
			let invalid_blocks = invalid_blocks.into_iter().collect::<Vec<H256>>();

			if !invalid_blocks.is_empty() {
				self.block_queue.mark_as_bad(&invalid_blocks);
			}
			let is_empty = self.block_queue.mark_as_good(&imported_blocks);
			let duration_ns = {
				let elapsed = start.elapsed();
				elapsed.as_secs() * 1_000_000_000 + elapsed.subsec_nanos() as u64
			};
			(imported_blocks, import_results, invalid_blocks, imported, proposed_blocks, duration_ns, is_empty)
		};

		{
			if !imported_blocks.is_empty() && is_empty {
				let (enacted, retracted) = self.calculate_enacted_retracted(&import_results);

				if is_empty {
					self.miner.chain_new_blocks(client, &imported_blocks, &invalid_blocks, &enacted, &retracted, false);
				}

				client.notify(|notify| {
					notify.new_blocks(
						imported_blocks.clone(),
						invalid_blocks.clone(),
						enacted.clone(),
						retracted.clone(),
						Vec::new(),
						proposed_blocks.clone(),
						duration,
					);
				});
			}
		}

		client.db.read().flush().expect("DB flush failed.");
		imported
	}

	fn check_and_close_block(&self, block: PreverifiedBlock, client: &Client) -> Result<LockedBlock, ()> {
		let engine = &*self.engine;
		let header = block.header.clone();

		// Check the block isn't so old we won't be able to enact it.
		let best_block_number = client.chain.read().best_block_number();
		if client.pruning_info().earliest_state > header.number() {
			warn!(target: "client", "Block import failed for #{} ({})\nBlock is ancient (current best block: #{}).", header.number(), header.hash(), best_block_number);
			return Err(());
		}

		// Check if parent is in chain
		let parent = match client.block_header_decoded(BlockId::Hash(*header.parent_hash())) {
			Some(h) => h,
			None => {
				warn!(target: "client", "Block import failed for #{} ({}): Parent not found ({}) ", header.number(), header.hash(), header.parent_hash());
				return Err(());
			}
		};

		let chain = client.chain.read();
		// Verify Block Family
		let verify_family_result = self.verifier.verify_block_family(
			&header,
			&parent,
			engine,
			Some(verification::FullFamilyParams {
				block_bytes: &block.bytes,
				transactions: &block.transactions,
				block_provider: &**chain,
				client
			}),
		);

		if let Err(e) = verify_family_result {
			warn!(target: "client", "Stage 3 block verification failed for #{} ({})\nError: {:?}", header.number(), header.hash(), e);
			return Err(());
		};

		let verify_external_result = self.verifier.verify_block_external(&header, engine);
		if let Err(e) = verify_external_result {
			warn!(target: "client", "Stage 4 block verification failed for #{} ({})\nError: {:?}", header.number(), header.hash(), e);
			return Err(());
		};

		// Enact Verified Block
		let last_hashes = client.build_last_hashes(header.parent_hash());
		let db = client.state_db.read().boxed_clone_canon(header.parent_hash());

		let is_epoch_begin = chain.epoch_transition(parent.number(), *header.parent_hash()).is_some();
		let enact_result = enact_verified(
			block,
			engine,
			client.tracedb.read().tracing_enabled(),
			db,
			&parent,
			last_hashes,
			client.factories.clone(),
			is_epoch_begin,
<<<<<<< HEAD
			strip_receipts,
			&mut chain.ancestry_with_metadata_iter(*header.parent_hash()),
=======
>>>>>>> 2257bc8e
		);

		let mut locked_block = enact_result.map_err(|e| {
			warn!(target: "client", "Block import failed for #{} ({})\nError: {:?}", header.number(), header.hash(), e);
		})?;

		// Strip receipts for blocks before validate_receipts_transition,
		// if the expected receipts root header does not match.
		// (i.e. allow inconsistency in receipts outcome before the transition block)
		if header.number() < engine.params().validate_receipts_transition
			&& header.receipts_root() != locked_block.block().header().receipts_root()
		{
			locked_block.strip_receipts_outcomes();
		}

		// Final Verification
		if let Err(e) = self.verifier.verify_block_final(&header, locked_block.block().header()) {
			warn!(target: "client", "Stage 5 block verification failed for #{} ({})\nError: {:?}", header.number(), header.hash(), e);
			return Err(());
		}

		Ok(locked_block)
	}

	/// Import a block with transaction receipts.
	///
	/// The block is guaranteed to be the next best blocks in the
	/// first block sequence. Does no sealing or transaction validation.
	fn import_old_block(&self, block_bytes: Bytes, receipts_bytes: Bytes, db: &KeyValueDB, chain: &BlockChain) -> Result<H256, ::error::Error> {
		let block = view!(BlockView, &block_bytes);
		let header = block.header();
		let receipts = ::rlp::decode_list(&receipts_bytes);
		let hash = header.hash();
		let _import_lock = self.import_lock.lock();

		{
			trace_time!("import_old_block");
			let mut ancient_verifier = self.ancient_verifier.lock();

			{
				// closure for verifying a block.
				let verify_with = |verifier: &AncientVerifier| -> Result<(), ::error::Error> {
					// verify the block, passing the chain for updating the epoch
					// verifier.
					let mut rng = OsRng::new().map_err(UtilError::from)?;
					verifier.verify(&mut rng, &header, &chain)
				};

				// initialize the ancient block verifier if we don't have one already.
				match &mut *ancient_verifier {
					&mut Some(ref verifier) => {
						verify_with(verifier)?
					}
					x @ &mut None => {
						// load most recent epoch.
						trace!(target: "client", "Initializing ancient block restoration.");
						let current_epoch_data = chain.epoch_transitions()
							.take_while(|&(_, ref t)| t.block_number < header.number())
							.last()
							.map(|(_, t)| t.proof)
							.expect("At least one epoch entry (genesis) always stored; qed");

						let current_verifier = self.engine.epoch_verifier(&header, &current_epoch_data)
							.known_confirmed()?;
						let current_verifier = AncientVerifier::new(self.engine.clone(), current_verifier);

						verify_with(&current_verifier)?;
						*x = Some(current_verifier);
					}
				}
			}

			// Commit results
			let mut batch = DBTransaction::new();
			chain.insert_unordered_block(&mut batch, &block_bytes, receipts, None, false, true);
			// Final commit to the DB
			db.write_buffered(batch);
			chain.commit();
		}
		db.flush().expect("DB flush failed.");
		Ok(hash)
	}

	// NOTE: the header of the block passed here is not necessarily sealed, as
	// it is for reconstructing the state transition.
	//
	// The header passed is from the original block data and is sealed.
	fn commit_block<B>(&self, block: B, header: &Header, block_data: &[u8], client: &Client) -> ImportRoute where B: IsBlock + Drain {
		let hash = &header.hash();
		let number = header.number();
		let parent = header.parent_hash();
		let chain = client.chain.read();

		// Commit results
		let receipts = block.receipts().to_owned();
		let traces = block.traces().clone().drain();

		assert_eq!(header.hash(), view!(BlockView, block_data).header_view().hash());

		//let traces = From::from(block.traces().clone().unwrap_or_else(Vec::new));

		let mut batch = DBTransaction::new();

		let ancestry_actions = self.engine.ancestry_actions(block.block(), &mut chain.ancestry_with_metadata_iter(*parent));

		let metadata = block.block().metadata().map(Into::into);
		let is_finalized = block.block().is_finalized();

		let new = ExtendedHeader {
			header: header.clone(),
			is_finalized: is_finalized,
			metadata: metadata,
			parent_total_difficulty: chain.block_details(&parent).expect("Parent block is in the database; qed").total_difficulty
		};

		let best = {
			let hash = chain.best_block_hash();
			let header = chain.block_header_data(&hash)
				.expect("Best block is in the database; qed").decode();
			let details = chain.block_details(&hash)
				.expect("Best block is in the database; qed");

			ExtendedHeader {
				parent_total_difficulty: details.total_difficulty - *header.difficulty(),
				is_finalized: details.is_finalized,
				metadata: details.metadata,

				header: header,
			}
		};

		let primitive_fork_choice = self.engine.primitive_fork_choice(&new, &best);

		// CHECK! I *think* this is fine, even if the state_root is equal to another
		// already-imported block of the same number.
		// TODO: Prove it with a test.
		let mut state = block.drain();

		// check epoch end signal, potentially generating a proof on the current
		// state.
		self.check_epoch_end_signal(
			&header,
			block_data,
			&receipts,
			&state,
			&chain,
			&mut batch,
			client
		);

		state.journal_under(&mut batch, number, hash).expect("DB commit failed");

		for ancestry_action in ancestry_actions {
			let AncestryAction::MarkFinalized(ancestry) = ancestry_action;
			chain.mark_finalized(&mut batch, ancestry).expect("Engine's ancestry action must be known blocks; qed");
		}

		let route = chain.insert_block(&mut batch, block_data, receipts.clone(), ExtrasInsert {
			primitive_fork_choice: primitive_fork_choice,
			is_finalized: is_finalized,
			metadata: new.metadata,
		});

		client.tracedb.read().import(&mut batch, TraceImportRequest {
			traces: traces.into(),
			block_hash: hash.clone(),
			block_number: number,
			enacted: route.enacted.clone(),
			retracted: route.retracted.len()
		});

		let is_canon = route.enacted.last().map_or(false, |h| h == hash);
		state.sync_cache(&route.enacted, &route.retracted, is_canon);
		// Final commit to the DB
		client.db.read().write_buffered(batch);
		chain.commit();

		self.check_epoch_end(&header, &chain, client);

		client.update_last_hashes(&parent, hash);

		if let Err(e) = client.prune_ancient(state, &chain) {
			warn!("Failed to prune ancient state data: {}", e);
		}

		route
	}

	// check for epoch end signal and write pending transition if it occurs.
	// state for the given block must be available.
	fn check_epoch_end_signal(
		&self,
		header: &Header,
		block_bytes: &[u8],
		receipts: &[Receipt],
		state_db: &StateDB,
		chain: &BlockChain,
		batch: &mut DBTransaction,
		client: &Client,
	) {
		use engines::EpochChange;

		let hash = header.hash();
		let auxiliary = ::machine::AuxiliaryData {
			bytes: Some(block_bytes),
			receipts: Some(&receipts),
		};

		match self.engine.signals_epoch_end(header, auxiliary) {
			EpochChange::Yes(proof) => {
				use engines::epoch::PendingTransition;
				use engines::Proof;

				let proof = match proof {
					Proof::Known(proof) => proof,
					Proof::WithState(with_state) => {
						let env_info = EnvInfo {
							number: header.number(),
							author: header.author().clone(),
							timestamp: header.timestamp(),
							difficulty: header.difficulty().clone(),
							last_hashes: client.build_last_hashes(header.parent_hash()),
							gas_used: U256::default(),
							gas_limit: u64::max_value().into(),
						};

						let call = move |addr, data| {
							let mut state_db = state_db.boxed_clone();
							let backend = ::state::backend::Proving::new(state_db.as_hashdb_mut());

							let transaction =
								client.contract_call_tx(BlockId::Hash(*header.parent_hash()), addr, data);

							let mut state = State::from_existing(
								backend,
								header.state_root().clone(),
								self.engine.account_start_nonce(header.number()),
								client.factories.clone(),
							).expect("state known to be available for just-imported block; qed");

							let options = TransactOptions::with_no_tracing().dont_check_nonce();
							let res = Executive::new(&mut state, &env_info, self.engine.machine())
								.transact(&transaction, options);

							let res = match res {
								Err(ExecutionError::Internal(e)) =>
									Err(format!("Internal error: {}", e)),
								Err(e) => {
									trace!(target: "client", "Proved call failed: {}", e);
									Ok((Vec::new(), state.drop().1.extract_proof()))
								}
								Ok(res) => Ok((res.output, state.drop().1.extract_proof())),
							};

							res.map(|(output, proof)| (output, proof.into_iter().map(|x| x.into_vec()).collect()))
						};

						match with_state.generate_proof(&call) {
							Ok(proof) => proof,
							Err(e) => {
								warn!(target: "client", "Failed to generate transition proof for block {}: {}", hash, e);
								warn!(target: "client", "Snapshots produced by this client may be incomplete");
								Vec::new()
							}
						}
					}
				};

				debug!(target: "client", "Block {} signals epoch end.", hash);

				let pending = PendingTransition { proof: proof };
				chain.insert_pending_transition(batch, hash, pending);
			},
			EpochChange::No => {},
			EpochChange::Unsure(_) => {
				warn!(target: "client", "Detected invalid engine implementation.");
				warn!(target: "client", "Engine claims to require more block data, but everything provided.");
			}
		}
	}

	// check for ending of epoch and write transition if it occurs.
	fn check_epoch_end<'a>(&self, header: &'a Header, chain: &BlockChain, client: &Client) {
		let is_epoch_end = self.engine.is_epoch_end(
			header,
			&(|hash| client.block_header_decoded(BlockId::Hash(hash))),
			&(|hash| chain.get_pending_transition(hash)), // TODO: limit to current epoch.
		);

		if let Some(proof) = is_epoch_end {
			debug!(target: "client", "Epoch transition at block {}", header.hash());

			let mut batch = DBTransaction::new();
			chain.insert_epoch_transition(&mut batch, header.number(), EpochTransition {
				block_hash: header.hash(),
				block_number: header.number(),
				proof: proof,
			});

			// always write the batch directly since epoch transition proofs are
			// fetched from a DB iterator and DB iterators are only available on
			// flushed data.
			client.db.read().write(batch).expect("DB flush failed");
		}
	}
}

impl Client {
	/// Create a new client with given parameters.
	/// The database is assumed to have been initialized with the correct columns.
	pub fn new(
		config: ClientConfig,
		spec: &Spec,
		db: Arc<KeyValueDB>,
		miner: Arc<Miner>,
		message_channel: IoChannel<ClientIoMessage>,
	) -> Result<Arc<Client>, ::error::Error> {
		let trie_spec = match config.fat_db {
			true => TrieSpec::Fat,
			false => TrieSpec::Secure,
		};

		let trie_factory = TrieFactory::new(trie_spec);
		let factories = Factories {
			vm: VmFactory::new(config.vm_type.clone(), config.jump_table_size),
			trie: trie_factory,
			accountdb: Default::default(),
		};

		let journal_db = journaldb::new(db.clone(), config.pruning, ::db::COL_STATE);
		let mut state_db = StateDB::new(journal_db, config.state_cache_size);
		if state_db.journal_db().is_empty() {
			// Sets the correct state root.
			state_db = spec.ensure_db_good(state_db, &factories)?;
			let mut batch = DBTransaction::new();
			state_db.journal_under(&mut batch, 0, &spec.genesis_header().hash())?;
			db.write(batch).map_err(ClientError::Database)?;
		}

		let gb = spec.genesis_block();
		let chain = Arc::new(BlockChain::new(config.blockchain.clone(), &gb, db.clone()));
		let tracedb = RwLock::new(TraceDB::new(config.tracing.clone(), db.clone(), chain.clone()));

		trace!("Cleanup journal: DB Earliest = {:?}, Latest = {:?}", state_db.journal_db().earliest_era(), state_db.journal_db().latest_era());

		let history = if config.history < MIN_HISTORY_SIZE {
			info!(target: "client", "Ignoring pruning history parameter of {}\
				, falling back to minimum of {}",
				config.history, MIN_HISTORY_SIZE);
			MIN_HISTORY_SIZE
		} else {
			config.history
		};

		if !chain.block_header_data(&chain.best_block_hash()).map_or(true, |h| state_db.journal_db().contains(&h.state_root())) {
			warn!("State root not found for block #{} ({:x})", chain.best_block_number(), chain.best_block_hash());
		}

		let engine = spec.engine.clone();

		let awake = match config.mode { Mode::Dark(..) | Mode::Off => false, _ => true };

		let importer = Importer::new(&config, engine.clone(), message_channel.clone(), miner)?;

		let registrar_address = engine.additional_params().get("registrar").and_then(|s| Address::from_str(s).ok());
		if let Some(ref addr) = registrar_address {
			trace!(target: "client", "Found registrar at {}", addr);
		}

		let client = Arc::new(Client {
			enabled: AtomicBool::new(true),
			sleep_state: Mutex::new(SleepState::new(awake)),
			liveness: AtomicBool::new(awake),
			mode: Mutex::new(config.mode.clone()),
			chain: RwLock::new(chain),
			tracedb: tracedb,
			engine: engine,
			pruning: config.pruning.clone(),
			config: config,
			db: RwLock::new(db),
			state_db: RwLock::new(state_db),
			report: RwLock::new(Default::default()),
			io_channel: Mutex::new(message_channel),
			notify: RwLock::new(Vec::new()),
			queue_transactions: AtomicUsize::new(0),
			last_hashes: RwLock::new(VecDeque::new()),
			factories: factories,
			history: history,
			on_user_defaults_change: Mutex::new(None),
			registrar: registry::Registry::default(),
			registrar_address,
			exit_handler: Mutex::new(None),
			importer,
		});

		// prune old states.
		{
			let state_db = client.state_db.read().boxed_clone();
			let chain = client.chain.read();
			client.prune_ancient(state_db, &chain)?;
		}

		// ensure genesis epoch proof in the DB.
		{
			let chain = client.chain.read();
			let gh = spec.genesis_header();
			if chain.epoch_transition(0, gh.hash()).is_none() {
				trace!(target: "client", "No genesis transition found.");

				let proof = client.with_proving_caller(
					BlockId::Number(0),
					|call| client.engine.genesis_epoch_data(&gh, call)
				);
				let proof = match proof {
					Ok(proof) => proof,
					Err(e) => {
						warn!(target: "client", "Error generating genesis epoch data: {}. Snapshots generated may not be complete.", e);
						Vec::new()
					}
				};

				debug!(target: "client", "Obtained genesis transition proof: {:?}", proof);

				let mut batch = DBTransaction::new();
				chain.insert_epoch_transition(&mut batch, 0, EpochTransition {
					block_hash: gh.hash(),
					block_number: 0,
					proof: proof,
				});

				client.db.read().write_buffered(batch);
			}
		}

		// ensure buffered changes are flushed.
		client.db.read().flush().map_err(ClientError::Database)?;
		Ok(client)
	}

	/// Wakes up client if it's a sleep.
	pub fn keep_alive(&self) {
		let should_wake = match *self.mode.lock() {
			Mode::Dark(..) | Mode::Passive(..) => true,
			_ => false,
		};
		if should_wake {
			self.wake_up();
			(*self.sleep_state.lock()).last_activity = Some(Instant::now());
		}
	}

	/// Adds an actor to be notified on certain events
	pub fn add_notify(&self, target: Arc<ChainNotify>) {
		self.notify.write().push(Arc::downgrade(&target));
	}

	/// Set a closure to call when the client wants to be restarted.
	///
	/// The parameter passed to the callback is the name of the new chain spec to use after
	/// the restart.
	pub fn set_exit_handler<F>(&self, f: F) where F: Fn(String) + 'static + Send {
		*self.exit_handler.lock() = Some(Box::new(f));
	}

	/// Returns engine reference.
	pub fn engine(&self) -> &EthEngine {
		&*self.engine
	}

	fn notify<F>(&self, f: F) where F: Fn(&ChainNotify) {
		for np in self.notify.read().iter() {
			if let Some(n) = np.upgrade() {
				f(&*n);
			}
		}
	}

	/// Register an action to be done if a mode/spec_name change happens.
	pub fn on_user_defaults_change<F>(&self, f: F) where F: 'static + FnMut(Option<Mode>) + Send {
		*self.on_user_defaults_change.lock() = Some(Box::new(f));
	}

	/// Flush the block import queue.
	pub fn flush_queue(&self) {
		self.importer.block_queue.flush();
		while !self.importer.block_queue.queue_info().is_empty() {
			self.import_verified_blocks();
		}
	}

	/// The env info as of the best block.
	pub fn latest_env_info(&self) -> EnvInfo {
		self.env_info(BlockId::Latest).expect("Best block header always stored; qed")
	}

	/// The env info as of a given block.
	/// returns `None` if the block unknown.
	pub fn env_info(&self, id: BlockId) -> Option<EnvInfo> {
		self.block_header(id).map(|header| {
			EnvInfo {
				number: header.number(),
				author: header.author(),
				timestamp: header.timestamp(),
				difficulty: header.difficulty(),
				last_hashes: self.build_last_hashes(&header.parent_hash()),
				gas_used: U256::default(),
				gas_limit: header.gas_limit(),
			}
		})
	}

	fn build_last_hashes(&self, parent_hash: &H256) -> Arc<LastHashes> {
		{
			let hashes = self.last_hashes.read();
			if hashes.front().map_or(false, |h| h == parent_hash) {
				let mut res = Vec::from(hashes.clone());
				res.resize(256, H256::default());
				return Arc::new(res);
			}
		}
		let mut last_hashes = LastHashes::new();
		last_hashes.resize(256, H256::default());
		last_hashes[0] = parent_hash.clone();
		let chain = self.chain.read();
		for i in 0..255 {
			match chain.block_details(&last_hashes[i]) {
				Some(details) => {
					last_hashes[i + 1] = details.parent.clone();
				},
				None => break,
			}
		}
		let mut cached_hashes = self.last_hashes.write();
		*cached_hashes = VecDeque::from(last_hashes.clone());
		Arc::new(last_hashes)
	}


	/// This is triggered by a message coming from a block queue when the block is ready for insertion
	pub fn import_verified_blocks(&self) -> usize {
		self.importer.import_verified_blocks(self)
	}

	// use a state-proving closure for the given block.
	fn with_proving_caller<F, T>(&self, id: BlockId, with_call: F) -> T
		where F: FnOnce(&::machine::Call) -> T
	{
		let call = |a, d| {
			let tx = self.contract_call_tx(id, a, d);
			let (result, items) = self.prove_transaction(tx, id)
				.ok_or_else(|| format!("Unable to make call. State unavailable?"))?;

			let items = items.into_iter().map(|x| x.to_vec()).collect();
			Ok((result, items))
		};

		with_call(&call)
	}

	// prune ancient states until below the memory limit or only the minimum amount remain.
	fn prune_ancient(&self, mut state_db: StateDB, chain: &BlockChain) -> Result<(), ClientError> {
		let number = match state_db.journal_db().latest_era() {
			Some(n) => n,
			None => return Ok(()),
		};

		// prune all ancient eras until we're below the memory target,
		// but have at least the minimum number of states.
		loop {
			let needs_pruning = state_db.journal_db().is_pruned() &&
				state_db.journal_db().journal_size() >= self.config.history_mem;

			if !needs_pruning { break }
			match state_db.journal_db().earliest_era() {
				Some(era) if era + self.history <= number => {
					trace!(target: "client", "Pruning state for ancient era {}", era);
					match chain.block_hash(era) {
						Some(ancient_hash) => {
							let mut batch = DBTransaction::new();
							state_db.mark_canonical(&mut batch, era, &ancient_hash)?;
							self.db.read().write_buffered(batch);
							state_db.journal_db().flush();
						}
						None =>
							debug!(target: "client", "Missing expected hash for block {}", era),
					}
				}
				_ => break, // means that every era is kept, no pruning necessary.
			}
		}

		Ok(())
	}

	fn update_last_hashes(&self, parent: &H256, hash: &H256) {
		let mut hashes = self.last_hashes.write();
		if hashes.front().map_or(false, |h| h == parent) {
			if hashes.len() > 255 {
				hashes.pop_back();
			}
			hashes.push_front(hash.clone());
		}
	}

	/// Import transactions from the IO queue
	pub fn import_queued_transactions(&self, transactions: &[Bytes], peer_id: usize) -> usize {
		trace_time!("import_queued_transactions");
		self.queue_transactions.fetch_sub(transactions.len(), AtomicOrdering::SeqCst);

		let txs: Vec<UnverifiedTransaction> = transactions
			.iter()
			.filter_map(|bytes| Rlp::new(bytes).as_val().ok())
			.collect();

		self.notify(|notify| {
			notify.transactions_received(&txs, peer_id);
		});

		let results = self.importer.miner.import_external_transactions(self, txs);
		results.len()
	}

	/// Get shared miner reference.
	#[cfg(test)]
	pub fn miner(&self) -> Arc<Miner> {
		self.importer.miner.clone()
	}

	/// Replace io channel. Useful for testing.
	pub fn set_io_channel(&self, io_channel: IoChannel<ClientIoMessage>) {
		*self.io_channel.lock() = io_channel;
	}

	/// Get a copy of the best block's state.
	pub fn latest_state(&self) -> State<StateDB> {
		let header = self.best_block_header();
		State::from_existing(
			self.state_db.read().boxed_clone_canon(&header.hash()),
			*header.state_root(),
			self.engine.account_start_nonce(header.number()),
			self.factories.clone()
		)
		.expect("State root of best block header always valid.")
	}

	/// Attempt to get a copy of a specific block's final state.
	///
	/// This will not fail if given BlockId::Latest.
	/// Otherwise, this can fail (but may not) if the DB prunes state or the block
	/// is unknown.
	pub fn state_at(&self, id: BlockId) -> Option<State<StateDB>> {
		// fast path for latest state.
		match id.clone() {
			BlockId::Latest => return Some(self.latest_state()),
			_ => {},
		}

		let block_number = match self.block_number(id) {
			Some(num) => num,
			None => return None,
		};

		self.block_header(id).and_then(|header| {
			let db = self.state_db.read().boxed_clone();

			// early exit for pruned blocks
			if db.is_pruned() && self.pruning_info().earliest_state > block_number {
				return None;
			}

			let root = header.state_root();
			State::from_existing(db, root, self.engine.account_start_nonce(block_number), self.factories.clone()).ok()
		})
	}

	/// Attempt to get a copy of a specific block's beginning state.
	///
	/// This will not fail if given BlockId::Latest.
	/// Otherwise, this can fail (but may not) if the DB prunes state.
	pub fn state_at_beginning(&self, id: BlockId) -> Option<State<StateDB>> {
		match self.block_number(id) {
			None | Some(0) => None,
			Some(n) => self.state_at(BlockId::Number(n - 1)),
		}
	}

	/// Get a copy of the best block's state.
	pub fn state(&self) -> Box<StateInfo> {
		Box::new(self.latest_state()) as Box<_>
	}

	/// Get info on the cache.
	pub fn blockchain_cache_info(&self) -> BlockChainCacheSize {
		self.chain.read().cache_size()
	}

	/// Get the report.
	pub fn report(&self) -> ClientReport {
		let mut report = self.report.read().clone();
		report.state_db_mem = self.state_db.read().mem_used();
		report
	}

	/// Tick the client.
	// TODO: manage by real events.
	pub fn tick(&self, prevent_sleep: bool) {
		self.check_garbage();
		if !prevent_sleep {
			self.check_snooze();
		}
	}

	fn check_garbage(&self) {
		self.chain.read().collect_garbage();
		self.importer.block_queue.collect_garbage();
		self.tracedb.read().collect_garbage();
	}

	fn check_snooze(&self) {
		let mode = self.mode.lock().clone();
		match mode {
			Mode::Dark(timeout) => {
				let mut ss = self.sleep_state.lock();
				if let Some(t) = ss.last_activity {
					if Instant::now() > t + timeout {
						self.sleep();
						ss.last_activity = None;
					}
				}
			}
			Mode::Passive(timeout, wakeup_after) => {
				let mut ss = self.sleep_state.lock();
				let now = Instant::now();
				if let Some(t) = ss.last_activity {
					if now > t + timeout {
						self.sleep();
						ss.last_activity = None;
						ss.last_autosleep = Some(now);
					}
				}
				if let Some(t) = ss.last_autosleep {
					if now > t + wakeup_after {
						self.wake_up();
						ss.last_activity = Some(now);
						ss.last_autosleep = None;
					}
				}
			}
			_ => {}
		}
	}

	/// Take a snapshot at the given block.
	/// If the ID given is "latest", this will default to 1000 blocks behind.
	pub fn take_snapshot<W: snapshot_io::SnapshotWriter + Send>(&self, writer: W, at: BlockId, p: &snapshot::Progress) -> Result<(), EthcoreError> {
		let db = self.state_db.read().journal_db().boxed_clone();
		let best_block_number = self.chain_info().best_block_number;
		let block_number = self.block_number(at).ok_or(snapshot::Error::InvalidStartingBlock(at))?;

		if db.is_pruned() && self.pruning_info().earliest_state > block_number {
			return Err(snapshot::Error::OldBlockPrunedDB.into());
		}

		let history = ::std::cmp::min(self.history, 1000);

		let start_hash = match at {
			BlockId::Latest => {
				let start_num = match db.earliest_era() {
					Some(era) => ::std::cmp::max(era, best_block_number.saturating_sub(history)),
					None => best_block_number.saturating_sub(history),
				};

				match self.block_hash(BlockId::Number(start_num)) {
					Some(h) => h,
					None => return Err(snapshot::Error::InvalidStartingBlock(at).into()),
				}
			}
			_ => match self.block_hash(at) {
				Some(hash) => hash,
				None => return Err(snapshot::Error::InvalidStartingBlock(at).into()),
			},
		};

		snapshot::take_snapshot(&*self.engine, &self.chain.read(), start_hash, db.as_hashdb(), writer, p)?;

		Ok(())
	}

	/// Ask the client what the history parameter is.
	pub fn pruning_history(&self) -> u64 {
		self.history
	}

	fn block_hash(chain: &BlockChain, id: BlockId) -> Option<H256> {
		match id {
			BlockId::Hash(hash) => Some(hash),
			BlockId::Number(number) => chain.block_hash(number),
			BlockId::Earliest => chain.block_hash(0),
			BlockId::Latest => Some(chain.best_block_hash()),
		}
	}

	fn transaction_address(&self, id: TransactionId) -> Option<TransactionAddress> {
		match id {
			TransactionId::Hash(ref hash) => self.chain.read().transaction_address(hash),
			TransactionId::Location(id, index) => Self::block_hash(&self.chain.read(), id).map(|hash| TransactionAddress {
				block_hash: hash,
				index: index,
			})
		}
	}

	fn wake_up(&self) {
		if !self.liveness.load(AtomicOrdering::Relaxed) {
			self.liveness.store(true, AtomicOrdering::Relaxed);
			self.notify(|n| n.start());
			info!(target: "mode", "wake_up: Waking.");
		}
	}

	fn sleep(&self) {
		if self.liveness.load(AtomicOrdering::Relaxed) {
			// only sleep if the import queue is mostly empty.
			if self.queue_info().total_queue_size() <= MAX_QUEUE_SIZE_TO_SLEEP_ON {
				self.liveness.store(false, AtomicOrdering::Relaxed);
				self.notify(|n| n.stop());
				info!(target: "mode", "sleep: Sleeping.");
			} else {
				info!(target: "mode", "sleep: Cannot sleep - syncing ongoing.");
				// TODO: Consider uncommenting.
				//(*self.sleep_state.lock()).last_activity = Some(Instant::now());
			}
		}
	}

	// transaction for calling contracts from services like engine.
	// from the null sender, with 50M gas.
	fn contract_call_tx(&self, block_id: BlockId, address: Address, data: Bytes) -> SignedTransaction {
		let from = Address::default();
		Transaction {
			nonce: self.nonce(&from, block_id).unwrap_or_else(|| self.engine.account_start_nonce(0)),
			action: Action::Call(address),
			gas: U256::from(50_000_000),
			gas_price: U256::default(),
			value: U256::default(),
			data: data,
		}.fake_sign(from)
	}

	fn do_virtual_call(
		machine: &::machine::EthereumMachine,
		env_info: &EnvInfo,
		state: &mut State<StateDB>,
		t: &SignedTransaction,
		analytics: CallAnalytics,
	) -> Result<Executed, CallError> {
		fn call<V, T>(
			state: &mut State<StateDB>,
			env_info: &EnvInfo,
			machine: &::machine::EthereumMachine,
			state_diff: bool,
			transaction: &SignedTransaction,
			options: TransactOptions<T, V>,
		) -> Result<Executed<T::Output, V::Output>, CallError> where
			T: trace::Tracer,
			V: trace::VMTracer,
		{
			let options = options
				.dont_check_nonce()
				.save_output_from_contract();
			let original_state = if state_diff { Some(state.clone()) } else { None };

			let mut ret = Executive::new(state, env_info, machine).transact_virtual(transaction, options)?;

			if let Some(original) = original_state {
				ret.state_diff = Some(state.diff_from(original).map_err(ExecutionError::from)?);
			}
			Ok(ret)
		}

		let state_diff = analytics.state_diffing;

		match (analytics.transaction_tracing, analytics.vm_tracing) {
			(true, true) => call(state, env_info, machine, state_diff, t, TransactOptions::with_tracing_and_vm_tracing()),
			(true, false) => call(state, env_info, machine, state_diff, t, TransactOptions::with_tracing()),
			(false, true) => call(state, env_info, machine, state_diff, t, TransactOptions::with_vm_tracing()),
			(false, false) => call(state, env_info, machine, state_diff, t, TransactOptions::with_no_tracing()),
		}
	}

	fn block_number_ref(&self, id: &BlockId) -> Option<BlockNumber> {
		match *id {
			BlockId::Number(number) => Some(number),
			BlockId::Hash(ref hash) => self.chain.read().block_number(hash),
			BlockId::Earliest => Some(0),
			BlockId::Latest => Some(self.chain.read().best_block_number()),
		}
	}

	/// Retrieve a decoded header given `BlockId`
	///
	/// This method optimizes access patterns for latest block header
	/// to avoid excessive RLP encoding, decoding and hashing.
	fn block_header_decoded(&self, id: BlockId) -> Option<Header> {
		match id {
			BlockId::Latest
				=> Some(self.chain.read().best_block_header()),
			BlockId::Hash(ref hash) if hash == &self.chain.read().best_block_hash()
				=> Some(self.chain.read().best_block_header()),
			BlockId::Number(number) if number == self.chain.read().best_block_number()
				=> Some(self.chain.read().best_block_header()),
			_
				=> self.block_header(id).map(|h| h.decode()),
		}
	}
}

impl snapshot::DatabaseRestore for Client {
	/// Restart the client with a new backend
	fn restore_db(&self, new_db: &str) -> Result<(), EthcoreError> {
		trace!(target: "snapshot", "Replacing client database with {:?}", new_db);

		let _import_lock = self.importer.import_lock.lock();
		let mut state_db = self.state_db.write();
		let mut chain = self.chain.write();
		let mut tracedb = self.tracedb.write();
		self.importer.miner.clear();
		let db = self.db.write();
		db.restore(new_db)?;

		let cache_size = state_db.cache_size();
		*state_db = StateDB::new(journaldb::new(db.clone(), self.pruning, ::db::COL_STATE), cache_size);
		*chain = Arc::new(BlockChain::new(self.config.blockchain.clone(), &[], db.clone()));
		*tracedb = TraceDB::new(self.config.tracing.clone(), db.clone(), chain.clone());
		Ok(())
	}
}

impl Nonce for Client {
	fn nonce(&self, address: &Address, id: BlockId) -> Option<U256> {
		self.state_at(id).and_then(|s| s.nonce(address).ok())
	}
}

impl Balance for Client {
	fn balance(&self, address: &Address, state: StateOrBlock) -> Option<U256> {
		match state {
			StateOrBlock::State(s) => s.balance(address).ok(),
			StateOrBlock::Block(id) => self.state_at(id).and_then(|s| s.balance(address).ok())
		}
	}
}

impl AccountData for Client {}

impl ChainInfo for Client {
	fn chain_info(&self) -> BlockChainInfo {
		let mut chain_info = self.chain.read().chain_info();
		chain_info.pending_total_difficulty = chain_info.total_difficulty + self.importer.block_queue.total_difficulty();
		chain_info
	}
}

impl BlockInfo for Client {
	fn block_header(&self, id: BlockId) -> Option<::encoded::Header> {
		let chain = self.chain.read();

		Self::block_hash(&chain, id).and_then(|hash| chain.block_header_data(&hash))
	}

	fn best_block_header(&self) -> Header {
		self.chain.read().best_block_header()
	}

	fn block(&self, id: BlockId) -> Option<encoded::Block> {
		let chain = self.chain.read();

		Self::block_hash(&chain, id).and_then(|hash| chain.block(&hash))
	}

	fn code_hash(&self, address: &Address, id: BlockId) -> Option<H256> {
		self.state_at(id).and_then(|s| s.code_hash(address).ok())
	}
}

impl TransactionInfo for Client {
	fn transaction_block(&self, id: TransactionId) -> Option<H256> {
		self.transaction_address(id).map(|addr| addr.block_hash)
	}
}

impl BlockChainTrait for Client {}

impl RegistryInfo for Client {
	fn registry_address(&self, name: String, block: BlockId) -> Option<Address> {
		let address = self.registrar_address?;

		self.registrar.functions()
			.get_address()
			.call(keccak(name.as_bytes()), "A", &|data| self.call_contract(block, address, data))
			.ok()
			.and_then(|a| if a.is_zero() {
				None
			} else {
				Some(a)
			})
	}
}

impl CallContract for Client {
	fn call_contract(&self, block_id: BlockId, address: Address, data: Bytes) -> Result<Bytes, String> {
		let state_pruned = || CallError::StatePruned.to_string();
		let state = &mut self.state_at(block_id).ok_or_else(&state_pruned)?;
		let header = self.block_header_decoded(block_id).ok_or_else(&state_pruned)?;

		let transaction = self.contract_call_tx(block_id, address, data);

		self.call(&transaction, Default::default(), state, &header)
			.map_err(|e| format!("{:?}", e))
			.map(|executed| executed.output)
	}
}

impl ImportBlock for Client {
	fn import_block(&self, bytes: Bytes) -> Result<H256, BlockImportError> {
		use verification::queue::kind::BlockLike;
		use verification::queue::kind::blocks::Unverified;

		// create unverified block here so the `keccak` calculation can be cached.
		let unverified = Unverified::new(bytes);

		{
			if self.chain.read().is_known(&unverified.hash()) {
				return Err(BlockImportError::Import(ImportError::AlreadyInChain));
			}
			let status = self.block_status(BlockId::Hash(unverified.parent_hash()));
			if status == BlockStatus::Unknown || status == BlockStatus::Pending {
				return Err(BlockImportError::Block(BlockError::UnknownParent(unverified.parent_hash())));
			}
		}
		Ok(self.importer.block_queue.import(unverified)?)
	}

	fn import_block_with_receipts(&self, block_bytes: Bytes, receipts_bytes: Bytes) -> Result<H256, BlockImportError> {
		{
			// check block order
			let header = view!(BlockView, &block_bytes).header_view();
			if self.chain.read().is_known(&header.hash()) {
				return Err(BlockImportError::Import(ImportError::AlreadyInChain));
			}
			let status = self.block_status(BlockId::Hash(header.parent_hash()));
			if  status == BlockStatus::Unknown || status == BlockStatus::Pending {
				return Err(BlockImportError::Block(BlockError::UnknownParent(header.parent_hash())));
			}
		}

		self.importer.import_old_block(block_bytes, receipts_bytes, &**self.db.read(), &*self.chain.read()).map_err(Into::into)
	}
}

impl StateClient for Client {
	type State = State<::state_db::StateDB>;

	fn latest_state(&self) -> Self::State {
		Client::latest_state(self)
	}

	fn state_at(&self, id: BlockId) -> Option<Self::State> {
		Client::state_at(self, id)
	}
}

impl Call for Client {
	type State = State<::state_db::StateDB>;

	fn call(&self, transaction: &SignedTransaction, analytics: CallAnalytics, state: &mut Self::State, header: &Header) -> Result<Executed, CallError> {
		let env_info = EnvInfo {
			number: header.number(),
			author: header.author().clone(),
			timestamp: header.timestamp(),
			difficulty: header.difficulty().clone(),
			last_hashes: self.build_last_hashes(header.parent_hash()),
			gas_used: U256::default(),
			gas_limit: U256::max_value(),
		};
		let machine = self.engine.machine();

		Self::do_virtual_call(&machine, &env_info, state, transaction, analytics)
	}

	fn call_many(&self, transactions: &[(SignedTransaction, CallAnalytics)], state: &mut Self::State, header: &Header) -> Result<Vec<Executed>, CallError> {
		let mut env_info = EnvInfo {
			number: header.number(),
			author: header.author().clone(),
			timestamp: header.timestamp(),
			difficulty: header.difficulty().clone(),
			last_hashes: self.build_last_hashes(header.parent_hash()),
			gas_used: U256::default(),
			gas_limit: U256::max_value(),
		};

		let mut results = Vec::with_capacity(transactions.len());
		let machine = self.engine.machine();

		for &(ref t, analytics) in transactions {
			let ret = Self::do_virtual_call(machine, &env_info, state, t, analytics)?;
			env_info.gas_used = ret.cumulative_gas_used;
			results.push(ret);
		}

		Ok(results)
	}

	fn estimate_gas(&self, t: &SignedTransaction, state: &Self::State, header: &Header) -> Result<U256, CallError> {
		let (mut upper, max_upper, env_info)  = {
			let init = *header.gas_limit();
			let max = init * U256::from(10);

			let env_info = EnvInfo {
				number: header.number(),
				author: header.author().clone(),
				timestamp: header.timestamp(),
				difficulty: header.difficulty().clone(),
				last_hashes: self.build_last_hashes(header.parent_hash()),
				gas_used: U256::default(),
				gas_limit: max,
			};

			(init, max, env_info)
		};

		let sender = t.sender();
		let options = || TransactOptions::with_tracing().dont_check_nonce();

		let cond = |gas| {
			let mut tx = t.as_unsigned().clone();
			tx.gas = gas;
			let tx = tx.fake_sign(sender);

			let mut clone = state.clone();
			Ok(Executive::new(&mut clone, &env_info, self.engine.machine())
				.transact_virtual(&tx, options())
				.map(|r| r.exception.is_none())
				.unwrap_or(false))
		};

		if !cond(upper)? {
			upper = max_upper;
			if !cond(upper)? {
				trace!(target: "estimate_gas", "estimate_gas failed with {}", upper);
				let err = ExecutionError::Internal(format!("Requires higher than upper limit of {}", upper));
				return Err(err.into())
			}
		}
		let lower = t.gas_required(&self.engine.schedule(env_info.number)).into();
		if cond(lower)? {
			trace!(target: "estimate_gas", "estimate_gas succeeded with {}", lower);
			return Ok(lower)
		}

		/// Find transition point between `lower` and `upper` where `cond` changes from `false` to `true`.
		/// Returns the lowest value between `lower` and `upper` for which `cond` returns true.
		/// We assert: `cond(lower) = false`, `cond(upper) = true`
		fn binary_chop<F, E>(mut lower: U256, mut upper: U256, mut cond: F) -> Result<U256, E>
			where F: FnMut(U256) -> Result<bool, E>
		{
			while upper - lower > 1.into() {
				let mid = (lower + upper) / 2.into();
				trace!(target: "estimate_gas", "{} .. {} .. {}", lower, mid, upper);
				let c = cond(mid)?;
				match c {
					true => upper = mid,
					false => lower = mid,
				};
				trace!(target: "estimate_gas", "{} => {} .. {}", c, lower, upper);
			}
			Ok(upper)
		}

		// binary chop to non-excepting call with gas somewhere between 21000 and block gas limit
		trace!(target: "estimate_gas", "estimate_gas chopping {} .. {}", lower, upper);
		binary_chop(lower, upper, cond)
	}
}

impl EngineInfo for Client {
	fn engine(&self) -> &EthEngine {
		Client::engine(self)
	}
}

impl BlockChainClient for Client {
	fn replay(&self, id: TransactionId, analytics: CallAnalytics) -> Result<Executed, CallError> {
		let address = self.transaction_address(id).ok_or(CallError::TransactionNotFound)?;
		let block = BlockId::Hash(address.block_hash);

		const PROOF: &'static str = "The transaction address contains a valid index within block; qed";
		Ok(self.replay_block_transactions(block, analytics)?.nth(address.index).expect(PROOF))
	}

	fn replay_block_transactions(&self, block: BlockId, analytics: CallAnalytics) -> Result<Box<Iterator<Item = Executed>>, CallError> {
		let mut env_info = self.env_info(block).ok_or(CallError::StatePruned)?;
		let body = self.block_body(block).ok_or(CallError::StatePruned)?;
		let mut state = self.state_at_beginning(block).ok_or(CallError::StatePruned)?;
		let txs = body.transactions();
		let engine = self.engine.clone();

		const PROOF: &'static str = "Transactions fetched from blockchain; blockchain transactions are valid; qed";
		const EXECUTE_PROOF: &'static str = "Transaction replayed; qed";

		Ok(Box::new(txs.into_iter()
			.map(move |t| {
				let t = SignedTransaction::new(t).expect(PROOF);
				let machine = engine.machine();
				let x = Self::do_virtual_call(machine, &env_info, &mut state, &t, analytics).expect(EXECUTE_PROOF);
				env_info.gas_used = env_info.gas_used + x.gas_used;
				x
			})))
	}


	fn mode(&self) -> IpcMode {
		let r = self.mode.lock().clone().into();
		trace!(target: "mode", "Asked for mode = {:?}. returning {:?}", &*self.mode.lock(), r);
		r
	}

	fn disable(&self) {
		self.set_mode(IpcMode::Off);
		self.enabled.store(false, AtomicOrdering::Relaxed);
		self.clear_queue();
	}

	fn set_mode(&self, new_mode: IpcMode) {
		trace!(target: "mode", "Client::set_mode({:?})", new_mode);
		if !self.enabled.load(AtomicOrdering::Relaxed) {
			return;
		}
		{
			let mut mode = self.mode.lock();
			*mode = new_mode.clone().into();
			trace!(target: "mode", "Mode now {:?}", &*mode);
			if let Some(ref mut f) = *self.on_user_defaults_change.lock() {
				trace!(target: "mode", "Making callback...");
				f(Some((&*mode).clone()))
			}
		}
		match new_mode {
			IpcMode::Active => self.wake_up(),
			IpcMode::Off => self.sleep(),
			_ => {(*self.sleep_state.lock()).last_activity = Some(Instant::now()); }
		}
	}

	fn spec_name(&self) -> String {
		self.config.spec_name.clone()
	}

	fn set_spec_name(&self, new_spec_name: String) {
		trace!(target: "mode", "Client::set_spec_name({:?})", new_spec_name);
		if !self.enabled.load(AtomicOrdering::Relaxed) {
			return;
		}
		if let Some(ref h) = *self.exit_handler.lock() {
			(*h)(new_spec_name);
		} else {
			warn!("Not hypervised; cannot change chain.");
		}
	}

	fn block_number(&self, id: BlockId) -> Option<BlockNumber> {
		self.block_number_ref(&id)
	}

	fn block_body(&self, id: BlockId) -> Option<encoded::Body> {
		let chain = self.chain.read();

		Self::block_hash(&chain, id).and_then(|hash| chain.block_body(&hash))
	}

	fn block_status(&self, id: BlockId) -> BlockStatus {
		let chain = self.chain.read();
		match Self::block_hash(&chain, id) {
			Some(ref hash) if chain.is_known(hash) => BlockStatus::InChain,
			Some(hash) => self.importer.block_queue.status(&hash).into(),
			None => BlockStatus::Unknown
		}
	}

	fn block_total_difficulty(&self, id: BlockId) -> Option<U256> {
		let chain = self.chain.read();

		Self::block_hash(&chain, id).and_then(|hash| chain.block_details(&hash)).map(|d| d.total_difficulty)
	}

	fn storage_root(&self, address: &Address, id: BlockId) -> Option<H256> {
		self.state_at(id).and_then(|s| s.storage_root(address).ok()).and_then(|x| x)
	}

	fn block_hash(&self, id: BlockId) -> Option<H256> {
		let chain = self.chain.read();
		Self::block_hash(&chain, id)
	}

	fn code(&self, address: &Address, state: StateOrBlock) -> Option<Option<Bytes>> {
		let result = match state {
			StateOrBlock::State(s) => s.code(address).ok(),
			StateOrBlock::Block(id) => self.state_at(id).and_then(|s| s.code(address).ok())
		};

		// Converting from `Option<Option<Arc<Bytes>>>` to `Option<Option<Bytes>>`
		result.map(|c| c.map(|c| (&*c).clone()))
	}

	fn storage_at(&self, address: &Address, position: &H256, state: StateOrBlock) -> Option<H256> {
		match state {
			StateOrBlock::State(s) => s.storage_at(address, position).ok(),
			StateOrBlock::Block(id) => self.state_at(id).and_then(|s| s.storage_at(address, position).ok())
		}
	}

	fn list_accounts(&self, id: BlockId, after: Option<&Address>, count: u64) -> Option<Vec<Address>> {
		if !self.factories.trie.is_fat() {
			trace!(target: "fatdb", "list_accounts: Not a fat DB");
			return None;
		}

		let state = match self.state_at(id) {
			Some(state) => state,
			_ => return None,
		};

		let (root, db) = state.drop();
		let trie = match self.factories.trie.readonly(db.as_hashdb(), &root) {
			Ok(trie) => trie,
			_ => {
				trace!(target: "fatdb", "list_accounts: Couldn't open the DB");
				return None;
			}
		};

		let mut iter = match trie.iter() {
			Ok(iter) => iter,
			_ => return None,
		};

		if let Some(after) = after {
			if let Err(e) = iter.seek(after) {
				trace!(target: "fatdb", "list_accounts: Couldn't seek the DB: {:?}", e);
			}
		}

		let accounts = iter.filter_map(|item| {
			item.ok().map(|(addr, _)| Address::from_slice(&addr))
		}).take(count as usize).collect();

		Some(accounts)
	}

	fn list_storage(&self, id: BlockId, account: &Address, after: Option<&H256>, count: u64) -> Option<Vec<H256>> {
		if !self.factories.trie.is_fat() {
			trace!(target: "fatdb", "list_stroage: Not a fat DB");
			return None;
		}

		let state = match self.state_at(id) {
			Some(state) => state,
			_ => return None,
		};

		let root = match state.storage_root(account) {
			Ok(Some(root)) => root,
			_ => return None,
		};

		let (_, db) = state.drop();
		let account_db = self.factories.accountdb.readonly(db.as_hashdb(), keccak(account));
		let trie = match self.factories.trie.readonly(account_db.as_hashdb(), &root) {
			Ok(trie) => trie,
			_ => {
				trace!(target: "fatdb", "list_storage: Couldn't open the DB");
				return None;
			}
		};

		let mut iter = match trie.iter() {
			Ok(iter) => iter,
			_ => return None,
		};

		if let Some(after) = after {
			if let Err(e) = iter.seek(after) {
				trace!(target: "fatdb", "list_accounts: Couldn't seek the DB: {:?}", e);
			}
		}

		let keys = iter.filter_map(|item| {
			item.ok().map(|(key, _)| H256::from_slice(&key))
		}).take(count as usize).collect();

		Some(keys)
	}

	fn transaction(&self, id: TransactionId) -> Option<LocalizedTransaction> {
		self.transaction_address(id).and_then(|address| self.chain.read().transaction(&address))
	}

	fn uncle(&self, id: UncleId) -> Option<encoded::Header> {
		let index = id.position;
		self.block_body(id.block).and_then(|body| body.view().uncle_rlp_at(index))
			.map(encoded::Header::new)
	}

	fn transaction_receipt(&self, id: TransactionId) -> Option<LocalizedReceipt> {
		let chain = self.chain.read();
		self.transaction_address(id)
			.and_then(|address| chain.block_number(&address.block_hash).and_then(|block_number| {
				let transaction = chain.block_body(&address.block_hash)
					.and_then(|body| body.view().localized_transaction_at(&address.block_hash, block_number, address.index));

				let previous_receipts = (0..address.index + 1)
					.map(|index| {
						let mut address = address.clone();
						address.index = index;
						chain.transaction_receipt(&address)
					})
					.collect();
				match (transaction, previous_receipts) {
					(Some(transaction), Some(previous_receipts)) => {
						Some(transaction_receipt(self.engine().machine(), transaction, previous_receipts))
					},
					_ => None,
				}
			}))
	}

	fn tree_route(&self, from: &H256, to: &H256) -> Option<TreeRoute> {
		let chain = self.chain.read();
		match chain.is_known(from) && chain.is_known(to) {
			true => chain.tree_route(from.clone(), to.clone()),
			false => None
		}
	}

	fn find_uncles(&self, hash: &H256) -> Option<Vec<H256>> {
		self.chain.read().find_uncle_hashes(hash, self.engine.maximum_uncle_age())
	}

	fn state_data(&self, hash: &H256) -> Option<Bytes> {
		self.state_db.read().journal_db().state(hash)
	}

	fn block_receipts(&self, hash: &H256) -> Option<Bytes> {
		self.chain.read().block_receipts(hash).map(|receipts| ::rlp::encode(&receipts).into_vec())
	}

	fn queue_info(&self) -> BlockQueueInfo {
		self.importer.block_queue.queue_info()
	}

	fn clear_queue(&self) {
		self.importer.block_queue.clear();
	}

	fn additional_params(&self) -> BTreeMap<String, String> {
		self.engine.additional_params().into_iter().collect()
	}

	fn logs(&self, filter: Filter) -> Vec<LocalizedLogEntry> {
		let (from, to) = match (self.block_number_ref(&filter.from_block), self.block_number_ref(&filter.to_block)) {
			(Some(from), Some(to)) => (from, to),
			_ => return Vec::new(),
		};

		let chain = self.chain.read();
		let blocks = filter.bloom_possibilities().iter()
			.map(move |bloom| {
				chain.blocks_with_bloom(bloom, from, to)
			})
			.flat_map(|m| m)
			// remove duplicate elements
			.collect::<HashSet<u64>>()
			.into_iter()
			.collect::<Vec<u64>>();

		self.chain.read().logs(blocks, |entry| filter.matches(entry), filter.limit)
	}

	fn filter_traces(&self, filter: TraceFilter) -> Option<Vec<LocalizedTrace>> {
		let start = self.block_number(filter.range.start)?;
		let end = self.block_number(filter.range.end)?;

		let db_filter = trace::Filter {
			range: start as usize..end as usize,
			from_address: filter.from_address.into(),
			to_address: filter.to_address.into(),
		};

		let traces = self.tracedb.read()
			.filter(&db_filter)
			.into_iter()
			.skip(filter.after.unwrap_or(0))
			.take(filter.count.unwrap_or(usize::max_value()))
			.collect();
		Some(traces)
	}

	fn trace(&self, trace: TraceId) -> Option<LocalizedTrace> {
		let trace_address = trace.address;
		self.transaction_address(trace.transaction)
			.and_then(|tx_address| {
				self.block_number(BlockId::Hash(tx_address.block_hash))
					.and_then(|number| self.tracedb.read().trace(number, tx_address.index, trace_address))
			})
	}

	fn transaction_traces(&self, transaction: TransactionId) -> Option<Vec<LocalizedTrace>> {
		self.transaction_address(transaction)
			.and_then(|tx_address| {
				self.block_number(BlockId::Hash(tx_address.block_hash))
					.and_then(|number| self.tracedb.read().transaction_traces(number, tx_address.index))
			})
	}

	fn block_traces(&self, block: BlockId) -> Option<Vec<LocalizedTrace>> {
		self.block_number(block)
			.and_then(|number| self.tracedb.read().block_traces(number))
	}

	fn last_hashes(&self) -> LastHashes {
		(*self.build_last_hashes(&self.chain.read().best_block_hash())).clone()
	}

	fn queue_transactions(&self, transactions: Vec<Bytes>, peer_id: usize) {
		let queue_size = self.queue_transactions.load(AtomicOrdering::Relaxed);
		trace!(target: "external_tx", "Queue size: {}", queue_size);
		if queue_size > MAX_TX_QUEUE_SIZE {
			debug!("Ignoring {} transactions: queue is full", transactions.len());
		} else {
			let len = transactions.len();
			match self.io_channel.lock().send(ClientIoMessage::NewTransactions(transactions, peer_id)) {
				Ok(_) => {
					self.queue_transactions.fetch_add(len, AtomicOrdering::SeqCst);
				}
				Err(e) => {
					debug!("Ignoring {} transactions: error queueing: {}", len, e);
				}
			}
		}
	}

	fn ready_transactions(&self) -> Vec<Arc<VerifiedTransaction>> {
		self.importer.miner.ready_transactions(self)
	}

	fn queue_consensus_message(&self, message: Bytes) {
		let channel = self.io_channel.lock().clone();
		if let Err(e) = channel.send(ClientIoMessage::NewMessage(message)) {
			debug!("Ignoring the message, error queueing: {}", e);
		}
	}

	fn signing_chain_id(&self) -> Option<u64> {
		self.engine.signing_chain_id(&self.latest_env_info())
	}

	fn block_extra_info(&self, id: BlockId) -> Option<BTreeMap<String, String>> {
		self.block_header_decoded(id)
			.map(|header| self.engine.extra_info(&header))
	}

	fn uncle_extra_info(&self, id: UncleId) -> Option<BTreeMap<String, String>> {
		self.uncle(id)
			.map(|header| self.engine.extra_info(&header.decode()))
	}

	fn pruning_info(&self) -> PruningInfo {
		PruningInfo {
			earliest_chain: self.chain.read().first_block_number().unwrap_or(1),
			earliest_state: self.state_db.read().journal_db().earliest_era().unwrap_or(0),
		}
	}

	fn transact_contract(&self, address: Address, data: Bytes) -> Result<(), transaction::Error> {
		let authoring_params = self.importer.miner.authoring_params();
		let transaction = Transaction {
			nonce: self.latest_nonce(&authoring_params.author),
			action: Action::Call(address),
			gas: self.importer.miner.sensible_gas_limit(),
			gas_price: self.importer.miner.sensible_gas_price(),
			value: U256::zero(),
			data: data,
		};
		let chain_id = self.engine.signing_chain_id(&self.latest_env_info());
		let signature = self.engine.sign(transaction.hash(chain_id))
			.map_err(|e| transaction::Error::InvalidSignature(e.to_string()))?;
		let signed = SignedTransaction::new(transaction.with_signature(signature, chain_id))?;
		self.importer.miner.import_own_transaction(self, signed.into())
	}

	fn registrar_address(&self) -> Option<Address> {
		self.registrar_address.clone()
	}

	fn eip86_transition(&self) -> u64 {
		self.engine().params().eip86_transition
	}
}

impl ReopenBlock for Client {
	fn reopen_block(&self, block: ClosedBlock) -> OpenBlock {
		let engine = &*self.engine;
		let mut block = block.reopen(engine);
		let max_uncles = engine.maximum_uncle_count(block.header().number());
		if block.uncles().len() < max_uncles {
			let chain = self.chain.read();
			let h = chain.best_block_hash();
			// Add new uncles
			let uncles = chain
				.find_uncle_hashes(&h, engine.maximum_uncle_age())
				.unwrap_or_else(Vec::new);

			for h in uncles {
				if !block.uncles().iter().any(|header| header.hash() == h) {
					let uncle = chain.block_header_data(&h).expect("find_uncle_hashes only returns hashes for existing headers; qed");
					block.push_uncle(uncle.decode()).expect("pushing up to maximum_uncle_count;
												push_uncle is not ok only if more than maximum_uncle_count is pushed;
												so all push_uncle are Ok;
												qed");
					if block.uncles().len() >= max_uncles { break }
				}
			}

		}
		block
	}
}

impl PrepareOpenBlock for Client {
	fn prepare_open_block(&self, author: Address, gas_range_target: (U256, U256), extra_data: Bytes) -> OpenBlock {
		let engine = &*self.engine;
		let chain = self.chain.read();
		let best_header = chain.best_block_header();
		let h = best_header.hash();

		let is_epoch_begin = chain.epoch_transition(best_header.number(), h).is_some();
		let mut open_block = OpenBlock::new(
			engine,
			self.factories.clone(),
			self.tracedb.read().tracing_enabled(),
			self.state_db.read().boxed_clone_canon(&h),
			&best_header,
			self.build_last_hashes(&h),
			author,
			gas_range_target,
			extra_data,
			is_epoch_begin,
			&mut chain.ancestry_with_metadata_iter(best_header.hash()),
		).expect("OpenBlock::new only fails if parent state root invalid; state root of best block's header is never invalid; qed");

		// Add uncles
		chain
			.find_uncle_headers(&h, engine.maximum_uncle_age())
			.unwrap_or_else(Vec::new)
			.into_iter()
			.take(engine.maximum_uncle_count(open_block.header().number()))
			.foreach(|h| {
				open_block.push_uncle(h.decode()).expect("pushing maximum_uncle_count;
												open_block was just created;
												push_uncle is not ok only if more than maximum_uncle_count is pushed;
												so all push_uncle are Ok;
												qed");
			});

		open_block
	}
}

impl BlockProducer for Client {}

impl ScheduleInfo for Client {
	fn latest_schedule(&self) -> Schedule {
		self.engine.schedule(self.latest_env_info().number)
	}
}

impl ImportSealedBlock for Client {
	fn import_sealed_block(&self, block: SealedBlock) -> ImportResult {
		let h = block.header().hash();
		let start = Instant::now();
		let route = {
			// scope for self.import_lock
			let _import_lock = self.importer.import_lock.lock();
			trace_time!("import_sealed_block");

			let number = block.header().number();
			let block_data = block.rlp_bytes();
			let header = block.header().clone();

			let route = self.importer.commit_block(block, &header, &block_data, self);
			trace!(target: "client", "Imported sealed block #{} ({})", number, h);
			self.state_db.write().sync_cache(&route.enacted, &route.retracted, false);
			route
		};
		let (enacted, retracted) = self.importer.calculate_enacted_retracted(&[route]);
		self.importer.miner.chain_new_blocks(self, &[h.clone()], &[], &enacted, &retracted, true);
		self.notify(|notify| {
			notify.new_blocks(
				vec![h.clone()],
				vec![],
				enacted.clone(),
				retracted.clone(),
				vec![h.clone()],
				vec![],
				{
					let elapsed = start.elapsed();
					elapsed.as_secs() * 1_000_000_000 + elapsed.subsec_nanos() as u64
				},
			);
		});
		self.db.read().flush().expect("DB flush failed.");
		Ok(h)
	}
}

impl BroadcastProposalBlock for Client {
	fn broadcast_proposal_block(&self, block: SealedBlock) {
		self.notify(|notify| {
			notify.new_blocks(
				vec![],
				vec![],
				vec![],
				vec![],
				vec![],
				vec![block.rlp_bytes()],
				0,
			);
		});
	}
}

impl SealedBlockImporter for Client {}

impl ::miner::TransactionVerifierClient for Client {}
impl ::miner::BlockChainClient for Client {}

impl super::traits::EngineClient for Client {
	fn update_sealing(&self) {
		self.importer.miner.update_sealing(self)
	}

	fn submit_seal(&self, block_hash: H256, seal: Vec<Bytes>) {
		let import = self.importer.miner.submit_seal(block_hash, seal).and_then(|block| self.import_sealed_block(block));
		if let Err(err) = import {
			warn!(target: "poa", "Wrong internal seal submission! {:?}", err);
		}
	}

	fn broadcast_consensus_message(&self, message: Bytes) {
		self.notify(|notify| notify.broadcast(ChainMessageType::Consensus(message.clone())));
	}

	fn epoch_transition_for(&self, parent_hash: H256) -> Option<::engines::EpochTransition> {
		self.chain.read().epoch_transition_for(parent_hash)
	}

	fn as_full_client(&self) -> Option<&BlockChainClient> { Some(self) }

	fn block_number(&self, id: BlockId) -> Option<BlockNumber> {
		BlockChainClient::block_number(self, id)
	}

	fn block_header(&self, id: BlockId) -> Option<::encoded::Header> {
		BlockChainClient::block_header(self, id)
	}
}

impl ProvingBlockChainClient for Client {
	fn prove_storage(&self, key1: H256, key2: H256, id: BlockId) -> Option<(Vec<Bytes>, H256)> {
		self.state_at(id)
			.and_then(move |state| state.prove_storage(key1, key2).ok())
	}

	fn prove_account(&self, key1: H256, id: BlockId) -> Option<(Vec<Bytes>, ::types::basic_account::BasicAccount)> {
		self.state_at(id)
			.and_then(move |state| state.prove_account(key1).ok())
	}

	fn prove_transaction(&self, transaction: SignedTransaction, id: BlockId) -> Option<(Bytes, Vec<DBValue>)> {
		let (header, mut env_info) = match (self.block_header(id), self.env_info(id)) {
			(Some(s), Some(e)) => (s, e),
			_ => return None,
		};

		env_info.gas_limit = transaction.gas.clone();
		let mut jdb = self.state_db.read().journal_db().boxed_clone();

		state::prove_transaction(
			jdb.as_hashdb_mut(),
			header.state_root().clone(),
			&transaction,
			self.engine.machine(),
			&env_info,
			self.factories.clone(),
			false,
		)
	}


	fn epoch_signal(&self, hash: H256) -> Option<Vec<u8>> {
		// pending transitions are never deleted, and do not contain
		// finality proofs by definition.
		self.chain.read().get_pending_transition(hash).map(|pending| pending.proof)
	}
}

impl Drop for Client {
	fn drop(&mut self) {
		self.engine.stop();
	}
}

/// Returns `LocalizedReceipt` given `LocalizedTransaction`
/// and a vector of receipts from given block up to transaction index.
fn transaction_receipt(machine: &::machine::EthereumMachine, mut tx: LocalizedTransaction, mut receipts: Vec<Receipt>) -> LocalizedReceipt {
	assert_eq!(receipts.len(), tx.transaction_index + 1, "All previous receipts are provided.");

	let sender = tx.sender();
	let receipt = receipts.pop().expect("Current receipt is provided; qed");
	let prior_gas_used = match tx.transaction_index {
		0 => 0.into(),
		i => receipts.get(i - 1).expect("All previous receipts are provided; qed").gas_used,
	};
	let no_of_logs = receipts.into_iter().map(|receipt| receipt.logs.len()).sum::<usize>();
	let transaction_hash = tx.hash();
	let block_hash = tx.block_hash;
	let block_number = tx.block_number;
	let transaction_index = tx.transaction_index;

	LocalizedReceipt {
		transaction_hash: transaction_hash,
		transaction_index: transaction_index,
		block_hash: block_hash,
		block_number: block_number,
		cumulative_gas_used: receipt.gas_used,
		gas_used: receipt.gas_used - prior_gas_used,
		contract_address: match tx.action {
			Action::Call(_) => None,
			Action::Create => Some(contract_address(machine.create_address_scheme(block_number), &sender, &tx.nonce, &tx.data).0)
		},
		logs: receipt.logs.into_iter().enumerate().map(|(i, log)| LocalizedLogEntry {
			entry: log,
			block_hash: block_hash,
			block_number: block_number,
			transaction_hash: transaction_hash,
			transaction_index: transaction_index,
			transaction_log_index: i,
			log_index: no_of_logs + i,
		}).collect(),
		log_bloom: receipt.log_bloom,
		outcome: receipt.outcome,
	}
}

#[cfg(test)]
mod tests {

	#[test]
	fn should_not_cache_details_before_commit() {
		use client::{BlockChainClient, ChainInfo};
		use test_helpers::{generate_dummy_client, get_good_dummy_block_hash};

		use std::thread;
		use std::time::Duration;
		use std::sync::Arc;
		use std::sync::atomic::{AtomicBool, Ordering};
		use kvdb::DBTransaction;
		use blockchain::ExtrasInsert;

		let client = generate_dummy_client(0);
		let genesis = client.chain_info().best_block_hash;
		let (new_hash, new_block) = get_good_dummy_block_hash();

		let go = {
			// Separate thread uncommited transaction
			let go = Arc::new(AtomicBool::new(false));
			let go_thread = go.clone();
			let another_client = client.clone();
			thread::spawn(move || {
				let mut batch = DBTransaction::new();
				another_client.chain.read().insert_block(&mut batch, &new_block, Vec::new(), ExtrasInsert {
					primitive_fork_choice: ::engines::ForkChoice::New,
					is_finalized: false,
					metadata: None,
				});
				go_thread.store(true, Ordering::SeqCst);
			});
			go
		};

		while !go.load(Ordering::SeqCst) { thread::park_timeout(Duration::from_millis(5)); }

		assert!(client.tree_route(&genesis, &new_hash).is_none());
	}

	#[test]
	fn should_return_correct_log_index() {
		use hash::keccak;
		use super::transaction_receipt;
		use ethkey::KeyPair;
		use log_entry::{LogEntry, LocalizedLogEntry};
		use receipt::{Receipt, LocalizedReceipt, TransactionOutcome};
		use transaction::{Transaction, LocalizedTransaction, Action};

		// given
		let key = KeyPair::from_secret_slice(&keccak("test")).unwrap();
		let secret = key.secret();
		let machine = ::ethereum::new_frontier_test_machine();

		let block_number = 1;
		let block_hash = 5.into();
		let state_root = 99.into();
		let gas_used = 10.into();
		let raw_tx = Transaction {
			nonce: 0.into(),
			gas_price: 0.into(),
			gas: 21000.into(),
			action: Action::Call(10.into()),
			value: 0.into(),
			data: vec![],
		};
		let tx1 = raw_tx.clone().sign(secret, None);
		let transaction = LocalizedTransaction {
			signed: tx1.clone().into(),
			block_number: block_number,
			block_hash: block_hash,
			transaction_index: 1,
			cached_sender: Some(tx1.sender()),
		};
		let logs = vec![LogEntry {
			address: 5.into(),
			topics: vec![],
			data: vec![],
		}, LogEntry {
			address: 15.into(),
			topics: vec![],
			data: vec![],
		}];
		let receipts = vec![Receipt {
			outcome: TransactionOutcome::StateRoot(state_root),
			gas_used: 5.into(),
			log_bloom: Default::default(),
			logs: vec![logs[0].clone()],
		}, Receipt {
			outcome: TransactionOutcome::StateRoot(state_root),
			gas_used: gas_used,
			log_bloom: Default::default(),
			logs: logs.clone(),
		}];

		// when
		let receipt = transaction_receipt(&machine, transaction, receipts);

		// then
		assert_eq!(receipt, LocalizedReceipt {
			transaction_hash: tx1.hash(),
			transaction_index: 1,
			block_hash: block_hash,
			block_number: block_number,
			cumulative_gas_used: gas_used,
			gas_used: gas_used - 5.into(),
			contract_address: None,
			logs: vec![LocalizedLogEntry {
				entry: logs[0].clone(),
				block_hash: block_hash,
				block_number: block_number,
				transaction_hash: tx1.hash(),
				transaction_index: 1,
				transaction_log_index: 0,
				log_index: 1,
			}, LocalizedLogEntry {
				entry: logs[1].clone(),
				block_hash: block_hash,
				block_number: block_number,
				transaction_hash: tx1.hash(),
				transaction_index: 1,
				transaction_log_index: 1,
				log_index: 2,
			}],
			log_bloom: Default::default(),
			outcome: TransactionOutcome::StateRoot(state_root),
		});
	}
}<|MERGE_RESOLUTION|>--- conflicted
+++ resolved
@@ -426,11 +426,7 @@
 			last_hashes,
 			client.factories.clone(),
 			is_epoch_begin,
-<<<<<<< HEAD
-			strip_receipts,
 			&mut chain.ancestry_with_metadata_iter(*header.parent_hash()),
-=======
->>>>>>> 2257bc8e
 		);
 
 		let mut locked_block = enact_result.map_err(|e| {
