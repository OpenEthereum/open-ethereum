--- conflicted
+++ resolved
@@ -271,15 +271,10 @@
 						// we're next!
 						let mut verified = verification.verified.lock();
 						let mut bad = verification.bad.lock();
-<<<<<<< HEAD
 						VerificationQueue::drain_verifying(&mut verifying, &mut verified, &mut bad, &verification.sizes);
-						ready.set();
-=======
-						VerificationQueue::drain_verifying(&mut verifying, &mut verified, &mut bad);
 						true
 					} else {
 						false
->>>>>>> 906dcd7b
 					}
 				},
 				Err(_) => {
@@ -291,15 +286,10 @@
 					verifying.retain(|e| e.hash != hash);
 
 					if verifying.front().map_or(false, |x| x.output.is_some()) {
-<<<<<<< HEAD
 						VerificationQueue::drain_verifying(&mut verifying, &mut verified, &mut bad, &verification.sizes);
-						ready.set();
-=======
-						VerificationQueue::drain_verifying(&mut verifying, &mut verified, &mut bad);
 						true
 					} else {
 						false
->>>>>>> 906dcd7b
 					}
 				}
 			};
