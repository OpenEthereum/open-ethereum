// Copyright 2015, 2016 Ethcore (UK) Ltd.
// This file is part of Parity.

// Parity is free software: you can redistribute it and/or modify
// it under the terms of the GNU General Public License as published by
// the Free Software Foundation, either version 3 of the License, or
// (at your option) any later version.

// Parity is distributed in the hope that it will be useful,
// but WITHOUT ANY WARRANTY; without even the implied warranty of
// MERCHANTABILITY or FITNESS FOR A PARTICULAR PURPOSE.  See the
// GNU General Public License for more details.

// You should have received a copy of the GNU General Public License
// along with Parity.  If not, see <http://www.gnu.org/licenses/>.

use ethkey::KeyPair;
use io::*;
use client::{BlockChainClient, Client, ClientConfig};
use util::*;
use spec::*;
use state_db::StateDB;
use block::{OpenBlock, Drain};
use blockchain::{BlockChain, Config as BlockChainConfig};
use builtin::Builtin;
use state::*;
use evm::Schedule;
use engines::Engine;
use env_info::EnvInfo;
use ethereum;
use devtools::*;
use miner::Miner;
use header::Header;
use transaction::{Action, SignedTransaction, Transaction};
use rlp::{self, RlpStream, Stream};
use views::BlockView;

#[cfg(feature = "json-tests")]
pub enum ChainEra {
	Frontier,
	Homestead,
	Eip150,
	TransitionTest,
}

pub struct TestEngine {
	engine: Arc<Engine>,
	max_depth: usize,
}

impl TestEngine {
	pub fn new(max_depth: usize) -> TestEngine {
		TestEngine {
			engine: ethereum::new_frontier_test().engine,
			max_depth: max_depth,
		}
	}
}

impl Engine for TestEngine {
	fn name(&self) -> &str {
		"TestEngine"
	}

	fn params(&self) -> &CommonParams {
		self.engine.params()
	}

	fn builtins(&self) -> &BTreeMap<Address, Builtin> {
		self.engine.builtins()
	}

	fn schedule(&self, _env_info: &EnvInfo) -> Schedule {
		let mut schedule = Schedule::new_frontier();
		schedule.max_depth = self.max_depth;
		schedule
	}
}

// TODO: move everything over to get_null_spec.
pub fn get_test_spec() -> Spec {
	Spec::new_test()
}

pub fn create_test_block(header: &Header) -> Bytes {
	let mut rlp = RlpStream::new_list(3);
	rlp.append(header);
	rlp.append_raw(&rlp::EMPTY_LIST_RLP, 1);
	rlp.append_raw(&rlp::EMPTY_LIST_RLP, 1);
	rlp.out()
}

fn create_unverifiable_block_header(order: u32, parent_hash: H256) -> Header {
	let mut header = Header::new();
	header.set_gas_limit(0.into());
	header.set_difficulty((order * 100).into());
	header.set_timestamp((order * 10) as u64);
	header.set_number(order as u64);
	header.set_parent_hash(parent_hash);
	header.set_state_root(H256::zero());

	header
}

fn create_unverifiable_block_with_extra(order: u32, parent_hash: H256, extra: Option<Bytes>) -> Bytes {
	let mut header = create_unverifiable_block_header(order, parent_hash);
	header.set_extra_data(match extra {
		Some(extra_data) => extra_data,
		None => {
			let base = (order & 0x000000ff) as u8;
			let generated: Vec<u8> = vec![base + 1, base + 2, base + 3];
			generated
		}
	});
	create_test_block(&header)
}

fn create_unverifiable_block(order: u32, parent_hash: H256) -> Bytes {
	create_test_block(&create_unverifiable_block_header(order, parent_hash))
}

pub fn create_test_block_with_data(header: &Header, transactions: &[SignedTransaction], uncles: &[Header]) -> Bytes {
	let mut rlp = RlpStream::new_list(3);
	rlp.append(header);
	rlp.begin_list(transactions.len());
	for t in transactions {
		rlp.append_raw(&rlp::encode::<SignedTransaction>(t).to_vec(), 1);
	}
	rlp.append(&uncles);
	rlp.out()
}

pub fn generate_dummy_client(block_number: u32) -> GuardedTempResult<Arc<Client>> {
	generate_dummy_client_with_spec_and_data(Spec::new_test, block_number, 0, &[])
}

pub fn generate_dummy_client_with_data(block_number: u32, txs_per_block: usize, tx_gas_prices: &[U256]) -> GuardedTempResult<Arc<Client>> {
	generate_dummy_client_with_spec_and_data(Spec::new_null, block_number, txs_per_block, tx_gas_prices)
}

pub fn generate_dummy_client_with_spec_and_data<F>(get_test_spec: F, block_number: u32, txs_per_block: usize, tx_gas_prices: &[U256]) -> GuardedTempResult<Arc<Client>> where F: Fn()->Spec {
	let dir = RandomTempPath::new();
	let test_spec = get_test_spec();
	let db_config = DatabaseConfig::with_columns(::db::NUM_COLUMNS);

	let client = Client::new(
		ClientConfig::default(),
		&test_spec,
		dir.as_path(),
		Arc::new(Miner::with_spec(&test_spec)),
		IoChannel::disconnected(),
		&db_config
	).unwrap();
	let test_engine = &*test_spec.engine;

	let mut db_result = get_temp_state_db();
	let mut db = db_result.take();
	test_spec.ensure_db_good(&mut db).unwrap();
	let genesis_header = test_spec.genesis_header();

	let mut rolling_timestamp = 40;
	let mut last_hashes = vec![];
	let mut last_header = genesis_header.clone();

	let kp = KeyPair::from_secret("".sha3()).unwrap();
	let author = kp.address();

	let mut n = 0;
	for _ in 0..block_number {
		last_hashes.push(last_header.hash());

		// forge block.
		let mut b = OpenBlock::new(
			test_engine,
			Default::default(),
			false,
			db,
			&last_header,
			Arc::new(last_hashes.clone()),
			author.clone(),
			(3141562.into(), 31415620.into()),
			vec![]
		).unwrap();
		b.set_difficulty(U256::from(0x20000));
		rolling_timestamp += 10;
		b.set_timestamp(rolling_timestamp);

		// first block we don't have any balance, so can't send any transactions.
		for _ in 0..txs_per_block {
			b.push_transaction(Transaction {
				nonce: n.into(),
				gas_price: tx_gas_prices[n % tx_gas_prices.len()],
				gas: 100000.into(),
				action: Action::Create,
				data: vec![],
				value: U256::zero(),
			}.sign(kp.secret()), None).unwrap();
			n += 1;
		}

		let b = b.close_and_lock().seal(test_engine, vec![]).unwrap();

		if let Err(e) = client.import_block(b.rlp_bytes()) {
			panic!("error importing block which is valid by definition: {:?}", e);
		}

		last_header = BlockView::new(&b.rlp_bytes()).header();
		db = b.drain();
	}
	client.flush_queue();
	client.import_verified_blocks();

	GuardedTempResult::<Arc<Client>> {
		_temp: dir,
		result: Some(client)
	}
}

pub fn push_blocks_to_client(client: &Arc<Client>, timestamp_salt: u64, starting_number: usize, block_number: usize) {
	let test_spec = get_test_spec();
	let test_engine = &test_spec.engine;
	//let test_engine = test_spec.to_engine().unwrap();
	let state_root = test_spec.genesis_header().state_root().clone();
	let mut rolling_hash = client.chain_info().best_block_hash;
	let mut rolling_block_number = starting_number as u64;
	let mut rolling_timestamp = timestamp_salt + starting_number as u64 * 10;

	for _ in 0..block_number {
		let mut header = Header::new();

		header.set_gas_limit(test_engine.params().min_gas_limit);
		header.set_difficulty(U256::from(0x20000));
		header.set_timestamp(rolling_timestamp);
		header.set_number(rolling_block_number);
		header.set_parent_hash(rolling_hash);
		header.set_state_root(state_root);

		rolling_hash = header.hash();
		rolling_block_number = rolling_block_number + 1;
		rolling_timestamp = rolling_timestamp + 10;

		if let Err(e) = client.import_block(create_test_block(&header)) {
			panic!("error importing block which is valid by definition: {:?}", e);
		}
	}
}

pub fn get_test_client_with_blocks(blocks: Vec<Bytes>) -> GuardedTempResult<Arc<Client>> {
	let dir = RandomTempPath::new();
	let test_spec = get_test_spec();
	let db_config = DatabaseConfig::with_columns(::db::NUM_COLUMNS);

	let client = Client::new(
		ClientConfig::default(),
		&test_spec,
		dir.as_path(),
		Arc::new(Miner::with_spec(&test_spec)),
		IoChannel::disconnected(),
		&db_config
	).unwrap();

	for block in &blocks {
		if let Err(_) = client.import_block(block.clone()) {
			panic!("panic importing block which is well-formed");
		}
	}
	client.flush_queue();
	client.import_verified_blocks();

	GuardedTempResult::<Arc<Client>> {
		_temp: dir,
		result: Some(client)
	}
}

fn new_db(path: &str) -> Arc<Database> {
	Arc::new(
		Database::open(&DatabaseConfig::with_columns(::db::NUM_COLUMNS), path)
		.expect("Opening database for tests should always work.")
	)
}

pub fn generate_dummy_blockchain(block_number: u32) -> GuardedTempResult<BlockChain> {
	let temp = RandomTempPath::new();
	let db = new_db(temp.as_str());
	let bc = BlockChain::new(BlockChainConfig::default(), &create_unverifiable_block(0, H256::zero()), db.clone());

	let mut batch = db.transaction();
	for block_order in 1..block_number {
		bc.insert_block(&mut batch, &create_unverifiable_block(block_order, bc.best_block_hash()), vec![]);
		bc.commit();
	}
	db.write(batch).unwrap();

	GuardedTempResult::<BlockChain> {
		_temp: temp,
		result: Some(bc)
	}
}

pub fn generate_dummy_blockchain_with_extra(block_number: u32) -> GuardedTempResult<BlockChain> {
	let temp = RandomTempPath::new();
	let db = new_db(temp.as_str());
	let bc = BlockChain::new(BlockChainConfig::default(), &create_unverifiable_block(0, H256::zero()), db.clone());


	let mut batch = db.transaction();
	for block_order in 1..block_number {
		bc.insert_block(&mut batch, &create_unverifiable_block_with_extra(block_order, bc.best_block_hash(), None), vec![]);
		bc.commit();
	}
	db.write(batch).unwrap();

	GuardedTempResult::<BlockChain> {
		_temp: temp,
		result: Some(bc)
	}
}

pub fn generate_dummy_empty_blockchain() -> GuardedTempResult<BlockChain> {
	let temp = RandomTempPath::new();
	let db = new_db(temp.as_str());
	let bc = BlockChain::new(BlockChainConfig::default(), &create_unverifiable_block(0, H256::zero()), db.clone());

	GuardedTempResult::<BlockChain> {
		_temp: temp,
		result: Some(bc)
	}
}

pub fn get_temp_state_db() -> GuardedTempResult<StateDB> {
	let temp = RandomTempPath::new();
	let journal_db = get_temp_state_db_in(temp.as_path());

	GuardedTempResult {
		_temp: temp,
		result: Some(journal_db)
	}
}

pub fn get_temp_state() -> GuardedTempResult<State> {
	let temp = RandomTempPath::new();
	let journal_db = get_temp_state_db_in(temp.as_path());

	GuardedTempResult {
	    _temp: temp,
		result: Some(State::new(journal_db, U256::from(0), Default::default())),
	}
}

pub fn get_temp_state_db_in(path: &Path) -> StateDB {
	let db = new_db(path.to_str().expect("Only valid utf8 paths for tests."));
<<<<<<< HEAD
	let journal_db = journaldb::new(db.clone(), journaldb::Algorithm::EarlyMerge, COL_STATE);
=======
	let journal_db = journaldb::new(db.clone(), journaldb::Algorithm::EarlyMerge, ::db::COL_STATE);
>>>>>>> 123b7517
	StateDB::new(journal_db, 5 * 1024 * 1024)
}

pub fn get_temp_state_in(path: &Path) -> State {
	let journal_db = get_temp_state_db_in(path);
	State::new(journal_db, U256::from(0), Default::default())
}

pub fn get_good_dummy_block_seq(count: usize) -> Vec<Bytes> {
	let test_spec = get_test_spec();
  	get_good_dummy_block_fork_seq(1, count, &test_spec.genesis_header().hash())
}

pub fn get_good_dummy_block_fork_seq(start_number: usize, count: usize, parent_hash: &H256) -> Vec<Bytes> {
	let test_spec = get_test_spec();
	let test_engine = &test_spec.engine;
	let mut rolling_timestamp = start_number as u64 * 10;
	let mut parent = *parent_hash;
	let mut r = Vec::new();
	for i in start_number .. start_number + count + 1 {
		let mut block_header = Header::new();
		block_header.set_gas_limit(test_engine.params().min_gas_limit);
		block_header.set_difficulty(U256::from(i).mul(U256([0, 1, 0, 0])));
		block_header.set_timestamp(rolling_timestamp);
		block_header.set_number(i as u64);
		block_header.set_parent_hash(parent);
		block_header.set_state_root(test_spec.genesis_header().state_root().clone());

		parent = block_header.hash();
		rolling_timestamp = rolling_timestamp + 10;

		r.push(create_test_block(&block_header));

	}
	r
}

pub fn get_good_dummy_block_hash() -> (H256, Bytes) {
	let mut block_header = Header::new();
	let test_spec = get_test_spec();
	let test_engine = &test_spec.engine;
	block_header.set_gas_limit(test_engine.params().min_gas_limit);
	block_header.set_difficulty(U256::from(0x20000));
	block_header.set_timestamp(40);
	block_header.set_number(1);
	block_header.set_parent_hash(test_spec.genesis_header().hash());
	block_header.set_state_root(test_spec.genesis_header().state_root().clone());

	(block_header.hash(), create_test_block(&block_header))
}

pub fn get_good_dummy_block() -> Bytes {
	let (_, bytes) = get_good_dummy_block_hash();
	bytes
}

pub fn get_bad_state_dummy_block() -> Bytes {
	let mut block_header = Header::new();
	let test_spec = get_test_spec();
	let test_engine = &test_spec.engine;
	block_header.set_gas_limit(test_engine.params().min_gas_limit);
	block_header.set_difficulty(U256::from(0x20000));
	block_header.set_timestamp(40);
	block_header.set_number(1);
	block_header.set_parent_hash(test_spec.genesis_header().hash());
	block_header.set_state_root(0xbad.into());

	create_test_block(&block_header)
}<|MERGE_RESOLUTION|>--- conflicted
+++ resolved
@@ -350,11 +350,7 @@
 
 pub fn get_temp_state_db_in(path: &Path) -> StateDB {
 	let db = new_db(path.to_str().expect("Only valid utf8 paths for tests."));
-<<<<<<< HEAD
-	let journal_db = journaldb::new(db.clone(), journaldb::Algorithm::EarlyMerge, COL_STATE);
-=======
 	let journal_db = journaldb::new(db.clone(), journaldb::Algorithm::EarlyMerge, ::db::COL_STATE);
->>>>>>> 123b7517
 	StateDB::new(journal_db, 5 * 1024 * 1024)
 }
 
