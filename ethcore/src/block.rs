--- conflicted
+++ resolved
@@ -425,12 +425,7 @@
 			block: s.block,
 			unclosed_state,
 			unclosed_metadata,
-<<<<<<< HEAD
-		}
-=======
-			unclosed_finalization_state,
 		})
->>>>>>> 50596199
 	}
 
 	/// Turn this into a `LockedBlock`.
@@ -460,12 +455,7 @@
 
 		Ok(LockedBlock {
 			block: s.block,
-<<<<<<< HEAD
-		}
-=======
-			uncle_bytes,
 		})
->>>>>>> 50596199
 	}
 
 	#[cfg(test)]
