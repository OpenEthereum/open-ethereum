// Copyright 2015-2019 Parity Technologies (UK) Ltd.
// This file is part of Parity Ethereum.

// Parity Ethereum is free software: you can redistribute it and/or modify
// it under the terms of the GNU General Public License as published by
// the Free Software Foundation, either version 3 of the License, or
// (at your option) any later version.

// Parity Ethereum is distributed in the hope that it will be useful,
// but WITHOUT ANY WARRANTY; without even the implied warranty of
// MERCHANTABILITY or FITNESS FOR A PARTICULAR PURPOSE.  See the
// GNU General Public License for more details.

// You should have received a copy of the GNU General Public License
// along with Parity Ethereum.  If not, see <http://www.gnu.org/licenses/>.

//! Base data structure of this module is `Block`.
//!
//! Blocks can be produced by a local node or they may be received from the network.
//!
//! To create a block locally, we start with an `OpenBlock`. This block is mutable
//! and can be appended to with transactions and uncles.
//!
//! When ready, `OpenBlock` can be closed and turned into a `ClosedBlock`. A `ClosedBlock` can
//! be re-opened again by a miner under certain circumstances. On block close, state commit is
//! performed.
//!
//! `LockedBlock` is a version of a `ClosedBlock` that cannot be reopened. It can be sealed
//! using an engine.
//!
//! `ExecutedBlock` is an underlying data structure used by all structs above to store block
//! related info.

use std::{cmp, ops};
use std::collections::HashSet;
use std::sync::Arc;

use bytes::Bytes;
use ethereum_types::{H256, U256, Address, Bloom};

use engines::Engine;
use error::{Error, BlockError};
<<<<<<< HEAD
use factories::Factories;
=======
use trie_vm_factories::Factories;
>>>>>>> 44cc442d
use state_db::StateDB;
use account_state::State;
use trace::Tracing;
use triehash::ordered_trie_root;
use unexpected::{Mismatch, OutOfBounds};
use verification::PreverifiedBlock;
use vm::{EnvInfo, LastHashes};

use hash::keccak;
use rlp::{RlpStream, Encodable, encode_list};
use types::transaction::{SignedTransaction, Error as TransactionError};
use types::header::Header;
use types::receipt::{Receipt, TransactionOutcome};
use executive_state::ExecutiveState;

/// Block that is ready for transactions to be added.
///
/// It's a bit like a Vec<Transaction>, except that whenever a transaction is pushed, we execute it and
/// maintain the system `state()`. We also archive execution receipts in preparation for later block creation.
pub struct OpenBlock<'x> {
	block: ExecutedBlock,
	engine: &'x dyn Engine,
	parent: Header,
}

/// Just like `OpenBlock`, except that we've applied `Engine::on_close_block`, finished up the non-seal header fields,
/// and collected the uncles.
///
/// There is no function available to push a transaction.
#[derive(Clone)]
pub struct ClosedBlock {
	block: ExecutedBlock,
	unclosed_state: State<StateDB>,
	parent: Header,
}

/// Just like `ClosedBlock` except that we can't reopen it and it's faster.
///
/// We actually store the post-`Engine::on_close_block` state, unlike in `ClosedBlock` where it's the pre.
#[derive(Clone)]
pub struct LockedBlock {
	block: ExecutedBlock,
}

/// A block that has a valid seal.
///
/// The block's header has valid seal arguments. The block cannot be reversed into a `ClosedBlock` or `OpenBlock`.
pub struct SealedBlock {
	block: ExecutedBlock,
}

/// An internal type for a block's common elements.
#[derive(Clone)]
pub struct ExecutedBlock {
	/// Executed block header.
	pub header: Header,
	/// Executed transactions.
	pub transactions: Vec<SignedTransaction>,
	/// Uncles.
	pub uncles: Vec<Header>,
	/// Transaction receipts.
	pub receipts: Vec<Receipt>,
	/// Hashes of already executed transactions.
	pub transactions_set: HashSet<H256>,
	/// Underlying state.
	pub state: State<StateDB>,
	/// Transaction traces.
	pub traces: Tracing,
	/// Hashes of last 256 blocks.
	pub last_hashes: Arc<LastHashes>,
}

impl ExecutedBlock {
	/// Create a new block from the given `state`.
	fn new(state: State<StateDB>, last_hashes: Arc<LastHashes>, tracing: bool) -> ExecutedBlock {
		ExecutedBlock {
			header: Default::default(),
			transactions: Default::default(),
			uncles: Default::default(),
			receipts: Default::default(),
			transactions_set: Default::default(),
			state,
			traces: if tracing {
				Tracing::enabled()
			} else {
				Tracing::Disabled
			},
			last_hashes,
		}
	}

	/// Get the environment info concerning this block.
	pub fn env_info(&self) -> EnvInfo {
		// TODO: memoise.
		EnvInfo {
			number: self.header.number(),
			author: self.header.author().clone(),
			timestamp: self.header.timestamp(),
			difficulty: self.header.difficulty().clone(),
			last_hashes: self.last_hashes.clone(),
			gas_used: self.receipts.last().map_or(U256::zero(), |r| r.gas_used),
			gas_limit: self.header.gas_limit().clone(),
		}
	}

	/// Get mutable access to a state.
	pub fn state_mut(&mut self) -> &mut State<StateDB> {
		&mut self.state
	}

	/// Get mutable reference to traces.
	pub fn traces_mut(&mut self) -> &mut Tracing {
		&mut self.traces
	}
}

/// Trait for an object that owns an `ExecutedBlock`
pub trait Drain {
	/// Returns `ExecutedBlock`
	fn drain(self) -> ExecutedBlock;
}

impl<'x> OpenBlock<'x> {
	/// Create a new `OpenBlock` ready for transaction pushing.
	pub fn new<'a>(
		engine: &'x dyn Engine,
		factories: Factories,
		tracing: bool,
		db: StateDB,
		parent: &Header,
		last_hashes: Arc<LastHashes>,
		author: Address,
		gas_range_target: (U256, U256),
		extra_data: Bytes,
		is_epoch_begin: bool,
	) -> Result<Self, Error> {
		let number = parent.number() + 1;
		let state = State::from_existing(db, parent.state_root().clone(), engine.account_start_nonce(number), factories)?;
		let mut r = OpenBlock { block: ExecutedBlock::new(state, last_hashes, tracing), engine, parent: parent.clone()};

		r.block.header.set_parent_hash(parent.hash());
		r.block.header.set_number(number);
		r.block.header.set_author(author);
		r.block.header.set_timestamp(engine.open_block_header_timestamp(parent.timestamp()));
		r.block.header.set_extra_data(extra_data);

		let gas_floor_target = cmp::max(gas_range_target.0, engine.params().min_gas_limit);
		let gas_ceil_target = cmp::max(gas_range_target.1, gas_floor_target);

		engine.machine().populate_from_parent(&mut r.block.header, parent, gas_floor_target, gas_ceil_target);
		engine.populate_from_parent(&mut r.block.header, parent);

		engine.machine().on_new_block(&mut r.block)?;
		engine.on_new_block(&mut r.block, is_epoch_begin)?;

		Ok(r)
	}

	/// Alter the timestamp of the block.
	pub fn set_timestamp(&mut self, timestamp: u64) {
		self.block.header.set_timestamp(timestamp);
	}

	/// Removes block gas limit.
	pub fn remove_gas_limit(&mut self) {
		self.block.header.set_gas_limit(U256::max_value());
	}

	/// Add an uncle to the block, if possible.
	///
	/// NOTE Will check chain constraints and the uncle number but will NOT check
	/// that the header itself is actually valid.
	pub fn push_uncle(&mut self, valid_uncle_header: Header) -> Result<(), BlockError> {
		let max_uncles = self.engine.maximum_uncle_count(self.block.header.number());
		if self.block.uncles.len() + 1 > max_uncles {
			return Err(BlockError::TooManyUncles(OutOfBounds{
				min: None,
				max: Some(max_uncles),
				found: self.block.uncles.len() + 1,
			}));
		}
		// TODO: check number
		// TODO: check not a direct ancestor (use last_hashes for that)
		self.block.uncles.push(valid_uncle_header);
		Ok(())
	}

	/// Push a transaction into the block.
	///
	/// If valid, it will be executed, and archived together with the receipt.
	pub fn push_transaction(&mut self, t: SignedTransaction, h: Option<H256>) -> Result<&Receipt, Error> {
		if self.block.transactions_set.contains(&t.hash()) {
			return Err(TransactionError::AlreadyImported.into());
		}

		let env_info = self.block.env_info();
		let outcome = self.block.state.apply(&env_info, self.engine.machine(), &t, self.block.traces.is_enabled())?;

		self.block.transactions_set.insert(h.unwrap_or_else(||t.hash()));
		self.block.transactions.push(t.into());
		if let Tracing::Enabled(ref mut traces) = self.block.traces {
			traces.push(outcome.trace.into());
		}
		self.block.receipts.push(outcome.receipt);
		Ok(self.block.receipts.last().expect("receipt just pushed; qed"))
	}

	/// Push transactions onto the block.
	#[cfg(not(feature = "slow-blocks"))]
	fn push_transactions(&mut self, transactions: Vec<SignedTransaction>) -> Result<(), Error> {
		for t in transactions {
			self.push_transaction(t, None)?;
		}
		Ok(())
	}

	/// Push transactions onto the block.
	#[cfg(feature = "slow-blocks")]
	fn push_transactions(&mut self, transactions: Vec<SignedTransaction>) -> Result<(), Error> {
		use std::time;

		let slow_tx = option_env!("SLOW_TX_DURATION").and_then(|v| v.parse().ok()).unwrap_or(100);
		for t in transactions {
			let hash = t.hash();
			let start = time::Instant::now();
			self.push_transaction(t, None)?;
			let took = start.elapsed();
			let took_ms = took.as_secs() * 1000 + took.subsec_nanos() as u64 / 1000000;
			if took > time::Duration::from_millis(slow_tx) {
				warn!("Heavy ({} ms) transaction in block {:?}: {:?}", took_ms, self.block.header.number(), hash);
			}
			debug!(target: "tx", "Transaction {:?} took: {} ms", hash, took_ms);
		}

		Ok(())
	}

	/// Populate self from a header.
	fn populate_from(&mut self, header: &Header) {
		self.block.header.set_difficulty(*header.difficulty());
		self.block.header.set_gas_limit(*header.gas_limit());
		self.block.header.set_timestamp(header.timestamp());
		self.block.header.set_uncles_hash(*header.uncles_hash());
		self.block.header.set_transactions_root(*header.transactions_root());
		// TODO: that's horrible. set only for backwards compatibility
		if header.extra_data().len() > self.engine.maximum_extra_data_size() {
			warn!("Couldn't set extradata. Ignoring.");
		} else {
			self.block.header.set_extra_data(header.extra_data().clone());
		}
	}

	/// Turn this into a `ClosedBlock`.
	pub fn close(self) -> Result<ClosedBlock, Error> {
		let unclosed_state = self.block.state.clone();
		let parent = self.parent.clone();
		let locked = self.close_and_lock()?;

		Ok(ClosedBlock {
			block: locked.block,
			unclosed_state,
			parent,
		})
	}

	/// Turn this into a `LockedBlock`.
	pub fn close_and_lock(self) -> Result<LockedBlock, Error> {
		let mut s = self;
		s.engine.on_close_block(&mut s.block, &s.parent)?;
		s.block.state.commit()?;

		s.block.header.set_transactions_root(ordered_trie_root(s.block.transactions.iter().map(|e| e.rlp_bytes())));
		let uncle_bytes = encode_list(&s.block.uncles);
		s.block.header.set_uncles_hash(keccak(&uncle_bytes));
		s.block.header.set_state_root(s.block.state.root().clone());
		s.block.header.set_receipts_root(ordered_trie_root(s.block.receipts.iter().map(|r| r.rlp_bytes())));
		s.block.header.set_log_bloom(s.block.receipts.iter().fold(Bloom::zero(), |mut b, r| {
			b.accrue_bloom(&r.log_bloom);
			b
		}));
		s.block.header.set_gas_used(s.block.receipts.last().map_or_else(U256::zero, |r| r.gas_used));

		Ok(LockedBlock {
			block: s.block,
		})
	}

	#[cfg(test)]
	/// Return mutable block reference. To be used in tests only.
	pub fn block_mut(&mut self) -> &mut ExecutedBlock { &mut self.block }
}

impl<'a> ops::Deref for OpenBlock<'a> {
	type Target = ExecutedBlock;

	fn deref(&self) -> &Self::Target {
		&self.block
	}
}

impl ops::Deref for ClosedBlock {
	type Target = ExecutedBlock;

	fn deref(&self) -> &Self::Target {
		&self.block
	}
}

impl ops::Deref for LockedBlock {
	type Target = ExecutedBlock;

	fn deref(&self) -> &Self::Target {
		&self.block
	}
}

impl ops::Deref for SealedBlock {
	type Target = ExecutedBlock;

	fn deref(&self) -> &Self::Target {
		&self.block
	}
}

impl ClosedBlock {
	/// Turn this into a `LockedBlock`, unable to be reopened again.
	pub fn lock(self) -> LockedBlock {
		LockedBlock {
			block: self.block,
		}
	}

	/// Given an engine reference, reopen the `ClosedBlock` into an `OpenBlock`.
	pub fn reopen(self, engine: &dyn Engine) -> OpenBlock {
		// revert rewards (i.e. set state back at last transaction's state).
		let mut block = self.block;
		block.state = self.unclosed_state;
		let parent = self.parent;
		OpenBlock { block, engine, parent }
	}
}

impl LockedBlock {
	/// Removes outcomes from receipts and updates the receipt root.
	///
	/// This is done after the block is enacted for historical reasons.
	/// We allow inconsistency in receipts for some chains if `validate_receipts_transition`
	/// is set to non-zero value, so the check only happens if we detect
	/// unmatching root first and then fall back to striped receipts.
	pub fn strip_receipts_outcomes(&mut self) {
		for receipt in &mut self.block.receipts {
			receipt.outcome = TransactionOutcome::Unknown;
		}
		self.block.header.set_receipts_root(
			ordered_trie_root(self.block.receipts.iter().map(|r| r.rlp_bytes()))
		);
	}

	/// Provide a valid seal in order to turn this into a `SealedBlock`.
	///
	/// NOTE: This does not check the validity of `seal` with the engine.
	pub fn seal(self, engine: &dyn Engine, seal: Vec<Bytes>) -> Result<SealedBlock, Error> {
		let expected_seal_fields = engine.seal_fields(&self.header);
		let mut s = self;
		if seal.len() != expected_seal_fields {
			Err(BlockError::InvalidSealArity(Mismatch {
				expected: expected_seal_fields,
				found: seal.len()
			}))?;
		}

		s.block.header.set_seal(seal);
		engine.on_seal_block(&mut s.block)?;
		s.block.header.compute_hash();

		Ok(SealedBlock {
			block: s.block
		})
	}

	/// Provide a valid seal in order to turn this into a `SealedBlock`.
	/// This does check the validity of `seal` with the engine.
	/// Returns the `ClosedBlock` back again if the seal is no good.
	/// TODO(https://github.com/paritytech/parity-ethereum/issues/10407): This is currently only used in POW chain call paths, we should really merge it with seal() above.
	pub fn try_seal(
		self,
		engine: &dyn Engine,
		seal: Vec<Bytes>,
	) -> Result<SealedBlock, Error> {
		let mut s = self;
		s.block.header.set_seal(seal);
		s.block.header.compute_hash();

		// TODO: passing state context to avoid engines owning it?
		engine.verify_local_seal(&s.block.header)?;
		Ok(SealedBlock {
			block: s.block
		})
	}
}

impl Drain for LockedBlock {
	fn drain(self) -> ExecutedBlock {
		self.block
	}
}

impl SealedBlock {
	/// Get the RLP-encoding of the block.
	pub fn rlp_bytes(&self) -> Bytes {
		let mut block_rlp = RlpStream::new_list(3);
		block_rlp.append(&self.block.header);
		block_rlp.append_list(&self.block.transactions);
		block_rlp.append_list(&self.block.uncles);
		block_rlp.out()
	}
}

impl Drain for SealedBlock {
	fn drain(self) -> ExecutedBlock {
		self.block
	}
}

/// Enact the block given by block header, transactions and uncles
pub(crate) fn enact(
	header: Header,
	transactions: Vec<SignedTransaction>,
	uncles: Vec<Header>,
	engine: &dyn Engine,
	tracing: bool,
	db: StateDB,
	parent: &Header,
	last_hashes: Arc<LastHashes>,
	factories: Factories,
	is_epoch_begin: bool,
) -> Result<LockedBlock, Error> {
	// For trace log
	let trace_state = if log_enabled!(target: "enact", ::log::Level::Trace) {
		Some(State::from_existing(db.boxed_clone(), parent.state_root().clone(), engine.account_start_nonce(parent.number() + 1), factories.clone())?)
	} else {
		None
	};

	let mut b = OpenBlock::new(
		engine,
		factories,
		tracing,
		db,
		parent,
		last_hashes,
		// Engine such as Clique will calculate author from extra_data.
		// this is only important for executing contracts as the 'executive_author'.
		engine.executive_author(&header)?,
		(3141562.into(), 31415620.into()),
		vec![],
		is_epoch_begin,
	)?;

	if let Some(ref s) = trace_state {
		let env = b.env_info();
		let root = s.root();
		let author_balance = s.balance(&env.author)?;
		trace!(target: "enact", "num={}, root={}, author={}, author_balance={}\n",
				b.block.header.number(), root, env.author, author_balance);
	}

	b.populate_from(&header);
	b.push_transactions(transactions)?;

	for u in uncles {
		b.push_uncle(u)?;
	}

	b.close_and_lock()
}

/// Enact the block given by `block_bytes` using `engine` on the database `db` with the given `parent` block header
pub fn enact_verified(
	block: PreverifiedBlock,
	engine: &dyn Engine,
	tracing: bool,
	db: StateDB,
	parent: &Header,
	last_hashes: Arc<LastHashes>,
	factories: Factories,
	is_epoch_begin: bool,
) -> Result<LockedBlock, Error> {

	enact(
		block.header,
		block.transactions,
		block.uncles,
		engine,
		tracing,
		db,
		parent,
		last_hashes,
		factories,
		is_epoch_begin,
	)
}

#[cfg(test)]
mod tests {
	use test_helpers::get_temp_state_db;
	use super::*;
	use engines::Engine;
	use vm::LastHashes;
	use error::Error;
<<<<<<< HEAD
	use factories::Factories;
=======
	use trie_vm_factories::Factories;
>>>>>>> 44cc442d
	use state_db::StateDB;
	use ethereum_types::Address;
	use std::sync::Arc;
	use verification::queue::kind::blocks::Unverified;
	use types::transaction::SignedTransaction;
	use types::header::Header;
	use types::view;
	use types::views::BlockView;
	use hash_db::EMPTY_PREFIX;

	/// Enact the block given by `block_bytes` using `engine` on the database `db` with given `parent` block header
	fn enact_bytes(
		block_bytes: Vec<u8>,
		engine: &dyn Engine,
		tracing: bool,
		db: StateDB,
		parent: &Header,
		last_hashes: Arc<LastHashes>,
		factories: Factories,
	) -> Result<LockedBlock, Error> {

		let block = Unverified::from_rlp(block_bytes)?;
		let header = block.header;
		let transactions: Result<Vec<_>, Error> = block
			.transactions
			.into_iter()
			.map(SignedTransaction::new)
			.map(|r| r.map_err(Into::into))
			.collect();
		let transactions = transactions?;

		{
			if ::log::max_level() >= ::log::Level::Trace {
				let s = State::from_existing(db.boxed_clone(), parent.state_root().clone(), engine.account_start_nonce(parent.number() + 1), factories.clone())?;
				trace!(target: "enact", "num={}, root={}, author={}, author_balance={}\n",
					header.number(), s.root(), header.author(), s.balance(&header.author())?);
			}
		}

		let mut b = OpenBlock::new(
			engine,
			factories,
			tracing,
			db,
			parent,
			last_hashes,
			Address::zero(),
			(3141562.into(), 31415620.into()),
			vec![],
			false,
		)?;

		b.populate_from(&header);
		b.push_transactions(transactions)?;

		for u in block.uncles {
			b.push_uncle(u)?;
		}

		b.close_and_lock()
	}

	/// Enact the block given by `block_bytes` using `engine` on the database `db` with given `parent` block header. Seal the block aferwards
	fn enact_and_seal(
		block_bytes: Vec<u8>,
		engine: &dyn Engine,
		tracing: bool,
		db: StateDB,
		parent: &Header,
		last_hashes: Arc<LastHashes>,
		factories: Factories,
	) -> Result<SealedBlock, Error> {
		let header = Unverified::from_rlp(block_bytes.clone())?.header;
		Ok(enact_bytes(block_bytes, engine, tracing, db, parent, last_hashes, factories)?
			.seal(engine, header.seal().to_vec())?)
	}

	#[test]
	fn open_block() {
		use spec::*;
		let spec = Spec::new_test();
		let genesis_header = spec.genesis_header();
		let db = spec.ensure_db_good(get_temp_state_db(), &Default::default()).unwrap();
		let last_hashes = Arc::new(vec![genesis_header.hash()]);
		let b = OpenBlock::new(&*spec.engine, Default::default(), false, db, &genesis_header, last_hashes, Address::zero(), (3141562.into(), 31415620.into()), vec![], false).unwrap();
		let b = b.close_and_lock().unwrap();
		let _ = b.seal(&*spec.engine, vec![]);
	}

	#[test]
	fn enact_block() {
		use spec::*;
		let spec = Spec::new_test();
		let engine = &*spec.engine;
		let genesis_header = spec.genesis_header();

		let db = spec.ensure_db_good(get_temp_state_db(), &Default::default()).unwrap();
		let last_hashes = Arc::new(vec![genesis_header.hash()]);
		let b = OpenBlock::new(engine, Default::default(), false, db, &genesis_header, last_hashes.clone(), Address::zero(), (3141562.into(), 31415620.into()), vec![], false).unwrap()
			.close_and_lock().unwrap().seal(engine, vec![]).unwrap();
		let orig_bytes = b.rlp_bytes();
		let orig_db = b.drain().state.drop().1;

		let db = spec.ensure_db_good(get_temp_state_db(), &Default::default()).unwrap();
		let e = enact_and_seal(orig_bytes.clone(), engine, false, db, &genesis_header, last_hashes, Default::default()).unwrap();

		assert_eq!(e.rlp_bytes(), orig_bytes);

		let db = e.drain().state.drop().1;
		assert_eq!(orig_db.journal_db().keys(), db.journal_db().keys());
		assert!(orig_db.journal_db().keys().iter().filter(|k| orig_db.journal_db().get(k.0, EMPTY_PREFIX)
			!= db.journal_db().get(k.0, EMPTY_PREFIX)).next() == None);
	}

	#[test]
	fn enact_block_with_uncle() {
		use spec::*;
		let spec = Spec::new_test();
		let engine = &*spec.engine;
		let genesis_header = spec.genesis_header();

		let db = spec.ensure_db_good(get_temp_state_db(), &Default::default()).unwrap();
		let last_hashes = Arc::new(vec![genesis_header.hash()]);
		let mut open_block = OpenBlock::new(engine, Default::default(), false, db, &genesis_header, last_hashes.clone(), Address::zero(), (3141562.into(), 31415620.into()), vec![], false).unwrap();
		let mut uncle1_header = Header::new();
		uncle1_header.set_extra_data(b"uncle1".to_vec());
		let mut uncle2_header = Header::new();
		uncle2_header.set_extra_data(b"uncle2".to_vec());
		open_block.push_uncle(uncle1_header).unwrap();
		open_block.push_uncle(uncle2_header).unwrap();
		let b = open_block.close_and_lock().unwrap().seal(engine, vec![]).unwrap();

		let orig_bytes = b.rlp_bytes();
		let orig_db = b.drain().state.drop().1;

		let db = spec.ensure_db_good(get_temp_state_db(), &Default::default()).unwrap();
		let e = enact_and_seal(orig_bytes.clone(), engine, false, db, &genesis_header, last_hashes, Default::default()).unwrap();

		let bytes = e.rlp_bytes();
		assert_eq!(bytes, orig_bytes);
		let uncles = view!(BlockView, &bytes).uncles();
		assert_eq!(uncles[1].extra_data(), b"uncle2");

		let db = e.drain().state.drop().1;
		assert_eq!(orig_db.journal_db().keys(), db.journal_db().keys());
		assert!(orig_db.journal_db().keys().iter().filter(|k| orig_db.journal_db().get(k.0, EMPTY_PREFIX)
			!= db.journal_db().get(k.0, EMPTY_PREFIX)).next() == None);
	}
}<|MERGE_RESOLUTION|>--- conflicted
+++ resolved
@@ -40,11 +40,7 @@
 
 use engines::Engine;
 use error::{Error, BlockError};
-<<<<<<< HEAD
-use factories::Factories;
-=======
 use trie_vm_factories::Factories;
->>>>>>> 44cc442d
 use state_db::StateDB;
 use account_state::State;
 use trace::Tracing;
@@ -555,11 +551,7 @@
 	use engines::Engine;
 	use vm::LastHashes;
 	use error::Error;
-<<<<<<< HEAD
-	use factories::Factories;
-=======
 	use trie_vm_factories::Factories;
->>>>>>> 44cc442d
 	use state_db::StateDB;
 	use ethereum_types::Address;
 	use std::sync::Arc;
