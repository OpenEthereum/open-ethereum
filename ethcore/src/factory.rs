--- conflicted
+++ resolved
@@ -33,13 +33,8 @@
 
 impl VmFactory {
 	pub fn create(&self, params: ActionParams, schedule: &Schedule, depth: usize) -> Option<Box<dyn Exec>> {
-<<<<<<< HEAD
-		if params.code_version == U256::zero() {
+		if params.code_version.is_zero() {
 			Some(if schedule.wasm.is_some() && schedule.versions.is_empty() && params.code.as_ref().map_or(false, |code| code.len() > 4 && &code[0..4] == WASM_MAGIC_NUMBER) {
-=======
-		if params.code_version.is_zero() {
-			Some(if schedule.wasm.is_some() && params.code.as_ref().map_or(false, |code| code.len() > 4 && &code[0..4] == WASM_MAGIC_NUMBER) {
->>>>>>> c3b6ccd5
 				Box::new(WasmInterpreter::new(params))
 			} else {
 				self.evm.create(params, schedule, depth)
