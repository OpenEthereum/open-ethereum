// Copyright 2015, 2016 Ethcore (UK) Ltd.
// This file is part of Parity.

// Parity is free software: you can redistribute it and/or modify
// it under the terms of the GNU General Public License as published by
// the Free Software Foundation, either version 3 of the License, or
// (at your option) any later version.

// Parity is distributed in the hope that it will be useful,
// but WITHOUT ANY WARRANTY; without even the implied warranty of
// MERCHANTABILITY or FITNESS FOR A PARTICULAR PURPOSE.  See the
// GNU General Public License for more details.

// You should have received a copy of the GNU General Public License
// along with Parity.  If not, see <http://www.gnu.org/licenses/>.

//! Creates and registers client and network services.

use util::*;
use io::*;
use spec::Spec;
use error::*;
use client::{Client, ClientConfig, ChainNotify};
use miner::Miner;
use snapshot::service::Service as SnapshotService;
use std::sync::atomic::AtomicBool;

#[cfg(feature="ipc")]
use nanoipc;
#[cfg(feature="ipc")]
use client::BlockChainClient;

/// Message type for external and internal events
#[derive(Clone)]
pub enum ClientIoMessage {
	/// Best Block Hash in chain has been changed
	NewChainHead,
	/// A block is ready
	BlockVerified,
	/// New transaction RLPs are ready to be imported
	NewTransactions(Vec<Bytes>),
	/// Feed a state chunk to the snapshot service
	FeedStateChunk(H256, Bytes),
	/// Feed a block chunk to the snapshot service
	FeedBlockChunk(H256, Bytes),
}

/// Client service setup. Creates and registers client and network services with the IO subsystem.
pub struct ClientService {
	io_service: Arc<IoService<ClientIoMessage>>,
	client: Arc<Client>,
	snapshot: Arc<SnapshotService>,
	panic_handler: Arc<PanicHandler>,
	_stop_guard: ::devtools::StopGuard,
}

impl ClientService {
	/// Start the service in a separate thread.
	pub fn start(
		config: ClientConfig,
		spec: &Spec,
		db_path: &Path,
		miner: Arc<Miner>,
		) -> Result<ClientService, Error>
	{
		let panic_handler = PanicHandler::new_in_arc();
		let io_service = try!(IoService::<ClientIoMessage>::start());
		panic_handler.forward_from(&io_service);

		info!("Configured for {} using {} engine", Colour::White.bold().paint(spec.name.clone()), Colour::Yellow.bold().paint(spec.engine.name()));
		if spec.fork_name.is_some() {
			warn!("Your chain is an alternative fork. {}", Colour::Red.bold().paint("TRANSACTIONS MAY BE REPLAYED ON THE MAINNET!"));
		}
<<<<<<< HEAD
		let client = try!(Client::new(config, &spec, db_path, miner, io_service.channel()));
		panic_handler.forward_from(client.deref());
=======

		let pruning = config.pruning;
		let client = try!(Client::new(config, &spec, db_path, miner, io_service.channel()));
		let snapshot = try!(SnapshotService::new(spec, pruning, db_path.into(), io_service.channel()));

		let snapshot = Arc::new(snapshot);

		panic_handler.forward_from(&*client);
>>>>>>> 46a988dd
		let client_io = Arc::new(ClientIoHandler {
			client: client.clone(),
			snapshot: snapshot.clone(),
		});
		try!(io_service.register_handler(client_io));

		let stop_guard = ::devtools::StopGuard::new();
		run_ipc(client.clone(), stop_guard.share());

		Ok(ClientService {
			io_service: Arc::new(io_service),
			client: client,
			snapshot: snapshot,
			panic_handler: panic_handler,
			_stop_guard: stop_guard,
		})
	}

	/// Add a node to network
	pub fn add_node(&mut self, _enode: &str) {
		unimplemented!();
	}

	/// Get general IO interface
	pub fn register_io_handler(&self, handler: Arc<IoHandler<ClientIoMessage> + Send>) -> Result<(), IoError> {
		self.io_service.register_handler(handler)
	}

	/// Get client interface
	pub fn client(&self) -> Arc<Client> {
		self.client.clone()
	}

	/// Get snapshot interface.
	pub fn snapshot_service(&self) -> Arc<SnapshotService> {
		self.snapshot.clone()
	}

	/// Get network service component
	pub fn io(&self) -> Arc<IoService<ClientIoMessage>> {
		self.io_service.clone()
	}

	/// Set the actor to be notified on certain chain events
	pub fn add_notify(&self, notify: Arc<ChainNotify>) {
		self.client.add_notify(notify);
	}
}

impl MayPanic for ClientService {
	fn on_panic<F>(&self, closure: F) where F: OnPanicListener {
		self.panic_handler.on_panic(closure);
	}
}

/// IO interface for the Client handler
struct ClientIoHandler {
	client: Arc<Client>,
	snapshot: Arc<SnapshotService>,
}

const CLIENT_TICK_TIMER: TimerToken = 0;
const CLIENT_TICK_MS: u64 = 5000;

impl IoHandler<ClientIoMessage> for ClientIoHandler {
	fn initialize(&self, io: &IoContext<ClientIoMessage>) {
		io.register_timer(CLIENT_TICK_TIMER, CLIENT_TICK_MS).expect("Error registering client timer");
	}

	fn timeout(&self, _io: &IoContext<ClientIoMessage>, timer: TimerToken) {
		if timer == CLIENT_TICK_TIMER {
			self.client.tick();
		}
	}

	#[cfg_attr(feature="dev", allow(single_match))]
	fn message(&self, _io: &IoContext<ClientIoMessage>, net_message: &ClientIoMessage) {
		match *net_message {
			ClientIoMessage::BlockVerified => { self.client.import_verified_blocks(); }
			ClientIoMessage::NewTransactions(ref transactions) => { self.client.import_queued_transactions(transactions); }
			ClientIoMessage::FeedStateChunk(ref hash, ref chunk) => self.snapshot.feed_state_chunk(*hash, chunk),
			ClientIoMessage::FeedBlockChunk(ref hash, ref chunk) => self.snapshot.feed_block_chunk(*hash, chunk),
			_ => {} // ignore other messages
		}
	}
}

#[cfg(feature="ipc")]
fn run_ipc(client: Arc<Client>, stop: Arc<AtomicBool>) {
	::std::thread::spawn(move || {
		let mut worker = nanoipc::Worker::new(&(client as Arc<BlockChainClient>));
		worker.add_reqrep("ipc:///tmp/parity-chain.ipc").expect("Ipc expected to initialize with no issues");

		while !stop.load(::std::sync::atomic::Ordering::Relaxed) {
			worker.poll();
		}
	});
}

#[cfg(not(feature="ipc"))]
fn run_ipc(_client: Arc<Client>, _stop: Arc<AtomicBool>) {
}

#[cfg(test)]
mod tests {
	use super::*;
	use tests::helpers::*;
	use devtools::*;
	use client::ClientConfig;
	use std::sync::Arc;
	use miner::Miner;

	#[test]
	fn it_can_be_started() {
		let temp_path = RandomTempPath::new();
<<<<<<< HEAD
		let spec = get_test_spec();
		let service = ClientService::start(
			ClientConfig::default(),
			&spec,
			temp_path.as_path(),
			Arc::new(Miner::with_spec(&spec)),
=======
		let mut path = temp_path.as_path().to_owned();
		path.push("pruning");
		path.push("db");

		let service = ClientService::start(
			ClientConfig::default(),
			get_test_spec(),
			&path,
			Arc::new(Miner::with_spec(get_test_spec())),
>>>>>>> 46a988dd
		);
		assert!(service.is_ok());
	}
}<|MERGE_RESOLUTION|>--- conflicted
+++ resolved
@@ -71,10 +71,6 @@
 		if spec.fork_name.is_some() {
 			warn!("Your chain is an alternative fork. {}", Colour::Red.bold().paint("TRANSACTIONS MAY BE REPLAYED ON THE MAINNET!"));
 		}
-<<<<<<< HEAD
-		let client = try!(Client::new(config, &spec, db_path, miner, io_service.channel()));
-		panic_handler.forward_from(client.deref());
-=======
 
 		let pruning = config.pruning;
 		let client = try!(Client::new(config, &spec, db_path, miner, io_service.channel()));
@@ -83,7 +79,6 @@
 		let snapshot = Arc::new(snapshot);
 
 		panic_handler.forward_from(&*client);
->>>>>>> 46a988dd
 		let client_io = Arc::new(ClientIoHandler {
 			client: client.clone(),
 			snapshot: snapshot.clone(),
@@ -199,14 +194,6 @@
 	#[test]
 	fn it_can_be_started() {
 		let temp_path = RandomTempPath::new();
-<<<<<<< HEAD
-		let spec = get_test_spec();
-		let service = ClientService::start(
-			ClientConfig::default(),
-			&spec,
-			temp_path.as_path(),
-			Arc::new(Miner::with_spec(&spec)),
-=======
 		let mut path = temp_path.as_path().to_owned();
 		path.push("pruning");
 		path.push("db");
@@ -216,7 +203,6 @@
 			get_test_spec(),
 			&path,
 			Arc::new(Miner::with_spec(get_test_spec())),
->>>>>>> 46a988dd
 		);
 		assert!(service.is_ok());
 	}
