--- conflicted
+++ resolved
@@ -41,19 +41,12 @@
 	NewChainHead,
 	/// A block is ready
 	BlockVerified,
-<<<<<<< HEAD
-	/// We're entering a period of inactivity. Shutdown extreneous services.
-	Suspend,
-	/// We're leaving a period of inactivity. Resume extreneous services.
-	Resume,
-=======
 	/// New transaction RLPs are ready to be imported
 	NewTransactions(Vec<Bytes>),
 	/// Start network command.
 	StartNetwork,
 	/// Stop network command.
 	StopNetwork,
->>>>>>> a3a68a20
 }
 
 /// IO Message type used for Network service
