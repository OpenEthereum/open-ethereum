// Copyright 2015, 2016 Ethcore (UK) Ltd.
// This file is part of Parity.

// Parity is free software: you can redistribute it and/or modify
// it under the terms of the GNU General Public License as published by
// the Free Software Foundation, either version 3 of the License, or
// (at your option) any later version.

// Parity is distributed in the hope that it will be useful,
// but WITHOUT ANY WARRANTY; without even the implied warranty of
// MERCHANTABILITY or FITNESS FOR A PARTICULAR PURPOSE.  See the
// GNU General Public License for more details.

// You should have received a copy of the GNU General Public License
// along with Parity.  If not, see <http://www.gnu.org/licenses/>.

use std::cell::{RefCell, RefMut};
use common::*;
use engines::Engine;
use executive::{Executive, TransactOptions};
use factory::Factories;
use trace::FlatTrace;
use pod_account::*;
use pod_state::{self, PodState};
use types::state_diff::StateDiff;
use state_db::StateDB;

mod account;
mod substate;

pub mod backend;

pub use self::account::Account;
pub use self::backend::Backend;
pub use self::substate::Substate;

/// Used to return information about an `State::apply` operation.
pub struct ApplyOutcome {
	/// The receipt for the applied transaction.
	pub receipt: Receipt,
	/// The trace for the applied transaction, if None if tracing is disabled.
	pub trace: Vec<FlatTrace>,
}

/// Result type for the execution ("application") of a transaction.
pub type ApplyResult = Result<ApplyOutcome, Error>;

#[derive(Debug)]
enum AccountEntry {
	/// Contains account data.
	Cached(Account),
	/// Account has been deleted.
	Killed,
	/// Account does not exist.
	Missing,
}

impl AccountEntry {
	fn is_dirty(&self) -> bool {
		match *self {
			AccountEntry::Cached(ref a) => a.is_dirty(),
			AccountEntry::Killed => true,
			AccountEntry::Missing => false,
		}
	}

	/// Clone dirty data into new `AccountEntry`.
	/// Returns None if clean.
	fn clone_dirty(&self) -> Option<AccountEntry> {
		match *self {
			AccountEntry::Cached(ref acc) if acc.is_dirty() => Some(AccountEntry::Cached(acc.clone_dirty())),
			AccountEntry::Killed => Some(AccountEntry::Killed),
			_ => None,
		}
	}

	/// Clone account entry data that needs to be saved in the snapshot.
	/// This includes basic account information and all locally cached storage keys
	fn clone_for_snapshot(&self) -> AccountEntry {
		match *self {
			AccountEntry::Cached(ref acc) => AccountEntry::Cached(acc.clone_all()),
			AccountEntry::Killed => AccountEntry::Killed,
			AccountEntry::Missing => AccountEntry::Missing,
		}
	}
}

/// Representation of the entire state of all accounts in the system.
<<<<<<< HEAD
pub struct State<B: Backend> {
	backend: B,
	cache: RefCell<HashMap<Address, Option<Account>>>,
	snapshots: RefCell<Vec<HashMap<Address, Option<Option<Account>>>>>,
=======
///
/// `State` can work together with `StateDB` to share account cache.
///
/// Local cache contains changes made locally and changes accumulated
/// locally from previous commits. Global cache reflects the database
/// state and never contains any changes.
///
/// Account data can be in the following cache states:
/// * In global but not local - something that was queried from the database,
/// but never modified
/// * In local but not global - something that was just added (e.g. new account)
/// * In both with the same value - something that was changed to a new value,
/// but changed back to a previous block in the same block (same State instance)
/// * In both with different values - something that was overwritten with a
/// new value.
///
/// All read-only state queries check local cache/modifications first,
/// then global state cache. If data is not found in any of the caches
/// it is loaded from the DB to the local cache.
///
/// Upon destruction all the local cache data merged into the global cache.
/// The merge might be rejected if current state is non-canonical.
pub struct State {
	db: StateDB,
	root: H256,
	cache: RefCell<HashMap<Address, AccountEntry>>,
	snapshots: RefCell<Vec<HashMap<Address, Option<AccountEntry>>>>,
>>>>>>> e1d3b3ff
	account_start_nonce: U256,
	factories: Factories,
}

<<<<<<< HEAD
/// Type alias for a "locally backed" state, which doesn't have to farm out to network
/// at all. This kind of state is suitable for block enactment whereas lighter states may not be.
pub type DiskBacked = State<backend::Database>;
=======
#[derive(Copy, Clone)]
enum RequireCache {
	None,
	CodeSize,
	Code,
}
>>>>>>> e1d3b3ff

const SEC_TRIE_DB_UNWRAP_STR: &'static str = "A state can only be created with valid root. Creating a SecTrieDB with a valid root will not fail. \
			 Therefore creating a SecTrieDB with this state's root will not fail.";

impl DiskBacked {
	/// Creates new state with empty state root
	#[cfg(test)]
<<<<<<< HEAD
	pub fn new(db: Box<JournalDB>, account_start_nonce: U256, factories: Factories) -> Self {
=======
	pub fn new(mut db: StateDB, account_start_nonce: U256, factories: Factories) -> State {
		let mut root = H256::new();
		{
			// init trie and reset root too null
			let _ = factories.trie.create(db.as_hashdb_mut(), &mut root);
		}

>>>>>>> e1d3b3ff
		State {
			backend: backend::Database::new(db, factories.trie.clone()),
			cache: RefCell::new(HashMap::new()),
			snapshots: RefCell::new(Vec::new()),
			account_start_nonce: account_start_nonce,
			factories: factories,
		}
	}

<<<<<<< HEAD
	/// Creates a new state from the existing journaldb and state root.
	pub fn from_existing(db: Box<JournalDB>, root: H256, account_start_nonce: U256, factories: Factories) -> Result<Self, TrieError> {
		Ok(State {
			backend: try!(backend::Database::from_existing(db, root, factories.trie.clone())),
=======
	/// Creates new state with existing state root
	pub fn from_existing(db: StateDB, root: H256, account_start_nonce: U256, factories: Factories) -> Result<State, TrieError> {
		if !db.as_hashdb().contains(&root) {
			return Err(TrieError::InvalidStateRoot(root));
		}

		let state = State {
			db: db,
			root: root,
>>>>>>> e1d3b3ff
			cache: RefCell::new(HashMap::new()),
			snapshots: RefCell::new(Vec::new()),
			account_start_nonce: account_start_nonce,
			factories: factories,
		})
	}

	/// Destroy the current object and return root and database.
	pub fn drop(self) -> (H256, Box<JournalDB>) {
		self.backend.into_inner()
	}
}

impl<B: Backend> State<B> {
	/// Creates new state with the given backend.
	pub fn from_backend(backend: B, account_start_nonce: U256, factories: Factories) -> Self {
		State {
			backend: backend,
			cache: RefCell::new(HashMap::new()),
			snapshots: RefCell::new(Vec::new()),
			account_start_nonce: account_start_nonce,
			factories: factories,
		}
	}

	/// Create a recoverable snaphot of this state
	pub fn snapshot(&mut self) {
		self.snapshots.borrow_mut().push(HashMap::new());
	}

	/// Merge last snapshot with previous
	pub fn clear_snapshot(&mut self) {
		// merge with previous snapshot
		let last = self.snapshots.borrow_mut().pop();
		if let Some(mut snapshot) = last {
			if let Some(ref mut prev) = self.snapshots.borrow_mut().last_mut() {
				for (k, v) in snapshot.drain() {
					prev.entry(k).or_insert(v);
				}
			}
		}
	}

	/// Revert to snapshot
	pub fn revert_snapshot(&mut self) {
		if let Some(mut snapshot) = self.snapshots.borrow_mut().pop() {
			for (k, v) in snapshot.drain() {
				match v {
					Some(v) => {
						self.cache.borrow_mut().insert(k, v);
					},
					None => {
						match self.cache.borrow_mut().entry(k) {
							::std::collections::hash_map::Entry::Occupied(e) => {
								if e.get().is_dirty() {
									e.remove();
								}
							},
							_ => {}
						}
					}
				}
			}
		}
	}

	fn insert_cache(&self, address: &Address, account: AccountEntry) {
		if let Some(ref mut snapshot) = self.snapshots.borrow_mut().last_mut() {
			if !snapshot.contains_key(address) {
				snapshot.insert(address.clone(), self.cache.borrow_mut().insert(address.clone(), account));
				return;
			}
		}
		self.cache.borrow_mut().insert(address.clone(), account);
	}

	fn note_cache(&self, address: &Address) {
		if let Some(ref mut snapshot) = self.snapshots.borrow_mut().last_mut() {
			if !snapshot.contains_key(address) {
				snapshot.insert(address.clone(), self.cache.borrow().get(address).map(AccountEntry::clone_for_snapshot));
			}
		}
	}

<<<<<<< HEAD
=======
	/// Destroy the current object and return root and database.
	pub fn drop(mut self) -> (H256, StateDB) {
		self.commit_cache();
		(self.root, self.db)
	}

>>>>>>> e1d3b3ff
	/// Return reference to root
	pub fn root(&self) -> &H256 {
		&self.backend.root()
	}

	/// Create a new contract at address `contract`. If there is already an account at the address
	/// it will have its code reset, ready for `init_code()`.
	pub fn new_contract(&mut self, contract: &Address, balance: U256) {
		self.insert_cache(contract, AccountEntry::Cached(Account::new_contract(balance, self.account_start_nonce)));
	}

	/// Remove an existing account.
	pub fn kill_account(&mut self, account: &Address) {
		self.insert_cache(account, AccountEntry::Killed);
	}

	/// Determine whether an account exists.
	pub fn exists(&self, a: &Address) -> bool {
		self.ensure_cached(a, RequireCache::None, |a| a.is_some())
	}

	/// Get the balance of account `a`.
	pub fn balance(&self, a: &Address) -> U256 {
		self.ensure_cached(a, RequireCache::None,
			|a| a.as_ref().map_or(U256::zero(), |account| *account.balance()))
	}

	/// Get the nonce of account `a`.
	pub fn nonce(&self, a: &Address) -> U256 {
		self.ensure_cached(a, RequireCache::None,
			|a| a.as_ref().map_or(self.account_start_nonce, |account| *account.nonce()))
	}

	/// Mutate storage of account `address` so that it is `value` for `key`.
	pub fn storage_at(&self, address: &Address, key: &H256) -> H256 {
<<<<<<< HEAD
		self.ensure_cached(address, false,
			|a| a.as_ref().map_or(H256::new(), |a| a.storage_at(&self.backend, address.clone(), key)))
=======
		// Storage key search and update works like this:
		// 1. If there's an entry for the account in the local cache check for the key and return it if found.
		// 2. If there's an entry for the account in the global cache check for the key or load it into that account.
		// 3. If account is missing in the global cache load it into the local cache and cache the key there.

		// check local cache first without updating
		{
			let local_cache = self.cache.borrow_mut();
			let mut local_account = None;
			if let Some(maybe_acc) = local_cache.get(address) {
				match *maybe_acc {
					AccountEntry::Cached(ref account) => {
						if let Some(value) = account.cached_storage_at(key) {
							return value;
						} else {
							local_account = Some(maybe_acc);
						}
					},
					_ => return H256::new(),
				}
			}
			// check the global cache and and cache storage key there if found,
			// otherwise cache the account localy and cache storage key there.
			if let Some(result) = self.db.get_cached(address, |acc| acc.map_or(H256::new(), |a| {
					let account_db = self.factories.accountdb.readonly(self.db.as_hashdb(), a.address_hash(address));
					a.storage_at(account_db.as_hashdb(), key)
				})) {
				return result;
			}
			if let Some(ref mut acc) = local_account {
				if let AccountEntry::Cached(ref account) = **acc {
					let account_db = self.factories.accountdb.readonly(self.db.as_hashdb(), account.address_hash(address));
					return account.storage_at(account_db.as_hashdb(), key)
				} else {
					return H256::new()
				}
			}
		}

		// check bloom before any requests to trie
		if !self.db.check_account_bloom(address) { return H256::zero() }

		// account is not found in the global cache, get from the DB and insert into local
		let db = self.factories.trie.readonly(self.db.as_hashdb(), &self.root).expect(SEC_TRIE_DB_UNWRAP_STR);
		let maybe_acc = match db.get(address) {
			Ok(acc) => acc.map(Account::from_rlp),
			Err(e) => panic!("Potential DB corruption encountered: {}", e),
		};
		let r = maybe_acc.as_ref().map_or(H256::new(), |a| {
			let account_db = self.factories.accountdb.readonly(self.db.as_hashdb(), a.address_hash(address));
			a.storage_at(account_db.as_hashdb(), key)
		});
		match maybe_acc {
			Some(account) => self.insert_cache(address, AccountEntry::Cached(account)),
			None => self.insert_cache(address, AccountEntry::Missing),
		}
		r
	}

	/// Get accounts' code.
	pub fn code(&self, a: &Address) -> Option<Arc<Bytes>> {
		self.ensure_cached(a, RequireCache::Code,
			|a| a.as_ref().map_or(None, |a| a.code().clone()))
>>>>>>> e1d3b3ff
	}

	pub fn code_hash(&self, a: &Address) -> H256 {
		self.ensure_cached(a, RequireCache::None,
			|a| a.as_ref().map_or(SHA3_EMPTY, |a| a.code_hash()))
	}

	/// Get accounts' code size.
	pub fn code_size(&self, a: &Address) -> Option<usize> {
		self.ensure_cached(a, RequireCache::CodeSize,
			|a| a.as_ref().and_then(|a| a.code_size()))
	}

	/// Add `incr` to the balance of account `a`.
	pub fn add_balance(&mut self, a: &Address, incr: &U256) {
		trace!(target: "state", "add_balance({}, {}): {}", a, incr, self.balance(a));
		self.require(a, false).add_balance(incr);
	}

	/// Subtract `decr` from the balance of account `a`.
	pub fn sub_balance(&mut self, a: &Address, decr: &U256) {
		trace!(target: "state", "sub_balance({}, {}): {}", a, decr, self.balance(a));
		self.require(a, false).sub_balance(decr);
	}

	/// Subtracts `by` from the balance of `from` and adds it to that of `to`.
	pub fn transfer_balance(&mut self, from: &Address, to: &Address, by: &U256) {
		self.sub_balance(from, by);
		self.add_balance(to, by);
	}

	/// Increment the nonce of account `a` by 1.
	pub fn inc_nonce(&mut self, a: &Address) {
		self.require(a, false).inc_nonce()
	}

	/// Mutate storage of account `a` so that it is `value` for `key`.
	pub fn set_storage(&mut self, a: &Address, key: H256, value: H256) {
		self.require(a, false).set_storage(key, value)
	}

	/// Initialise the code of account `a` so that it is `code`.
	/// NOTE: Account should have been created with `new_contract`.
	pub fn init_code(&mut self, a: &Address, code: Bytes) {
		self.require_or_from(a, true, || Account::new_contract(0.into(), self.account_start_nonce), |_|{}).init_code(code);
	}

	/// Reset the code of account `a` so that it is `code`.
	pub fn reset_code(&mut self, a: &Address, code: Bytes) {
		self.require_or_from(a, true, || Account::new_contract(0.into(), self.account_start_nonce), |_|{}).reset_code(code);
	}

	/// Execute a given transaction.
	/// This will change the state accordingly.
	pub fn apply(&mut self, env_info: &EnvInfo, engine: &Engine, t: &SignedTransaction, tracing: bool) -> ApplyResult {
//		let old = self.to_pod();

		let options = TransactOptions { tracing: tracing, vm_tracing: false, check_nonce: true };
		let vm_factory = self.factories.vm.clone();
		let e = try!(Executive::new(self, env_info, engine, &vm_factory).transact(t, options));

		// TODO uncomment once to_pod() works correctly.
//		trace!("Applied transaction. Diff:\n{}\n", state_diff::diff_pod(&old, &self.to_pod()));
		try!(self.commit());
		let receipt = Receipt::new(self.backend.root().clone(), e.cumulative_gas_used, e.logs);
		trace!(target: "state", "Transaction receipt: {:?}", receipt);
		Ok(ApplyOutcome{receipt: receipt, trace: e.trace})
	}

<<<<<<< HEAD
	/// Commits our cached account changes into the trie.
	pub fn commit(&mut self) -> Result<(), Error> {
		assert!(self.snapshots.borrow_mut().is_empty());
		self.backend.commit(&mut *self.cache.borrow_mut())
=======
	/// Commit accounts to SecTrieDBMut. This is similar to cpp-ethereum's dev::eth::commit.
	/// `accounts` is mutable because we may need to commit the code or storage and record that.
	#[cfg_attr(feature="dev", allow(match_ref_pats))]
	fn commit_into(
		factories: &Factories,
		db: &mut StateDB,
		root: &mut H256,
		accounts: &mut HashMap<Address, AccountEntry>
	) -> Result<(), Error> {
		// first, commit the sub trees.
		// TODO: is this necessary or can we dispense with the `ref mut a` for just `a`?
		for (address, ref mut a) in accounts.iter_mut() {
			match a {
				&mut&mut AccountEntry::Cached(ref mut account) if account.is_dirty() => {
					db.note_account_bloom(&address);
					let addr_hash = account.address_hash(address);
					let mut account_db = factories.accountdb.create(db.as_hashdb_mut(), addr_hash);
					account.commit_storage(&factories.trie, account_db.as_hashdb_mut());
					account.commit_code(account_db.as_hashdb_mut());
				}
				_ => {}
			}
		}

		{
			let mut trie = factories.trie.from_existing(db.as_hashdb_mut(), root).unwrap();
			for (address, ref mut a) in accounts.iter_mut() {
				match **a {
					AccountEntry::Cached(ref mut account) if account.is_dirty() => {
						account.set_clean();
						try!(trie.insert(address, &account.rlp()));
					},
					AccountEntry::Killed => {
						try!(trie.remove(address));
						**a = AccountEntry::Missing;
					},
					_ => {},
				}
			}
		}

		Ok(())
	}

	fn commit_cache(&mut self) {
		let mut addresses = self.cache.borrow_mut();
		for (address, a) in addresses.drain() {
			match a {
				AccountEntry::Cached(account) => {
					if !account.is_dirty() {
						self.db.cache_account(address, Some(account));
					}
				},
				AccountEntry::Missing => {
					self.db.cache_account(address, None);
				},
				_ => {},
			}
		}
	}

	/// Commits our cached account changes into the trie.
	pub fn commit(&mut self) -> Result<(), Error> {
		assert!(self.snapshots.borrow().is_empty());
		Self::commit_into(&self.factories, &mut self.db, &mut self.root, &mut *self.cache.borrow_mut())
>>>>>>> e1d3b3ff
	}

	/// Clear state cache
	pub fn clear(&mut self) {
		self.cache.borrow_mut().clear();
	}

	#[cfg(test)]
	#[cfg(feature = "json-tests")]
	/// Populate the state from `accounts`.
	pub fn populate_from(&mut self, accounts: PodState) {
		assert!(self.snapshots.borrow().is_empty());
		for (add, acc) in accounts.drain().into_iter() {
			self.db.note_account_bloom(&add);
			self.cache.borrow_mut().insert(add, AccountEntry::Cached(Account::from_pod(acc)));
		}
	}

	/// Populate a PodAccount map from this state.
	pub fn to_pod(&self) -> PodState {
		assert!(self.snapshots.borrow().is_empty());
		// TODO: handle database rather than just the cache.
		// will need fat db.
		PodState::from(self.cache.borrow().iter().fold(BTreeMap::new(), |mut m, (add, opt)| {
			if let AccountEntry::Cached(ref acc) = *opt {
				m.insert(add.clone(), PodAccount::from_account(acc));
			}
			m
		}))
	}

	fn query_pod(&mut self, query: &PodState) {
		for (address, pod_account) in query.get() {
			self.ensure_cached(address, RequireCache::Code, |a| {
				if a.is_some() {
					for key in pod_account.storage.keys() {
						self.storage_at(address, key);
					}
				}
			});
		}
	}

	/// Returns a `StateDiff` describing the difference from `orig` to `self`.
	/// Consumes self.
	pub fn diff_from<B2: Backend>(&self, orig: State<B2>) -> StateDiff {
		let pod_state_post = self.to_pod();
		let mut state_pre = orig;
		state_pre.query_pod(&pod_state_post);
		pod_state::diff_pod(&state_pre.to_pod(), &pod_state_post)
	}

<<<<<<< HEAD
	/// Ensure account `a` is in our cache of the trie DB and return a handle for getting it.
	/// `require_code` requires that the code be cached, too.
	fn ensure_cached<'a, F, U>(&'a self, a: &'a Address, require_code: bool, f: F) -> U
		where F: FnOnce(&Option<Account>) -> U {
		let have_key = self.cache.borrow().contains_key(a);
		if !have_key {
			let maybe_acc = self.backend.account(a);
			self.insert_cache(a, maybe_acc);
		}
		if require_code {
			if let Some(ref mut account) = self.cache.borrow_mut().get_mut(a).unwrap().as_mut() {
				account.cache_code(&self.backend, a);
=======
	fn update_account_cache(require: RequireCache, account: &mut Account, db: &HashDB) {
		match require {
			RequireCache::None => {},
			RequireCache::Code => {
				account.cache_code(db);
			}
			RequireCache::CodeSize => {
				account.cache_code_size(db);
>>>>>>> e1d3b3ff
			}
		}
	}

	/// Check caches for required data
	/// First searches for account in the local, then the shared cache.
	/// Populates local cache if nothing found.
	fn ensure_cached<F, U>(&self, a: &Address, require: RequireCache, f: F) -> U
		where F: Fn(Option<&Account>) -> U {
		// check local cache first
		if let Some(ref mut maybe_acc) = self.cache.borrow_mut().get_mut(a) {
			if let AccountEntry::Cached(ref mut account) = **maybe_acc {
				let accountdb = self.factories.accountdb.readonly(self.db.as_hashdb(), account.address_hash(a));
				Self::update_account_cache(require, account, accountdb.as_hashdb());
				return f(Some(account));
			}
			return f(None);
		}
		// check global cache
		let result = self.db.get_cached(a, |mut acc| {
			if let Some(ref mut account) = acc {
				let accountdb = self.factories.accountdb.readonly(self.db.as_hashdb(), account.address_hash(a));
				Self::update_account_cache(require, account, accountdb.as_hashdb());
			}
			f(acc.map(|a| &*a))
		});
		match result {
			Some(r) => r,
			None => {
				// first check bloom if it is not in database for sure
				if !self.db.check_account_bloom(a) { return f(None); }

				// not found in the global cache, get from the DB and insert into local
				let db = self.factories.trie.readonly(self.db.as_hashdb(), &self.root).expect(SEC_TRIE_DB_UNWRAP_STR);
				let mut maybe_acc = match db.get(a) {
					Ok(acc) => acc.map(Account::from_rlp),
					Err(e) => panic!("Potential DB corruption encountered: {}", e),
				};
				if let Some(ref mut account) = maybe_acc.as_mut() {
					let accountdb = self.factories.accountdb.readonly(self.db.as_hashdb(), account.address_hash(a));
					Self::update_account_cache(require, account, accountdb.as_hashdb());
				}
				let r = f(maybe_acc.as_ref());
				match maybe_acc {
					Some(account) => self.insert_cache(a, AccountEntry::Cached(account)),
					None => self.insert_cache(a, AccountEntry::Missing),
				}
				r
			}
		}
	}

	/// Pull account `a` in our cache from the trie DB. `require_code` requires that the code be cached, too.
	fn require<'a>(&'a self, a: &Address, require_code: bool) -> RefMut<'a, Account> {
		self.require_or_from(a, require_code, || Account::new_basic(U256::from(0u8), self.account_start_nonce), |_|{})
	}

	/// Pull account `a` in our cache from the trie DB. `require_code` requires that the code be cached, too.
	/// If it doesn't exist, make account equal the evaluation of `default`.
	fn require_or_from<'a, F: FnOnce() -> Account, G: FnOnce(&mut Account)>(&'a self, a: &Address, require_code: bool, default: F, not_default: G)
		-> RefMut<'a, Account>
	{
		let contains_key = self.cache.borrow().contains_key(a);
		if !contains_key {
<<<<<<< HEAD
			let maybe_acc = self.backend.account(a);
			self.insert_cache(a, maybe_acc);
=======
			match self.db.get_cached_account(a) {
				Some(Some(acc)) => self.insert_cache(a, AccountEntry::Cached(acc)),
				Some(None) => self.insert_cache(a, AccountEntry::Missing),
				None => {
					let maybe_acc = if self.db.check_account_bloom(a) {
						let db = self.factories.trie.readonly(self.db.as_hashdb(), &self.root).expect(SEC_TRIE_DB_UNWRAP_STR);
						let maybe_acc = match db.get(a) {
							Ok(Some(acc)) => AccountEntry::Cached(Account::from_rlp(acc)),
							Ok(None) => AccountEntry::Missing,
							Err(e) => panic!("Potential DB corruption encountered: {}", e),
						};
						maybe_acc
					}
					else {
						AccountEntry::Missing
					};
					self.insert_cache(a, maybe_acc);
				}
			}
>>>>>>> e1d3b3ff
		} else {
			self.note_cache(a);
		}

		match self.cache.borrow_mut().get_mut(a).unwrap() {
			&mut AccountEntry::Cached(ref mut acc) => not_default(acc),
			slot => *slot = AccountEntry::Cached(default()),
		}

		RefMut::map(self.cache.borrow_mut(), |c| {
<<<<<<< HEAD
			let account = c.get_mut(a).unwrap().as_mut().unwrap();
			if require_code {
				account.cache_code(&self.backend, a);
=======
			match c.get_mut(a).unwrap() {
				&mut AccountEntry::Cached(ref mut account) => {
					if require_code {
						let addr_hash = account.address_hash(a);
						let accountdb = self.factories.accountdb.readonly(self.db.as_hashdb(), addr_hash);
						account.cache_code(accountdb.as_hashdb());
					}
					account
				},
				_ => panic!("Required account must always exist; qed"),
>>>>>>> e1d3b3ff
			}
		})
	}
}

impl<B: Backend> fmt::Debug for State<B> {
	fn fmt(&self, f: &mut fmt::Formatter) -> fmt::Result {
		write!(f, "{:?}", self.cache.borrow())
	}
}

impl<B: Backend> Clone for State<B> {
	fn clone(&self) -> State<B> {
		let cache = {
			let mut cache: HashMap<Address, AccountEntry> = HashMap::new();
			for (key, val) in self.cache.borrow().iter() {
				if let Some(entry) = val.clone_dirty() {
					cache.insert(key.clone(), entry);
				}
			}
			cache
		};

		State {
			backend: self.backend.clone(),
			cache: RefCell::new(cache),
			snapshots: RefCell::new(Vec::new()),
			account_start_nonce: self.account_start_nonce.clone(),
			factories: self.factories.clone(),
		}
	}
}

#[cfg(test)]
mod tests {

use std::sync::Arc;
use std::str::FromStr;
use rustc_serialize::hex::FromHex;
use super::*;
use util::{U256, H256, FixedHash, Address, Hashable};
use tests::helpers::*;
use devtools::*;
use env_info::*;
use spec::*;
use transaction::*;
use util::log::init_log;
use trace::{FlatTrace, TraceError, trace};
use types::executed::CallType;

#[test]
fn should_apply_create_transaction() {
	init_log();

	let temp = RandomTempPath::new();
	let mut state = get_temp_state_in(temp.as_path());

	let mut info = EnvInfo::default();
	info.gas_limit = 1_000_000.into();
	let engine = TestEngine::new(5);

	let t = Transaction {
		nonce: 0.into(),
		gas_price: 0.into(),
		gas: 100_000.into(),
		action: Action::Create,
		value: 100.into(),
		data: FromHex::from_hex("601080600c6000396000f3006000355415600957005b60203560003555").unwrap(),
	}.sign(&"".sha3());

	state.add_balance(t.sender().as_ref().unwrap(), &(100.into()));
	let result = state.apply(&info, &engine, &t, true).unwrap();
	let expected_trace = vec![FlatTrace {
		trace_address: Default::default(),
		subtraces: 0,
		action: trace::Action::Create(trace::Create {
			from: "9cce34f7ab185c7aba1b7c8140d620b4bda941d6".into(),
			value: 100.into(),
			gas: 77412.into(),
			init: vec![96, 16, 128, 96, 12, 96, 0, 57, 96, 0, 243, 0, 96, 0, 53, 84, 21, 96, 9, 87, 0, 91, 96, 32, 53, 96, 0, 53, 85],
		}),
		result: trace::Res::Create(trace::CreateResult {
			gas_used: U256::from(3224),
			address: Address::from_str("8988167e088c87cd314df6d3c2b83da5acb93ace").unwrap(),
			code: vec![96, 0, 53, 84, 21, 96, 9, 87, 0, 91, 96, 32, 53, 96, 0, 53]
		}),
	}];

	assert_eq!(result.trace, expected_trace);
}

#[test]
fn should_work_when_cloned() {
	init_log();

	let a = Address::zero();

	let temp = RandomTempPath::new();
	let mut state = {
		let mut state = get_temp_state_in(temp.as_path());
		assert_eq!(state.exists(&a), false);
		state.inc_nonce(&a);
		state.commit().unwrap();
		state.clone()
	};

	state.inc_nonce(&a);
	state.commit().unwrap();
}

#[test]
fn should_trace_failed_create_transaction() {
	init_log();

	let temp = RandomTempPath::new();
	let mut state = get_temp_state_in(temp.as_path());

	let mut info = EnvInfo::default();
	info.gas_limit = 1_000_000.into();
	let engine = TestEngine::new(5);

	let t = Transaction {
		nonce: 0.into(),
		gas_price: 0.into(),
		gas: 100_000.into(),
		action: Action::Create,
		value: 100.into(),
		data: FromHex::from_hex("5b600056").unwrap(),
	}.sign(&"".sha3());

	state.add_balance(t.sender().as_ref().unwrap(), &(100.into()));
	let result = state.apply(&info, &engine, &t, true).unwrap();
	let expected_trace = vec![FlatTrace {
		trace_address: Default::default(),
		action: trace::Action::Create(trace::Create {
			from: "9cce34f7ab185c7aba1b7c8140d620b4bda941d6".into(),
			value: 100.into(),
			gas: 78792.into(),
			init: vec![91, 96, 0, 86],
		}),
		result: trace::Res::FailedCreate(TraceError::OutOfGas),
		subtraces: 0
	}];

	assert_eq!(result.trace, expected_trace);
}

#[test]
fn should_trace_call_transaction() {
	init_log();

	let temp = RandomTempPath::new();
	let mut state = get_temp_state_in(temp.as_path());

	let mut info = EnvInfo::default();
	info.gas_limit = 1_000_000.into();
	let engine = TestEngine::new(5);

	let t = Transaction {
		nonce: 0.into(),
		gas_price: 0.into(),
		gas: 100_000.into(),
		action: Action::Call(0xa.into()),
		value: 100.into(),
		data: vec![],
	}.sign(&"".sha3());

	state.init_code(&0xa.into(), FromHex::from_hex("6000").unwrap());
	state.add_balance(t.sender().as_ref().unwrap(), &(100.into()));
	let result = state.apply(&info, &engine, &t, true).unwrap();
	let expected_trace = vec![FlatTrace {
		trace_address: Default::default(),
		action: trace::Action::Call(trace::Call {
			from: "9cce34f7ab185c7aba1b7c8140d620b4bda941d6".into(),
			to: 0xa.into(),
			value: 100.into(),
			gas: 79000.into(),
			input: vec![],
			call_type: CallType::Call,
		}),
		result: trace::Res::Call(trace::CallResult {
			gas_used: U256::from(3),
			output: vec![]
		}),
		subtraces: 0,
	}];

	assert_eq!(result.trace, expected_trace);
}

#[test]
fn should_trace_basic_call_transaction() {
	init_log();

	let temp = RandomTempPath::new();
	let mut state = get_temp_state_in(temp.as_path());

	let mut info = EnvInfo::default();
	info.gas_limit = 1_000_000.into();
	let engine = TestEngine::new(5);

	let t = Transaction {
		nonce: 0.into(),
		gas_price: 0.into(),
		gas: 100_000.into(),
		action: Action::Call(0xa.into()),
		value: 100.into(),
		data: vec![],
	}.sign(&"".sha3());

	state.add_balance(t.sender().as_ref().unwrap(), &(100.into()));
	let result = state.apply(&info, &engine, &t, true).unwrap();
	let expected_trace = vec![FlatTrace {
		trace_address: Default::default(),
		action: trace::Action::Call(trace::Call {
			from: "9cce34f7ab185c7aba1b7c8140d620b4bda941d6".into(),
			to: 0xa.into(),
			value: 100.into(),
			gas: 79000.into(),
			input: vec![],
			call_type: CallType::Call,
		}),
		result: trace::Res::Call(trace::CallResult {
			gas_used: U256::from(0),
			output: vec![]
		}),
		subtraces: 0,
	}];

	assert_eq!(result.trace, expected_trace);
}

#[test]
fn should_trace_call_transaction_to_builtin() {
	init_log();

	let temp = RandomTempPath::new();
	let mut state = get_temp_state_in(temp.as_path());

	let mut info = EnvInfo::default();
	info.gas_limit = 1_000_000.into();
	let engine = &*Spec::new_test().engine;

	let t = Transaction {
		nonce: 0.into(),
		gas_price: 0.into(),
		gas: 100_000.into(),
		action: Action::Call(0x1.into()),
		value: 0.into(),
		data: vec![],
	}.sign(&"".sha3());

	let result = state.apply(&info, engine, &t, true).unwrap();

	let expected_trace = vec![FlatTrace {
		trace_address: Default::default(),
		action: trace::Action::Call(trace::Call {
			from: "9cce34f7ab185c7aba1b7c8140d620b4bda941d6".into(),
			to: "0000000000000000000000000000000000000001".into(),
			value: 0.into(),
			gas: 79_000.into(),
			input: vec![],
			call_type: CallType::Call,
		}),
		result: trace::Res::Call(trace::CallResult {
			gas_used: U256::from(3000),
			output: vec![]
		}),
		subtraces: 0,
	}];

	assert_eq!(result.trace, expected_trace);
}

#[test]
fn should_not_trace_subcall_transaction_to_builtin() {
	init_log();

	let temp = RandomTempPath::new();
	let mut state = get_temp_state_in(temp.as_path());

	let mut info = EnvInfo::default();
	info.gas_limit = 1_000_000.into();
	let engine = &*Spec::new_test().engine;

	let t = Transaction {
		nonce: 0.into(),
		gas_price: 0.into(),
		gas: 100_000.into(),
		action: Action::Call(0xa.into()),
		value: 0.into(),
		data: vec![],
	}.sign(&"".sha3());

	state.init_code(&0xa.into(), FromHex::from_hex("600060006000600060006001610be0f1").unwrap());
	let result = state.apply(&info, engine, &t, true).unwrap();

	let expected_trace = vec![FlatTrace {
		trace_address: Default::default(),
		action: trace::Action::Call(trace::Call {
			from: "9cce34f7ab185c7aba1b7c8140d620b4bda941d6".into(),
			to: 0xa.into(),
			value: 0.into(),
			gas: 79000.into(),
			input: vec![],
			call_type: CallType::Call,
		}),
		result: trace::Res::Call(trace::CallResult {
			gas_used: U256::from(28_061),
			output: vec![]
		}),
		subtraces: 0,
	}];

	assert_eq!(result.trace, expected_trace);
}

#[test]
fn should_not_trace_callcode() {
	init_log();

	let temp = RandomTempPath::new();
	let mut state = get_temp_state_in(temp.as_path());

	let mut info = EnvInfo::default();
	info.gas_limit = 1_000_000.into();
	let engine = &*Spec::new_test().engine;

	let t = Transaction {
		nonce: 0.into(),
		gas_price: 0.into(),
		gas: 100_000.into(),
		action: Action::Call(0xa.into()),
		value: 0.into(),
		data: vec![],
	}.sign(&"".sha3());

	state.init_code(&0xa.into(), FromHex::from_hex("60006000600060006000600b611000f2").unwrap());
	state.init_code(&0xb.into(), FromHex::from_hex("6000").unwrap());
	let result = state.apply(&info, engine, &t, true).unwrap();

	let expected_trace = vec![FlatTrace {
		trace_address: Default::default(),
		subtraces: 1,
		action: trace::Action::Call(trace::Call {
			from: "9cce34f7ab185c7aba1b7c8140d620b4bda941d6".into(),
			to: 0xa.into(),
			value: 0.into(),
			gas: 79000.into(),
			input: vec![],
			call_type: CallType::Call,
		}),
		result: trace::Res::Call(trace::CallResult {
			gas_used: 64.into(),
			output: vec![]
		}),
	}, FlatTrace {
		trace_address: vec![0].into_iter().collect(),
		subtraces: 0,
		action: trace::Action::Call(trace::Call {
			from: 0xa.into(),
			to: 0xa.into(),
			value: 0.into(),
			gas: 4096.into(),
			input: vec![],
			call_type: CallType::CallCode,
		}),
		result: trace::Res::Call(trace::CallResult {
			gas_used: 3.into(),
			output: vec![],
		}),
	}];

	assert_eq!(result.trace, expected_trace);
}

#[test]
fn should_not_trace_delegatecall() {
	init_log();

	let temp = RandomTempPath::new();
	let mut state = get_temp_state_in(temp.as_path());

	let mut info = EnvInfo::default();
	info.gas_limit = 1_000_000.into();
	info.number = 0x789b0;
	let engine = &*Spec::new_test().engine;

	println!("schedule.have_delegate_call: {:?}", engine.schedule(&info).have_delegate_call);

	let t = Transaction {
		nonce: 0.into(),
		gas_price: 0.into(),
		gas: 100_000.into(),
		action: Action::Call(0xa.into()),
		value: 0.into(),
		data: vec![],
	}.sign(&"".sha3());

	state.init_code(&0xa.into(), FromHex::from_hex("6000600060006000600b618000f4").unwrap());
	state.init_code(&0xb.into(), FromHex::from_hex("6000").unwrap());
	let result = state.apply(&info, engine, &t, true).unwrap();

	let expected_trace = vec![FlatTrace {
		trace_address: Default::default(),
		subtraces: 1,
		action: trace::Action::Call(trace::Call {
			from: "9cce34f7ab185c7aba1b7c8140d620b4bda941d6".into(),
			to: 0xa.into(),
			value: 0.into(),
			gas: 79000.into(),
			input: vec![],
			call_type: CallType::Call,
		}),
		result: trace::Res::Call(trace::CallResult {
			gas_used: U256::from(61),
			output: vec![]
		}),
	}, FlatTrace {
		trace_address: vec![0].into_iter().collect(),
		subtraces: 0,
		action: trace::Action::Call(trace::Call {
			from: "9cce34f7ab185c7aba1b7c8140d620b4bda941d6".into(),
			to: 0xa.into(),
			value: 0.into(),
			gas: 32768.into(),
			input: vec![],
			call_type: CallType::DelegateCall,
		}),
		result: trace::Res::Call(trace::CallResult {
			gas_used: 3.into(),
			output: vec![],
		}),
	}];

	assert_eq!(result.trace, expected_trace);
}

#[test]
fn should_trace_failed_call_transaction() {
	init_log();

	let temp = RandomTempPath::new();
	let mut state = get_temp_state_in(temp.as_path());

	let mut info = EnvInfo::default();
	info.gas_limit = 1_000_000.into();
	let engine = TestEngine::new(5);

	let t = Transaction {
		nonce: 0.into(),
		gas_price: 0.into(),
		gas: 100_000.into(),
		action: Action::Call(0xa.into()),
		value: 100.into(),
		data: vec![],
	}.sign(&"".sha3());

	state.init_code(&0xa.into(), FromHex::from_hex("5b600056").unwrap());
	state.add_balance(t.sender().as_ref().unwrap(), &(100.into()));
	let result = state.apply(&info, &engine, &t, true).unwrap();
	let expected_trace = vec![FlatTrace {
		trace_address: Default::default(),
		action: trace::Action::Call(trace::Call {
			from: "9cce34f7ab185c7aba1b7c8140d620b4bda941d6".into(),
			to: 0xa.into(),
			value: 100.into(),
			gas: 79000.into(),
			input: vec![],
			call_type: CallType::Call,
		}),
		result: trace::Res::FailedCall(TraceError::OutOfGas),
		subtraces: 0,
	}];

	assert_eq!(result.trace, expected_trace);
}

#[test]
fn should_trace_call_with_subcall_transaction() {
	init_log();

	let temp = RandomTempPath::new();
	let mut state = get_temp_state_in(temp.as_path());

	let mut info = EnvInfo::default();
	info.gas_limit = 1_000_000.into();
	let engine = TestEngine::new(5);

	let t = Transaction {
		nonce: 0.into(),
		gas_price: 0.into(),
		gas: 100_000.into(),
		action: Action::Call(0xa.into()),
		value: 100.into(),
		data: vec![],
	}.sign(&"".sha3());

	state.init_code(&0xa.into(), FromHex::from_hex("60006000600060006000600b602b5a03f1").unwrap());
	state.init_code(&0xb.into(), FromHex::from_hex("6000").unwrap());
	state.add_balance(t.sender().as_ref().unwrap(), &(100.into()));
	let result = state.apply(&info, &engine, &t, true).unwrap();

	let expected_trace = vec![FlatTrace {
		trace_address: Default::default(),
		subtraces: 1,
		action: trace::Action::Call(trace::Call {
			from: "9cce34f7ab185c7aba1b7c8140d620b4bda941d6".into(),
			to: 0xa.into(),
			value: 100.into(),
			gas: 79000.into(),
			input: vec![],
			call_type: CallType::Call,
		}),
		result: trace::Res::Call(trace::CallResult {
			gas_used: U256::from(69),
			output: vec![]
		}),
	}, FlatTrace {
		trace_address: vec![0].into_iter().collect(),
		subtraces: 0,
		action: trace::Action::Call(trace::Call {
			from: 0xa.into(),
			to: 0xb.into(),
			value: 0.into(),
			gas: 78934.into(),
			input: vec![],
			call_type: CallType::Call,
		}),
		result: trace::Res::Call(trace::CallResult {
			gas_used: U256::from(3),
			output: vec![]
		}),
	}];

	assert_eq!(result.trace, expected_trace);
}

#[test]
fn should_trace_call_with_basic_subcall_transaction() {
	init_log();

	let temp = RandomTempPath::new();
	let mut state = get_temp_state_in(temp.as_path());

	let mut info = EnvInfo::default();
	info.gas_limit = 1_000_000.into();
	let engine = TestEngine::new(5);

	let t = Transaction {
		nonce: 0.into(),
		gas_price: 0.into(),
		gas: 100_000.into(),
		action: Action::Call(0xa.into()),
		value: 100.into(),
		data: vec![],
	}.sign(&"".sha3());

	state.init_code(&0xa.into(), FromHex::from_hex("60006000600060006045600b6000f1").unwrap());
	state.add_balance(t.sender().as_ref().unwrap(), &(100.into()));
	let result = state.apply(&info, &engine, &t, true).unwrap();
	let expected_trace = vec![FlatTrace {
		trace_address: Default::default(),
		subtraces: 1,
		action: trace::Action::Call(trace::Call {
			from: "9cce34f7ab185c7aba1b7c8140d620b4bda941d6".into(),
			to: 0xa.into(),
			value: 100.into(),
			gas: 79000.into(),
			input: vec![],
			call_type: CallType::Call,
		}),
		result: trace::Res::Call(trace::CallResult {
			gas_used: U256::from(31761),
			output: vec![]
		}),
	}, FlatTrace {
		trace_address: vec![0].into_iter().collect(),
		subtraces: 0,
		action: trace::Action::Call(trace::Call {
			from: 0xa.into(),
			to: 0xb.into(),
			value: 69.into(),
			gas: 2300.into(),
			input: vec![],
			call_type: CallType::Call,
		}),
		result: trace::Res::Call(trace::CallResult::default()),
	}];

	assert_eq!(result.trace, expected_trace);
}

#[test]
fn should_not_trace_call_with_invalid_basic_subcall_transaction() {
	init_log();

	let temp = RandomTempPath::new();
	let mut state = get_temp_state_in(temp.as_path());

	let mut info = EnvInfo::default();
	info.gas_limit = 1_000_000.into();
	let engine = TestEngine::new(5);

	let t = Transaction {
		nonce: 0.into(),
		gas_price: 0.into(),
		gas: 100_000.into(),
		action: Action::Call(0xa.into()),
		value: 100.into(),
		data: vec![],
	}.sign(&"".sha3());

	state.init_code(&0xa.into(), FromHex::from_hex("600060006000600060ff600b6000f1").unwrap());	// not enough funds.
	state.add_balance(t.sender().as_ref().unwrap(), &(100.into()));
	let result = state.apply(&info, &engine, &t, true).unwrap();
	let expected_trace = vec![FlatTrace {
		trace_address: Default::default(),
		subtraces: 0,
		action: trace::Action::Call(trace::Call {
			from: "9cce34f7ab185c7aba1b7c8140d620b4bda941d6".into(),
			to: 0xa.into(),
			value: 100.into(),
			gas: 79000.into(),
			input: vec![],
			call_type: CallType::Call,
		}),
		result: trace::Res::Call(trace::CallResult {
			gas_used: U256::from(31761),
			output: vec![]
		}),
	}];

	assert_eq!(result.trace, expected_trace);
}

#[test]
fn should_trace_failed_subcall_transaction() {
	init_log();

	let temp = RandomTempPath::new();
	let mut state = get_temp_state_in(temp.as_path());

	let mut info = EnvInfo::default();
	info.gas_limit = 1_000_000.into();
	let engine = TestEngine::new(5);

	let t = Transaction {
		nonce: 0.into(),
		gas_price: 0.into(),
		gas: 100_000.into(),
		action: Action::Call(0xa.into()),
		value: 100.into(),
		data: vec![],//600480600b6000396000f35b600056
	}.sign(&"".sha3());

	state.init_code(&0xa.into(), FromHex::from_hex("60006000600060006000600b602b5a03f1").unwrap());
	state.init_code(&0xb.into(), FromHex::from_hex("5b600056").unwrap());
	state.add_balance(t.sender().as_ref().unwrap(), &(100.into()));
	let result = state.apply(&info, &engine, &t, true).unwrap();
	let expected_trace = vec![FlatTrace {
		trace_address: Default::default(),
		subtraces: 1,
		action: trace::Action::Call(trace::Call {
			from: "9cce34f7ab185c7aba1b7c8140d620b4bda941d6".into(),
			to: 0xa.into(),
			value: 100.into(),
			gas: 79000.into(),
			input: vec![],
			call_type: CallType::Call,
		}),
		result: trace::Res::Call(trace::CallResult {
			gas_used: U256::from(79_000),
			output: vec![]
		}),
	}, FlatTrace {
		trace_address: vec![0].into_iter().collect(),
		subtraces: 0,
		action: trace::Action::Call(trace::Call {
			from: 0xa.into(),
			to: 0xb.into(),
			value: 0.into(),
			gas: 78934.into(),
			input: vec![],
			call_type: CallType::Call,
		}),
		result: trace::Res::FailedCall(TraceError::OutOfGas),
	}];

	assert_eq!(result.trace, expected_trace);
}

#[test]
fn should_trace_call_with_subcall_with_subcall_transaction() {
	init_log();

	let temp = RandomTempPath::new();
	let mut state = get_temp_state_in(temp.as_path());

	let mut info = EnvInfo::default();
	info.gas_limit = 1_000_000.into();
	let engine = TestEngine::new(5);

	let t = Transaction {
		nonce: 0.into(),
		gas_price: 0.into(),
		gas: 100_000.into(),
		action: Action::Call(0xa.into()),
		value: 100.into(),
		data: vec![],
	}.sign(&"".sha3());

	state.init_code(&0xa.into(), FromHex::from_hex("60006000600060006000600b602b5a03f1").unwrap());
	state.init_code(&0xb.into(), FromHex::from_hex("60006000600060006000600c602b5a03f1").unwrap());
	state.init_code(&0xc.into(), FromHex::from_hex("6000").unwrap());
	state.add_balance(t.sender().as_ref().unwrap(), &(100.into()));
	let result = state.apply(&info, &engine, &t, true).unwrap();
	let expected_trace = vec![FlatTrace {
		trace_address: Default::default(),
		subtraces: 1,
		action: trace::Action::Call(trace::Call {
			from: "9cce34f7ab185c7aba1b7c8140d620b4bda941d6".into(),
			to: 0xa.into(),
			value: 100.into(),
			gas: 79000.into(),
			input: vec![],
			call_type: CallType::Call,
		}),
		result: trace::Res::Call(trace::CallResult {
			gas_used: U256::from(135),
			output: vec![]
		}),
	}, FlatTrace {
		trace_address: vec![0].into_iter().collect(),
		subtraces: 1,
		action: trace::Action::Call(trace::Call {
			from: 0xa.into(),
			to: 0xb.into(),
			value: 0.into(),
			gas: 78934.into(),
			input: vec![],
			call_type: CallType::Call,
		}),
		result: trace::Res::Call(trace::CallResult {
			gas_used: U256::from(69),
			output: vec![]
		}),
	}, FlatTrace {
		trace_address: vec![0, 0].into_iter().collect(),
		subtraces: 0,
		action: trace::Action::Call(trace::Call {
			from: 0xb.into(),
			to: 0xc.into(),
			value: 0.into(),
			gas: 78868.into(),
			input: vec![],
			call_type: CallType::Call,
		}),
		result: trace::Res::Call(trace::CallResult {
			gas_used: U256::from(3),
			output: vec![]
		}),
	}];

	assert_eq!(result.trace, expected_trace);
}

#[test]
fn should_trace_failed_subcall_with_subcall_transaction() {
	init_log();

	let temp = RandomTempPath::new();
	let mut state = get_temp_state_in(temp.as_path());

	let mut info = EnvInfo::default();
	info.gas_limit = 1_000_000.into();
	let engine = TestEngine::new(5);

	let t = Transaction {
		nonce: 0.into(),
		gas_price: 0.into(),
		gas: 100_000.into(),
		action: Action::Call(0xa.into()),
		value: 100.into(),
		data: vec![],//600480600b6000396000f35b600056
	}.sign(&"".sha3());

	state.init_code(&0xa.into(), FromHex::from_hex("60006000600060006000600b602b5a03f1").unwrap());
	state.init_code(&0xb.into(), FromHex::from_hex("60006000600060006000600c602b5a03f1505b601256").unwrap());
	state.init_code(&0xc.into(), FromHex::from_hex("6000").unwrap());
	state.add_balance(t.sender().as_ref().unwrap(), &(100.into()));
	let result = state.apply(&info, &engine, &t, true).unwrap();

	let expected_trace = vec![FlatTrace {
		trace_address: Default::default(),
		subtraces: 1,
		action: trace::Action::Call(trace::Call {
			from: "9cce34f7ab185c7aba1b7c8140d620b4bda941d6".into(),
			to: 0xa.into(),
			value: 100.into(),
			gas: 79000.into(),
			input: vec![],
			call_type: CallType::Call,
		}),
		result: trace::Res::Call(trace::CallResult {
			gas_used: U256::from(79_000),
			output: vec![]
		})
	}, FlatTrace {
		trace_address: vec![0].into_iter().collect(),
		subtraces: 1,
			action: trace::Action::Call(trace::Call {
			from: 0xa.into(),
			to: 0xb.into(),
			value: 0.into(),
			gas: 78934.into(),
			input: vec![],
			call_type: CallType::Call,
		}),
		result: trace::Res::FailedCall(TraceError::OutOfGas),
	}, FlatTrace {
		trace_address: vec![0, 0].into_iter().collect(),
		subtraces: 0,
		action: trace::Action::Call(trace::Call {
			from: 0xb.into(),
			to: 0xc.into(),
			value: 0.into(),
			gas: 78868.into(),
			call_type: CallType::Call,
			input: vec![],
		}),
		result: trace::Res::Call(trace::CallResult {
			gas_used: U256::from(3),
			output: vec![]
		}),
	}];

	assert_eq!(result.trace, expected_trace);
}

#[test]
fn should_trace_suicide() {
	init_log();

	let temp = RandomTempPath::new();
	let mut state = get_temp_state_in(temp.as_path());

	let mut info = EnvInfo::default();
	info.gas_limit = 1_000_000.into();
	let engine = TestEngine::new(5);

	let t = Transaction {
		nonce: 0.into(),
		gas_price: 0.into(),
		gas: 100_000.into(),
		action: Action::Call(0xa.into()),
		value: 100.into(),
		data: vec![],
	}.sign(&"".sha3());

	state.init_code(&0xa.into(), FromHex::from_hex("73000000000000000000000000000000000000000bff").unwrap());
	state.add_balance(&0xa.into(), &50.into());
	state.add_balance(t.sender().as_ref().unwrap(), &100.into());
	let result = state.apply(&info, &engine, &t, true).unwrap();
	let expected_trace = vec![FlatTrace {
		trace_address: Default::default(),
		subtraces: 1,
		action: trace::Action::Call(trace::Call {
			from: "9cce34f7ab185c7aba1b7c8140d620b4bda941d6".into(),
			to: 0xa.into(),
			value: 100.into(),
			gas: 79000.into(),
			input: vec![],
			call_type: CallType::Call,
		}),
		result: trace::Res::Call(trace::CallResult {
			gas_used: 3.into(),
			output: vec![]
		}),
	}, FlatTrace {
		trace_address: vec![0].into_iter().collect(),
		subtraces: 0,
		action: trace::Action::Suicide(trace::Suicide {
			address: 0xa.into(),
			refund_address: 0xb.into(),
			balance: 150.into(),
		}),
		result: trace::Res::None,
	}];

	assert_eq!(result.trace, expected_trace);
}

#[test]
fn code_from_database() {
	let a = Address::zero();
	let temp = RandomTempPath::new();
	let (root, db) = {
		let mut state = get_temp_state_in(temp.as_path());
		state.require_or_from(&a, false, ||Account::new_contract(42.into(), 0.into()), |_|{});
		state.init_code(&a, vec![1, 2, 3]);
		assert_eq!(state.code(&a), Some(Arc::new([1u8, 2, 3].to_vec())));
		state.commit().unwrap();
		assert_eq!(state.code(&a), Some(Arc::new([1u8, 2, 3].to_vec())));
		state.drop()
	};

	let state = State::from_existing(db, root, U256::from(0u8), Default::default()).unwrap();
	assert_eq!(state.code(&a), Some(Arc::new([1u8, 2, 3].to_vec())));
}

#[test]
fn storage_at_from_database() {
	let a = Address::zero();
	let temp = RandomTempPath::new();
	let (root, db) = {
		let mut state = get_temp_state_in(temp.as_path());
		state.set_storage(&a, H256::from(&U256::from(1u64)), H256::from(&U256::from(69u64)));
		state.commit().unwrap();
		state.drop()
	};

	let s = State::from_existing(db, root, U256::from(0u8), Default::default()).unwrap();
	assert_eq!(s.storage_at(&a, &H256::from(&U256::from(1u64))), H256::from(&U256::from(69u64)));
}

#[test]
fn get_from_database() {
	let a = Address::zero();
	let temp = RandomTempPath::new();
	let (root, db) = {
		let mut state = get_temp_state_in(temp.as_path());
		state.inc_nonce(&a);
		state.add_balance(&a, &U256::from(69u64));
		state.commit().unwrap();
		assert_eq!(state.balance(&a), U256::from(69u64));
		state.drop()
	};

	let state = State::from_existing(db, root, U256::from(0u8), Default::default()).unwrap();
	assert_eq!(state.balance(&a), U256::from(69u64));
	assert_eq!(state.nonce(&a), U256::from(1u64));
}

#[test]
fn remove() {
	let a = Address::zero();
	let mut state_result = get_temp_state();
	let mut state = state_result.reference_mut();
	assert_eq!(state.exists(&a), false);
	state.inc_nonce(&a);
	assert_eq!(state.exists(&a), true);
	assert_eq!(state.nonce(&a), U256::from(1u64));
	state.kill_account(&a);
	assert_eq!(state.exists(&a), false);
	assert_eq!(state.nonce(&a), U256::from(0u64));
}

#[test]
fn remove_from_database() {
	let a = Address::zero();
	let temp = RandomTempPath::new();
	let (root, db) = {
		let mut state = get_temp_state_in(temp.as_path());
		state.inc_nonce(&a);
		state.commit().unwrap();
		assert_eq!(state.exists(&a), true);
		assert_eq!(state.nonce(&a), U256::from(1u64));
		state.drop()
	};

	let (root, db) = {
		let mut state = State::from_existing(db, root, U256::from(0u8), Default::default()).unwrap();
		assert_eq!(state.exists(&a), true);
		assert_eq!(state.nonce(&a), U256::from(1u64));
		state.kill_account(&a);
		state.commit().unwrap();
		assert_eq!(state.exists(&a), false);
		assert_eq!(state.nonce(&a), U256::from(0u64));
		state.drop()
	};

	let state = State::from_existing(db, root, U256::from(0u8), Default::default()).unwrap();
	assert_eq!(state.exists(&a), false);
	assert_eq!(state.nonce(&a), U256::from(0u64));
}

#[test]
fn alter_balance() {
	let mut state_result = get_temp_state();
	let mut state = state_result.reference_mut();
	let a = Address::zero();
	let b = 1u64.into();
	state.add_balance(&a, &U256::from(69u64));
	assert_eq!(state.balance(&a), U256::from(69u64));
	state.commit().unwrap();
	assert_eq!(state.balance(&a), U256::from(69u64));
	state.sub_balance(&a, &U256::from(42u64));
	assert_eq!(state.balance(&a), U256::from(27u64));
	state.commit().unwrap();
	assert_eq!(state.balance(&a), U256::from(27u64));
	state.transfer_balance(&a, &b, &U256::from(18u64));
	assert_eq!(state.balance(&a), U256::from(9u64));
	assert_eq!(state.balance(&b), U256::from(18u64));
	state.commit().unwrap();
	assert_eq!(state.balance(&a), U256::from(9u64));
	assert_eq!(state.balance(&b), U256::from(18u64));
}

#[test]
fn alter_nonce() {
	let mut state_result = get_temp_state();
	let mut state = state_result.reference_mut();
	let a = Address::zero();
	state.inc_nonce(&a);
	assert_eq!(state.nonce(&a), U256::from(1u64));
	state.inc_nonce(&a);
	assert_eq!(state.nonce(&a), U256::from(2u64));
	state.commit().unwrap();
	assert_eq!(state.nonce(&a), U256::from(2u64));
	state.inc_nonce(&a);
	assert_eq!(state.nonce(&a), U256::from(3u64));
	state.commit().unwrap();
	assert_eq!(state.nonce(&a), U256::from(3u64));
}

#[test]
fn balance_nonce() {
	let mut state_result = get_temp_state();
	let mut state = state_result.reference_mut();
	let a = Address::zero();
	assert_eq!(state.balance(&a), U256::from(0u64));
	assert_eq!(state.nonce(&a), U256::from(0u64));
	state.commit().unwrap();
	assert_eq!(state.balance(&a), U256::from(0u64));
	assert_eq!(state.nonce(&a), U256::from(0u64));
}

#[test]
fn ensure_cached() {
	let mut state_result = get_temp_state();
	let mut state = state_result.reference_mut();
	let a = Address::zero();
	state.require(&a, false);
	state.commit().unwrap();
	assert_eq!(state.root().hex(), "0ce23f3c809de377b008a4a3ee94a0834aac8bec1f86e28ffe4fdb5a15b0c785");
}

#[test]
fn snapshot_basic() {
	let mut state_result = get_temp_state();
	let mut state = state_result.reference_mut();
	let a = Address::zero();
	state.snapshot();
	state.add_balance(&a, &U256::from(69u64));
	assert_eq!(state.balance(&a), U256::from(69u64));
	state.clear_snapshot();
	assert_eq!(state.balance(&a), U256::from(69u64));
	state.snapshot();
	state.add_balance(&a, &U256::from(1u64));
	assert_eq!(state.balance(&a), U256::from(70u64));
	state.revert_snapshot();
	assert_eq!(state.balance(&a), U256::from(69u64));
}

#[test]
fn snapshot_nested() {
	let mut state_result = get_temp_state();
	let mut state = state_result.reference_mut();
	let a = Address::zero();
	state.snapshot();
	state.snapshot();
	state.add_balance(&a, &U256::from(69u64));
	assert_eq!(state.balance(&a), U256::from(69u64));
	state.clear_snapshot();
	assert_eq!(state.balance(&a), U256::from(69u64));
	state.revert_snapshot();
	assert_eq!(state.balance(&a), U256::from(0));
}

#[test]
fn create_empty() {
	let mut state_result = get_temp_state();
	let mut state = state_result.reference_mut();
	state.commit().unwrap();
	assert_eq!(state.root().hex(), "56e81f171bcc55a6ff8345e692c0f86e5b48e01b996cadc001622fb5e363b421");
}

}<|MERGE_RESOLUTION|>--- conflicted
+++ resolved
@@ -45,8 +45,9 @@
 /// Result type for the execution ("application") of a transaction.
 pub type ApplyResult = Result<ApplyOutcome, Error>;
 
+/// An account cache entry.
 #[derive(Debug)]
-enum AccountEntry {
+pub enum AccountEntry {
 	/// Contains account data.
 	Cached(Account),
 	/// Account has been deleted.
@@ -86,18 +87,10 @@
 }
 
 /// Representation of the entire state of all accounts in the system.
-<<<<<<< HEAD
-pub struct State<B: Backend> {
-	backend: B,
-	cache: RefCell<HashMap<Address, Option<Account>>>,
-	snapshots: RefCell<Vec<HashMap<Address, Option<Option<Account>>>>>,
-=======
+/// This is generic over a backend which manages data retrieval, caching,
+/// and committing.
 ///
-/// `State` can work together with `StateDB` to share account cache.
-///
-/// Local cache contains changes made locally and changes accumulated
-/// locally from previous commits. Global cache reflects the database
-/// state and never contains any changes.
+/// This stores a local cache of changes while managing revertible snapshots.
 ///
 /// Account data can be in the following cache states:
 /// * In global but not local - something that was queried from the database,
@@ -114,28 +107,24 @@
 ///
 /// Upon destruction all the local cache data merged into the global cache.
 /// The merge might be rejected if current state is non-canonical.
-pub struct State {
-	db: StateDB,
-	root: H256,
+pub struct State<B: Backend> {
+	backend: B,
 	cache: RefCell<HashMap<Address, AccountEntry>>,
 	snapshots: RefCell<Vec<HashMap<Address, Option<AccountEntry>>>>,
->>>>>>> e1d3b3ff
 	account_start_nonce: U256,
 	factories: Factories,
 }
 
-<<<<<<< HEAD
 /// Type alias for a "locally backed" state, which doesn't have to farm out to network
 /// at all. This kind of state is suitable for block enactment whereas lighter states may not be.
 pub type DiskBacked = State<backend::Database>;
-=======
+
 #[derive(Copy, Clone)]
 enum RequireCache {
 	None,
 	CodeSize,
 	Code,
 }
->>>>>>> e1d3b3ff
 
 const SEC_TRIE_DB_UNWRAP_STR: &'static str = "A state can only be created with valid root. Creating a SecTrieDB with a valid root will not fail. \
 			 Therefore creating a SecTrieDB with this state's root will not fail.";
@@ -143,19 +132,9 @@
 impl DiskBacked {
 	/// Creates new state with empty state root
 	#[cfg(test)]
-<<<<<<< HEAD
-	pub fn new(db: Box<JournalDB>, account_start_nonce: U256, factories: Factories) -> Self {
-=======
-	pub fn new(mut db: StateDB, account_start_nonce: U256, factories: Factories) -> State {
-		let mut root = H256::new();
-		{
-			// init trie and reset root too null
-			let _ = factories.trie.create(db.as_hashdb_mut(), &mut root);
-		}
-
->>>>>>> e1d3b3ff
+	pub fn new(db: StateDB, account_start_nonce: U256, factories: Factories) -> Self {
 		State {
-			backend: backend::Database::new(db, factories.trie.clone()),
+			backend: backend::Database::new(db, factories.trie.clone(), factories.accountdb.clone()),
 			cache: RefCell::new(HashMap::new()),
 			snapshots: RefCell::new(Vec::new()),
 			account_start_nonce: account_start_nonce,
@@ -163,22 +142,10 @@
 		}
 	}
 
-<<<<<<< HEAD
-	/// Creates a new state from the existing journaldb and state root.
-	pub fn from_existing(db: Box<JournalDB>, root: H256, account_start_nonce: U256, factories: Factories) -> Result<Self, TrieError> {
+	/// Creates a new state from the existing state root and backing database.
+	pub fn from_existing(db: StateDB, root: H256, account_start_nonce: U256, factories: Factories) -> Result<Self, TrieError> {
 		Ok(State {
-			backend: try!(backend::Database::from_existing(db, root, factories.trie.clone())),
-=======
-	/// Creates new state with existing state root
-	pub fn from_existing(db: StateDB, root: H256, account_start_nonce: U256, factories: Factories) -> Result<State, TrieError> {
-		if !db.as_hashdb().contains(&root) {
-			return Err(TrieError::InvalidStateRoot(root));
-		}
-
-		let state = State {
-			db: db,
-			root: root,
->>>>>>> e1d3b3ff
+			backend: try!(backend::Database::from_existing(db, root, factories.trie.clone(), factories.accountdb.clone())),
 			cache: RefCell::new(HashMap::new()),
 			snapshots: RefCell::new(Vec::new()),
 			account_start_nonce: account_start_nonce,
@@ -187,7 +154,10 @@
 	}
 
 	/// Destroy the current object and return root and database.
-	pub fn drop(self) -> (H256, Box<JournalDB>) {
+	// TODO: finalize method on backend?
+	pub fn drop(mut self) -> (H256, StateDB) {
+		let mut cache = self.cache.borrow_mut();
+		self.backend.commit_cache(&mut *cache);
 		self.backend.into_inner()
 	}
 }
@@ -263,15 +233,6 @@
 		}
 	}
 
-<<<<<<< HEAD
-=======
-	/// Destroy the current object and return root and database.
-	pub fn drop(mut self) -> (H256, StateDB) {
-		self.commit_cache();
-		(self.root, self.db)
-	}
-
->>>>>>> e1d3b3ff
 	/// Return reference to root
 	pub fn root(&self) -> &H256 {
 		&self.backend.root()
@@ -307,14 +268,9 @@
 
 	/// Mutate storage of account `address` so that it is `value` for `key`.
 	pub fn storage_at(&self, address: &Address, key: &H256) -> H256 {
-<<<<<<< HEAD
-		self.ensure_cached(address, false,
-			|a| a.as_ref().map_or(H256::new(), |a| a.storage_at(&self.backend, address.clone(), key)))
-=======
 		// Storage key search and update works like this:
 		// 1. If there's an entry for the account in the local cache check for the key and return it if found.
-		// 2. If there's an entry for the account in the global cache check for the key or load it into that account.
-		// 3. If account is missing in the global cache load it into the local cache and cache the key there.
+		// 2. Otherwise, check the backend and cache the result in the local cache if successful.
 
 		// check local cache first without updating
 		{
@@ -332,37 +288,24 @@
 					_ => return H256::new(),
 				}
 			}
-			// check the global cache and and cache storage key there if found,
-			// otherwise cache the account localy and cache storage key there.
-			if let Some(result) = self.db.get_cached(address, |acc| acc.map_or(H256::new(), |a| {
-					let account_db = self.factories.accountdb.readonly(self.db.as_hashdb(), a.address_hash(address));
-					a.storage_at(account_db.as_hashdb(), key)
-				})) {
-				return result;
-			}
+
+			// check the backend
 			if let Some(ref mut acc) = local_account {
 				if let AccountEntry::Cached(ref account) = **acc {
-					let account_db = self.factories.accountdb.readonly(self.db.as_hashdb(), account.address_hash(address));
-					return account.storage_at(account_db.as_hashdb(), key)
+					return account.storage_at(&self.backend, address.clone(), key)
 				} else {
 					return H256::new()
 				}
 			}
 		}
 
-		// check bloom before any requests to trie
-		if !self.db.check_account_bloom(address) { return H256::zero() }
-
-		// account is not found in the global cache, get from the DB and insert into local
-		let db = self.factories.trie.readonly(self.db.as_hashdb(), &self.root).expect(SEC_TRIE_DB_UNWRAP_STR);
-		let maybe_acc = match db.get(address) {
-			Ok(acc) => acc.map(Account::from_rlp),
-			Err(e) => panic!("Potential DB corruption encountered: {}", e),
-		};
+		// account is not found in the global cache, get from the backend and insert into local
+		let maybe_acc = self.backend.account(address);
+
 		let r = maybe_acc.as_ref().map_or(H256::new(), |a| {
-			let account_db = self.factories.accountdb.readonly(self.db.as_hashdb(), a.address_hash(address));
-			a.storage_at(account_db.as_hashdb(), key)
+			a.storage_at(&self.backend, address.clone(), key)
 		});
+
 		match maybe_acc {
 			Some(account) => self.insert_cache(address, AccountEntry::Cached(account)),
 			None => self.insert_cache(address, AccountEntry::Missing),
@@ -374,7 +317,6 @@
 	pub fn code(&self, a: &Address) -> Option<Arc<Bytes>> {
 		self.ensure_cached(a, RequireCache::Code,
 			|a| a.as_ref().map_or(None, |a| a.code().clone()))
->>>>>>> e1d3b3ff
 	}
 
 	pub fn code_hash(&self, a: &Address) -> H256 {
@@ -444,78 +386,10 @@
 		Ok(ApplyOutcome{receipt: receipt, trace: e.trace})
 	}
 
-<<<<<<< HEAD
-	/// Commits our cached account changes into the trie.
+	/// Commits our cached account changes into the backend.
 	pub fn commit(&mut self) -> Result<(), Error> {
 		assert!(self.snapshots.borrow_mut().is_empty());
 		self.backend.commit(&mut *self.cache.borrow_mut())
-=======
-	/// Commit accounts to SecTrieDBMut. This is similar to cpp-ethereum's dev::eth::commit.
-	/// `accounts` is mutable because we may need to commit the code or storage and record that.
-	#[cfg_attr(feature="dev", allow(match_ref_pats))]
-	fn commit_into(
-		factories: &Factories,
-		db: &mut StateDB,
-		root: &mut H256,
-		accounts: &mut HashMap<Address, AccountEntry>
-	) -> Result<(), Error> {
-		// first, commit the sub trees.
-		// TODO: is this necessary or can we dispense with the `ref mut a` for just `a`?
-		for (address, ref mut a) in accounts.iter_mut() {
-			match a {
-				&mut&mut AccountEntry::Cached(ref mut account) if account.is_dirty() => {
-					db.note_account_bloom(&address);
-					let addr_hash = account.address_hash(address);
-					let mut account_db = factories.accountdb.create(db.as_hashdb_mut(), addr_hash);
-					account.commit_storage(&factories.trie, account_db.as_hashdb_mut());
-					account.commit_code(account_db.as_hashdb_mut());
-				}
-				_ => {}
-			}
-		}
-
-		{
-			let mut trie = factories.trie.from_existing(db.as_hashdb_mut(), root).unwrap();
-			for (address, ref mut a) in accounts.iter_mut() {
-				match **a {
-					AccountEntry::Cached(ref mut account) if account.is_dirty() => {
-						account.set_clean();
-						try!(trie.insert(address, &account.rlp()));
-					},
-					AccountEntry::Killed => {
-						try!(trie.remove(address));
-						**a = AccountEntry::Missing;
-					},
-					_ => {},
-				}
-			}
-		}
-
-		Ok(())
-	}
-
-	fn commit_cache(&mut self) {
-		let mut addresses = self.cache.borrow_mut();
-		for (address, a) in addresses.drain() {
-			match a {
-				AccountEntry::Cached(account) => {
-					if !account.is_dirty() {
-						self.db.cache_account(address, Some(account));
-					}
-				},
-				AccountEntry::Missing => {
-					self.db.cache_account(address, None);
-				},
-				_ => {},
-			}
-		}
-	}
-
-	/// Commits our cached account changes into the trie.
-	pub fn commit(&mut self) -> Result<(), Error> {
-		assert!(self.snapshots.borrow().is_empty());
-		Self::commit_into(&self.factories, &mut self.db, &mut self.root, &mut *self.cache.borrow_mut())
->>>>>>> e1d3b3ff
 	}
 
 	/// Clear state cache
@@ -529,7 +403,6 @@
 	pub fn populate_from(&mut self, accounts: PodState) {
 		assert!(self.snapshots.borrow().is_empty());
 		for (add, acc) in accounts.drain().into_iter() {
-			self.db.note_account_bloom(&add);
 			self.cache.borrow_mut().insert(add, AccountEntry::Cached(Account::from_pod(acc)));
 		}
 	}
@@ -568,29 +441,14 @@
 		pod_state::diff_pod(&state_pre.to_pod(), &pod_state_post)
 	}
 
-<<<<<<< HEAD
-	/// Ensure account `a` is in our cache of the trie DB and return a handle for getting it.
-	/// `require_code` requires that the code be cached, too.
-	fn ensure_cached<'a, F, U>(&'a self, a: &'a Address, require_code: bool, f: F) -> U
-		where F: FnOnce(&Option<Account>) -> U {
-		let have_key = self.cache.borrow().contains_key(a);
-		if !have_key {
-			let maybe_acc = self.backend.account(a);
-			self.insert_cache(a, maybe_acc);
-		}
-		if require_code {
-			if let Some(ref mut account) = self.cache.borrow_mut().get_mut(a).unwrap().as_mut() {
-				account.cache_code(&self.backend, a);
-=======
-	fn update_account_cache(require: RequireCache, account: &mut Account, db: &HashDB) {
+	fn update_account_cache(require: RequireCache, account: &mut Account, backend: &B, address: &Address) {
 		match require {
 			RequireCache::None => {},
 			RequireCache::Code => {
-				account.cache_code(db);
+				account.cache_code(backend, address);
 			}
 			RequireCache::CodeSize => {
-				account.cache_code_size(db);
->>>>>>> e1d3b3ff
+				account.cache_code_size(backend, address);
 			}
 		}
 	}
@@ -603,47 +461,30 @@
 		// check local cache first
 		if let Some(ref mut maybe_acc) = self.cache.borrow_mut().get_mut(a) {
 			if let AccountEntry::Cached(ref mut account) = **maybe_acc {
-				let accountdb = self.factories.accountdb.readonly(self.db.as_hashdb(), account.address_hash(a));
-				Self::update_account_cache(require, account, accountdb.as_hashdb());
+				Self::update_account_cache(require, account, &self.backend, a);
 				return f(Some(account));
 			}
 			return f(None);
 		}
+
 		// check global cache
-		let result = self.db.get_cached(a, |mut acc| {
-			if let Some(ref mut account) = acc {
-				let accountdb = self.factories.accountdb.readonly(self.db.as_hashdb(), account.address_hash(a));
-				Self::update_account_cache(require, account, accountdb.as_hashdb());
-			}
-			f(acc.map(|a| &*a))
-		});
-		match result {
-			Some(r) => r,
-			None => {
-				// first check bloom if it is not in database for sure
-				if !self.db.check_account_bloom(a) { return f(None); }
-
-				// not found in the global cache, get from the DB and insert into local
-				let db = self.factories.trie.readonly(self.db.as_hashdb(), &self.root).expect(SEC_TRIE_DB_UNWRAP_STR);
-				let mut maybe_acc = match db.get(a) {
-					Ok(acc) => acc.map(Account::from_rlp),
-					Err(e) => panic!("Potential DB corruption encountered: {}", e),
-				};
-				if let Some(ref mut account) = maybe_acc.as_mut() {
-					let accountdb = self.factories.accountdb.readonly(self.db.as_hashdb(), account.address_hash(a));
-					Self::update_account_cache(require, account, accountdb.as_hashdb());
-				}
-				let r = f(maybe_acc.as_ref());
-				match maybe_acc {
-					Some(account) => self.insert_cache(a, AccountEntry::Cached(account)),
-					None => self.insert_cache(a, AccountEntry::Missing),
-				}
+		match self.backend.account(a) {
+			Some(mut acc) => {
+				// ordering important here: required items should be cached
+				// before function is called.
+				Self::update_account_cache(require, &mut acc, &self.backend, a);
+				let r = f(Some(&acc));
+				self.insert_cache(a, AccountEntry::Cached(acc));
 				r
 			}
-		}
-	}
-
-	/// Pull account `a` in our cache from the trie DB. `require_code` requires that the code be cached, too.
+			None => {
+				self.insert_cache(a, AccountEntry::Missing);
+				f(None)
+			}
+		}
+	}
+
+	/// Pull account `a` in our cache from the backend. `require_code` requires that the code be cached, too.
 	fn require<'a>(&'a self, a: &Address, require_code: bool) -> RefMut<'a, Account> {
 		self.require_or_from(a, require_code, || Account::new_basic(U256::from(0u8), self.account_start_nonce), |_|{})
 	}
@@ -655,30 +496,10 @@
 	{
 		let contains_key = self.cache.borrow().contains_key(a);
 		if !contains_key {
-<<<<<<< HEAD
-			let maybe_acc = self.backend.account(a);
-			self.insert_cache(a, maybe_acc);
-=======
-			match self.db.get_cached_account(a) {
-				Some(Some(acc)) => self.insert_cache(a, AccountEntry::Cached(acc)),
-				Some(None) => self.insert_cache(a, AccountEntry::Missing),
-				None => {
-					let maybe_acc = if self.db.check_account_bloom(a) {
-						let db = self.factories.trie.readonly(self.db.as_hashdb(), &self.root).expect(SEC_TRIE_DB_UNWRAP_STR);
-						let maybe_acc = match db.get(a) {
-							Ok(Some(acc)) => AccountEntry::Cached(Account::from_rlp(acc)),
-							Ok(None) => AccountEntry::Missing,
-							Err(e) => panic!("Potential DB corruption encountered: {}", e),
-						};
-						maybe_acc
-					}
-					else {
-						AccountEntry::Missing
-					};
-					self.insert_cache(a, maybe_acc);
-				}
+			match self.backend.account(a) {
+				Some(acc) => self.insert_cache(a, AccountEntry::Cached(acc)),
+				None => self.insert_cache(a, AccountEntry::Missing),
 			}
->>>>>>> e1d3b3ff
 		} else {
 			self.note_cache(a);
 		}
@@ -689,22 +510,14 @@
 		}
 
 		RefMut::map(self.cache.borrow_mut(), |c| {
-<<<<<<< HEAD
-			let account = c.get_mut(a).unwrap().as_mut().unwrap();
-			if require_code {
-				account.cache_code(&self.backend, a);
-=======
 			match c.get_mut(a).unwrap() {
 				&mut AccountEntry::Cached(ref mut account) => {
 					if require_code {
-						let addr_hash = account.address_hash(a);
-						let accountdb = self.factories.accountdb.readonly(self.db.as_hashdb(), addr_hash);
-						account.cache_code(accountdb.as_hashdb());
+						account.cache_code(&self.backend, a);
 					}
 					account
 				},
 				_ => panic!("Required account must always exist; qed"),
->>>>>>> e1d3b3ff
 			}
 		})
 	}
