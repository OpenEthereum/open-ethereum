// Copyright 2015, 2016 Ethcore (UK) Ltd.
// This file is part of Parity.

// Parity is free software: you can redistribute it and/or modify
// it under the terms of the GNU General Public License as published by
// the Free Software Foundation, either version 3 of the License, or
// (at your option) any later version.

// Parity is distributed in the hope that it will be useful,
// but WITHOUT ANY WARRANTY; without even the implied warranty of
// MERCHANTABILITY or FITNESS FOR A PARTICULAR PURPOSE.  See the
// GNU General Public License for more details.

// You should have received a copy of the GNU General Public License
// along with Parity.  If not, see <http://www.gnu.org/licenses/>.

use std::cell::{RefCell, RefMut};
use common::*;
use engines::Engine;
use executive::{Executive, TransactOptions};
use factory::Factories;
use trace::FlatTrace;
use pod_account::*;
use pod_state::{self, PodState};
use types::state_diff::StateDiff;

mod account;
mod substate;

pub mod backend;

pub use self::account::Account;
pub use self::backend::Backend;
pub use self::substate::Substate;

/// Used to return information about an `State::apply` operation.
pub struct ApplyOutcome {
	/// The receipt for the applied transaction.
	pub receipt: Receipt,
	/// The trace for the applied transaction, if None if tracing is disabled.
	pub trace: Vec<FlatTrace>,
}

/// Result type for the execution ("application") of a transaction.
pub type ApplyResult = Result<ApplyOutcome, Error>;

/// Representation of the entire state of all accounts in the system.
pub struct State<B: Backend> {
	backend: B,
	cache: RefCell<HashMap<Address, Option<Account>>>,
	snapshots: RefCell<Vec<HashMap<Address, Option<Option<Account>>>>>,
	account_start_nonce: U256,
	factories: Factories,
}

/// Type alias for a "locally backed" state, which doesn't have to farm out to network
/// at all. This kind of state is suitable for block enactment whereas lighter states may not be.
pub type DiskBacked = State<backend::Database>;

const SEC_TRIE_DB_UNWRAP_STR: &'static str = "A state can only be created with valid root. Creating a SecTrieDB with a valid root will not fail. \
			 Therefore creating a SecTrieDB with this state's root will not fail.";

impl DiskBacked {
	/// Creates new state with empty state root
	#[cfg(test)]
	pub fn new(db: Box<JournalDB>, account_start_nonce: U256, factories: Factories) -> Self {
		State {
			backend: backend::Database::new(db, factories.trie.clone()),
			cache: RefCell::new(HashMap::new()),
			snapshots: RefCell::new(Vec::new()),
			account_start_nonce: account_start_nonce,
			factories: factories,
		}
	}

	/// Creates a new state from the existing journaldb and state root.
	pub fn from_existing(db: Box<JournalDB>, root: H256, account_start_nonce: U256, factories: Factories) -> Result<Self, TrieError> {
		Ok(State {
			backend: try!(backend::Database::from_existing(db, root, factories.trie.clone())),
			cache: RefCell::new(HashMap::new()),
			snapshots: RefCell::new(Vec::new()),
			account_start_nonce: account_start_nonce,
			factories: factories,
		})
	}

	/// Destroy the current object and return root and database.
	pub fn drop(self) -> (H256, Box<JournalDB>) {
		self.backend.into_inner()
	}
}

impl<B: Backend> State<B> {
	/// Creates new state with the given backend.
	pub fn from_backend(backend: B, account_start_nonce: U256, factories: Factories) -> Self {
		State {
			backend: backend,
			cache: RefCell::new(HashMap::new()),
			snapshots: RefCell::new(Vec::new()),
			account_start_nonce: account_start_nonce,
			factories: factories,
		}
	}

	/// Create a recoverable snaphot of this state
	pub fn snapshot(&mut self) {
		self.snapshots.borrow_mut().push(HashMap::new());
	}

	/// Merge last snapshot with previous
	pub fn clear_snapshot(&mut self) {
		// merge with previous snapshot
		let last = self.snapshots.borrow_mut().pop();
		if let Some(mut snapshot) = last {
			if let Some(ref mut prev) = self.snapshots.borrow_mut().last_mut() {
				for (k, v) in snapshot.drain() {
					prev.entry(k).or_insert(v);
				}
			}
		}
	}

	/// Revert to snapshot
	pub fn revert_snapshot(&mut self) {
		if let Some(mut snapshot) = self.snapshots.borrow_mut().pop() {
			for (k, v) in snapshot.drain() {
				match v {
					Some(v) => {
						self.cache.borrow_mut().insert(k, v);
					},
					None => {
						self.cache.borrow_mut().remove(&k);
					}
				}
			}
		}
	}

	fn insert_cache(&self, address: &Address, account: Option<Account>) {
		if let Some(ref mut snapshot) = self.snapshots.borrow_mut().last_mut() {
			if !snapshot.contains_key(address) {
				snapshot.insert(address.clone(), self.cache.borrow_mut().insert(address.clone(), account));
				return;
			}
		}
		self.cache.borrow_mut().insert(address.clone(), account);
	}

	fn note_cache(&self, address: &Address) {
		if let Some(ref mut snapshot) = self.snapshots.borrow_mut().last_mut() {
			if !snapshot.contains_key(address) {
				snapshot.insert(address.clone(), self.cache.borrow().get(address).cloned());
			}
		}
	}

	/// Return reference to root
	pub fn root(&self) -> &H256 {
		&self.backend.root()
	}

	/// Create a new contract at address `contract`. If there is already an account at the address
	/// it will have its code reset, ready for `init_code()`.
	pub fn new_contract(&mut self, contract: &Address, balance: U256) {
		self.insert_cache(contract, Some(Account::new_contract(balance, self.account_start_nonce)));
	}

	/// Remove an existing account.
	pub fn kill_account(&mut self, account: &Address) {
		self.insert_cache(account, None);
	}

	/// Determine whether an account exists.
	pub fn exists(&self, a: &Address) -> bool {
		self.ensure_cached(a, false, |a| a.is_some())
	}

	/// Get the balance of account `a`.
	pub fn balance(&self, a: &Address) -> U256 {
		self.ensure_cached(a, false,
			|a| a.as_ref().map_or(U256::zero(), |account| *account.balance()))
	}

	/// Get the nonce of account `a`.
	pub fn nonce(&self, a: &Address) -> U256 {
		self.ensure_cached(a, false,
			|a| a.as_ref().map_or(self.account_start_nonce, |account| *account.nonce()))
	}

	/// Mutate storage of account `address` so that it is `value` for `key`.
	pub fn storage_at(&self, address: &Address, key: &H256) -> H256 {
		self.ensure_cached(address, false,
			|a| a.as_ref().map_or(H256::new(), |a| a.storage_at(&self.backend, address.clone(), key)))
	}

	/// Get the code of account `a`.
	pub fn code(&self, a: &Address) -> Option<Bytes> {
		self.ensure_cached(a, true,
			|a| a.as_ref().map_or(None, |a| a.code().map(|x| x.to_vec())))
<<<<<<< HEAD
=======
	}

	/// Get the code size of account `a`.
	pub fn code_size(&self, a: &Address) -> Option<usize> {
		self.ensure_cached(a, true,
			|a| a.as_ref().map_or(None, |a| a.code().map(|x| x.len())))
>>>>>>> aae6d19d
	}

	/// Add `incr` to the balance of account `a`.
	pub fn add_balance(&mut self, a: &Address, incr: &U256) {
		trace!(target: "state", "add_balance({}, {}): {}", a, incr, self.balance(a));
		self.require(a, false).add_balance(incr);
	}

	/// Subtract `decr` from the balance of account `a`.
	pub fn sub_balance(&mut self, a: &Address, decr: &U256) {
		trace!(target: "state", "sub_balance({}, {}): {}", a, decr, self.balance(a));
		self.require(a, false).sub_balance(decr);
	}

	/// Subtracts `by` from the balance of `from` and adds it to that of `to`.
	pub fn transfer_balance(&mut self, from: &Address, to: &Address, by: &U256) {
		self.sub_balance(from, by);
		self.add_balance(to, by);
	}

	/// Increment the nonce of account `a` by 1.
	pub fn inc_nonce(&mut self, a: &Address) {
		self.require(a, false).inc_nonce()
	}

	/// Mutate storage of account `a` so that it is `value` for `key`.
	pub fn set_storage(&mut self, a: &Address, key: H256, value: H256) {
		self.require(a, false).set_storage(key, value)
	}

	/// Initialise the code of account `a` so that it is `code`.
	/// NOTE: Account should have been created with `new_contract`.
	pub fn init_code(&mut self, a: &Address, code: Bytes) {
		self.require_or_from(a, true, || Account::new_contract(0.into(), self.account_start_nonce), |_|{}).init_code(code);
	}

	/// Reset the code of account `a` so that it is `code`.
	pub fn reset_code(&mut self, a: &Address, code: Bytes) {
		self.require_or_from(a, true, || Account::new_contract(0.into(), self.account_start_nonce), |_|{}).reset_code(code);
	}

	/// Execute a given transaction.
	/// This will change the state accordingly.
	pub fn apply(&mut self, env_info: &EnvInfo, engine: &Engine, t: &SignedTransaction, tracing: bool) -> ApplyResult {
//		let old = self.to_pod();

		let options = TransactOptions { tracing: tracing, vm_tracing: false, check_nonce: true };
		let vm_factory = self.factories.vm.clone();
		let e = try!(Executive::new(self, env_info, engine, &vm_factory).transact(t, options));

		// TODO uncomment once to_pod() works correctly.
//		trace!("Applied transaction. Diff:\n{}\n", state_diff::diff_pod(&old, &self.to_pod()));
		try!(self.commit());
		let receipt = Receipt::new(self.backend.root().clone(), e.cumulative_gas_used, e.logs);
		trace!(target: "state", "Transaction receipt: {:?}", receipt);
		Ok(ApplyOutcome{receipt: receipt, trace: e.trace})
	}

	/// Commits our cached account changes into the trie.
	pub fn commit(&mut self) -> Result<(), Error> {
		assert!(self.snapshots.borrow_mut().is_empty());
		self.backend.commit(&mut *self.cache.borrow_mut())
	}

	/// Clear state cache
	pub fn clear(&mut self) {
		self.cache.borrow_mut().clear();
	}

	#[cfg(test)]
	#[cfg(feature = "json-tests")]
	/// Populate the state from `accounts`.
	pub fn populate_from(&mut self, accounts: PodState) {
		assert!(self.snapshots.borrow().is_empty());
		for (add, acc) in accounts.drain().into_iter() {
			self.cache.borrow_mut().insert(add, Some(Account::from_pod(acc)));
		}
	}

	/// Populate a PodAccount map from this state.
	pub fn to_pod(&self) -> PodState {
		assert!(self.snapshots.borrow().is_empty());
		// TODO: handle database rather than just the cache.
		// will need fat db.
		PodState::from(self.cache.borrow().iter().fold(BTreeMap::new(), |mut m, (add, opt)| {
			if let Some(ref acc) = *opt {
				m.insert(add.clone(), PodAccount::from_account(acc));
			}
			m
		}))
	}

	fn query_pod(&mut self, query: &PodState) {
		for (address, pod_account) in query.get() {
			self.ensure_cached(address, true, |a| {
				if a.is_some() {
					for key in pod_account.storage.keys() {
						self.storage_at(address, key);
					}
				}
			});
		}
	}

	/// Returns a `StateDiff` describing the difference from `orig` to `self`.
	/// Consumes self.
	pub fn diff_from<B2: Backend>(&self, orig: State<B2>) -> StateDiff {
		let pod_state_post = self.to_pod();
		let mut state_pre = orig;
		state_pre.query_pod(&pod_state_post);
		pod_state::diff_pod(&state_pre.to_pod(), &pod_state_post)
	}

	/// Ensure account `a` is in our cache of the trie DB and return a handle for getting it.
	/// `require_code` requires that the code be cached, too.
	fn ensure_cached<'a, F, U>(&'a self, a: &'a Address, require_code: bool, f: F) -> U
		where F: FnOnce(&Option<Account>) -> U {
		let have_key = self.cache.borrow().contains_key(a);
		if !have_key {
			let maybe_acc = self.backend.account(a);
			self.insert_cache(a, maybe_acc);
		}
		if require_code {
			if let Some(ref mut account) = self.cache.borrow_mut().get_mut(a).unwrap().as_mut() {
				account.cache_code(&self.backend, a);
			}
		}

		f(self.cache.borrow().get(a).unwrap())
	}

	/// Pull account `a` in our cache from the trie DB. `require_code` requires that the code be cached, too.
	fn require<'a>(&'a self, a: &Address, require_code: bool) -> RefMut<'a, Account> {
		self.require_or_from(a, require_code, || Account::new_basic(U256::from(0u8), self.account_start_nonce), |_|{})
	}

	/// Pull account `a` in our cache from the trie DB. `require_code` requires that the code be cached, too.
	/// If it doesn't exist, make account equal the evaluation of `default`.
	fn require_or_from<'a, F: FnOnce() -> Account, G: FnOnce(&mut Account)>(&'a self, a: &Address, require_code: bool, default: F, not_default: G)
		-> RefMut<'a, Account>
	{
		let contains_key = self.cache.borrow().contains_key(a);
		if !contains_key {
			let maybe_acc = self.backend.account(a);
			self.insert_cache(a, maybe_acc);
		} else {
			self.note_cache(a);
		}

		match self.cache.borrow_mut().get_mut(a).unwrap() {
			&mut Some(ref mut acc) => not_default(acc),
			slot @ &mut None => *slot = Some(default()),
		}

		RefMut::map(self.cache.borrow_mut(), |c| {
			let account = c.get_mut(a).unwrap().as_mut().unwrap();
			if require_code {
				account.cache_code(&self.backend, a);
			}
			account
		})
	}
}

impl<B: Backend> fmt::Debug for State<B> {
	fn fmt(&self, f: &mut fmt::Formatter) -> fmt::Result {
		write!(f, "{:?}", self.cache.borrow())
	}
}

impl<B: Backend> Clone for State<B> {
	fn clone(&self) -> State<B> {
		let cache = {
			let mut cache = HashMap::new();
			for (key, val) in self.cache.borrow().iter() {
				let key = key.clone();
				match *val {
					Some(ref acc) if acc.is_dirty() => {
						cache.insert(key, Some(acc.clone()));
					},
					None => {
						cache.insert(key, None);
					},
					_ => {},
				}
			}
			cache
		};

		State {
			backend: self.backend.clone(),
			cache: RefCell::new(cache),
			snapshots: RefCell::new(self.snapshots.borrow().clone()),
			account_start_nonce: self.account_start_nonce.clone(),
			factories: self.factories.clone(),
		}
	}
}

#[cfg(test)]
mod tests {

use std::str::FromStr;
use rustc_serialize::hex::FromHex;
use super::*;
use util::{U256, H256, FixedHash, Address, Hashable};
use tests::helpers::*;
use devtools::*;
use env_info::*;
use spec::*;
use transaction::*;
use util::log::init_log;
use trace::{FlatTrace, TraceError, trace};
use types::executed::CallType;

#[test]
fn should_apply_create_transaction() {
	init_log();

	let temp = RandomTempPath::new();
	let mut state = get_temp_state_in(temp.as_path());

	let mut info = EnvInfo::default();
	info.gas_limit = 1_000_000.into();
	let engine = TestEngine::new(5);

	let t = Transaction {
		nonce: 0.into(),
		gas_price: 0.into(),
		gas: 100_000.into(),
		action: Action::Create,
		value: 100.into(),
		data: FromHex::from_hex("601080600c6000396000f3006000355415600957005b60203560003555").unwrap(),
	}.sign(&"".sha3());

	state.add_balance(t.sender().as_ref().unwrap(), &(100.into()));
	let result = state.apply(&info, &engine, &t, true).unwrap();
	let expected_trace = vec![FlatTrace {
		trace_address: Default::default(),
		subtraces: 0,
		action: trace::Action::Create(trace::Create {
			from: "9cce34f7ab185c7aba1b7c8140d620b4bda941d6".into(),
			value: 100.into(),
			gas: 77412.into(),
			init: vec![96, 16, 128, 96, 12, 96, 0, 57, 96, 0, 243, 0, 96, 0, 53, 84, 21, 96, 9, 87, 0, 91, 96, 32, 53, 96, 0, 53, 85],
		}),
		result: trace::Res::Create(trace::CreateResult {
			gas_used: U256::from(3224),
			address: Address::from_str("8988167e088c87cd314df6d3c2b83da5acb93ace").unwrap(),
			code: vec![96, 0, 53, 84, 21, 96, 9, 87, 0, 91, 96, 32, 53, 96, 0, 53]
		}),
	}];

	assert_eq!(result.trace, expected_trace);
}

#[test]
fn should_work_when_cloned() {
	init_log();

	let a = Address::zero();

	let temp = RandomTempPath::new();
	let mut state = {
		let mut state = get_temp_state_in(temp.as_path());
		assert_eq!(state.exists(&a), false);
		state.inc_nonce(&a);
		state.commit().unwrap();
		state.clone()
	};

	state.inc_nonce(&a);
	state.commit().unwrap();
}

#[test]
fn should_trace_failed_create_transaction() {
	init_log();

	let temp = RandomTempPath::new();
	let mut state = get_temp_state_in(temp.as_path());

	let mut info = EnvInfo::default();
	info.gas_limit = 1_000_000.into();
	let engine = TestEngine::new(5);

	let t = Transaction {
		nonce: 0.into(),
		gas_price: 0.into(),
		gas: 100_000.into(),
		action: Action::Create,
		value: 100.into(),
		data: FromHex::from_hex("5b600056").unwrap(),
	}.sign(&"".sha3());

	state.add_balance(t.sender().as_ref().unwrap(), &(100.into()));
	let result = state.apply(&info, &engine, &t, true).unwrap();
	let expected_trace = vec![FlatTrace {
		trace_address: Default::default(),
		action: trace::Action::Create(trace::Create {
			from: "9cce34f7ab185c7aba1b7c8140d620b4bda941d6".into(),
			value: 100.into(),
			gas: 78792.into(),
			init: vec![91, 96, 0, 86],
		}),
		result: trace::Res::FailedCreate(TraceError::OutOfGas),
		subtraces: 0
	}];

	assert_eq!(result.trace, expected_trace);
}

#[test]
fn should_trace_call_transaction() {
	init_log();

	let temp = RandomTempPath::new();
	let mut state = get_temp_state_in(temp.as_path());

	let mut info = EnvInfo::default();
	info.gas_limit = 1_000_000.into();
	let engine = TestEngine::new(5);

	let t = Transaction {
		nonce: 0.into(),
		gas_price: 0.into(),
		gas: 100_000.into(),
		action: Action::Call(0xa.into()),
		value: 100.into(),
		data: vec![],
	}.sign(&"".sha3());

	state.init_code(&0xa.into(), FromHex::from_hex("6000").unwrap());
	state.add_balance(t.sender().as_ref().unwrap(), &(100.into()));
	let result = state.apply(&info, &engine, &t, true).unwrap();
	let expected_trace = vec![FlatTrace {
		trace_address: Default::default(),
		action: trace::Action::Call(trace::Call {
			from: "9cce34f7ab185c7aba1b7c8140d620b4bda941d6".into(),
			to: 0xa.into(),
			value: 100.into(),
			gas: 79000.into(),
			input: vec![],
			call_type: CallType::Call,
		}),
		result: trace::Res::Call(trace::CallResult {
			gas_used: U256::from(3),
			output: vec![]
		}),
		subtraces: 0,
	}];

	assert_eq!(result.trace, expected_trace);
}

#[test]
fn should_trace_basic_call_transaction() {
	init_log();

	let temp = RandomTempPath::new();
	let mut state = get_temp_state_in(temp.as_path());

	let mut info = EnvInfo::default();
	info.gas_limit = 1_000_000.into();
	let engine = TestEngine::new(5);

	let t = Transaction {
		nonce: 0.into(),
		gas_price: 0.into(),
		gas: 100_000.into(),
		action: Action::Call(0xa.into()),
		value: 100.into(),
		data: vec![],
	}.sign(&"".sha3());

	state.add_balance(t.sender().as_ref().unwrap(), &(100.into()));
	let result = state.apply(&info, &engine, &t, true).unwrap();
	let expected_trace = vec![FlatTrace {
		trace_address: Default::default(),
		action: trace::Action::Call(trace::Call {
			from: "9cce34f7ab185c7aba1b7c8140d620b4bda941d6".into(),
			to: 0xa.into(),
			value: 100.into(),
			gas: 79000.into(),
			input: vec![],
			call_type: CallType::Call,
		}),
		result: trace::Res::Call(trace::CallResult {
			gas_used: U256::from(0),
			output: vec![]
		}),
		subtraces: 0,
	}];

	assert_eq!(result.trace, expected_trace);
}

#[test]
fn should_trace_call_transaction_to_builtin() {
	init_log();

	let temp = RandomTempPath::new();
	let mut state = get_temp_state_in(temp.as_path());

	let mut info = EnvInfo::default();
	info.gas_limit = 1_000_000.into();
	let engine = &*Spec::new_test().engine;

	let t = Transaction {
		nonce: 0.into(),
		gas_price: 0.into(),
		gas: 100_000.into(),
		action: Action::Call(0x1.into()),
		value: 0.into(),
		data: vec![],
	}.sign(&"".sha3());

	let result = state.apply(&info, engine, &t, true).unwrap();

	let expected_trace = vec![FlatTrace {
		trace_address: Default::default(),
		action: trace::Action::Call(trace::Call {
			from: "9cce34f7ab185c7aba1b7c8140d620b4bda941d6".into(),
			to: "0000000000000000000000000000000000000001".into(),
			value: 0.into(),
			gas: 79_000.into(),
			input: vec![],
			call_type: CallType::Call,
		}),
		result: trace::Res::Call(trace::CallResult {
			gas_used: U256::from(3000),
			output: vec![]
		}),
		subtraces: 0,
	}];

	assert_eq!(result.trace, expected_trace);
}

#[test]
fn should_not_trace_subcall_transaction_to_builtin() {
	init_log();

	let temp = RandomTempPath::new();
	let mut state = get_temp_state_in(temp.as_path());

	let mut info = EnvInfo::default();
	info.gas_limit = 1_000_000.into();
	let engine = &*Spec::new_test().engine;

	let t = Transaction {
		nonce: 0.into(),
		gas_price: 0.into(),
		gas: 100_000.into(),
		action: Action::Call(0xa.into()),
		value: 0.into(),
		data: vec![],
	}.sign(&"".sha3());

	state.init_code(&0xa.into(), FromHex::from_hex("600060006000600060006001610be0f1").unwrap());
	let result = state.apply(&info, engine, &t, true).unwrap();

	let expected_trace = vec![FlatTrace {
		trace_address: Default::default(),
		action: trace::Action::Call(trace::Call {
			from: "9cce34f7ab185c7aba1b7c8140d620b4bda941d6".into(),
			to: 0xa.into(),
			value: 0.into(),
			gas: 79000.into(),
			input: vec![],
			call_type: CallType::Call,
		}),
		result: trace::Res::Call(trace::CallResult {
			gas_used: U256::from(28_061),
			output: vec![]
		}),
		subtraces: 0,
	}];

	assert_eq!(result.trace, expected_trace);
}

#[test]
fn should_not_trace_callcode() {
	init_log();

	let temp = RandomTempPath::new();
	let mut state = get_temp_state_in(temp.as_path());

	let mut info = EnvInfo::default();
	info.gas_limit = 1_000_000.into();
	let engine = &*Spec::new_test().engine;

	let t = Transaction {
		nonce: 0.into(),
		gas_price: 0.into(),
		gas: 100_000.into(),
		action: Action::Call(0xa.into()),
		value: 0.into(),
		data: vec![],
	}.sign(&"".sha3());

	state.init_code(&0xa.into(), FromHex::from_hex("60006000600060006000600b611000f2").unwrap());
	state.init_code(&0xb.into(), FromHex::from_hex("6000").unwrap());
	let result = state.apply(&info, engine, &t, true).unwrap();

	let expected_trace = vec![FlatTrace {
		trace_address: Default::default(),
		subtraces: 1,
		action: trace::Action::Call(trace::Call {
			from: "9cce34f7ab185c7aba1b7c8140d620b4bda941d6".into(),
			to: 0xa.into(),
			value: 0.into(),
			gas: 79000.into(),
			input: vec![],
			call_type: CallType::Call,
		}),
		result: trace::Res::Call(trace::CallResult {
			gas_used: 64.into(),
			output: vec![]
		}),
	}, FlatTrace {
		trace_address: vec![0].into_iter().collect(),
		subtraces: 0,
		action: trace::Action::Call(trace::Call {
			from: 0xa.into(),
			to: 0xa.into(),
			value: 0.into(),
			gas: 4096.into(),
			input: vec![],
			call_type: CallType::CallCode,
		}),
		result: trace::Res::Call(trace::CallResult {
			gas_used: 3.into(),
			output: vec![],
		}),
	}];

	assert_eq!(result.trace, expected_trace);
}

#[test]
fn should_not_trace_delegatecall() {
	init_log();

	let temp = RandomTempPath::new();
	let mut state = get_temp_state_in(temp.as_path());

	let mut info = EnvInfo::default();
	info.gas_limit = 1_000_000.into();
	info.number = 0x789b0;
	let engine = &*Spec::new_test().engine;

	println!("schedule.have_delegate_call: {:?}", engine.schedule(&info).have_delegate_call);

	let t = Transaction {
		nonce: 0.into(),
		gas_price: 0.into(),
		gas: 100_000.into(),
		action: Action::Call(0xa.into()),
		value: 0.into(),
		data: vec![],
	}.sign(&"".sha3());

	state.init_code(&0xa.into(), FromHex::from_hex("6000600060006000600b618000f4").unwrap());
	state.init_code(&0xb.into(), FromHex::from_hex("6000").unwrap());
	let result = state.apply(&info, engine, &t, true).unwrap();

	let expected_trace = vec![FlatTrace {
		trace_address: Default::default(),
		subtraces: 1,
		action: trace::Action::Call(trace::Call {
			from: "9cce34f7ab185c7aba1b7c8140d620b4bda941d6".into(),
			to: 0xa.into(),
			value: 0.into(),
			gas: 79000.into(),
			input: vec![],
			call_type: CallType::Call,
		}),
		result: trace::Res::Call(trace::CallResult {
			gas_used: U256::from(61),
			output: vec![]
		}),
	}, FlatTrace {
		trace_address: vec![0].into_iter().collect(),
		subtraces: 0,
		action: trace::Action::Call(trace::Call {
			from: "9cce34f7ab185c7aba1b7c8140d620b4bda941d6".into(),
			to: 0xa.into(),
			value: 0.into(),
			gas: 32768.into(),
			input: vec![],
			call_type: CallType::DelegateCall,
		}),
		result: trace::Res::Call(trace::CallResult {
			gas_used: 3.into(),
			output: vec![],
		}),
	}];

	assert_eq!(result.trace, expected_trace);
}

#[test]
fn should_trace_failed_call_transaction() {
	init_log();

	let temp = RandomTempPath::new();
	let mut state = get_temp_state_in(temp.as_path());

	let mut info = EnvInfo::default();
	info.gas_limit = 1_000_000.into();
	let engine = TestEngine::new(5);

	let t = Transaction {
		nonce: 0.into(),
		gas_price: 0.into(),
		gas: 100_000.into(),
		action: Action::Call(0xa.into()),
		value: 100.into(),
		data: vec![],
	}.sign(&"".sha3());

	state.init_code(&0xa.into(), FromHex::from_hex("5b600056").unwrap());
	state.add_balance(t.sender().as_ref().unwrap(), &(100.into()));
	let result = state.apply(&info, &engine, &t, true).unwrap();
	let expected_trace = vec![FlatTrace {
		trace_address: Default::default(),
		action: trace::Action::Call(trace::Call {
			from: "9cce34f7ab185c7aba1b7c8140d620b4bda941d6".into(),
			to: 0xa.into(),
			value: 100.into(),
			gas: 79000.into(),
			input: vec![],
			call_type: CallType::Call,
		}),
		result: trace::Res::FailedCall(TraceError::OutOfGas),
		subtraces: 0,
	}];

	assert_eq!(result.trace, expected_trace);
}

#[test]
fn should_trace_call_with_subcall_transaction() {
	init_log();

	let temp = RandomTempPath::new();
	let mut state = get_temp_state_in(temp.as_path());

	let mut info = EnvInfo::default();
	info.gas_limit = 1_000_000.into();
	let engine = TestEngine::new(5);

	let t = Transaction {
		nonce: 0.into(),
		gas_price: 0.into(),
		gas: 100_000.into(),
		action: Action::Call(0xa.into()),
		value: 100.into(),
		data: vec![],
	}.sign(&"".sha3());

	state.init_code(&0xa.into(), FromHex::from_hex("60006000600060006000600b602b5a03f1").unwrap());
	state.init_code(&0xb.into(), FromHex::from_hex("6000").unwrap());
	state.add_balance(t.sender().as_ref().unwrap(), &(100.into()));
	let result = state.apply(&info, &engine, &t, true).unwrap();

	let expected_trace = vec![FlatTrace {
		trace_address: Default::default(),
		subtraces: 1,
		action: trace::Action::Call(trace::Call {
			from: "9cce34f7ab185c7aba1b7c8140d620b4bda941d6".into(),
			to: 0xa.into(),
			value: 100.into(),
			gas: 79000.into(),
			input: vec![],
			call_type: CallType::Call,
		}),
		result: trace::Res::Call(trace::CallResult {
			gas_used: U256::from(69),
			output: vec![]
		}),
	}, FlatTrace {
		trace_address: vec![0].into_iter().collect(),
		subtraces: 0,
		action: trace::Action::Call(trace::Call {
			from: 0xa.into(),
			to: 0xb.into(),
			value: 0.into(),
			gas: 78934.into(),
			input: vec![],
			call_type: CallType::Call,
		}),
		result: trace::Res::Call(trace::CallResult {
			gas_used: U256::from(3),
			output: vec![]
		}),
	}];

	assert_eq!(result.trace, expected_trace);
}

#[test]
fn should_trace_call_with_basic_subcall_transaction() {
	init_log();

	let temp = RandomTempPath::new();
	let mut state = get_temp_state_in(temp.as_path());

	let mut info = EnvInfo::default();
	info.gas_limit = 1_000_000.into();
	let engine = TestEngine::new(5);

	let t = Transaction {
		nonce: 0.into(),
		gas_price: 0.into(),
		gas: 100_000.into(),
		action: Action::Call(0xa.into()),
		value: 100.into(),
		data: vec![],
	}.sign(&"".sha3());

	state.init_code(&0xa.into(), FromHex::from_hex("60006000600060006045600b6000f1").unwrap());
	state.add_balance(t.sender().as_ref().unwrap(), &(100.into()));
	let result = state.apply(&info, &engine, &t, true).unwrap();
	let expected_trace = vec![FlatTrace {
		trace_address: Default::default(),
		subtraces: 1,
		action: trace::Action::Call(trace::Call {
			from: "9cce34f7ab185c7aba1b7c8140d620b4bda941d6".into(),
			to: 0xa.into(),
			value: 100.into(),
			gas: 79000.into(),
			input: vec![],
			call_type: CallType::Call,
		}),
		result: trace::Res::Call(trace::CallResult {
			gas_used: U256::from(31761),
			output: vec![]
		}),
	}, FlatTrace {
		trace_address: vec![0].into_iter().collect(),
		subtraces: 0,
		action: trace::Action::Call(trace::Call {
			from: 0xa.into(),
			to: 0xb.into(),
			value: 69.into(),
			gas: 2300.into(),
			input: vec![],
			call_type: CallType::Call,
		}),
		result: trace::Res::Call(trace::CallResult::default()),
	}];

	assert_eq!(result.trace, expected_trace);
}

#[test]
fn should_not_trace_call_with_invalid_basic_subcall_transaction() {
	init_log();

	let temp = RandomTempPath::new();
	let mut state = get_temp_state_in(temp.as_path());

	let mut info = EnvInfo::default();
	info.gas_limit = 1_000_000.into();
	let engine = TestEngine::new(5);

	let t = Transaction {
		nonce: 0.into(),
		gas_price: 0.into(),
		gas: 100_000.into(),
		action: Action::Call(0xa.into()),
		value: 100.into(),
		data: vec![],
	}.sign(&"".sha3());

	state.init_code(&0xa.into(), FromHex::from_hex("600060006000600060ff600b6000f1").unwrap());	// not enough funds.
	state.add_balance(t.sender().as_ref().unwrap(), &(100.into()));
	let result = state.apply(&info, &engine, &t, true).unwrap();
	let expected_trace = vec![FlatTrace {
		trace_address: Default::default(),
		subtraces: 0,
		action: trace::Action::Call(trace::Call {
			from: "9cce34f7ab185c7aba1b7c8140d620b4bda941d6".into(),
			to: 0xa.into(),
			value: 100.into(),
			gas: 79000.into(),
			input: vec![],
			call_type: CallType::Call,
		}),
		result: trace::Res::Call(trace::CallResult {
			gas_used: U256::from(31761),
			output: vec![]
		}),
	}];

	assert_eq!(result.trace, expected_trace);
}

#[test]
fn should_trace_failed_subcall_transaction() {
	init_log();

	let temp = RandomTempPath::new();
	let mut state = get_temp_state_in(temp.as_path());

	let mut info = EnvInfo::default();
	info.gas_limit = 1_000_000.into();
	let engine = TestEngine::new(5);

	let t = Transaction {
		nonce: 0.into(),
		gas_price: 0.into(),
		gas: 100_000.into(),
		action: Action::Call(0xa.into()),
		value: 100.into(),
		data: vec![],//600480600b6000396000f35b600056
	}.sign(&"".sha3());

	state.init_code(&0xa.into(), FromHex::from_hex("60006000600060006000600b602b5a03f1").unwrap());
	state.init_code(&0xb.into(), FromHex::from_hex("5b600056").unwrap());
	state.add_balance(t.sender().as_ref().unwrap(), &(100.into()));
	let result = state.apply(&info, &engine, &t, true).unwrap();
	let expected_trace = vec![FlatTrace {
		trace_address: Default::default(),
		subtraces: 1,
		action: trace::Action::Call(trace::Call {
			from: "9cce34f7ab185c7aba1b7c8140d620b4bda941d6".into(),
			to: 0xa.into(),
			value: 100.into(),
			gas: 79000.into(),
			input: vec![],
			call_type: CallType::Call,
		}),
		result: trace::Res::Call(trace::CallResult {
			gas_used: U256::from(79_000),
			output: vec![]
		}),
	}, FlatTrace {
		trace_address: vec![0].into_iter().collect(),
		subtraces: 0,
		action: trace::Action::Call(trace::Call {
			from: 0xa.into(),
			to: 0xb.into(),
			value: 0.into(),
			gas: 78934.into(),
			input: vec![],
			call_type: CallType::Call,
		}),
		result: trace::Res::FailedCall(TraceError::OutOfGas),
	}];

	assert_eq!(result.trace, expected_trace);
}

#[test]
fn should_trace_call_with_subcall_with_subcall_transaction() {
	init_log();

	let temp = RandomTempPath::new();
	let mut state = get_temp_state_in(temp.as_path());

	let mut info = EnvInfo::default();
	info.gas_limit = 1_000_000.into();
	let engine = TestEngine::new(5);

	let t = Transaction {
		nonce: 0.into(),
		gas_price: 0.into(),
		gas: 100_000.into(),
		action: Action::Call(0xa.into()),
		value: 100.into(),
		data: vec![],
	}.sign(&"".sha3());

	state.init_code(&0xa.into(), FromHex::from_hex("60006000600060006000600b602b5a03f1").unwrap());
	state.init_code(&0xb.into(), FromHex::from_hex("60006000600060006000600c602b5a03f1").unwrap());
	state.init_code(&0xc.into(), FromHex::from_hex("6000").unwrap());
	state.add_balance(t.sender().as_ref().unwrap(), &(100.into()));
	let result = state.apply(&info, &engine, &t, true).unwrap();
	let expected_trace = vec![FlatTrace {
		trace_address: Default::default(),
		subtraces: 1,
		action: trace::Action::Call(trace::Call {
			from: "9cce34f7ab185c7aba1b7c8140d620b4bda941d6".into(),
			to: 0xa.into(),
			value: 100.into(),
			gas: 79000.into(),
			input: vec![],
			call_type: CallType::Call,
		}),
		result: trace::Res::Call(trace::CallResult {
			gas_used: U256::from(135),
			output: vec![]
		}),
	}, FlatTrace {
		trace_address: vec![0].into_iter().collect(),
		subtraces: 1,
		action: trace::Action::Call(trace::Call {
			from: 0xa.into(),
			to: 0xb.into(),
			value: 0.into(),
			gas: 78934.into(),
			input: vec![],
			call_type: CallType::Call,
		}),
		result: trace::Res::Call(trace::CallResult {
			gas_used: U256::from(69),
			output: vec![]
		}),
	}, FlatTrace {
		trace_address: vec![0, 0].into_iter().collect(),
		subtraces: 0,
		action: trace::Action::Call(trace::Call {
			from: 0xb.into(),
			to: 0xc.into(),
			value: 0.into(),
			gas: 78868.into(),
			input: vec![],
			call_type: CallType::Call,
		}),
		result: trace::Res::Call(trace::CallResult {
			gas_used: U256::from(3),
			output: vec![]
		}),
	}];

	assert_eq!(result.trace, expected_trace);
}

#[test]
fn should_trace_failed_subcall_with_subcall_transaction() {
	init_log();

	let temp = RandomTempPath::new();
	let mut state = get_temp_state_in(temp.as_path());

	let mut info = EnvInfo::default();
	info.gas_limit = 1_000_000.into();
	let engine = TestEngine::new(5);

	let t = Transaction {
		nonce: 0.into(),
		gas_price: 0.into(),
		gas: 100_000.into(),
		action: Action::Call(0xa.into()),
		value: 100.into(),
		data: vec![],//600480600b6000396000f35b600056
	}.sign(&"".sha3());

	state.init_code(&0xa.into(), FromHex::from_hex("60006000600060006000600b602b5a03f1").unwrap());
	state.init_code(&0xb.into(), FromHex::from_hex("60006000600060006000600c602b5a03f1505b601256").unwrap());
	state.init_code(&0xc.into(), FromHex::from_hex("6000").unwrap());
	state.add_balance(t.sender().as_ref().unwrap(), &(100.into()));
	let result = state.apply(&info, &engine, &t, true).unwrap();

	let expected_trace = vec![FlatTrace {
		trace_address: Default::default(),
		subtraces: 1,
		action: trace::Action::Call(trace::Call {
			from: "9cce34f7ab185c7aba1b7c8140d620b4bda941d6".into(),
			to: 0xa.into(),
			value: 100.into(),
			gas: 79000.into(),
			input: vec![],
			call_type: CallType::Call,
		}),
		result: trace::Res::Call(trace::CallResult {
			gas_used: U256::from(79_000),
			output: vec![]
		})
	}, FlatTrace {
		trace_address: vec![0].into_iter().collect(),
		subtraces: 1,
			action: trace::Action::Call(trace::Call {
			from: 0xa.into(),
			to: 0xb.into(),
			value: 0.into(),
			gas: 78934.into(),
			input: vec![],
			call_type: CallType::Call,
		}),
		result: trace::Res::FailedCall(TraceError::OutOfGas),
	}, FlatTrace {
		trace_address: vec![0, 0].into_iter().collect(),
		subtraces: 0,
		action: trace::Action::Call(trace::Call {
			from: 0xb.into(),
			to: 0xc.into(),
			value: 0.into(),
			gas: 78868.into(),
			call_type: CallType::Call,
			input: vec![],
		}),
		result: trace::Res::Call(trace::CallResult {
			gas_used: U256::from(3),
			output: vec![]
		}),
	}];

	assert_eq!(result.trace, expected_trace);
}

#[test]
fn should_trace_suicide() {
	init_log();

	let temp = RandomTempPath::new();
	let mut state = get_temp_state_in(temp.as_path());

	let mut info = EnvInfo::default();
	info.gas_limit = 1_000_000.into();
	let engine = TestEngine::new(5);

	let t = Transaction {
		nonce: 0.into(),
		gas_price: 0.into(),
		gas: 100_000.into(),
		action: Action::Call(0xa.into()),
		value: 100.into(),
		data: vec![],
	}.sign(&"".sha3());

	state.init_code(&0xa.into(), FromHex::from_hex("73000000000000000000000000000000000000000bff").unwrap());
	state.add_balance(&0xa.into(), &50.into());
	state.add_balance(t.sender().as_ref().unwrap(), &100.into());
	let result = state.apply(&info, &engine, &t, true).unwrap();
	let expected_trace = vec![FlatTrace {
		trace_address: Default::default(),
		subtraces: 1,
		action: trace::Action::Call(trace::Call {
			from: "9cce34f7ab185c7aba1b7c8140d620b4bda941d6".into(),
			to: 0xa.into(),
			value: 100.into(),
			gas: 79000.into(),
			input: vec![],
			call_type: CallType::Call,
		}),
		result: trace::Res::Call(trace::CallResult {
			gas_used: 3.into(),
			output: vec![]
		}),
	}, FlatTrace {
		trace_address: vec![0].into_iter().collect(),
		subtraces: 0,
		action: trace::Action::Suicide(trace::Suicide {
			address: 0xa.into(),
			refund_address: 0xb.into(),
			balance: 150.into(),
		}),
		result: trace::Res::None,
	}];

	assert_eq!(result.trace, expected_trace);
}

#[test]
fn code_from_database() {
	let a = Address::zero();
	let temp = RandomTempPath::new();
	let (root, db) = {
		let mut state = get_temp_state_in(temp.as_path());
		state.require_or_from(&a, false, ||Account::new_contract(42.into(), 0.into()), |_|{});
		state.init_code(&a, vec![1, 2, 3]);
		assert_eq!(state.code(&a), Some([1u8, 2, 3].to_vec()));
		state.commit().unwrap();
		assert_eq!(state.code(&a), Some([1u8, 2, 3].to_vec()));
		state.drop()
	};

	let state = State::from_existing(db, root, U256::from(0u8), Default::default()).unwrap();
	assert_eq!(state.code(&a), Some([1u8, 2, 3].to_vec()));
}

#[test]
fn storage_at_from_database() {
	let a = Address::zero();
	let temp = RandomTempPath::new();
	let (root, db) = {
		let mut state = get_temp_state_in(temp.as_path());
		state.set_storage(&a, H256::from(&U256::from(1u64)), H256::from(&U256::from(69u64)));
		state.commit().unwrap();
		state.drop()
	};

	let s = State::from_existing(db, root, U256::from(0u8), Default::default()).unwrap();
	assert_eq!(s.storage_at(&a, &H256::from(&U256::from(1u64))), H256::from(&U256::from(69u64)));
}

#[test]
fn get_from_database() {
	let a = Address::zero();
	let temp = RandomTempPath::new();
	let (root, db) = {
		let mut state = get_temp_state_in(temp.as_path());
		state.inc_nonce(&a);
		state.add_balance(&a, &U256::from(69u64));
		state.commit().unwrap();
		assert_eq!(state.balance(&a), U256::from(69u64));
		state.drop()
	};

	let state = State::from_existing(db, root, U256::from(0u8), Default::default()).unwrap();
	assert_eq!(state.balance(&a), U256::from(69u64));
	assert_eq!(state.nonce(&a), U256::from(1u64));
}

#[test]
fn remove() {
	let a = Address::zero();
	let mut state_result = get_temp_state();
	let mut state = state_result.reference_mut();
	assert_eq!(state.exists(&a), false);
	state.inc_nonce(&a);
	assert_eq!(state.exists(&a), true);
	assert_eq!(state.nonce(&a), U256::from(1u64));
	state.kill_account(&a);
	assert_eq!(state.exists(&a), false);
	assert_eq!(state.nonce(&a), U256::from(0u64));
}

#[test]
fn remove_from_database() {
	let a = Address::zero();
	let temp = RandomTempPath::new();
	let (root, db) = {
		let mut state = get_temp_state_in(temp.as_path());
		state.inc_nonce(&a);
		state.commit().unwrap();
		assert_eq!(state.exists(&a), true);
		assert_eq!(state.nonce(&a), U256::from(1u64));
		state.drop()
	};

	let (root, db) = {
		let mut state = State::from_existing(db, root, U256::from(0u8), Default::default()).unwrap();
		assert_eq!(state.exists(&a), true);
		assert_eq!(state.nonce(&a), U256::from(1u64));
		state.kill_account(&a);
		state.commit().unwrap();
		assert_eq!(state.exists(&a), false);
		assert_eq!(state.nonce(&a), U256::from(0u64));
		state.drop()
	};

	let state = State::from_existing(db, root, U256::from(0u8), Default::default()).unwrap();
	assert_eq!(state.exists(&a), false);
	assert_eq!(state.nonce(&a), U256::from(0u64));
}

#[test]
fn alter_balance() {
	let mut state_result = get_temp_state();
	let mut state = state_result.reference_mut();
	let a = Address::zero();
	let b = 1u64.into();
	state.add_balance(&a, &U256::from(69u64));
	assert_eq!(state.balance(&a), U256::from(69u64));
	state.commit().unwrap();
	assert_eq!(state.balance(&a), U256::from(69u64));
	state.sub_balance(&a, &U256::from(42u64));
	assert_eq!(state.balance(&a), U256::from(27u64));
	state.commit().unwrap();
	assert_eq!(state.balance(&a), U256::from(27u64));
	state.transfer_balance(&a, &b, &U256::from(18u64));
	assert_eq!(state.balance(&a), U256::from(9u64));
	assert_eq!(state.balance(&b), U256::from(18u64));
	state.commit().unwrap();
	assert_eq!(state.balance(&a), U256::from(9u64));
	assert_eq!(state.balance(&b), U256::from(18u64));
}

#[test]
fn alter_nonce() {
	let mut state_result = get_temp_state();
	let mut state = state_result.reference_mut();
	let a = Address::zero();
	state.inc_nonce(&a);
	assert_eq!(state.nonce(&a), U256::from(1u64));
	state.inc_nonce(&a);
	assert_eq!(state.nonce(&a), U256::from(2u64));
	state.commit().unwrap();
	assert_eq!(state.nonce(&a), U256::from(2u64));
	state.inc_nonce(&a);
	assert_eq!(state.nonce(&a), U256::from(3u64));
	state.commit().unwrap();
	assert_eq!(state.nonce(&a), U256::from(3u64));
}

#[test]
fn balance_nonce() {
	let mut state_result = get_temp_state();
	let mut state = state_result.reference_mut();
	let a = Address::zero();
	assert_eq!(state.balance(&a), U256::from(0u64));
	assert_eq!(state.nonce(&a), U256::from(0u64));
	state.commit().unwrap();
	assert_eq!(state.balance(&a), U256::from(0u64));
	assert_eq!(state.nonce(&a), U256::from(0u64));
}

#[test]
fn ensure_cached() {
	let mut state_result = get_temp_state();
	let mut state = state_result.reference_mut();
	let a = Address::zero();
	state.require(&a, false);
	state.commit().unwrap();
	assert_eq!(state.root().hex(), "0ce23f3c809de377b008a4a3ee94a0834aac8bec1f86e28ffe4fdb5a15b0c785");
}

#[test]
fn snapshot_basic() {
	let mut state_result = get_temp_state();
	let mut state = state_result.reference_mut();
	let a = Address::zero();
	state.snapshot();
	state.add_balance(&a, &U256::from(69u64));
	assert_eq!(state.balance(&a), U256::from(69u64));
	state.clear_snapshot();
	assert_eq!(state.balance(&a), U256::from(69u64));
	state.snapshot();
	state.add_balance(&a, &U256::from(1u64));
	assert_eq!(state.balance(&a), U256::from(70u64));
	state.revert_snapshot();
	assert_eq!(state.balance(&a), U256::from(69u64));
}

#[test]
fn snapshot_nested() {
	let mut state_result = get_temp_state();
	let mut state = state_result.reference_mut();
	let a = Address::zero();
	state.snapshot();
	state.snapshot();
	state.add_balance(&a, &U256::from(69u64));
	assert_eq!(state.balance(&a), U256::from(69u64));
	state.clear_snapshot();
	assert_eq!(state.balance(&a), U256::from(69u64));
	state.revert_snapshot();
	assert_eq!(state.balance(&a), U256::from(0));
}

#[test]
fn create_empty() {
	let mut state_result = get_temp_state();
	let mut state = state_result.reference_mut();
	state.commit().unwrap();
	assert_eq!(state.root().hex(), "56e81f171bcc55a6ff8345e692c0f86e5b48e01b996cadc001622fb5e363b421");
}

}<|MERGE_RESOLUTION|>--- conflicted
+++ resolved
@@ -197,15 +197,12 @@
 	pub fn code(&self, a: &Address) -> Option<Bytes> {
 		self.ensure_cached(a, true,
 			|a| a.as_ref().map_or(None, |a| a.code().map(|x| x.to_vec())))
-<<<<<<< HEAD
-=======
 	}
 
 	/// Get the code size of account `a`.
 	pub fn code_size(&self, a: &Address) -> Option<usize> {
 		self.ensure_cached(a, true,
 			|a| a.as_ref().map_or(None, |a| a.code().map(|x| x.len())))
->>>>>>> aae6d19d
 	}
 
 	/// Add `incr` to the balance of account `a`.
