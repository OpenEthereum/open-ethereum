--- conflicted
+++ resolved
@@ -120,20 +120,17 @@
 				let from_matches = self.from_address.matches(&create.from);
 				let to_matches = self.to_address.matches_all();
 				from_matches && to_matches
-			}
-<<<<<<< HEAD
-		};
-
-		action || match trace.result {
-			Res::Create(ref create) => self.to_address.matches(&create.address),
-			_ => false
-=======
+			},
 			Action::Suicide(ref suicide) => {
 				let from_matches = self.from_address.matches(&suicide.address);
 				let to_matches = self.to_address.matches(&suicide.refund_address);
 				from_matches && to_matches
 			}
->>>>>>> aafb014d
+		};
+
+		action || match trace.result {
+			Res::Create(ref create) => self.to_address.matches(&create.address),
+			_ => false
 		}
 	}
 }
@@ -142,11 +139,7 @@
 mod tests {
 	use util::{FixedHash, Address};
 	use util::sha3::Hashable;
-<<<<<<< HEAD
-	use trace::trace::{Action, Call, Res, Create, CreateResult};
-=======
-	use trace::trace::{Action, Call, Res, Suicide};
->>>>>>> aafb014d
+	use trace::trace::{Action, Call, Res, Create, CreateResult, Suicide};
 	use trace::flat::FlatTrace;
 	use trace::{Filter, AddressesFilter};
 	use basic_types::LogBloom;
@@ -307,7 +300,6 @@
 		assert!(!f6.matches(&trace));
 
 		let trace = FlatTrace {
-<<<<<<< HEAD
 			action: Action::Create(Create {
 				from: 1.into(),
 				value: 3.into(),
@@ -321,7 +313,17 @@
 			}),
 			trace_address: vec![0],
 			subtraces: 0,
-=======
+		};
+
+		assert!(f0.matches(&trace));
+		assert!(f1.matches(&trace));
+		assert!(f2.matches(&trace));
+		assert!(f3.matches(&trace));
+		assert!(f4.matches(&trace));
+		assert!(f5.matches(&trace));
+		assert!(!f6.matches(&trace));
+
+		let trace = FlatTrace {
 			action: Action::Suicide(Suicide {
 				address: 1.into(),
 				refund_address: 2.into(),
@@ -330,7 +332,6 @@
 			result: Res::None,
 			trace_address: vec![],
 			subtraces: 0
->>>>>>> aafb014d
 		};
 
 		assert!(f0.matches(&trace));
