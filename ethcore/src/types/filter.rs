--- conflicted
+++ resolved
@@ -16,19 +16,10 @@
 
 //! Blockchain filter
 
-<<<<<<< HEAD
-use std::mem;
-use std::collections::VecDeque;
-=======
->>>>>>> 57dbdaad
 use util::{Address, H256, Hashable, H2048};
 use util::bloom::Bloomable;
 use client::BlockID;
 use log_entry::LogEntry;
-<<<<<<< HEAD
-use ipc::binary::BinaryConvertError;
-=======
->>>>>>> 57dbdaad
 
 /// Blockchain Filter.
 #[derive(Binary)]
