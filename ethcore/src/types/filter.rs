// Copyright 2015, 2016 Ethcore (UK) Ltd.
// This file is part of Parity.

// Parity is free software: you can redistribute it and/or modify
// it under the terms of the GNU General Public License as published by
// the Free Software Foundation, either version 3 of the License, or
// (at your option) any later version.

// Parity is distributed in the hope that it will be useful,
// but WITHOUT ANY WARRANTY; without even the implied warranty of
// MERCHANTABILITY or FITNESS FOR A PARTICULAR PURPOSE.  See the
// GNU General Public License for more details.

// You should have received a copy of the GNU General Public License
// along with Parity.  If not, see <http://www.gnu.org/licenses/>.

//! Blockchain filter

use std::mem;
use std::collections::VecDeque;
use util::{Address, H256, Hashable, H2048};
use util::bloom::Bloomable;
use client::BlockID;
use log_entry::LogEntry;
<<<<<<< HEAD
=======
use ipc::binary::BinaryConvertError;
>>>>>>> c39761c0

/// Blockchain Filter.
#[derive(Binary)]
pub struct Filter {
	/// Blockchain will be searched from this block.
	pub from_block: BlockID,

	/// Till this block.
	pub to_block: BlockID,

	/// Search addresses.
	///
	/// If None, match all.
	/// If specified, log must be produced by one of these addresses.
	pub address: Option<Vec<Address>>,

	/// Search topics.
	///
	/// If None, match all.
	/// If specified, log must contain one of these topics.
	pub topics: Vec<Option<Vec<H256>>>,
}

impl Clone for Filter {
	fn clone(&self) -> Self {
		let mut topics = [
			None,
			None,
			None,
			None,
		];
		for i in 0..4 {
			topics[i] = self.topics[i].clone();
		}

		Filter {
			from_block: self.from_block.clone(),
			to_block: self.to_block.clone(),
			address: self.address.clone(),
			topics: topics[..].to_vec()
		}
	}
}

impl Filter {
	/// Returns combinations of each address and topic.
	pub fn bloom_possibilities(&self) -> Vec<H2048> {
		let blooms = match self.address {
			Some(ref addresses) if !addresses.is_empty() =>
				addresses.iter().map(|ref address| {
					let mut bloom = H2048::default();
					bloom.shift_bloomed(&address.sha3());
					bloom
				}).collect(),
			_ => vec![H2048::default()]
		};

		self.topics.iter().fold(blooms, |bs, topic| match *topic {
			None => bs,
			Some(ref topics) => bs.into_iter().flat_map(|bloom| {
				topics.into_iter().map(|topic| {
					let mut b = bloom.clone();
					b.shift_bloomed(&topic.sha3());
					b
				}).collect::<Vec<H2048>>()
			}).collect()
		})
	}

	/// Returns true if given log entry matches filter.
	pub fn matches(&self, log: &LogEntry) -> bool {
		let matches = match self.address {
			Some(ref addresses) if !addresses.is_empty() =>	addresses.iter().any(|address| &log.address == address),
			_ => true
		};

		matches && self.topics.iter().enumerate().all(|(i, topic)| match *topic {
			Some(ref topics) if !topics.is_empty() => topics.iter().any(|topic| log.topics.get(i) == Some(topic)),
			_ => true
		})
	}
}

#[cfg(test)]
mod tests {
	use util::FixedHash;
	use filter::Filter;
	use client::BlockID;
	use log_entry::LogEntry;

	#[test]
	fn test_bloom_possibilities_none() {
		let none_filter = Filter {
			from_block: BlockID::Earliest,
			to_block: BlockID::Latest,
			address: None,
			topics: vec![None, None, None, None],
		};

		let possibilities = none_filter.bloom_possibilities();
		assert_eq!(possibilities.len(), 1);
		assert!(possibilities[0].is_zero())
	}

	// block 399849
	#[test]
	fn test_bloom_possibilities_single_address_and_topic() {
		let filter = Filter {
			from_block: BlockID::Earliest,
			to_block: BlockID::Latest,
			address: Some(vec!["b372018f3be9e171df0581136b59d2faf73a7d5d".into()]),
			topics: vec![
				Some(vec!["ff74e91598aed6ae5d2fdcf8b24cd2c7be49a0808112a305069355b7160f23f9".into()]),
				None,
				None,
				None,
			]
		};

		let possibilities = filter.bloom_possibilities();
		assert_eq!(possibilities, vec!["00000000000000000000000000000000000000000000000000000000000000000000000000000000000000000000000000000000000000000000000000000008000000000000000000000000000000000000000080000000000000000000000000000000000000000000000000000000000000000000004000000004000000000000000000000000000000000000000000000000020000000000000000000000000000000000000000000000000000000000000000000000000000000000000000000000000000000000000000000000000000000000000000000400000000000000000000000000000000000000000000000000000000000000000000000000".into()]);
	}

	#[test]
	fn test_bloom_possibilities_single_address_and_many_topics() {
		let filter = Filter {
			from_block: BlockID::Earliest,
			to_block: BlockID::Latest,
			address: Some(vec!["b372018f3be9e171df0581136b59d2faf73a7d5d".into()]),
			topics: vec![
				Some(vec!["ff74e91598aed6ae5d2fdcf8b24cd2c7be49a0808112a305069355b7160f23f9".into()]),
				Some(vec!["ff74e91598aed6ae5d2fdcf8b24cd2c7be49a0808112a305069355b7160f23f9".into()]),
				None,
				None,
			]
		};

		let possibilities = filter.bloom_possibilities();
		assert_eq!(possibilities, vec!["00000000000000000000000000000000000000000000000000000000000000000000000000000000000000000000000000000000000000000000000000000008000000000000000000000000000000000000000080000000000000000000000000000000000000000000000000000000000000000000004000000004000000000000000000000000000000000000000000000000020000000000000000000000000000000000000000000000000000000000000000000000000000000000000000000000000000000000000000000000000000000000000000000400000000000000000000000000000000000000000000000000000000000000000000000000".into()]);
	}

	#[test]
	fn test_bloom_possibilites_multiple_addresses_and_topics() {
		let filter = Filter {
			from_block: BlockID::Earliest,
			to_block: BlockID::Latest,
			address: Some(vec![
						  "b372018f3be9e171df0581136b59d2faf73a7d5d".into(),
						  "b372018f3be9e171df0581136b59d2faf73a7d5d".into(),
			]),
			topics: vec![
				Some(vec![
					 "ff74e91598aed6ae5d2fdcf8b24cd2c7be49a0808112a305069355b7160f23f9".into(),
					 "ff74e91598aed6ae5d2fdcf8b24cd2c7be49a0808112a305069355b7160f23f9".into()
				]),
				Some(vec![
					 "ff74e91598aed6ae5d2fdcf8b24cd2c7be49a0808112a305069355b7160f23f9".into(),
					 "ff74e91598aed6ae5d2fdcf8b24cd2c7be49a0808112a305069355b7160f23f9".into()
				]),
				Some(vec!["ff74e91598aed6ae5d2fdcf8b24cd2c7be49a0808112a305069355b7160f23f9".into()]),
				None
			]
		};

		// number of possibilites should be equal 2 * 2 * 2 * 1 = 8
		let possibilities = filter.bloom_possibilities();
		assert_eq!(possibilities.len(), 8);
		assert_eq!(possibilities[0], "00000000000000000000000000000000000000000000000000000000000000000000000000000000000000000000000000000000000000000000000000000008000000000000000000000000000000000000000080000000000000000000000000000000000000000000000000000000000000000000004000000004000000000000000000000000000000000000000000000000020000000000000000000000000000000000000000000000000000000000000000000000000000000000000000000000000000000000000000000000000000000000000000000400000000000000000000000000000000000000000000000000000000000000000000000000".into());
	}

	#[test]
	fn test_filter_matches() {
		let filter = Filter {
			from_block: BlockID::Earliest,
			to_block: BlockID::Latest,
			address: Some(vec!["b372018f3be9e171df0581136b59d2faf73a7d5d".into()]),
			topics: vec![
				Some(vec!["ff74e91598aed6ae5d2fdcf8b24cd2c7be49a0808112a305069355b7160f23f9".into()]),
				Some(vec!["ff74e91598aed6ae5d2fdcf8b24cd2c7be49a0808112a305069355b7160f23fa".into()]),
				None,
				None,
			]
		};

		let entry0 = LogEntry {
			address: "b372018f3be9e171df0581136b59d2faf73a7d5d".into(),
			topics: vec![
				"ff74e91598aed6ae5d2fdcf8b24cd2c7be49a0808112a305069355b7160f23f9".into(),
				"ff74e91598aed6ae5d2fdcf8b24cd2c7be49a0808112a305069355b7160f23fa".into(),
				"ff74e91598aed6ae5d2fdcf8b24cd2c7be49a0808112a305069355b7160f23f9".into(),
			],
			data: vec![]
		};

		let entry1 = LogEntry {
			address: "b372018f3be9e171df0581136b59d2faf73a7d5e".into(),
			topics: vec![
				"ff74e91598aed6ae5d2fdcf8b24cd2c7be49a0808112a305069355b7160f23f9".into(),
				"ff74e91598aed6ae5d2fdcf8b24cd2c7be49a0808112a305069355b7160f23fa".into(),
				"ff74e91598aed6ae5d2fdcf8b24cd2c7be49a0808112a305069355b7160f23f9".into(),
			],
			data: vec![]
		};

		let entry2 = LogEntry {
			address: "b372018f3be9e171df0581136b59d2faf73a7d5d".into(),
			topics: vec![
				"ff74e91598aed6ae5d2fdcf8b24cd2c7be49a0808112a305069355b7160f23f9".into(),
			],
			data: vec![]
		};

		assert_eq!(filter.matches(&entry0), true);
		assert_eq!(filter.matches(&entry1), false);
		assert_eq!(filter.matches(&entry2), false);
	}
}<|MERGE_RESOLUTION|>--- conflicted
+++ resolved
@@ -16,16 +16,10 @@
 
 //! Blockchain filter
 
-use std::mem;
-use std::collections::VecDeque;
 use util::{Address, H256, Hashable, H2048};
 use util::bloom::Bloomable;
 use client::BlockID;
 use log_entry::LogEntry;
-<<<<<<< HEAD
-=======
-use ipc::binary::BinaryConvertError;
->>>>>>> c39761c0
 
 /// Blockchain Filter.
 #[derive(Binary)]
