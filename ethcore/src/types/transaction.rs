--- conflicted
+++ resolved
@@ -20,13 +20,8 @@
 use std::cell::*;
 use rlp::*;
 use util::sha3::Hashable;
-<<<<<<< HEAD
 use util::{H256, Address, U256, Bytes, HeapSizeOf};
-use ethkey::{Signature, sign, Secret, recover, public_to_address, Error as EthkeyError};
-=======
-use util::{H256, Address, U256, Bytes};
 use ethkey::{Signature, sign, Secret, Public, recover, public_to_address, Error as EthkeyError};
->>>>>>> 862feb71
 use error::*;
 use evm::Schedule;
 use header::BlockNumber;
