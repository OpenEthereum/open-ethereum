// Copyright 2015, 2016 Ethcore (UK) Ltd.
// This file is part of Parity.

// Parity is free software: you can redistribute it and/or modify
// it under the terms of the GNU General Public License as published by
// the Free Software Foundation, either version 3 of the License, or
// (at your option) any later version.

// Parity is distributed in the hope that it will be useful,
// but WITHOUT ANY WARRANTY; without even the implied warranty of
// MERCHANTABILITY or FITNESS FOR A PARTICULAR PURPOSE.  See the
// GNU General Public License for more details.

// You should have received a copy of the GNU General Public License
// along with Parity.  If not, see <http://www.gnu.org/licenses/>.

//! Account management.

use std::{fs, fmt};
use std::collections::HashMap;
use std::path::PathBuf;
use std::time::{Instant, Duration};
use util::{Mutex, RwLock};
use ethstore::{SecretStore, Error as SSError, SafeAccount, EthStore};
use ethstore::dir::{KeyDirectory};
use ethstore::ethkey::{Address, Message, Secret, Random, Generator};
use ethjson::misc::AccountMeta;
pub use ethstore::ethkey::Signature;

/// Type of unlock.
#[derive(Clone)]
enum Unlock {
	/// If account is unlocked temporarily, it should be locked after first usage.
	Temp,
	/// Account unlocked permantently can always sign message.
	/// Use with caution.
	Perm,
	/// Account unlocked with a timeout
	Timed((Instant, u32)),
}

/// Data associated with account.
#[derive(Clone)]
struct AccountData {
	unlock: Unlock,
	password: String,
}

/// `AccountProvider` errors.
#[derive(Debug)]
pub enum Error {
	/// Returned when account is not unlocked.
	NotUnlocked,
	/// Returned when signing fails.
	SStore(SSError),
}

impl fmt::Display for Error {
	fn fmt(&self, f: &mut fmt::Formatter) -> Result<(), fmt::Error> {
		match *self {
			Error::NotUnlocked => write!(f, "Account is locked"),
			Error::SStore(ref e) => write!(f, "{}", e),
		}
	}
}

impl From<SSError> for Error {
	fn from(e: SSError) -> Self {
		Error::SStore(e)
	}
}

#[derive(Default)]
struct NullDir {
	accounts: RwLock<HashMap<Address, SafeAccount>>,
}

impl KeyDirectory for NullDir {
	fn load(&self) -> Result<Vec<SafeAccount>, SSError> {
		Ok(self.accounts.read().values().cloned().collect())
	}

	fn insert(&self, account: SafeAccount) -> Result<SafeAccount, SSError> {
		self.accounts.write().insert(account.address.clone(), account.clone());
		Ok(account)
	}

	fn remove(&self, address: &Address) -> Result<(), SSError> {
		self.accounts.write().remove(address);
		Ok(())
	}
}

/// Disk-backed map from Address to String. Uses JSON.
struct AddressBook {
	path: PathBuf,
	cache: HashMap<Address, AccountMeta>,
}

impl AddressBook {
	pub fn new(path: String) -> Self {
		trace!(target: "addressbook", "new({})", path);
		let mut path: PathBuf = path.into();
		path.push("address_book.json");
		trace!(target: "addressbook", "path={:?}", path);
		let mut r = AddressBook {
			path: path,
			cache: HashMap::new(),
		};
		r.revert();
		r
	}

	pub fn get(&self) -> HashMap<Address, AccountMeta> {
		self.cache.clone()
	}

	pub fn set_name(&mut self, a: Address, name: String) {
		let mut x = self.cache.get(&a)
<<<<<<< HEAD
			.map(|a| a.clone())
			.unwrap_or(AccountMeta {name: Default::default(), meta: "{}".to_owned(), uuid: None});
=======
			.cloned()
			.unwrap_or_else(|| AccountMeta {name: Default::default(), meta: "{}".to_owned(), uuid: None});
>>>>>>> 57dbdaad
		x.name = name;
		self.cache.insert(a, x);
		self.save();
	}

	pub fn set_meta(&mut self, a: Address, meta: String) {
		let mut x = self.cache.get(&a)
<<<<<<< HEAD
			.map(|a| a.clone())
			.unwrap_or(AccountMeta {name: "Anonymous".to_owned(), meta: Default::default(), uuid: None});
=======
			.cloned()
			.unwrap_or_else(|| AccountMeta {name: "Anonymous".to_owned(), meta: Default::default(), uuid: None});
>>>>>>> 57dbdaad
		x.meta = meta;
		self.cache.insert(a, x);
		self.save();
	}

	fn revert(&mut self) {
		trace!(target: "addressbook", "revert");
		let _ = fs::File::open(self.path.clone())
			.map_err(|e| trace!(target: "addressbook", "Couldn't open address book: {}", e))
			.and_then(|f| AccountMeta::read_address_map(&f)
				.map_err(|e| warn!(target: "addressbook", "Couldn't read address book: {}", e))
				.and_then(|m| { self.cache = m; Ok(()) })
			);
	}

	fn save(&mut self) {
		trace!(target: "addressbook", "save");
		let _ = fs::File::create(self.path.clone())
			.map_err(|e| warn!(target: "addressbook", "Couldn't open address book for writing: {}", e))
			.and_then(|mut f| AccountMeta::write_address_map(&self.cache, &mut f)
				.map_err(|e| warn!(target: "addressbook", "Couldn't write to address book: {}", e))
			);
	}
}

/// Account management.
/// Responsible for unlocking accounts.
pub struct AccountProvider {
	unlocked: Mutex<HashMap<Address, AccountData>>,
	sstore: Box<SecretStore>,
	address_book: Mutex<AddressBook>,
}

impl AccountProvider {
	/// Creates new account provider.
	pub fn new(sstore: Box<SecretStore>) -> Self {
		AccountProvider {
			unlocked: Mutex::new(HashMap::new()),
			address_book: Mutex::new(AddressBook::new(sstore.local_path().into())),
			sstore: sstore,
		}
	}

	/// Creates not disk backed provider.
	pub fn transient_provider() -> Self {
		AccountProvider {
			unlocked: Mutex::new(HashMap::new()),
			address_book: Mutex::new(AddressBook::new(Default::default())),
			sstore: Box::new(EthStore::open(Box::new(NullDir::default())).unwrap())
		}
	}

	/// Creates new random account.
	pub fn new_account(&self, password: &str) -> Result<Address, Error> {
		let secret = Random.generate().unwrap().secret().clone();
		let address = try!(self.sstore.insert_account(secret, password));
		Ok(address)
	}

	/// Inserts new account into underlying store.
	/// Does not unlock account!
	pub fn insert_account(&self, secret: Secret, password: &str) -> Result<Address, Error> {
		let address = try!(self.sstore.insert_account(secret, password));
		Ok(address)
	}

	/// Import a new presale wallet.
	pub fn import_presale(&self, presale_json: &[u8], password: &str) -> Result<Address, Error> {
		let address = try!(self.sstore.import_presale(presale_json, password));
		Ok(Address::from(address).into())
	}

	/// Import a new presale wallet.
	pub fn import_wallet(&self, json: &[u8], password: &str) -> Result<Address, Error> {
		let address = try!(self.sstore.import_wallet(json, password));
		Ok(Address::from(address).into())
	}

	/// Returns addresses of all accounts.
	pub fn accounts(&self) -> Result<Vec<Address>, Error> {
		let accounts = try!(self.sstore.accounts());
		Ok(accounts)
	}

	/// Returns each address along with metadata.
	pub fn addresses_info(&self) -> Result<HashMap<Address, AccountMeta>, Error> {
		Ok(self.address_book.lock().get())
	}

	/// Returns each address along with metadata.
	pub fn set_address_name(&self, account: Address, name: String) -> Result<(), Error> {
		Ok(self.address_book.lock().set_name(account, name))
	}

	/// Returns each address along with metadata.
	pub fn set_address_meta(&self, account: Address, meta: String) -> Result<(), Error> {
		Ok(self.address_book.lock().set_meta(account, meta))
	}

	/// Returns each account along with name and meta.
	pub fn accounts_info(&self) -> Result<HashMap<Address, AccountMeta>, Error> {
		let r: HashMap<Address, AccountMeta> = try!(self.sstore.accounts())
			.into_iter()
<<<<<<< HEAD
			.map(|a| (a.clone(), self.account_meta(a).unwrap_or_else(|_| Default::default())))
=======
			.map(|a| (a.clone(), self.account_meta(a).ok().unwrap_or_default()))
>>>>>>> 57dbdaad
			.collect();
		Ok(r)
	}

	/// Returns each account along with name and meta.
	pub fn account_meta(&self, account: Address) -> Result<AccountMeta, Error> {
		Ok(AccountMeta {
			name: try!(self.sstore.name(&account)),
			meta: try!(self.sstore.meta(&account)),
			uuid: self.sstore.uuid(&account).ok().map(Into::into),	// allowed to not have a UUID
		})
	}

	/// Returns each account along with name and meta.
	pub fn set_account_name(&self, account: Address, name: String) -> Result<(), Error> {
		try!(self.sstore.set_name(&account, name));
		Ok(())
	}

	/// Returns each account along with name and meta.
	pub fn set_account_meta(&self, account: Address, meta: String) -> Result<(), Error> {
		try!(self.sstore.set_meta(&account, meta));
		Ok(())
	}

	/// Helper method used for unlocking accounts.
	fn unlock_account(&self, account: Address, password: String, unlock: Unlock) -> Result<(), Error> {
		// verify password by signing dump message
		// result may be discarded
		let _ = try!(self.sstore.sign(&account, &password, &Default::default()));

		// check if account is already unlocked pernamently, if it is, do nothing
		let mut unlocked = self.unlocked.lock();
		if let Some(data) = unlocked.get(&account) {
			if let Unlock::Perm = data.unlock {
				return Ok(())
			}
		}

		let data = AccountData {
			unlock: unlock,
			password: password,
		};

		unlocked.insert(account, data);
		Ok(())
	}

	/// Unlocks account permanently.
	pub fn unlock_account_permanently(&self, account: Address, password: String) -> Result<(), Error> {
		self.unlock_account(account, password, Unlock::Perm)
	}

	/// Unlocks account temporarily (for one signing).
	pub fn unlock_account_temporarily(&self, account: Address, password: String) -> Result<(), Error> {
		self.unlock_account(account, password, Unlock::Temp)
	}

	/// Unlocks account temporarily with a timeout.
	pub fn unlock_account_timed(&self, account: Address, password: String, duration_ms: u32) -> Result<(), Error> {
		self.unlock_account(account, password, Unlock::Timed((Instant::now(), duration_ms)))
	}

	/// Checks if given account is unlocked
	pub fn is_unlocked(&self, account: Address) -> bool {
		let unlocked = self.unlocked.lock();
		unlocked.get(&account).is_some()
	}

	/// Signs the message. Account must be unlocked.
	pub fn sign(&self, account: Address, message: Message) -> Result<Signature, Error> {
		let data = {
			let mut unlocked = self.unlocked.lock();
			let data = try!(unlocked.get(&account).ok_or(Error::NotUnlocked)).clone();
			if let Unlock::Temp = data.unlock {
				unlocked.remove(&account).expect("data exists: so key must exist: qed");
			}
			if let Unlock::Timed((ref start, ref duration)) = data.unlock {
				if start.elapsed() > Duration::from_millis(*duration as u64) {
					unlocked.remove(&account).expect("data exists: so key must exist: qed");
					return Err(Error::NotUnlocked);
				}
			}
			data
		};

		let signature = try!(self.sstore.sign(&account, &data.password, &message));
		Ok(signature)
	}

	/// Unlocks an account, signs the message, and locks it again.
	pub fn sign_with_password(&self, account: Address, password: String, message: Message) -> Result<Signature, Error> {
		let signature = try!(self.sstore.sign(&account, &password, &message));
		Ok(signature)
	}

	/// Returns the underlying `SecretStore` reference if one exists.
	pub fn list_geth_accounts(&self, testnet: bool) -> Vec<Address> {
		self.sstore.list_geth_accounts(testnet).into_iter().map(|a| Address::from(a).into()).collect()
	}

	/// Returns the underlying `SecretStore` reference if one exists.
	pub fn import_geth_accounts(&self, desired: Vec<Address>, testnet: bool) -> Result<Vec<Address>, Error> {
		self.sstore.import_geth_accounts(desired, testnet).map_err(Into::into)
	}
}

#[cfg(test)]
mod tests {
	use super::{AccountProvider, AddressBook};
	use std::collections::HashMap;
	use ethjson::misc::AccountMeta;
	use ethstore::ethkey::{Generator, Random};
	use std::time::Duration;
	use devtools::RandomTempPath;

	#[test]
	fn should_save_and_reload_address_book() {
		let temp = RandomTempPath::create_dir();
		let path = temp.as_str().to_owned();
		let mut b = AddressBook::new(path.clone());
		b.set_name(1.into(), "One".to_owned());
		b.set_meta(1.into(), "{1:1}".to_owned());
		let b = AddressBook::new(path);
		assert_eq!(b.get(), hash_map![1.into() => AccountMeta{name: "One".to_owned(), meta: "{1:1}".to_owned(), uuid: None}]);
	}

	#[test]
	fn unlock_account_temp() {
		let kp = Random.generate().unwrap();
		let ap = AccountProvider::transient_provider();
		assert!(ap.insert_account(kp.secret().clone(), "test").is_ok());
		assert!(ap.unlock_account_temporarily(kp.address(), "test1".into()).is_err());
		assert!(ap.unlock_account_temporarily(kp.address(), "test".into()).is_ok());
		assert!(ap.sign(kp.address(), Default::default()).is_ok());
		assert!(ap.sign(kp.address(), Default::default()).is_err());
	}

	#[test]
	fn unlock_account_perm() {
		let kp = Random.generate().unwrap();
		let ap = AccountProvider::transient_provider();
		assert!(ap.insert_account(kp.secret().clone(), "test").is_ok());
		assert!(ap.unlock_account_permanently(kp.address(), "test1".into()).is_err());
		assert!(ap.unlock_account_permanently(kp.address(), "test".into()).is_ok());
		assert!(ap.sign(kp.address(), Default::default()).is_ok());
		assert!(ap.sign(kp.address(), Default::default()).is_ok());
		assert!(ap.unlock_account_temporarily(kp.address(), "test".into()).is_ok());
		assert!(ap.sign(kp.address(), Default::default()).is_ok());
		assert!(ap.sign(kp.address(), Default::default()).is_ok());
	}

	#[test]
	fn unlock_account_timer() {
		let kp = Random.generate().unwrap();
		let ap = AccountProvider::transient_provider();
		assert!(ap.insert_account(kp.secret().clone(), "test").is_ok());
		assert!(ap.unlock_account_timed(kp.address(), "test1".into(), 2000).is_err());
		assert!(ap.unlock_account_timed(kp.address(), "test".into(), 2000).is_ok());
		assert!(ap.sign(kp.address(), Default::default()).is_ok());
		::std::thread::sleep(Duration::from_millis(2000));
		assert!(ap.sign(kp.address(), Default::default()).is_err());
	}
}<|MERGE_RESOLUTION|>--- conflicted
+++ resolved
@@ -117,13 +117,8 @@
 
 	pub fn set_name(&mut self, a: Address, name: String) {
 		let mut x = self.cache.get(&a)
-<<<<<<< HEAD
-			.map(|a| a.clone())
-			.unwrap_or(AccountMeta {name: Default::default(), meta: "{}".to_owned(), uuid: None});
-=======
 			.cloned()
 			.unwrap_or_else(|| AccountMeta {name: Default::default(), meta: "{}".to_owned(), uuid: None});
->>>>>>> 57dbdaad
 		x.name = name;
 		self.cache.insert(a, x);
 		self.save();
@@ -131,13 +126,8 @@
 
 	pub fn set_meta(&mut self, a: Address, meta: String) {
 		let mut x = self.cache.get(&a)
-<<<<<<< HEAD
-			.map(|a| a.clone())
-			.unwrap_or(AccountMeta {name: "Anonymous".to_owned(), meta: Default::default(), uuid: None});
-=======
 			.cloned()
 			.unwrap_or_else(|| AccountMeta {name: "Anonymous".to_owned(), meta: Default::default(), uuid: None});
->>>>>>> 57dbdaad
 		x.meta = meta;
 		self.cache.insert(a, x);
 		self.save();
@@ -241,11 +231,7 @@
 	pub fn accounts_info(&self) -> Result<HashMap<Address, AccountMeta>, Error> {
 		let r: HashMap<Address, AccountMeta> = try!(self.sstore.accounts())
 			.into_iter()
-<<<<<<< HEAD
-			.map(|a| (a.clone(), self.account_meta(a).unwrap_or_else(|_| Default::default())))
-=======
 			.map(|a| (a.clone(), self.account_meta(a).ok().unwrap_or_default()))
->>>>>>> 57dbdaad
 			.collect();
 		Ok(r)
 	}
