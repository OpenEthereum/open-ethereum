--- conflicted
+++ resolved
@@ -18,12 +18,8 @@
 
 use std::fmt;
 use std::collections::HashMap;
-<<<<<<< HEAD
-use util::RwLock;
-=======
+use util::{Mutex, RwLock};
 use std::time::{Instant, Duration};
-use util::{Address as H160, H256, H520, Mutex, RwLock};
->>>>>>> 82698879
 use ethstore::{SecretStore, Error as SSError, SafeAccount, EthStore};
 use ethstore::dir::{KeyDirectory};
 use ethstore::ethkey::{Address, Message, Secret, Random, Generator};
@@ -96,11 +92,7 @@
 /// Account management.
 /// Responsible for unlocking accounts.
 pub struct AccountProvider {
-<<<<<<< HEAD
-	unlocked: RwLock<HashMap<Address, AccountData>>,
-=======
-	unlocked: Mutex<HashMap<SSAddress, AccountData>>,
->>>>>>> 82698879
+	unlocked: Mutex<HashMap<Address, AccountData>>,
 	sstore: Box<SecretStore>,
 }
 
@@ -226,19 +218,13 @@
 	}
 
 	/// Unlocks account temporarily with a timeout.
-	pub fn unlock_account_timed<A>(&self, account: A, password: String, duration_ms: u32) -> Result<(), Error> where Address: From<A> {
+	pub fn unlock_account_timed(&self, account: Address, password: String, duration_ms: u32) -> Result<(), Error> {
 		self.unlock_account(account, password, Unlock::Timed((Instant::now(), duration_ms)))
 	}
 
 	/// Checks if given account is unlocked
-<<<<<<< HEAD
 	pub fn is_unlocked(&self, account: Address) -> bool {
-		let unlocked = self.unlocked.read();
-=======
-	pub fn is_unlocked<A>(&self, account: A) -> bool where Address: From<A> {
-		let account = Address::from(account).into();
 		let unlocked = self.unlocked.lock();
->>>>>>> 82698879
 		unlocked.get(&account).is_some()
 	}
 
@@ -308,8 +294,8 @@
 		assert!(ap.insert_account(kp.secret().clone(), "test").is_ok());
 		assert!(ap.unlock_account_timed(kp.address(), "test1".into(), 2000).is_err());
 		assert!(ap.unlock_account_timed(kp.address(), "test".into(), 2000).is_ok());
-		assert!(ap.sign(kp.address(), [0u8; 32]).is_ok());
+		assert!(ap.sign(kp.address(), Default::default()).is_ok());
 		::std::thread::sleep(Duration::from_millis(2000));
-		assert!(ap.sign(kp.address(), [0u8; 32]).is_err());
+		assert!(ap.sign(kp.address(), Default::default()).is_err());
 	}
 }