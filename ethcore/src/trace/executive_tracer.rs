// Copyright 2015, 2016 Ethcore (UK) Ltd.
// This file is part of Parity.

// Parity is free software: you can redistribute it and/or modify
// it under the terms of the GNU General Public License as published by
// the Free Software Foundation, either version 3 of the License, or
// (at your option) any later version.

// Parity is distributed in the hope that it will be useful,
// but WITHOUT ANY WARRANTY; without even the implied warranty of
// MERCHANTABILITY or FITNESS FOR A PARTICULAR PURPOSE.  See the
// GNU General Public License for more details.

// You should have received a copy of the GNU General Public License
// along with Parity.  If not, see <http://www.gnu.org/licenses/>.

//! Simple executive tracer.

use util::{Bytes, Address, U256};
use action_params::ActionParams;
use trace::trace::{Trace, Call, Create, Action, Res, CreateResult, CallResult, VMTrace, VMOperation, VMExecutedOperation, MemoryDiff, StorageDiff, Suicide};
use trace::{Tracer, VMTracer, FlatTrace};

/// Simple executive tracer. Traces all calls and creates. Ignores delegatecalls.
#[derive(Default)]
pub struct ExecutiveTracer {
	traces: Vec<FlatTrace>,
}

fn top_level_subtraces(traces: &[FlatTrace]) -> usize {
	traces.iter().filter(|t| t.trace_address.is_empty()).count()
}

fn update_trace_address(mut traces: Vec<FlatTrace>) -> Vec<FlatTrace> {
	// input traces are expected to be ordered like
	// []
	// [0]
	// [0, 0]
	// [0, 1]
	// []
	// [0]
	//
	// so they can be transformed to
	//
	// [0]
	// [0, 0]
	// [0, 0, 0]
	// [0, 0, 1]
	// [1]
	// [1, 0]
	let mut top_subtrace_index = 0;
	let mut subtrace_subtraces_left = 0;
	traces.into_iter().map(|mut trace| {
		let is_top_subtrace = trace.trace_address.is_empty();
		trace.trace_address.push_front(top_subtrace_index);

		if is_top_subtrace {
			subtrace_subtraces_left = trace.subtraces;
		} else {
			subtrace_subtraces_left -= 1;
		}

		if subtrace_subtraces_left == 0 {
			top_subtrace_index += 1;
		}
		trace
	}).collect()
}

impl Tracer for ExecutiveTracer {
	fn prepare_trace_call(&self, params: &ActionParams) -> Option<Call> {
		Some(Call::from(params.clone()))
	}

	fn prepare_trace_create(&self, params: &ActionParams) -> Option<Create> {
		Some(Create::from(params.clone()))
	}

	fn prepare_trace_output(&self) -> Option<Bytes> {
		Some(vec![])
	}

<<<<<<< HEAD
	fn trace_call(&mut self, call: Option<Call>, gas_used: U256, output: Option<Bytes>, depth: usize, subs: Vec<FlatTrace>, delegate_call: bool) {
		// don't trace if it's DELEGATECALL or CALLCODE.
		if delegate_call {
			return;
		}

		let trace = FlatTrace {
			subtraces: top_level_subtraces(&subs),
=======
	fn trace_call(&mut self, call: Option<Call>, gas_used: U256, output: Option<Bytes>, depth: usize, subs: Vec<Trace>) {
		let trace = Trace {
			depth: depth,
			subs: subs,
>>>>>>> 6b1e722a
			action: Action::Call(call.expect("self.prepare_trace_call().is_some(): so we must be tracing: qed")),
			result: Res::Call(CallResult {
				gas_used: gas_used,
				output: output.expect("self.prepare_trace_output().is_some(): so we must be tracing: qed")
			}),
			trace_address: Default::default(),
		};
		debug!(target: "trace", "Traced call {:?}", trace);
		self.traces.push(trace);
		self.traces.extend(update_trace_address(subs));
	}

	fn trace_create(&mut self, create: Option<Create>, gas_used: U256, code: Option<Bytes>, address: Address, depth: usize, subs: Vec<FlatTrace>) {
		let trace = FlatTrace {
			subtraces: top_level_subtraces(&subs),
			action: Action::Create(create.expect("self.prepare_trace_create().is_some(): so we must be tracing: qed")),
			result: Res::Create(CreateResult {
				gas_used: gas_used,
				code: code.expect("self.prepare_trace_output.is_some(): so we must be tracing: qed"),
				address: address
			}),
			trace_address: Default::default(),
		};
		debug!(target: "trace", "Traced create {:?}", trace);
		self.traces.push(trace);
		self.traces.extend(update_trace_address(subs));
	}

<<<<<<< HEAD
	fn trace_failed_call(&mut self, call: Option<Call>, depth: usize, subs: Vec<FlatTrace>, delegate_call: bool) {
		// don't trace if it's DELEGATECALL or CALLCODE.
		if delegate_call {
			return;
		}

		let trace = FlatTrace {
			subtraces: top_level_subtraces(&subs),
=======
	fn trace_failed_call(&mut self, call: Option<Call>, depth: usize, subs: Vec<Trace>) {
		let trace = Trace {
			depth: depth,
			subs: subs,
>>>>>>> 6b1e722a
			action: Action::Call(call.expect("self.prepare_trace_call().is_some(): so we must be tracing: qed")),
			result: Res::FailedCall,
			trace_address: Default::default(),
		};
		debug!(target: "trace", "Traced failed call {:?}", trace);
		self.traces.push(trace);
		self.traces.extend(update_trace_address(subs));
	}

	fn trace_failed_create(&mut self, create: Option<Create>, depth: usize, subs: Vec<FlatTrace>) {
		let trace = FlatTrace {
			subtraces: top_level_subtraces(&subs),
			action: Action::Create(create.expect("self.prepare_trace_create().is_some(): so we must be tracing: qed")),
			result: Res::FailedCreate,
			trace_address: Default::default(),
		};
		debug!(target: "trace", "Traced failed create {:?}", trace);
		self.traces.push(trace);
		self.traces.extend(update_trace_address(subs));
	}

	fn trace_suicide(&mut self, address: Address, balance: U256, refund_address: Address, depth: usize) {
		let trace = FlatTrace {
			subtraces: 0,
			action: Action::Suicide(Suicide {
				address: address,
				refund_address: refund_address,
				balance: balance,
			}),
			result: Res::None,
			trace_address: Default::default(),
		};
		debug!(target: "trace", "Traced failed suicide {:?}", trace);
		self.traces.push(trace);
	}

	fn subtracer(&self) -> Self {
		ExecutiveTracer::default()
	}

	fn traces(self) -> Vec<FlatTrace> {
		self.traces
	}
}

/// Simple VM tracer. Traces all operations.
#[derive(Default)]
pub struct ExecutiveVMTracer {
	data: VMTrace,
}

impl VMTracer for ExecutiveVMTracer {
	fn trace_prepare_execute(&mut self, pc: usize, instruction: u8, gas_cost: &U256) -> bool {
		self.data.operations.push(VMOperation {
			pc: pc,
			instruction: instruction,
			gas_cost: gas_cost.clone(),
			executed: None,
		});
		true
	}

	fn trace_executed(&mut self, gas_used: U256, stack_push: &[U256], mem_diff: Option<(usize, &[u8])>, store_diff: Option<(U256, U256)>) {
		let ex = VMExecutedOperation {
			gas_used: gas_used,
			stack_push: stack_push.iter().cloned().collect(),
			mem_diff: mem_diff.map(|(s, r)| MemoryDiff{ offset: s, data: r.iter().cloned().collect() }),
			store_diff: store_diff.map(|(l, v)| StorageDiff{ location: l, value: v }),
		};
		self.data.operations.last_mut().expect("trace_executed is always called after a trace_prepare_execute").executed = Some(ex);
	}

	fn prepare_subtrace(&self, code: &[u8]) -> Self {
		ExecutiveVMTracer { data: VMTrace {
			parent_step: self.data.operations.len(),
			code: code.to_vec(),
			operations: vec![],
			subs: vec![],
		}}
	}

	fn done_subtrace(&mut self, sub: Self) {
		self.data.subs.push(sub.data);
	}

	fn drain(mut self) -> Option<VMTrace> { self.data.subs.pop() }
}<|MERGE_RESOLUTION|>--- conflicted
+++ resolved
@@ -80,27 +80,15 @@
 		Some(vec![])
 	}
 
-<<<<<<< HEAD
-	fn trace_call(&mut self, call: Option<Call>, gas_used: U256, output: Option<Bytes>, depth: usize, subs: Vec<FlatTrace>, delegate_call: bool) {
-		// don't trace if it's DELEGATECALL or CALLCODE.
-		if delegate_call {
-			return;
-		}
-
-		let trace = FlatTrace {
-			subtraces: top_level_subtraces(&subs),
-=======
-	fn trace_call(&mut self, call: Option<Call>, gas_used: U256, output: Option<Bytes>, depth: usize, subs: Vec<Trace>) {
-		let trace = Trace {
-			depth: depth,
-			subs: subs,
->>>>>>> 6b1e722a
+	fn trace_call(&mut self, call: Option<Call>, gas_used: U256, output: Option<Bytes>, depth: usize, subs: Vec<FlatTrace>) {
+		let trace = FlatTrace {
+			trace_address: Default::default(),
+			subtraces: top_level_subtraces(&subs),
 			action: Action::Call(call.expect("self.prepare_trace_call().is_some(): so we must be tracing: qed")),
 			result: Res::Call(CallResult {
 				gas_used: gas_used,
 				output: output.expect("self.prepare_trace_output().is_some(): so we must be tracing: qed")
 			}),
-			trace_address: Default::default(),
 		};
 		debug!(target: "trace", "Traced call {:?}", trace);
 		self.traces.push(trace);
@@ -123,24 +111,12 @@
 		self.traces.extend(update_trace_address(subs));
 	}
 
-<<<<<<< HEAD
-	fn trace_failed_call(&mut self, call: Option<Call>, depth: usize, subs: Vec<FlatTrace>, delegate_call: bool) {
-		// don't trace if it's DELEGATECALL or CALLCODE.
-		if delegate_call {
-			return;
-		}
-
-		let trace = FlatTrace {
-			subtraces: top_level_subtraces(&subs),
-=======
-	fn trace_failed_call(&mut self, call: Option<Call>, depth: usize, subs: Vec<Trace>) {
-		let trace = Trace {
-			depth: depth,
-			subs: subs,
->>>>>>> 6b1e722a
+	fn trace_failed_call(&mut self, call: Option<Call>, depth: usize, subs: Vec<FlatTrace>) {
+		let trace = FlatTrace {
+			trace_address: Default::default(),
+			subtraces: top_level_subtraces(&subs),
 			action: Action::Call(call.expect("self.prepare_trace_call().is_some(): so we must be tracing: qed")),
 			result: Res::FailedCall,
-			trace_address: Default::default(),
 		};
 		debug!(target: "trace", "Traced failed call {:?}", trace);
 		self.traces.push(trace);
