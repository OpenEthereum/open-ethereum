// Copyright 2015, 2016 Ethcore (UK) Ltd.
// This file is part of Parity.

// Parity is free software: you can redistribute it and/or modify
// it under the terms of the GNU General Public License as published by
// the Free Software Foundation, either version 3 of the License, or
// (at your option) any later version.

// Parity is distributed in the hope that it will be useful,
// but WITHOUT ANY WARRANTY; without even the implied warranty of
// MERCHANTABILITY or FITNESS FOR A PARTICULAR PURPOSE.  See the
// GNU General Public License for more details.

// You should have received a copy of the GNU General Public License
// along with Parity.  If not, see <http://www.gnu.org/licenses/>.

//! Tracing datatypes.
use util::{U256, Bytes, Address, FixedHash};
use util::rlp::*;
use util::sha3::Hashable;
use action_params::ActionParams;
use basic_types::LogBloom;

<<<<<<< HEAD
/// Call result.
=======
/// `TraceCall` result.
>>>>>>> c7d6444a
#[derive(Debug, Clone, PartialEq, Default)]
pub struct CallResult {
	/// Gas used by call.
	pub gas_used: U256,
	/// Call Output.
	pub output: Bytes,
}

<<<<<<< HEAD
impl Encodable for CallResult {
	fn rlp_append(&self, s: &mut RlpStream) {
		s.begin_list(2);
		s.append(&self.gas_used);
		s.append(&self.output);
	}
}

impl Decodable for CallResult {
	fn decode<D>(decoder: &D) -> Result<Self, DecoderError> where D: Decoder {
		let d = decoder.as_rlp();
		let res = CallResult {
			gas_used: try!(d.val_at(0)),
			output: try!(d.val_at(1)),
		};

		Ok(res)
	}
}

/// Create result.
=======
/// `TraceCreate` result.
>>>>>>> c7d6444a
#[derive(Debug, Clone, PartialEq)]
pub struct CreateResult {
	/// Gas used by create.
	pub gas_used: U256,
	/// Code of the newly created contract.
	pub code: Bytes,
	/// Address of the newly created contract.
	pub address: Address,
}

impl Encodable for CreateResult {
	fn rlp_append(&self, s: &mut RlpStream) {
		s.begin_list(3);
		s.append(&self.gas_used);
		s.append(&self.code);
		s.append(&self.address);
	}
}

impl Decodable for CreateResult {
	fn decode<D>(decoder: &D) -> Result<Self, DecoderError> where D: Decoder {
		let d = decoder.as_rlp();
		let res = CreateResult {
			gas_used: try!(d.val_at(0)),
			code: try!(d.val_at(1)),
			address: try!(d.val_at(2)),
		};

		Ok(res)
	}
}

/// Description of a _call_ action, either a `CALL` operation or a message transction.
#[derive(Debug, Clone, PartialEq)]
pub struct Call {
	/// The sending account.
	pub from: Address,
	/// The destination account.
	pub to: Address,
	/// The value transferred to the destination account.
	pub value: U256,
	/// The gas available for executing the call.
	pub gas: U256,
	/// The input data provided to the call.
	pub input: Bytes,
}

impl From<ActionParams> for Call {
	fn from(p: ActionParams) -> Self {
		Call {
			from: p.sender,
			to: p.address,
			value: p.value.value(),
			gas: p.gas,
			input: p.data.unwrap_or_else(Vec::new),
		}
	}
}

impl Encodable for Call {
	fn rlp_append(&self, s: &mut RlpStream) {
		s.begin_list(5);
		s.append(&self.from);
		s.append(&self.to);
		s.append(&self.value);
		s.append(&self.gas);
		s.append(&self.input);
	}
}

impl Decodable for Call {
	fn decode<D>(decoder: &D) -> Result<Self, DecoderError> where D: Decoder {
		let d = decoder.as_rlp();
		let res = Call {
			from: try!(d.val_at(0)),
			to: try!(d.val_at(1)),
			value: try!(d.val_at(2)),
			gas: try!(d.val_at(3)),
			input: try!(d.val_at(4)),
		};

		Ok(res)
	}
}

impl Call {
	pub fn bloom(&self) -> LogBloom {
		LogBloom::from_bloomed(&self.from.sha3())
			.with_bloomed(&self.to.sha3())
	}
}

/// Description of a _create_ action, either a `CREATE` operation or a create transction.
#[derive(Debug, Clone, PartialEq)]
pub struct Create {
	/// The address of the creator.
	pub from: Address,
	/// The value with which the new account is endowed.
	pub value: U256,
	/// The gas available for the creation init code.
	pub gas: U256,
	/// The init code.
	pub init: Bytes,
}

impl From<ActionParams> for Create {
	fn from(p: ActionParams) -> Self {
		Create {
			from: p.sender,
			value: p.value.value(),
			gas: p.gas,
			init: p.code.unwrap_or_else(Vec::new),
		}
	}
}

impl Encodable for Create {
	fn rlp_append(&self, s: &mut RlpStream) {
		s.begin_list(4);
		s.append(&self.from);
		s.append(&self.value);
		s.append(&self.gas);
		s.append(&self.init);
	}
}

impl Decodable for Create {
	fn decode<D>(decoder: &D) -> Result<Self, DecoderError> where D: Decoder {
		let d = decoder.as_rlp();
		let res = Create {
			from: try!(d.val_at(0)),
			value: try!(d.val_at(1)),
			gas: try!(d.val_at(2)),
			init: try!(d.val_at(3)),
		};

		Ok(res)
	}
}

impl Create {
	pub fn bloom(&self) -> LogBloom {
		LogBloom::from_bloomed(&self.from.sha3())
	}
}

/// Description of an action that we trace; will be either a call or a create.
#[derive(Debug, Clone, PartialEq)]
pub enum Action {
	/// It's a call action.
	Call(Call),
	/// It's a create action.
	Create(Create),
}

impl Encodable for Action {
	fn rlp_append(&self, s: &mut RlpStream) {
		s.begin_list(2);
		match *self {
			Action::Call(ref call) => {
				s.append(&0u8);
				s.append(call);
			},
			Action::Create(ref create) => {
				s.append(&1u8);
				s.append(create);
			}
		}
	}
}

impl Decodable for Action {
	fn decode<D>(decoder: &D) -> Result<Self, DecoderError> where D: Decoder {
		let d = decoder.as_rlp();
		let action_type: u8 = try!(d.val_at(0));
		match action_type {
			0 => d.val_at(1).map(Action::Call),
			1 => d.val_at(1).map(Action::Create),
			_ => Err(DecoderError::Custom("Invalid action type.")),
		}
	}
}

impl Action {
	pub fn bloom(&self) -> LogBloom {
		match *self {
			Action::Call(ref call) => call.bloom(),
			Action::Create(ref create) => create.bloom(),
		}
	}
}

/// The result of the performed action.
#[derive(Debug, Clone, PartialEq)]
pub enum Res {
	/// Successful call action result.
	Call(CallResult),
	/// Successful create action result.
	Create(CreateResult),
	/// Failed call.
	FailedCall,
	/// Failed create.
	FailedCreate,
}

impl Encodable for Res {
	fn rlp_append(&self, s: &mut RlpStream) {
		match *self {
			Res::Call(ref call) => {
				s.begin_list(2);
				s.append(&0u8);
				s.append(call);
			},
			Res::Create(ref create) => {
				s.begin_list(2);
				s.append(&1u8);
				s.append(create);
			},
			Res::FailedCall => {
				s.begin_list(1);
				s.append(&2u8);
			},
			Res::FailedCreate => {
				s.begin_list(1);
				s.append(&3u8);
			}
		}
	}
}

impl Decodable for Res {
	fn decode<D>(decoder: &D) -> Result<Self, DecoderError> where D: Decoder {
		let d = decoder.as_rlp();
		let action_type: u8 = try!(d.val_at(0));
		match action_type {
			0 => d.val_at(1).map(Res::Call),
			1 => d.val_at(1).map(Res::Create),
			2 => Ok(Res::FailedCall),
			3 => Ok(Res::FailedCreate),
			_ => Err(DecoderError::Custom("Invalid result type.")),
		}
	}
}

#[derive(Debug, Clone, PartialEq)]
/// A trace; includes a description of the action being traced and sub traces of each interior action.
pub struct Trace {
	/// The number of EVM execution environments active when this action happened; 0 if it's
	/// the outer action of the transaction.
	pub depth: usize,
	/// The action being performed.
	pub action: Action,
	/// The sub traces for each interior action performed as part of this call.
	pub subs: Vec<Trace>,
	/// The result of the performed action.
	pub result: Res,
}

impl Encodable for Trace {
	fn rlp_append(&self, s: &mut RlpStream) {
		s.begin_list(4);
		s.append(&self.depth);
		s.append(&self.action);
		s.append(&self.subs);
		s.append(&self.result);
	}
}

impl Decodable for Trace {
	fn decode<D>(decoder: &D) -> Result<Self, DecoderError> where D: Decoder {
		let d = decoder.as_rlp();
		let res = Trace {
			depth: try!(d.val_at(0)),
			action: try!(d.val_at(1)),
			subs: try!(d.val_at(2)),
			result: try!(d.val_at(3)),
		};

		Ok(res)
	}
}

impl Trace {
	/// Returns trace bloom.
	pub fn bloom(&self) -> LogBloom {
		self.subs.iter().fold(self.action.bloom(), |b, s| b | s.bloom())
	}
}

#[cfg(test)]
mod tests {
	use util::{Address, U256, FixedHash};
	use util::rlp::{encode, decode};
	use util::sha3::Hashable;
	use trace::trace::{Call, CallResult, Create, Res, Action, Trace};

	#[test]
	fn traces_rlp() {
		let trace = Trace {
			depth: 2,
			action: Action::Call(Call {
				from: Address::from(1),
				to: Address::from(2),
				value: U256::from(3),
				gas: U256::from(4),
				input: vec![0x5]
			}),
			subs: vec![
				Trace {
					depth: 3,
					action: Action::Create(Create {
						from: Address::from(6),
						value: U256::from(7),
						gas: U256::from(8),
						init: vec![0x9]
					}),
					subs: vec![],
					result: Res::FailedCreate
				}
			],
			result: Res::Call(CallResult {
				gas_used: U256::from(10),
				output: vec![0x11, 0x12]
			})
		};

		let encoded = encode(&trace);
		let decoded: Trace = decode(&encoded);
		assert_eq!(trace, decoded);
	}

	#[test]
	fn traces_bloom() {
		let trace = Trace {
			depth: 2,
			action: Action::Call(Call {
				from: Address::from(1),
				to: Address::from(2),
				value: U256::from(3),
				gas: U256::from(4),
				input: vec![0x5]
			}),
			subs: vec![
				Trace {
					depth: 3,
					action: Action::Create(Create {
						from: Address::from(6),
						value: U256::from(7),
						gas: U256::from(8),
						init: vec![0x9]
					}),
					subs: vec![],
					result: Res::FailedCreate
				}
			],
			result: Res::Call(CallResult {
				gas_used: U256::from(10),
				output: vec![0x11, 0x12]
			})
		};

		let bloom = trace.bloom();

		// right now only addresses are bloomed
		assert!(bloom.contains_bloomed(&Address::from(1).sha3()));
		assert!(bloom.contains_bloomed(&Address::from(2).sha3()));
		assert!(!bloom.contains_bloomed(&Address::from(20).sha3()));
		assert!(bloom.contains_bloomed(&Address::from(6).sha3()));
	}
}<|MERGE_RESOLUTION|>--- conflicted
+++ resolved
@@ -21,11 +21,7 @@
 use action_params::ActionParams;
 use basic_types::LogBloom;
 
-<<<<<<< HEAD
-/// Call result.
-=======
-/// `TraceCall` result.
->>>>>>> c7d6444a
+/// `Call` result.
 #[derive(Debug, Clone, PartialEq, Default)]
 pub struct CallResult {
 	/// Gas used by call.
@@ -34,7 +30,6 @@
 	pub output: Bytes,
 }
 
-<<<<<<< HEAD
 impl Encodable for CallResult {
 	fn rlp_append(&self, s: &mut RlpStream) {
 		s.begin_list(2);
@@ -55,10 +50,7 @@
 	}
 }
 
-/// Create result.
-=======
-/// `TraceCreate` result.
->>>>>>> c7d6444a
+/// `Create` result.
 #[derive(Debug, Clone, PartialEq)]
 pub struct CreateResult {
 	/// Gas used by create.
