--- conflicted
+++ resolved
@@ -38,11 +38,7 @@
 		None
 	}
 
-<<<<<<< HEAD
-	fn trace_call(&mut self, call: Option<Call>, _: U256, output: Option<Bytes>, _: usize, _: Vec<FlatTrace>, _: bool) {
-=======
-	fn trace_call(&mut self, call: Option<Call>, _: U256, output: Option<Bytes>, _: usize, _: Vec<Trace>) {
->>>>>>> 6b1e722a
+	fn trace_call(&mut self, call: Option<Call>, _: U256, output: Option<Bytes>, _: usize, _: Vec<FlatTrace>) {
 		assert!(call.is_none(), "self.prepare_trace_call().is_none(): so we can't be tracing: qed");
 		assert!(output.is_none(), "self.prepare_trace_output().is_none(): so we can't be tracing: qed");
 	}
@@ -52,11 +48,7 @@
 		assert!(code.is_none(), "self.prepare_trace_output().is_none(): so we can't be tracing: qed");
 	}
 
-<<<<<<< HEAD
-	fn trace_failed_call(&mut self, call: Option<Call>, _: usize, _: Vec<FlatTrace>, _: bool) {
-=======
-	fn trace_failed_call(&mut self, call: Option<Call>, _: usize, _: Vec<Trace>) {
->>>>>>> 6b1e722a
+	fn trace_failed_call(&mut self, call: Option<Call>, _: usize, _: Vec<FlatTrace>) {
 		assert!(call.is_none(), "self.prepare_trace_call().is_none(): so we can't be tracing: qed");
 	}
 
