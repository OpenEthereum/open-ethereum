--- conflicted
+++ resolved
@@ -368,11 +368,8 @@
 	use trace::{Config, Switch, TraceDB, Database, DatabaseExtras, ImportRequest};
 	use trace::{BlockTraces, Trace, Filter, LocalizedTrace, AddressesFilter};
 	use trace::trace::{Call, Action, Res};
-<<<<<<< HEAD
 	use trace::flat::{FlatTrace, FlatBlockTraces, FlatTransactionTraces};
-=======
 	use types::executed::CallType;
->>>>>>> 6b1e722a
 
 	struct NoopExtras;
 
