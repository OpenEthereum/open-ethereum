--- conflicted
+++ resolved
@@ -221,11 +221,7 @@
 			let mut traces = self.traces.write();
 			// it's important to use overwrite here,
 			// cause this value might be queried by hash later
-<<<<<<< HEAD
-			batch.write_with_cache(DB_COL_TRACE, traces.deref_mut(), request.block_hash, request.traces.into(), CacheUpdatePolicy::Overwrite);
-=======
-			batch.write_with_cache(traces.deref_mut(), request.block_hash, request.traces, CacheUpdatePolicy::Overwrite);
->>>>>>> 11cb544c
+			batch.write_with_cache(DB_COL_TRACE, traces.deref_mut(), request.block_hash, request.traces, CacheUpdatePolicy::Overwrite);
 		}
 
 		// now let's rebuild the blooms
@@ -358,17 +354,11 @@
 	use util::{Address, U256, H256, Database, DatabaseConfig, DBTransaction};
 	use devtools::RandomTempPath;
 	use header::BlockNumber;
-<<<<<<< HEAD
 	use trace::{Config, Switch, TraceDB, Database as TraceDatabase, DatabaseExtras, ImportRequest};
-	use trace::{BlockTraces, Trace, Filter, LocalizedTrace, AddressesFilter};
-	use trace::trace::{Call, Action, Res};
-	use client::DB_NO_OF_COLUMNS;
-=======
-	use trace::{Config, Switch, TraceDB, Database, DatabaseExtras, ImportRequest};
 	use trace::{Filter, LocalizedTrace, AddressesFilter};
 	use trace::trace::{Call, Action, Res};
 	use trace::flat::{FlatTrace, FlatBlockTraces, FlatTransactionTraces};
->>>>>>> 11cb544c
+	use client::DB_NO_OF_COLUMNS;
 	use types::executed::CallType;
 
 	struct NoopExtras;
