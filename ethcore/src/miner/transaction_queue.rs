// Copyright 2015, 2016 Ethcore (UK) Ltd.
// This file is part of Parity.

// Parity is free software: you can redistribute it and/or modify
// it under the terms of the GNU General Public License as published by
// the Free Software Foundation, either version 3 of the License, or
// (at your option) any later version.

// Parity is distributed in the hope that it will be useful,
// but WITHOUT ANY WARRANTY; without even the implied warranty of
// MERCHANTABILITY or FITNESS FOR A PARTICULAR PURPOSE.  See the
// GNU General Public License for more details.

// You should have received a copy of the GNU General Public License
// along with Parity.  If not, see <http://www.gnu.org/licenses/>.

//! Transaction Queue
//!
//! `TransactionQueue` keeps track of all transactions seen by the node (received from other peers) and own transactions
//! and orders them by priority. Top priority transactions are those with low nonce height (difference between
//! transaction's nonce and next nonce expected from this sender). If nonces are equal transaction's gas price is used
//! for comparison (higher gas price = higher priority).
//!
//! # Usage Example
//!
//! ```rust
//! extern crate ethcore_util as util;
//! extern crate ethcore;
//! extern crate ethkey;
//! extern crate rustc_serialize;
//!
//! use util::{Uint, U256, Address};
//! use ethkey::{Random, Generator};
//!	use ethcore::miner::{TransactionQueue, AccountDetails, TransactionOrigin};
//!	use ethcore::transaction::*;
//!	use rustc_serialize::hex::FromHex;
//!
//! fn main() {
//!		let key = Random.generate().unwrap();
//!		let t1 = Transaction { action: Action::Create, value: U256::from(100), data: "3331600055".from_hex().unwrap(),
//!			gas: U256::from(100_000), gas_price: U256::one(), nonce: U256::from(10) };
//!		let t2 = Transaction { action: Action::Create, value: U256::from(100), data: "3331600055".from_hex().unwrap(),
//!			gas: U256::from(100_000), gas_price: U256::one(), nonce: U256::from(11) };
//!
//!		let st1 = t1.sign(&key.secret());
//!		let st2 = t2.sign(&key.secret());
//!		let default_account_details = |_a: &Address| AccountDetails {
//!			nonce: U256::from(10),
//!			balance: U256::from(1_000_000),
//!		};
//!
//!		let mut txq = TransactionQueue::new();
//!		txq.add(st2.clone(), &default_account_details, TransactionOrigin::External).unwrap();
//!		txq.add(st1.clone(), &default_account_details, TransactionOrigin::External).unwrap();
//!
//!		// Check status
//!		assert_eq!(txq.status().pending, 2);
//!		// Check top transactions
//!		let top = txq.top_transactions();
//!		assert_eq!(top.len(), 2);
//!		assert_eq!(top[0], st1);
//!		assert_eq!(top[1], st2);
//!
//!		// And when transaction is removed (but nonce haven't changed)
//!		// it will move subsequent transactions to future
//!		txq.remove_invalid(&st1.hash(), &default_account_details);
//!		assert_eq!(txq.status().pending, 0);
//!		assert_eq!(txq.status().future, 1);
//!		assert_eq!(txq.top_transactions().len(), 0);
//!	}
//! ```
//!
//!	# Maintaing valid state
//!
//!	1. Whenever transaction is imported to queue (to queue) all other transactions from this sender are revalidated in current. It means that they are moved to future and back again (height recalculation & gap filling).
//!	2. Whenever invalid transaction is removed:
//!		- When it's removed from `future` - all `future` transactions heights are recalculated and then
//!		  we check if the transactions should go to `current` (comparing state nonce)
//!		- When it's removed from `current` - all transactions from this sender (`current` & `future`) are recalculated.
//!	3. `remove_all` is used to inform the queue about client (state) nonce changes.
//!      - It removes all transactions (either from `current` or `future`) with nonce < client nonce
//!      - It moves matching `future` transactions to `current`

use std::cmp::Ordering;
use std::cmp;
use std::collections::{HashSet, HashMap, BTreeSet, BTreeMap};
use util::{Address, H256, Uint, U256};
use util::table::Table;
use transaction::*;
use error::{Error, TransactionError};
use client::TransactionImportResult;

/// Transaction origin
#[derive(Clone, Copy, Debug, PartialEq, Eq)]
pub enum TransactionOrigin {
	/// Transaction coming from local RPC
	Local,
	/// External transaction received from network
	External,
}

impl PartialOrd for TransactionOrigin {
	fn partial_cmp(&self, other: &TransactionOrigin) -> Option<Ordering> {
		Some(self.cmp(other))
	}
}

impl Ord for TransactionOrigin {
	fn cmp(&self, other: &TransactionOrigin) -> Ordering {
		if *other == *self {
			return Ordering::Equal;
		}

		if *self == TransactionOrigin::Local {
			Ordering::Less
		} else {
			Ordering::Greater
		}
	}
}

#[derive(Clone, Debug)]
/// Light structure used to identify transaction and its order
struct TransactionOrder {
	/// Primary ordering factory. Difference between transaction nonce and expected nonce in state
	/// (e.g. Tx(nonce:5), State(nonce:0) -> height: 5)
	/// High nonce_height = Low priority (processed later)
	nonce_height: U256,
	/// Gas Price of the transaction.
	/// Low gas price = Low priority (processed later)
	gas_price: U256,
	/// Hash to identify associated transaction
	hash: H256,
	/// Origin of the transaction
	origin: TransactionOrigin,
}


impl TransactionOrder {
	fn for_transaction(tx: &VerifiedTransaction, base_nonce: U256) -> Self {
		TransactionOrder {
			nonce_height: tx.nonce() - base_nonce,
			gas_price: tx.transaction.gas_price,
			hash: tx.hash(),
			origin: tx.origin,
		}
	}

	fn update_height(mut self, nonce: U256, base_nonce: U256) -> Self {
		self.nonce_height = nonce - base_nonce;
		self
	}
}

impl Eq for TransactionOrder {}
impl PartialEq for TransactionOrder {
	fn eq(&self, other: &TransactionOrder) -> bool {
		self.cmp(other) == Ordering::Equal
	}
}
impl PartialOrd for TransactionOrder {
	fn partial_cmp(&self, other: &TransactionOrder) -> Option<Ordering> {
		Some(self.cmp(other))
	}
}

impl Ord for TransactionOrder {
	fn cmp(&self, b: &TransactionOrder) -> Ordering {
		// First check nonce_height
		if self.nonce_height != b.nonce_height {
			return self.nonce_height.cmp(&b.nonce_height);
		}

		// Local transactions should always have priority
		// NOTE nonce has to be checked first, cause otherwise the order might be wrong.
		if self.origin != b.origin {
			return self.origin.cmp(&b.origin);
		}

		// Then compare gas_prices
		let a_gas = self.gas_price;
		let b_gas = b.gas_price;
		if a_gas != b_gas {
			return b_gas.cmp(&a_gas);
		}

		// Compare hashes
		self.hash.cmp(&b.hash)
	}
}

/// Verified transaction (with sender)
struct VerifiedTransaction {
	/// Transaction
	transaction: SignedTransaction,
	/// transaction origin
	origin: TransactionOrigin,
}

impl VerifiedTransaction {
	fn new(transaction: SignedTransaction, origin: TransactionOrigin) -> Result<Self, Error> {
		try!(transaction.sender());
		Ok(VerifiedTransaction {
			transaction: transaction,
			origin: origin,
		})
	}

	fn hash(&self) -> H256 {
		self.transaction.hash()
	}

	fn nonce(&self) -> U256 {
		self.transaction.nonce
	}

	fn sender(&self) -> Address {
		self.transaction.sender().unwrap()
	}
}

/// Holds transactions accessible by (address, nonce) and by priority
///
/// `TransactionSet` keeps number of entries below limit, but it doesn't
/// automatically happen during `insert/remove` operations.
/// You have to call `enforce_limit` to remove lowest priority transactions from set.
struct TransactionSet {
	by_priority: BTreeSet<TransactionOrder>,
	by_address: Table<Address, U256, TransactionOrder>,
	by_gas_price: BTreeMap<U256, HashSet<H256>>,
	limit: usize,
}

impl TransactionSet {
	/// Inserts `TransactionOrder` to this set. Transaction does not need to be unique -
	/// the same transaction may be validly inserted twice. Any previous transaction that
	/// it replaces (i.e. with the same `sender` and `nonce`) should be returned. 
	fn insert(&mut self, sender: Address, nonce: U256, order: TransactionOrder) -> Option<TransactionOrder> {
		if !self.by_priority.insert(order.clone()) {
			return Some(order.clone());
		}
		let order_hash = order.hash.clone();
		let order_gas_price = order.gas_price.clone();
		let by_address_replaced = self.by_address.insert(sender, nonce, order);
		// If transaction was replaced remove it from priority queue
		if let Some(ref old_order) = by_address_replaced {
			assert!(self.by_priority.remove(old_order), "hash is in `by_address`; all transactions in `by_address` must be in `by_priority`; qed");
			assert!(Self::remove_item(&mut self.by_gas_price, &old_order.gas_price, &old_order.hash),
				"hash is in `by_address`; all transactions' gas_prices in `by_address` must be in `by_gas_limit`; qed");
		}
		Self::insert_item(&mut self.by_gas_price, order_gas_price, order_hash);
		debug_assert_eq!(self.by_priority.len(), self.by_address.len());
		debug_assert_eq!(self.by_gas_price.iter().map(|(_, v)| v.len()).fold(0, |a, b| a + b), self.by_address.len());
		by_address_replaced
	}

	/// Remove low priority transactions if there is more than specified by given `limit`.
	///
	/// It drops transactions from this set but also removes associated `VerifiedTransaction`.
	/// Returns addresses and lowest nonces of transactions removed because of limit.
	fn enforce_limit(&mut self, by_hash: &mut HashMap<H256, VerifiedTransaction>) -> Option<HashMap<Address, U256>> {
		let len = self.by_priority.len();
		if len <= self.limit {
			return None;
		}
		let to_drop : Vec<(Address, U256)> = {
			self.by_priority
				.iter()
				.skip(self.limit)
				.map(|order| by_hash.get(&order.hash)
					.expect("All transactions in `self.by_priority` and `self.by_address` are kept in sync with `by_hash`."))
				.map(|tx| (tx.sender(), tx.nonce()))
				.collect()
		};

		Some(to_drop.into_iter()
			.fold(HashMap::new(), |mut removed, (sender, nonce)| {
				let order = self.drop(&sender, &nonce)
					.expect("Transaction has just been found in `by_priority`; so it is in `by_address` also.");

				by_hash.remove(&order.hash)
					.expect("hash is in `by_priorty`; all hashes in `by_priority` must be in `by_hash`; qed");

				let min = removed.get(&sender).map_or(nonce, |val| cmp::min(*val, nonce));
				removed.insert(sender, min);
				removed
			}))
	}

	/// Drop transaction from this set (remove from `by_priority` and `by_address`)
	fn drop(&mut self, sender: &Address, nonce: &U256) -> Option<TransactionOrder> {
		if let Some(tx_order) = self.by_address.remove(sender, nonce) {
			assert!(Self::remove_item(&mut self.by_gas_price, &tx_order.gas_price, &tx_order.hash),
				"hash is in `by_address`; all transactions' gas_prices in `by_address` must be in `by_gas_limit`; qed");
			self.by_priority.remove(&tx_order);
			assert_eq!(self.by_priority.len(), self.by_address.len());
			return Some(tx_order);
		}
		assert_eq!(self.by_priority.len(), self.by_address.len());
		None
	}

	/// Drop all transactions.
	fn clear(&mut self) {
		self.by_priority.clear();
		self.by_address.clear();
		self.by_gas_price.clear();
	}

	/// Sets new limit for number of transactions in this `TransactionSet`.
	/// Note the limit is not applied (no transactions are removed) by calling this method.
	fn set_limit(&mut self, limit: usize) {
		self.limit = limit;
	}

	/// Get the minimum gas price that we can accept into this queue that wouldn't cause the transaction to
	/// immediately be dropped. 0 if the queue isn't at capacity; 1 plus the lowest if it is. 
	fn gas_price_entry_limit(&self) -> U256 {
		match self.by_gas_price.keys().next() {
			Some(k) if self.by_priority.len() >= self.limit => *k + 1.into(),
			_ => U256::default(),
		}
	}

	/// Insert an item into a BTreeMap/HashSet "multimap".
	fn insert_item(into: &mut BTreeMap<U256, HashSet<H256>>, gas_price: U256, hash: H256) -> bool {
		into.entry(gas_price).or_insert_with(Default::default).insert(hash)
	}

	/// Remove an item from a BTreeMap/HashSet "multimap".
	/// Returns true if the item was removed successfully.
	fn remove_item(from: &mut BTreeMap<U256, HashSet<H256>>, gas_price: &U256, hash: &H256) -> bool {
		if let Some(mut hashes) = from.get_mut(gas_price) {
			let only_one_left = hashes.len() == 1;
			if !only_one_left {
				// Operation may be ok: only if hash is in gas-price's Set.
				return hashes.remove(hash);
			}
			if hashes.iter().next().unwrap() != hash {
				// Operation failed: hash not the single item in gas-price's Set.
				return false;
			}
		} else {
			// Operation failed: gas-price not found in Map. 
			return false;
		}
		// Operation maybe ok: only if hash not found in gas-price Set.
		from.remove(gas_price).is_some()
	}
}

#[derive(Debug)]
/// Current status of the queue
pub struct TransactionQueueStatus {
	/// Number of pending transactions (ready to go to block)
	pub pending: usize,
	/// Number of future transactions (waiting for transactions with lower nonces first)
	pub future: usize,
}

/// Details of account
pub struct AccountDetails {
	/// Most recent account nonce
	pub nonce: U256,
	/// Current account balance
	pub balance: U256,
}

/// Transactions with `gas > (gas_limit + gas_limit * Factor(in percents))` are not imported to the queue.
const GAS_LIMIT_HYSTERESIS: usize = 10; // %

/// `TransactionQueue` implementation
pub struct TransactionQueue {
	/// Gas Price threshold for transactions that can be imported to this queue (defaults to 0)
	minimal_gas_price: U256,
	/// The maximum amount of gas any individual transaction may use.
	tx_gas_limit: U256,
	/// Current gas limit (block gas limit * factor). Transactions above the limit will not be accepted (default to !0)
	gas_limit: U256,
	/// Priority queue for transactions that can go to block
	current: TransactionSet,
	/// Priority queue for transactions that has been received but are not yet valid to go to block
	future: TransactionSet,
	/// All transactions managed by queue indexed by hash
	by_hash: HashMap<H256, VerifiedTransaction>,
	/// Last nonce of transaction in current (to quickly check next expected transaction)
	last_nonces: HashMap<Address, U256>,
}

impl Default for TransactionQueue {
	fn default() -> Self {
		TransactionQueue::new()
	}
}

impl TransactionQueue {
	/// Creates new instance of this Queue
	pub fn new() -> Self {
		Self::with_limits(1024, !U256::zero())
	}

	/// Create new instance of this Queue with specified limits
	pub fn with_limits(limit: usize, tx_gas_limit: U256) -> Self {
		let current = TransactionSet {
			by_priority: BTreeSet::new(),
			by_address: Table::new(),
			by_gas_price: Default::default(),
			limit: limit,
		};

		let future = TransactionSet {
			by_priority: BTreeSet::new(),
			by_address: Table::new(),
			by_gas_price: Default::default(),
			limit: limit,
		};

		TransactionQueue {
			minimal_gas_price: U256::zero(),
			tx_gas_limit: tx_gas_limit,
			gas_limit: !U256::zero(),
			current: current,
			future: future,
			by_hash: HashMap::new(),
			last_nonces: HashMap::new(),
		}
	}

	/// Set the new limit for `current` and `future` queue.
	pub fn set_limit(&mut self, limit: usize) {
		self.current.set_limit(limit);
		self.future.set_limit(limit);
		// And ensure the limits
		self.current.enforce_limit(&mut self.by_hash);
		self.future.enforce_limit(&mut self.by_hash);
	}

	/// Returns current limit of transactions in the queue.
	pub fn limit(&self) -> usize {
		self.current.limit
	}

	/// Get the minimal gas price.
	pub fn minimal_gas_price(&self) -> &U256 {
		&self.minimal_gas_price
	}

	/// Sets new gas price threshold for incoming transactions.
	/// Any transaction already imported to the queue is not affected.
	pub fn set_minimal_gas_price(&mut self, min_gas_price: U256) {
		self.minimal_gas_price = min_gas_price;
	}

	/// Get one more than the lowest gas price in the queue iff the pool is
	/// full, otherwise 0.
	pub fn effective_minimum_gas_price(&self) -> U256 {
		self.current.gas_price_entry_limit()
	}

	/// Sets new gas limit. Transactions with gas slightly (`GAS_LIMIT_HYSTERESIS`) above the limit won't be imported.
	/// Any transaction already imported to the queue is not affected.
	pub fn set_gas_limit(&mut self, gas_limit: U256) {
		let extra = gas_limit / U256::from(GAS_LIMIT_HYSTERESIS);

		self.gas_limit = match gas_limit.overflowing_add(extra) {
			(_, true) => !U256::zero(),
			(val, false) => val,
		};
	}

	/// Set the new limit for the amount of gas any individual transaction may have.
	/// Any transaction already imported to the queue is not affected.
	pub fn set_tx_gas_limit(&mut self, limit: U256) {
		self.tx_gas_limit = limit;
	}

	/// Returns current status for this queue
	pub fn status(&self) -> TransactionQueueStatus {
		TransactionQueueStatus {
			pending: self.current.by_priority.len(),
			future: self.future.by_priority.len(),
		}
	}

	/// Add signed transaction to queue to be verified and imported
	pub fn add<T>(&mut self, tx: SignedTransaction, fetch_account: &T, origin: TransactionOrigin) -> Result<TransactionImportResult, Error>
	where T: Fn(&Address) -> AccountDetails {

		trace!(target: "txqueue", "Importing: {:?}", tx.hash());

		if tx.gas_price < self.minimal_gas_price && origin != TransactionOrigin::Local {
			trace!(target: "txqueue",
				"Dropping transaction below minimal gas price threshold: {:?} (gp: {} < {})",
				tx.hash(),
				tx.gas_price,
				self.minimal_gas_price
			);

			return Err(Error::Transaction(TransactionError::InsufficientGasPrice {
				minimal: self.minimal_gas_price,
				got: tx.gas_price,
			}));
		}

		let full_queues_lowest = self.effective_minimum_gas_price();
		if tx.gas_price < full_queues_lowest && origin != TransactionOrigin::Local {
			trace!(target: "txqueue",
				"Dropping transaction below lowest gas price in a full queue: {:?} (gp: {} < {})",
				tx.hash(),
				tx.gas_price,
				full_queues_lowest
			);

			return Err(Error::Transaction(TransactionError::InsufficientGasPrice {
				minimal: full_queues_lowest,
				got: tx.gas_price,
			}));
		}

		try!(tx.check_low_s());

		if tx.gas > self.gas_limit || tx.gas > self.tx_gas_limit {
			trace!(target: "txqueue",
				"Dropping transaction above gas limit: {:?} ({} > min({}, {}))",
				tx.hash(),
				tx.gas,
				self.gas_limit,
				self.tx_gas_limit
			);

			return Err(Error::Transaction(TransactionError::GasLimitExceeded {
				limit: self.gas_limit,
				got: tx.gas,
			}));
		}

		let vtx = try!(VerifiedTransaction::new(tx, origin));
		let client_account = fetch_account(&vtx.sender());

		let cost = vtx.transaction.value + vtx.transaction.gas_price * vtx.transaction.gas;
		if client_account.balance < cost {
			trace!(target: "txqueue",
				"Dropping transaction without sufficient balance: {:?} ({} < {})",
				vtx.hash(),
				client_account.balance,
				cost
			);

			return Err(Error::Transaction(TransactionError::InsufficientBalance {
				cost: cost,
				balance: client_account.balance
			}));
		}

		let r = self.import_tx(vtx, client_account.nonce).map_err(Error::Transaction);
		assert_eq!(self.future.by_priority.len() + self.current.by_priority.len(), self.by_hash.len());
		r
	}

	/// Removes all transactions from particular sender up to (excluding) given client (state) nonce.
	/// Client (State) Nonce = next valid nonce for this sender.
	pub fn remove_all(&mut self, sender: Address, client_nonce: U256) {
		// We will either move transaction to future or remove it completely
		// so there will be no transactions from this sender in current
		self.last_nonces.remove(&sender);
		// First update height of transactions in future to avoid collisions
		self.update_future(&sender, client_nonce);
		// This should move all current transactions to future and remove old transactions
		self.move_all_to_future(&sender, client_nonce);
		// And now lets check if there is some batch of transactions in future
		// that should be placed in current. It should also update last_nonces.
		self.move_matching_future_to_current(sender, client_nonce, client_nonce);
		assert_eq!(self.future.by_priority.len() + self.current.by_priority.len(), self.by_hash.len());
	}

	/// Removes invalid transaction identified by hash from queue.
	/// Assumption is that this transaction nonce is not related to client nonce,
	/// so transactions left in queue are processed according to client nonce.
	///
	/// If gap is introduced marks subsequent transactions as future
	pub fn remove_invalid<T>(&mut self, transaction_hash: &H256, fetch_account: &T)
		where T: Fn(&Address) -> AccountDetails {

		assert_eq!(self.future.by_priority.len() + self.current.by_priority.len(), self.by_hash.len());
		let transaction = self.by_hash.remove(transaction_hash);
		if transaction.is_none() {
			// We don't know this transaction
			return;
		}

		let transaction = transaction.unwrap();
		let sender = transaction.sender();
		let nonce = transaction.nonce();
		let current_nonce = fetch_account(&sender).nonce;

		// Remove from future
		let order = self.future.drop(&sender, &nonce);
		if order.is_some() {
			self.update_future(&sender, current_nonce);
			// And now lets check if there is some chain of transactions in future
			// that should be placed in current
			self.move_matching_future_to_current(sender, current_nonce, current_nonce);
			assert_eq!(self.future.by_priority.len() + self.current.by_priority.len(), self.by_hash.len());
			return;
		}

		// Remove from current
		let order = self.current.drop(&sender, &nonce);
		if order.is_some() {
			// This will keep consistency in queue
			// Moves all to future and then promotes a batch from current:
			self.remove_all(sender, current_nonce);
			assert_eq!(self.future.by_priority.len() + self.current.by_priority.len(), self.by_hash.len());
			return;
		}
	}

	/// Update height of all transactions in future transactions set.
	fn update_future(&mut self, sender: &Address, current_nonce: U256) {
		// We need to drain all transactions for current sender from future and reinsert them with updated height
		let all_nonces_from_sender = match self.future.by_address.row(sender) {
			Some(row_map) => row_map.keys().cloned().collect::<Vec<U256>>(),
			None => vec![],
		};
		for k in all_nonces_from_sender {
			let order = self.future.drop(sender, &k).unwrap();
			if k >= current_nonce {
				self.future.insert(*sender, k, order.update_height(k, current_nonce));
			} else {
				trace!(target: "txqueue", "Removing old transaction: {:?} (nonce: {} < {})", order.hash, k, current_nonce);
				// Remove the transaction completely
				self.by_hash.remove(&order.hash).expect("All transactions in `future` are also in `by_hash`");
			}
		}
	}

	/// Drop all transactions from given sender from `current`.
	/// Either moves them to `future` or removes them from queue completely.
	fn move_all_to_future(&mut self, sender: &Address, current_nonce: U256) {
		let all_nonces_from_sender = match self.current.by_address.row(sender) {
			Some(row_map) => row_map.keys().cloned().collect::<Vec<U256>>(),
			None => vec![],
		};

		for k in all_nonces_from_sender {
			// Goes to future or is removed
			let order = self.current.drop(sender, &k).unwrap();
			if k >= current_nonce {
				self.future.insert(*sender, k, order.update_height(k, current_nonce));
			} else {
				trace!(target: "txqueue", "Removing old transaction: {:?} (nonce: {} < {})", order.hash, k, current_nonce);
				self.by_hash.remove(&order.hash).expect("All transactions in `future` are also in `by_hash`");
			}
		}
		self.future.enforce_limit(&mut self.by_hash);
	}

	/// Returns top transactions from the queue ordered by priority.
	pub fn top_transactions(&self) -> Vec<SignedTransaction> {
		self.current.by_priority
			.iter()
			.map(|t| self.by_hash.get(&t.hash).expect("All transactions in `current` and `future` are always included in `by_hash`"))
			.map(|t| t.transaction.clone())
			.collect()
	}

	/// Returns hashes of all transactions from current, ordered by priority.
	pub fn pending_hashes(&self) -> Vec<H256> {
		self.current.by_priority
			.iter()
			.map(|t| t.hash)
			.collect()
	}

	/// Returns true if there is at least one local transaction pending
	pub fn has_local_pending_transactions(&self) -> bool {
		self.current.by_priority.iter().any(|tx| tx.origin == TransactionOrigin::Local)
	}

	/// Finds transaction in the queue by hash (if any)
	pub fn find(&self, hash: &H256) -> Option<SignedTransaction> {
		match self.by_hash.get(hash) { Some(transaction_ref) => Some(transaction_ref.transaction.clone()), None => None }
	}

	/// Removes all elements (in any state) from the queue
	pub fn clear(&mut self) {
		self.current.clear();
		self.future.clear();
		self.by_hash.clear();
		self.last_nonces.clear();
	}

	/// Returns highest transaction nonce for given address.
	pub fn last_nonce(&self, address: &Address) -> Option<U256> {
		self.last_nonces.get(address).cloned()
	}

	/// Checks if there are any transactions in `future` that should actually be promoted to `current`
	/// (because nonce matches).
	fn move_matching_future_to_current(&mut self, address: Address, mut current_nonce: U256, first_nonce: U256) {
		let mut update_last_nonce_to = None;
		{
			let by_nonce = self.future.by_address.row_mut(&address);
			if let None = by_nonce {
				return;
			}
			let mut by_nonce = by_nonce.unwrap();
			while let Some(order) = by_nonce.remove(&current_nonce) {
				// remove also from priority and hash
				self.future.by_priority.remove(&order);
				// Put to current
				let order = order.update_height(current_nonce, first_nonce);
				self.current.insert(address, current_nonce, order);
				update_last_nonce_to = Some(current_nonce);
				current_nonce = current_nonce + U256::one();
			}
		}
		self.future.by_address.clear_if_empty(&address);
		if let Some(x) = update_last_nonce_to {
			// Update last inserted nonce
			self.last_nonces.insert(address, x);
		}
	}

	/// Adds VerifiedTransaction to this queue.
	///
	/// Determines if it should be placed in current or future. When transaction is
	/// imported to `current` also checks if there are any `future` transactions that should be promoted because of
	/// this.
	///
	/// It ignores transactions that has already been imported (same `hash`) and replaces the transaction
	/// iff `(address, nonce)` is the same but `gas_price` is higher.
	///
	/// Returns `true` when transaction was imported successfuly
	fn import_tx(&mut self, tx: VerifiedTransaction, state_nonce: U256) -> Result<TransactionImportResult, TransactionError> {

		if self.by_hash.get(&tx.hash()).is_some() {
			// Transaction is already imported.
			trace!(target: "txqueue", "Dropping already imported transaction: {:?}", tx.hash());
			return Err(TransactionError::AlreadyImported);
		}

		let address = tx.sender();
		let nonce = tx.nonce();

		let next_nonce = self.last_nonces
			.get(&address)
			.cloned()
			.map_or(state_nonce, |n| n + U256::one());

		// The transaction might be old, let's check that.
		// This has to be the first test, otherwise calculating
		// nonce height would result in overflow.
		if nonce < state_nonce {
			// Droping transaction
			trace!(target: "txqueue", "Dropping old transaction: {:?} (nonce: {} < {})", tx.hash(), nonce, next_nonce);
			return Err(TransactionError::Old);
		} else if nonce > next_nonce {
			// We have a gap - put to future.
			// Update nonces of transactions in future (remove old transactions)
			self.update_future(&address, state_nonce);
			// Insert transaction (or replace old one with lower gas price)
			try!(check_too_cheap(Self::replace_transaction(tx, state_nonce, &mut self.future, &mut self.by_hash)));
			// Return an error if this transaction is not imported because of limit.
			try!(check_if_removed(&address, &nonce, self.future.enforce_limit(&mut self.by_hash)));
			return Ok(TransactionImportResult::Future);
		}
		try!(check_too_cheap(Self::replace_transaction(tx, state_nonce, &mut self.current, &mut self.by_hash)));
		// Keep track of highest nonce stored in current
		let new_max = self.last_nonces.get(&address).map_or(nonce, |n| cmp::max(nonce, *n));
		self.last_nonces.insert(address, new_max);
		// Update nonces of transactions in future
		self.update_future(&address, state_nonce);
		// Maybe there are some more items waiting in future?
		self.move_matching_future_to_current(address, nonce + U256::one(), state_nonce);
		// There might be exactly the same transaction waiting in future
		// same (sender, nonce), but above function would not move it.
		if let Some(order) = self.future.drop(&address, &nonce) {
			// Let's insert that transaction to current (if it has higher gas_price)
			let future_tx = self.by_hash.remove(&order.hash).expect("All transactions in `future` are always in `by_hash`.");
			// if transaction in `current` (then one we are importing) is replaced it means that it has to low gas_price
			try!(check_too_cheap(!Self::replace_transaction(future_tx, state_nonce, &mut self.current, &mut self.by_hash)));
		}

		// Also enforce the limit
		let removed = self.current.enforce_limit(&mut self.by_hash);
		// If some transaction were removed because of limit we need to update last_nonces also.
		self.update_last_nonces(&removed);
		// Trigger error if the transaction we are importing was removed.
		try!(check_if_removed(&address, &nonce, removed));

		trace!(target: "txqueue", "status: {:?}", self.status());
		Ok(TransactionImportResult::Current)
	}

	/// Updates
	fn update_last_nonces(&mut self, removed_min_nonces: &Option<HashMap<Address, U256>>) {
		if let Some(ref min_nonces) = *removed_min_nonces {
			for (sender, nonce) in min_nonces.iter() {
				if *nonce == U256::zero() {
					self.last_nonces.remove(sender);
				} else {
					self.last_nonces.insert(*sender, *nonce - U256::one());
				}
			}
		}
	}

	/// Replaces transaction in given set (could be `future` or `current`).
	///
	/// If there is already transaction with same `(sender, nonce)` it will be replaced iff `gas_price` is higher.
	/// One of the transactions is dropped from set and also removed from queue entirely (from `by_hash`).
	///
	/// Returns `true` if transaction actually got to the queue (`false` if there was already a transaction with higher
	/// gas_price)
	fn replace_transaction(tx: VerifiedTransaction, base_nonce: U256, set: &mut TransactionSet, by_hash: &mut HashMap<H256, VerifiedTransaction>) -> bool {
		let order = TransactionOrder::for_transaction(&tx, base_nonce);
		let hash = tx.hash();
		let address = tx.sender();
		let nonce = tx.nonce();

		let old_hash = by_hash.insert(hash, tx);
		assert!(old_hash.is_none(), "Each hash has to be inserted exactly once.");


		if let Some(old) = set.insert(address, nonce, order.clone()) {
			// There was already transaction in queue. Let's check which one should stay
			let old_fee = old.gas_price;
			let new_fee = order.gas_price;
			if old_fee.cmp(&new_fee) == Ordering::Greater {
				// Put back old transaction since it has greater priority (higher gas_price)
				set.insert(address, nonce, old);
				// and remove new one
				by_hash.remove(&hash).expect("The hash has been just inserted and no other line is altering `by_hash`.");
				false
			} else {
				// Make sure we remove old transaction entirely
				by_hash.remove(&old.hash).expect("The hash is coming from `future` so it has to be in `by_hash`.");
				true
			}
		} else {
			true
		}
	}
}

fn check_too_cheap(is_in: bool) -> Result<(), TransactionError> {
	if is_in {
		Ok(())
	} else {
		Err(TransactionError::TooCheapToReplace)
	}
}

fn check_if_removed(sender: &Address, nonce: &U256, dropped: Option<HashMap<Address, U256>>) -> Result<(), TransactionError> {
	match dropped {
		Some(ref dropped) => match dropped.get(sender) {
			Some(min) if nonce >= min => {
				Err(TransactionError::LimitReached)
			},
			_ => Ok(()),
		},
		_ => Ok(()),
	}
}


#[cfg(test)]
mod test {
	extern crate rustc_serialize;
	use util::table::*;
	use util::*;
	use ethkey::{Random, Generator};
	use transaction::*;
	use error::{Error, TransactionError};
	use super::*;
	use super::{TransactionSet, TransactionOrder, VerifiedTransaction};
	use client::TransactionImportResult;

	fn unwrap_tx_err(err: Result<TransactionImportResult, Error>) -> TransactionError {
		match err.unwrap_err() {
			Error::Transaction(e) => e,
			_ => panic!("Expected transaction error!"),
		}
	}

	fn default_nonce() -> U256 { 123.into() }
	fn default_gas_price() -> U256 { 1.into() }

	fn new_unsigned_tx(nonce: U256, gas_price: U256) -> Transaction {
		Transaction {
			action: Action::Create,
			value: U256::from(100),
			data: "3331600055".from_hex().unwrap(),
			gas: U256::from(100_000),
			gas_price: gas_price,
			nonce: nonce
		}
	}

<<<<<<< HEAD
	fn new_tx() -> SignedTransaction {
		let keypair = Random.generate().unwrap();
		new_unsigned_tx(U256::from(123)).sign(keypair.secret())
=======
	fn new_tx(nonce: U256, gas_price: U256) -> SignedTransaction {
		let keypair = KeyPair::create().unwrap();
		new_unsigned_tx(nonce, gas_price).sign(keypair.secret())
>>>>>>> 124a5da7
	}

	fn new_tx_default() -> SignedTransaction {
		new_tx(default_nonce(), default_gas_price())
	}

	fn default_account_details(_address: &Address) -> AccountDetails {
		AccountDetails {
			nonce: default_nonce(),
			balance: !U256::zero()
		}
	}

<<<<<<< HEAD
	/// Returns two transactions with identical (sender, nonce) but different hashes
	fn new_similar_txs() -> (SignedTransaction, SignedTransaction) {
		let keypair = Random.generate().unwrap();
=======
	fn new_tx_pair(nonce: U256, gas_price: U256, nonce_increment: U256, gas_price_increment: U256) -> (SignedTransaction, SignedTransaction) {
		let tx1 = new_unsigned_tx(nonce, gas_price);
		let tx2 = new_unsigned_tx(nonce + nonce_increment, gas_price + gas_price_increment);

		let keypair = KeyPair::create().unwrap();
>>>>>>> 124a5da7
		let secret = &keypair.secret();
		(tx1.sign(secret), tx2.sign(secret))
	}

	fn new_tx_pair_default(nonce_increment: U256, gas_price_increment: U256) -> (SignedTransaction, SignedTransaction) {
		new_tx_pair(default_nonce(), default_gas_price(), nonce_increment, gas_price_increment)
	}

	/// Returns two transactions with identical (sender, nonce) but different gas_price/hash.
	fn new_similar_tx_pair() -> (SignedTransaction, SignedTransaction) {
		new_tx_pair_default(0.into(), 1.into())
	}

<<<<<<< HEAD
	fn new_txs_with_gas_price_diff(second_nonce: U256, gas_price: U256) -> (SignedTransaction, SignedTransaction) {
		let keypair = Random.generate().unwrap();
		let secret = &keypair.secret();
		let nonce = U256::from(123);
		let tx = new_unsigned_tx(nonce);
		let mut tx2 = new_unsigned_tx(nonce + second_nonce);
		tx2.gas_price = tx2.gas_price + gas_price;
=======
	#[test]
	fn should_return_correct_nonces_when_dropped_because_of_limit() {
		// given
		let mut txq = TransactionQueue::with_limits(2, !U256::zero());
		let (tx1, tx2) = new_tx_pair(123.into(), 1.into(), 1.into(), 0.into());
		let sender = tx1.sender().unwrap();
		let nonce = tx1.nonce;
		txq.add(tx1.clone(), &default_account_details, TransactionOrigin::External).unwrap();
		txq.add(tx2.clone(), &default_account_details, TransactionOrigin::External).unwrap();
		assert_eq!(txq.status().pending, 2);
		assert_eq!(txq.last_nonce(&sender), Some(nonce + U256::one()));

		// when
		let tx = new_tx(123.into(), 1.into());
		let res = txq.add(tx.clone(), &default_account_details, TransactionOrigin::External);
>>>>>>> 124a5da7

		// then
		// No longer the case as we don't even consider a transaction that isn't above a full
		// queue's minimum gas price.
		// We may want to reconsider this in the near future so leaving this code in as a
		// possible alternative.
		/*
		assert_eq!(res.unwrap(), TransactionImportResult::Current);
		assert_eq!(txq.status().pending, 2);
		assert_eq!(txq.last_nonce(&sender), Some(nonce));
		*/
		assert_eq!(unwrap_tx_err(res), TransactionError::InsufficientGasPrice {
			minimal: 2.into(),
			got: 1.into(),
		});
		assert_eq!(txq.status().pending, 2);
		assert_eq!(txq.last_nonce(&sender), Some(tx2.nonce));
	}

	#[test]
	fn should_create_transaction_set() {
		// given
		let mut set = TransactionSet {
			by_priority: BTreeSet::new(),
			by_address: Table::new(),
			by_gas_price: Default::default(),
			limit: 1
		};
		let (tx1, tx2) = new_tx_pair_default(1.into(), 0.into());
		let tx1 = VerifiedTransaction::new(tx1, TransactionOrigin::External).unwrap();
		let tx2 = VerifiedTransaction::new(tx2, TransactionOrigin::External).unwrap();
		let mut by_hash = {
			let mut x = HashMap::new();
			let tx1 = VerifiedTransaction::new(tx1.transaction.clone(), TransactionOrigin::External).unwrap();
			let tx2 = VerifiedTransaction::new(tx2.transaction.clone(), TransactionOrigin::External).unwrap();
			x.insert(tx1.hash(), tx1);
			x.insert(tx2.hash(), tx2);
			x
		};
		// Insert both transactions
		let order1 = TransactionOrder::for_transaction(&tx1, U256::zero());
		set.insert(tx1.sender(), tx1.nonce(), order1.clone());
		let order2 = TransactionOrder::for_transaction(&tx2, U256::zero());
		set.insert(tx2.sender(), tx2.nonce(), order2.clone());
		assert_eq!(set.by_priority.len(), 2);
		assert_eq!(set.by_address.len(), 2);

		// when
		set.enforce_limit(&mut by_hash);

		// then
		assert_eq!(by_hash.len(), 1);
		assert_eq!(set.by_priority.len(), 1);
		assert_eq!(set.by_address.len(), 1);
		assert_eq!(set.by_priority.iter().next().unwrap().clone(), order1);
		set.clear();
		assert_eq!(set.by_priority.len(), 0);
		assert_eq!(set.by_address.len(), 0);
	}

	#[test]
	fn should_replace_transaction_in_set() {
		let mut set = TransactionSet {
			by_priority: BTreeSet::new(),
			by_address: Table::new(),
			by_gas_price: Default::default(),
			limit: 1
		};
		// Create two transactions with same nonce
		// (same hash)
		let (tx1, tx2) = new_tx_pair_default(0.into(), 0.into());
		let tx1 = VerifiedTransaction::new(tx1, TransactionOrigin::External).unwrap();
		let tx2 = VerifiedTransaction::new(tx2, TransactionOrigin::External).unwrap();
		let by_hash = {
			let mut x = HashMap::new();
			let tx1 = VerifiedTransaction::new(tx1.transaction.clone(), TransactionOrigin::External).unwrap();
			let tx2 = VerifiedTransaction::new(tx2.transaction.clone(), TransactionOrigin::External).unwrap();
			x.insert(tx1.hash(), tx1);
			x.insert(tx2.hash(), tx2);
			x
		};
		// Insert both transactions
		let order1 = TransactionOrder::for_transaction(&tx1, U256::zero());
		set.insert(tx1.sender(), tx1.nonce(), order1.clone());
		assert_eq!(set.by_priority.len(), 1);
		assert_eq!(set.by_address.len(), 1);
		assert_eq!(set.by_gas_price.len(), 1);
		assert_eq!(*set.by_gas_price.iter().next().unwrap().0, 1.into());
		assert_eq!(set.by_gas_price.iter().next().unwrap().1.len(), 1);
		// Two different orders (imagine nonce changed in the meantime)
		let order2 = TransactionOrder::for_transaction(&tx2, U256::one());
		set.insert(tx2.sender(), tx2.nonce(), order2.clone());
		assert_eq!(set.by_priority.len(), 1);
		assert_eq!(set.by_address.len(), 1);
		assert_eq!(set.by_gas_price.len(), 1);
		assert_eq!(*set.by_gas_price.iter().next().unwrap().0, 1.into());
		assert_eq!(set.by_gas_price.iter().next().unwrap().1.len(), 1);

		// then
		assert_eq!(by_hash.len(), 1);
		assert_eq!(set.by_priority.len(), 1);
		assert_eq!(set.by_address.len(), 1);
		assert_eq!(set.by_gas_price.len(), 1);
		assert_eq!(*set.by_gas_price.iter().next().unwrap().0, 1.into());
		assert_eq!(set.by_gas_price.iter().next().unwrap().1.len(), 1);
		assert_eq!(set.by_priority.iter().next().unwrap().clone(), order2);
	}

	#[test]
	fn should_not_insert_same_transaction_twice_into_set() {
		let mut set = TransactionSet {
			by_priority: BTreeSet::new(),
			by_address: Table::new(),
			by_gas_price: Default::default(),
			limit: 2
		};
		let tx = new_tx_default();
		let tx1 = VerifiedTransaction::new(tx.clone(), TransactionOrigin::External).unwrap();
		let order1 = TransactionOrder::for_transaction(&tx1, U256::zero());
		assert!(set.insert(tx1.sender(), tx1.nonce(), order1).is_none());
		let tx2 = VerifiedTransaction::new(tx, TransactionOrigin::External).unwrap();
		let order2 = TransactionOrder::for_transaction(&tx2, U256::zero());
		assert!(set.insert(tx2.sender(), tx2.nonce(), order2).is_some());
	}

	#[test]
	fn should_give_correct_gas_price_entry_limit() {
		let mut set = TransactionSet {
			by_priority: BTreeSet::new(),
			by_address: Table::new(),
			by_gas_price: Default::default(),
			limit: 1
		};

		assert_eq!(set.gas_price_entry_limit(), 0.into());
		let tx = new_tx_default();
		let tx1 = VerifiedTransaction::new(tx.clone(), TransactionOrigin::External).unwrap();
		let order1 = TransactionOrder::for_transaction(&tx1, U256::zero());
		assert!(set.insert(tx1.sender(), tx1.nonce(), order1.clone()).is_none());
		assert_eq!(set.gas_price_entry_limit(), 2.into());
	}

	#[test]
	fn should_handle_same_transaction_imported_twice_with_different_state_nonces() {
		// given
		let mut txq = TransactionQueue::new();
		let (tx, tx2) = new_similar_tx_pair();
		let prev_nonce = |a: &Address| AccountDetails{ nonce: default_account_details(a).nonce - U256::one(), balance:
			!U256::zero() };

		// First insert one transaction to future
		let res = txq.add(tx, &prev_nonce, TransactionOrigin::External);
		assert_eq!(res.unwrap(), TransactionImportResult::Future);
		assert_eq!(txq.status().future, 1);

		// now import second transaction to current
		let res = txq.add(tx2.clone(), &default_account_details, TransactionOrigin::External);

		// and then there should be only one transaction in current (the one with higher gas_price)
		assert_eq!(res.unwrap(), TransactionImportResult::Current);
		assert_eq!(txq.status().pending, 1);
		assert_eq!(txq.status().future, 0);
		assert_eq!(txq.current.by_priority.len(), 1);
		assert_eq!(txq.current.by_address.len(), 1);
		assert_eq!(txq.top_transactions()[0], tx2);
	}


	#[test]
	fn should_import_tx() {
		// given
		let mut txq = TransactionQueue::new();
		let tx = new_tx_default();

		// when
		let res = txq.add(tx, &default_account_details, TransactionOrigin::External);

		// then
		assert_eq!(res.unwrap(), TransactionImportResult::Current);
		let stats = txq.status();
		assert_eq!(stats.pending, 1);
	}

	#[test]
	fn gas_limit_should_never_overflow() {
		// given
		let mut txq = TransactionQueue::new();
		txq.set_gas_limit(U256::zero());
		assert_eq!(txq.gas_limit, U256::zero());

		// when
		txq.set_gas_limit(!U256::zero());

		// then
		assert_eq!(txq.gas_limit, !U256::zero());
	}

	#[test]
	fn should_not_import_transaction_above_gas_limit() {
		// given
		let mut txq = TransactionQueue::new();
		let tx = new_tx_default();
		let gas = tx.gas;
		let limit = gas / U256::from(2);
		txq.set_gas_limit(limit);

		// when
		let res = txq.add(tx, &default_account_details, TransactionOrigin::External);

		// then
		assert_eq!(unwrap_tx_err(res), TransactionError::GasLimitExceeded {
			limit: U256::from(55_000), // Should be 110% of set_gas_limit
			got: gas,
		});
		let stats = txq.status();
		assert_eq!(stats.pending, 0);
		assert_eq!(stats.future, 0);
	}


	#[test]
	fn should_drop_transactions_from_senders_without_balance() {
		// given
		let mut txq = TransactionQueue::new();
		let tx = new_tx_default();
		let account = |a: &Address| AccountDetails {
			nonce: default_account_details(a).nonce,
			balance: U256::one()
		};

		// when
		let res = txq.add(tx, &account, TransactionOrigin::External);

		// then
		assert_eq!(unwrap_tx_err(res), TransactionError::InsufficientBalance {
			balance: U256::from(1),
			cost: U256::from(100_100),
		});
		let stats = txq.status();
		assert_eq!(stats.pending, 0);
		assert_eq!(stats.future, 0);
	}

	#[test]
	fn should_not_import_transaction_below_min_gas_price_threshold_if_external() {
		// given
		let mut txq = TransactionQueue::new();
		let tx = new_tx_default();
		txq.set_minimal_gas_price(tx.gas_price + U256::one());

		// when
		let res = txq.add(tx, &default_account_details, TransactionOrigin::External);

		// then
		assert_eq!(unwrap_tx_err(res), TransactionError::InsufficientGasPrice {
			minimal: U256::from(2),
			got: U256::from(1),
		});
		let stats = txq.status();
		assert_eq!(stats.pending, 0);
		assert_eq!(stats.future, 0);
	}

	#[test]
	fn should_import_transaction_below_min_gas_price_threshold_if_local() {
		// given
		let mut txq = TransactionQueue::new();
		let tx = new_tx_default();
		txq.set_minimal_gas_price(tx.gas_price + U256::one());

		// when
		let res = txq.add(tx, &default_account_details, TransactionOrigin::Local);

		// then
		assert_eq!(res.unwrap(), TransactionImportResult::Current);
		let stats = txq.status();
		assert_eq!(stats.pending, 1);
		assert_eq!(stats.future, 0);
	}

	#[test]
	fn should_reject_incorectly_signed_transaction() {
		// given
		let mut txq = TransactionQueue::new();
		let tx = new_unsigned_tx(123.into(), 1.into());
		let stx = {
			let mut s = RlpStream::new_list(9);
			s.append(&tx.nonce);
			s.append(&tx.gas_price);
			s.append(&tx.gas);
			s.append_empty_data(); // action=create
			s.append(&tx.value);
			s.append(&tx.data);
			s.append(&0u64); // v
			s.append(&U256::zero()); // r
			s.append(&U256::zero()); // s
			decode(s.as_raw())
		};
		// when
		let res = txq.add(stx, &default_account_details, TransactionOrigin::External);

		// then
		assert!(res.is_err());
	}

	#[test]
	fn should_import_txs_from_same_sender() {
		// given
		let mut txq = TransactionQueue::new();

		let (tx, tx2) = new_tx_pair_default(1.into(), 0.into());

		// when
		txq.add(tx.clone(), &default_account_details, TransactionOrigin::External).unwrap();
		txq.add(tx2.clone(), &default_account_details, TransactionOrigin::External).unwrap();

		// then
		let top = txq.top_transactions();
		assert_eq!(top[0], tx);
		assert_eq!(top[1], tx2);
		assert_eq!(top.len(), 2);
	}

	#[test]
	fn should_prioritize_local_transactions_within_same_nonce_height() {
		// given
		let mut txq = TransactionQueue::new();
		let tx = new_tx_default();
		// the second one has same nonce but higher `gas_price`
		let (_, tx2) = new_similar_tx_pair();

		// when
		// first insert the one with higher gas price
		txq.add(tx2.clone(), &default_account_details, TransactionOrigin::External).unwrap();
		// then the one with lower gas price, but local
		txq.add(tx.clone(), &default_account_details, TransactionOrigin::Local).unwrap();

		// then
		let top = txq.top_transactions();
		assert_eq!(top[0], tx); // local should be first
		assert_eq!(top[1], tx2);
		assert_eq!(top.len(), 2);
	}

	#[test]
	fn should_not_prioritize_local_transactions_with_different_nonce_height() {
		// given
		let mut txq = TransactionQueue::new();
		let (tx, tx2) = new_tx_pair_default(1.into(), 0.into());

		// when
		txq.add(tx.clone(), &default_account_details, TransactionOrigin::External).unwrap();
		txq.add(tx2.clone(), &default_account_details, TransactionOrigin::Local).unwrap();

		// then
		let top = txq.top_transactions();
		assert_eq!(top[0], tx);
		assert_eq!(top[1], tx2);
		assert_eq!(top.len(), 2);
	}

	#[test]
	fn should_return_pending_hashes() {
			// given
		let mut txq = TransactionQueue::new();

		let (tx, tx2) = new_tx_pair_default(1.into(), 0.into());

		// when
		txq.add(tx.clone(), &default_account_details, TransactionOrigin::External).unwrap();
		txq.add(tx2.clone(), &default_account_details, TransactionOrigin::External).unwrap();

		// then
		let top = txq.pending_hashes();
		assert_eq!(top[0], tx.hash());
		assert_eq!(top[1], tx2.hash());
		assert_eq!(top.len(), 2);
	}

	#[test]
	fn should_put_transaction_to_futures_if_gap_detected() {
		// given
		let mut txq = TransactionQueue::new();

		let (tx, tx2) = new_tx_pair_default(2.into(), 0.into());

		// when
		let res1 = txq.add(tx.clone(), &default_account_details, TransactionOrigin::External).unwrap();
		let res2 = txq.add(tx2.clone(), &default_account_details, TransactionOrigin::External).unwrap();

		// then
		assert_eq!(res1, TransactionImportResult::Current);
		assert_eq!(res2, TransactionImportResult::Future);
		let stats = txq.status();
		assert_eq!(stats.pending, 1);
		assert_eq!(stats.future, 1);
		let top = txq.top_transactions();
		assert_eq!(top.len(), 1);
		assert_eq!(top[0], tx);
	}

	#[test]
	fn should_correctly_update_futures_when_removing() {
		// given
		let prev_nonce = |a: &Address| AccountDetails{ nonce: default_account_details(a).nonce - U256::one(), balance:
			!U256::zero() };
		let next2_nonce = default_nonce() + U256::from(3);

		let mut txq = TransactionQueue::new();

		let (tx, tx2) = new_tx_pair_default(1.into(), 0.into());
		txq.add(tx.clone(), &prev_nonce, TransactionOrigin::External).unwrap();
		txq.add(tx2.clone(), &prev_nonce, TransactionOrigin::External).unwrap();
		assert_eq!(txq.status().future, 2);

		// when
		txq.remove_all(tx.sender().unwrap(), next2_nonce);
		// should remove both transactions since they are not valid

		// then
		assert_eq!(txq.status().pending, 0);
		assert_eq!(txq.status().future, 0);
	}

	#[test]
	fn should_move_transactions_if_gap_filled() {
		// given
		let mut txq = TransactionQueue::new();
		let kp = Random.generate().unwrap();
		let secret = kp.secret();
		let tx = new_unsigned_tx(123.into(), 1.into()).sign(secret);
		let tx1 = new_unsigned_tx(124.into(), 1.into()).sign(secret);
		let tx2 = new_unsigned_tx(125.into(), 1.into()).sign(secret);

		txq.add(tx, &default_account_details, TransactionOrigin::External).unwrap();
		assert_eq!(txq.status().pending, 1);
		txq.add(tx2, &default_account_details, TransactionOrigin::External).unwrap();
		assert_eq!(txq.status().future, 1);

		// when
		txq.add(tx1, &default_account_details, TransactionOrigin::External).unwrap();

		// then
		let stats = txq.status();
		assert_eq!(stats.pending, 3);
		assert_eq!(stats.future, 0);
	}

	#[test]
	fn should_remove_transaction() {
		// given
		let mut txq2 = TransactionQueue::new();
		let (tx, tx2) = new_tx_pair_default(3.into(), 0.into()); 
		txq2.add(tx.clone(), &default_account_details, TransactionOrigin::External).unwrap();
		txq2.add(tx2.clone(), &default_account_details, TransactionOrigin::External).unwrap();
		assert_eq!(txq2.status().pending, 1);
		assert_eq!(txq2.status().future, 1);

		// when
		txq2.remove_all(tx.sender().unwrap(), tx.nonce + U256::one());
		txq2.remove_all(tx2.sender().unwrap(), tx2.nonce + U256::one());


		// then
		let stats = txq2.status();
		assert_eq!(stats.pending, 0);
		assert_eq!(stats.future, 0);
	}

	#[test]
	fn should_move_transactions_to_future_if_gap_introduced() {
		// given
		let mut txq = TransactionQueue::new();
		let (tx, tx2) = new_tx_pair_default(1.into(), 0.into());
		let tx3 = new_tx_default();
		txq.add(tx2.clone(), &default_account_details, TransactionOrigin::External).unwrap();
		assert_eq!(txq.status().future, 1);
		txq.add(tx3.clone(), &default_account_details, TransactionOrigin::External).unwrap();
		txq.add(tx.clone(), &default_account_details, TransactionOrigin::External).unwrap();
		assert_eq!(txq.status().pending, 3);

		// when
		txq.remove_invalid(&tx.hash(), &default_account_details);

		// then
		let stats = txq.status();
		assert_eq!(stats.future, 1);
		assert_eq!(stats.pending, 1);
	}

	#[test]
	fn should_clear_queue() {
		// given
		let mut txq = TransactionQueue::new();
		let (tx, tx2) = new_tx_pair_default(1.into(), 0.into());

		// add
		txq.add(tx2.clone(), &default_account_details, TransactionOrigin::External).unwrap();
		txq.add(tx.clone(), &default_account_details, TransactionOrigin::External).unwrap();
		let stats = txq.status();
		assert_eq!(stats.pending, 2);

		// when
		txq.clear();

		// then
		let stats = txq.status();
		assert_eq!(stats.pending, 0);
	}

	#[test]
	fn should_drop_old_transactions_when_hitting_the_limit() {
		// given
		let mut txq = TransactionQueue::with_limits(1, !U256::zero());
		let (tx, tx2) = new_tx_pair_default(1.into(), 0.into());
		let sender = tx.sender().unwrap();
		let nonce = tx.nonce;
		txq.add(tx.clone(), &default_account_details, TransactionOrigin::External).unwrap();
		assert_eq!(txq.status().pending, 1);

		// when
		let res = txq.add(tx2.clone(), &default_account_details, TransactionOrigin::External);

		// then
		let t = txq.top_transactions();
		assert_eq!(unwrap_tx_err(res), TransactionError::InsufficientGasPrice { minimal: 2.into(), got: 1.into() });
		assert_eq!(txq.status().pending, 1);
		assert_eq!(t.len(), 1);
		assert_eq!(t[0], tx);
		assert_eq!(txq.last_nonce(&sender), Some(nonce));
	}

	#[test]
	fn should_limit_future_transactions() {
		let mut txq = TransactionQueue::with_limits(1, !U256::zero());
		txq.current.set_limit(10);
		let (tx1, tx2) = new_tx_pair_default(4.into(), 1.into());
		let (tx3, tx4) = new_tx_pair_default(4.into(), 2.into());
		txq.add(tx1.clone(), &default_account_details, TransactionOrigin::External).unwrap();
		txq.add(tx3.clone(), &default_account_details, TransactionOrigin::External).unwrap();
		assert_eq!(txq.status().pending, 2);

		// when
		txq.add(tx2.clone(), &default_account_details, TransactionOrigin::External).unwrap();
		assert_eq!(txq.status().future, 1);
		txq.add(tx4.clone(), &default_account_details, TransactionOrigin::External).unwrap();

		// then
		assert_eq!(txq.status().future, 1);
	}

	#[test]
	fn should_drop_transactions_with_old_nonces() {
		let mut txq = TransactionQueue::new();
		let tx = new_tx_default();
		let last_nonce = tx.nonce + U256::one();
		let fetch_last_nonce = |_a: &Address| AccountDetails{ nonce: last_nonce, balance: !U256::zero() };

		// when
		let res = txq.add(tx, &fetch_last_nonce, TransactionOrigin::External);

		// then
		assert_eq!(unwrap_tx_err(res), TransactionError::Old);
		let stats = txq.status();
		assert_eq!(stats.pending, 0);
		assert_eq!(stats.future, 0);
	}

	#[test]
	fn should_not_insert_same_transaction_twice() {
		// given
		let nonce = |a: &Address| AccountDetails { nonce: default_account_details(a).nonce + U256::one(),
			balance: !U256::zero() };
		let mut txq = TransactionQueue::new();
		let (_tx1, tx2) = new_tx_pair_default(1.into(), 0.into());
		txq.add(tx2.clone(), &default_account_details, TransactionOrigin::External).unwrap();
		assert_eq!(txq.status().future, 1);
		assert_eq!(txq.status().pending, 0);

		// when
		let res = txq.add(tx2.clone(), &nonce, TransactionOrigin::External);

		// then
		assert_eq!(unwrap_tx_err(res), TransactionError::AlreadyImported);
		let stats = txq.status();
		assert_eq!(stats.future, 1);
		assert_eq!(stats.pending, 0);
	}

	#[test]
	fn should_accept_same_transaction_twice_if_removed() {
		// given
		let mut txq = TransactionQueue::new();
		let (tx1, tx2) = new_tx_pair_default(1.into(), 0.into());
		txq.add(tx1.clone(), &default_account_details, TransactionOrigin::External).unwrap();
		txq.add(tx2.clone(), &default_account_details, TransactionOrigin::External).unwrap();
		assert_eq!(txq.status().pending, 2);

		// when
		txq.remove_invalid(&tx1.hash(), &default_account_details);
		assert_eq!(txq.status().pending, 0);
		assert_eq!(txq.status().future, 1);
		txq.add(tx1.clone(), &default_account_details, TransactionOrigin::External).unwrap();

		// then
		let stats = txq.status();
		assert_eq!(stats.future, 0);
		assert_eq!(stats.pending, 2);
	}

	#[test]
	fn should_not_move_to_future_if_state_nonce_is_higher() {
		// given
		let mut txq = TransactionQueue::new();
		let (tx, tx2) = new_tx_pair_default(1.into(), 0.into());
		let tx3 = new_tx_default();
		txq.add(tx2.clone(), &default_account_details, TransactionOrigin::External).unwrap();
		assert_eq!(txq.status().future, 1);
		txq.add(tx3.clone(), &default_account_details, TransactionOrigin::External).unwrap();
		txq.add(tx.clone(), &default_account_details, TransactionOrigin::External).unwrap();
		assert_eq!(txq.status().pending, 3);

		// when
		let sender = tx.sender().unwrap();
		txq.remove_all(sender, default_nonce() + U256::one());

		// then
		let stats = txq.status();
		assert_eq!(stats.future, 0);
		assert_eq!(stats.pending, 2);
	}

	#[test]
	fn should_replace_same_transaction_when_has_higher_fee() {
		init_log();
		// given
		let mut txq = TransactionQueue::new();
<<<<<<< HEAD
		let keypair = Random.generate().unwrap();
		let tx = new_unsigned_tx(U256::from(123)).sign(keypair.secret());
=======
		let keypair = KeyPair::create().unwrap();
		let tx = new_unsigned_tx(123.into(), 1.into()).sign(keypair.secret());
>>>>>>> 124a5da7
		let tx2 = {
			let mut tx2 = (*tx).clone();
			tx2.gas_price = U256::from(200);
			tx2.sign(keypair.secret())
		};

		// when
		txq.add(tx, &default_account_details, TransactionOrigin::External).unwrap();
		txq.add(tx2, &default_account_details, TransactionOrigin::External).unwrap();

		// then
		let stats = txq.status();
		assert_eq!(stats.pending, 1);
		assert_eq!(stats.future, 0);
		assert_eq!(txq.top_transactions()[0].gas_price, U256::from(200));
	}

	#[test]
	fn should_replace_same_transaction_when_importing_to_futures() {
		// given
		let mut txq = TransactionQueue::new();
<<<<<<< HEAD
		let keypair = Random.generate().unwrap();
		let tx0 = new_unsigned_tx(U256::from(123)).sign(keypair.secret());
=======
		let keypair = KeyPair::create().unwrap();
		let tx0 = new_unsigned_tx(123.into(), 1.into()).sign(keypair.secret());
>>>>>>> 124a5da7
		let tx1 = {
			let mut tx1 = (*tx0).clone();
			tx1.nonce = U256::from(124);
			tx1.sign(keypair.secret())
		};
		let tx2 = {
			let mut tx2 = (*tx1).clone();
			tx2.gas_price = U256::from(200);
			tx2.sign(keypair.secret())
		};

		// when
		txq.add(tx1, &default_account_details, TransactionOrigin::External).unwrap();
		txq.add(tx2, &default_account_details, TransactionOrigin::External).unwrap();
		assert_eq!(txq.status().future, 1);
		txq.add(tx0, &default_account_details, TransactionOrigin::External).unwrap();

		// then
		let stats = txq.status();
		assert_eq!(stats.future, 0);
		assert_eq!(stats.pending, 2);
		assert_eq!(txq.top_transactions()[1].gas_price, U256::from(200));
	}

	#[test]
	fn should_recalculate_height_when_removing_from_future() {
		// given
		let previous_nonce = |a: &Address| AccountDetails{ nonce: default_account_details(a).nonce - U256::one(), balance:
			!U256::zero() };
		let next_nonce = |a: &Address| AccountDetails{ nonce: default_account_details(a).nonce + U256::one(), balance:
			!U256::zero() };
		let mut txq = TransactionQueue::new();
		let (tx1, tx2) = new_tx_pair_default(1.into(), 0.into());
		txq.add(tx1.clone(), &previous_nonce, TransactionOrigin::External).unwrap();
		txq.add(tx2, &previous_nonce, TransactionOrigin::External).unwrap();
		assert_eq!(txq.status().future, 2);

		// when
		txq.remove_invalid(&tx1.hash(), &next_nonce);

		// then
		let stats = txq.status();
		assert_eq!(stats.future, 0);
		assert_eq!(stats.pending, 1);
	}

	#[test]
	fn should_return_none_when_transaction_from_given_address_does_not_exist() {
		// given
		let txq = TransactionQueue::new();

		// then
		assert_eq!(txq.last_nonce(&Address::default()), None);
	}

	#[test]
	fn should_return_correct_nonce_when_transactions_from_given_address_exist() {
		// given
		let mut txq = TransactionQueue::new();
		let tx = new_tx_default();
		let from = tx.sender().unwrap();
		let nonce = tx.nonce;
		let details = |_a: &Address| AccountDetails { nonce: nonce, balance: !U256::zero() };

		// when
		txq.add(tx, &details, TransactionOrigin::External).unwrap();

		// then
		assert_eq!(txq.last_nonce(&from), Some(nonce));
	}

	#[test]
	fn should_remove_old_transaction_even_if_newer_transaction_was_not_known() {
		// given
		let mut txq = TransactionQueue::new();
		let (tx1, tx2) = new_tx_pair_default(1.into(), 0.into());
		let (nonce1, nonce2) = (tx1.nonce, tx2.nonce);
		let details1 = |_a: &Address| AccountDetails { nonce: nonce1, balance: !U256::zero() };

		// Insert first transaction
		txq.add(tx1, &details1, TransactionOrigin::External).unwrap();

		// when
		txq.remove_all(tx2.sender().unwrap(), nonce2 + U256::one());

		// then
		assert!(txq.top_transactions().is_empty());
	}

	#[test]
	fn should_return_valid_last_nonce_after_remove_all() {
		// given
		let mut txq = TransactionQueue::new();
		let (tx1, tx2) = new_tx_pair_default(4.into(), 0.into());
		let sender = tx1.sender().unwrap();
		let (nonce1, nonce2) = (tx1.nonce, tx2.nonce);
		let details1 = |_a: &Address| AccountDetails { nonce: nonce1, balance: !U256::zero() };

		// when
		// Insert first transaction
		assert_eq!(txq.add(tx1, &details1, TransactionOrigin::External).unwrap(), TransactionImportResult::Current);
		// Second should go to future
		assert_eq!(txq.add(tx2, &details1, TransactionOrigin::External).unwrap(), TransactionImportResult::Future);
		// Now block is imported
		txq.remove_all(sender, nonce2 - U256::from(1));
		// tx2 should be not be promoted to current
		assert_eq!(txq.status().pending, 0);
		assert_eq!(txq.status().future, 1);

		// then
		assert_eq!(txq.last_nonce(&sender), None);
	}

	#[test]
	fn should_return_true_if_there_is_local_transaction_pending() {
		// given
		let mut txq = TransactionQueue::new();
		let (tx1, tx2) = new_tx_pair_default(1.into(), 0.into());
		assert_eq!(txq.has_local_pending_transactions(), false);

		// when
		assert_eq!(txq.add(tx1, &default_account_details, TransactionOrigin::External).unwrap(), TransactionImportResult::Current);
		assert_eq!(txq.has_local_pending_transactions(), false);
		assert_eq!(txq.add(tx2, &default_account_details, TransactionOrigin::Local).unwrap(), TransactionImportResult::Current);

		// then
		assert_eq!(txq.has_local_pending_transactions(), true);
	}

	#[test]
	fn should_keep_right_order_in_future() {
		// given
		let mut txq = TransactionQueue::with_limits(1, !U256::zero());
		let (tx1, tx2) = new_tx_pair_default(1.into(), 0.into());
		let prev_nonce = |a: &Address| AccountDetails { nonce: default_account_details(a).nonce - U256::one(), balance:
			default_account_details(a).balance };

		// when
		assert_eq!(txq.add(tx2, &prev_nonce, TransactionOrigin::External).unwrap(), TransactionImportResult::Future);
		assert_eq!(txq.add(tx1.clone(), &prev_nonce, TransactionOrigin::External).unwrap(), TransactionImportResult::Future);

		// then
		assert_eq!(txq.future.by_priority.len(), 1);
		assert_eq!(txq.future.by_priority.iter().next().unwrap().hash, tx1.hash());
	}

	#[test]
	fn should_return_correct_last_nonce() {
		// given
		let mut txq = TransactionQueue::new();
		let (tx1, tx2, tx2_2, tx3) = {
			let keypair = Random.generate().unwrap();
			let secret = &keypair.secret();
			let nonce = 123.into();
			let tx = new_unsigned_tx(nonce, 1.into());
			let tx2 = new_unsigned_tx(nonce + 1.into(), 1.into());
			let tx2_2 = new_unsigned_tx(nonce + 1.into(), 5.into());
			let tx3 = new_unsigned_tx(nonce + 2.into(), 1.into());


			(tx.sign(secret), tx2.sign(secret), tx2_2.sign(secret), tx3.sign(secret))
		};
		let sender = tx1.sender().unwrap();
		txq.add(tx1, &default_account_details, TransactionOrigin::Local).unwrap();
		txq.add(tx2, &default_account_details, TransactionOrigin::Local).unwrap();
		txq.add(tx3, &default_account_details, TransactionOrigin::Local).unwrap();
		assert_eq!(txq.future.by_priority.len(), 0);
		assert_eq!(txq.current.by_priority.len(), 3);

		// when
		let res = txq.add(tx2_2, &default_account_details, TransactionOrigin::Local);

		// then
		assert_eq!(txq.last_nonce(&sender).unwrap(), 125.into());
		assert_eq!(res.unwrap(), TransactionImportResult::Current);
		assert_eq!(txq.current.by_priority.len(), 3);
	}

}<|MERGE_RESOLUTION|>--- conflicted
+++ resolved
@@ -234,7 +234,7 @@
 impl TransactionSet {
 	/// Inserts `TransactionOrder` to this set. Transaction does not need to be unique -
 	/// the same transaction may be validly inserted twice. Any previous transaction that
-	/// it replaces (i.e. with the same `sender` and `nonce`) should be returned. 
+	/// it replaces (i.e. with the same `sender` and `nonce`) should be returned.
 	fn insert(&mut self, sender: Address, nonce: U256, order: TransactionOrder) -> Option<TransactionOrder> {
 		if !self.by_priority.insert(order.clone()) {
 			return Some(order.clone());
@@ -314,7 +314,7 @@
 	}
 
 	/// Get the minimum gas price that we can accept into this queue that wouldn't cause the transaction to
-	/// immediately be dropped. 0 if the queue isn't at capacity; 1 plus the lowest if it is. 
+	/// immediately be dropped. 0 if the queue isn't at capacity; 1 plus the lowest if it is.
 	fn gas_price_entry_limit(&self) -> U256 {
 		match self.by_gas_price.keys().next() {
 			Some(k) if self.by_priority.len() >= self.limit => *k + 1.into(),
@@ -341,7 +341,7 @@
 				return false;
 			}
 		} else {
-			// Operation failed: gas-price not found in Map. 
+			// Operation failed: gas-price not found in Map.
 			return false;
 		}
 		// Operation maybe ok: only if hash not found in gas-price Set.
@@ -898,15 +898,9 @@
 		}
 	}
 
-<<<<<<< HEAD
-	fn new_tx() -> SignedTransaction {
+	fn new_tx(nonce: U256, gas_price: U256) -> SignedTransaction {
 		let keypair = Random.generate().unwrap();
-		new_unsigned_tx(U256::from(123)).sign(keypair.secret())
-=======
-	fn new_tx(nonce: U256, gas_price: U256) -> SignedTransaction {
-		let keypair = KeyPair::create().unwrap();
 		new_unsigned_tx(nonce, gas_price).sign(keypair.secret())
->>>>>>> 124a5da7
 	}
 
 	fn new_tx_default() -> SignedTransaction {
@@ -920,17 +914,11 @@
 		}
 	}
 
-<<<<<<< HEAD
-	/// Returns two transactions with identical (sender, nonce) but different hashes
-	fn new_similar_txs() -> (SignedTransaction, SignedTransaction) {
-		let keypair = Random.generate().unwrap();
-=======
 	fn new_tx_pair(nonce: U256, gas_price: U256, nonce_increment: U256, gas_price_increment: U256) -> (SignedTransaction, SignedTransaction) {
 		let tx1 = new_unsigned_tx(nonce, gas_price);
 		let tx2 = new_unsigned_tx(nonce + nonce_increment, gas_price + gas_price_increment);
 
-		let keypair = KeyPair::create().unwrap();
->>>>>>> 124a5da7
+		let keypair = Random.generate().unwrap();
 		let secret = &keypair.secret();
 		(tx1.sign(secret), tx2.sign(secret))
 	}
@@ -944,15 +932,6 @@
 		new_tx_pair_default(0.into(), 1.into())
 	}
 
-<<<<<<< HEAD
-	fn new_txs_with_gas_price_diff(second_nonce: U256, gas_price: U256) -> (SignedTransaction, SignedTransaction) {
-		let keypair = Random.generate().unwrap();
-		let secret = &keypair.secret();
-		let nonce = U256::from(123);
-		let tx = new_unsigned_tx(nonce);
-		let mut tx2 = new_unsigned_tx(nonce + second_nonce);
-		tx2.gas_price = tx2.gas_price + gas_price;
-=======
 	#[test]
 	fn should_return_correct_nonces_when_dropped_because_of_limit() {
 		// given
@@ -968,7 +947,6 @@
 		// when
 		let tx = new_tx(123.into(), 1.into());
 		let res = txq.add(tx.clone(), &default_account_details, TransactionOrigin::External);
->>>>>>> 124a5da7
 
 		// then
 		// No longer the case as we don't even consider a transaction that isn't above a full
@@ -1421,7 +1399,7 @@
 	fn should_remove_transaction() {
 		// given
 		let mut txq2 = TransactionQueue::new();
-		let (tx, tx2) = new_tx_pair_default(3.into(), 0.into()); 
+		let (tx, tx2) = new_tx_pair_default(3.into(), 0.into());
 		txq2.add(tx.clone(), &default_account_details, TransactionOrigin::External).unwrap();
 		txq2.add(tx2.clone(), &default_account_details, TransactionOrigin::External).unwrap();
 		assert_eq!(txq2.status().pending, 1);
@@ -1606,13 +1584,8 @@
 		init_log();
 		// given
 		let mut txq = TransactionQueue::new();
-<<<<<<< HEAD
 		let keypair = Random.generate().unwrap();
-		let tx = new_unsigned_tx(U256::from(123)).sign(keypair.secret());
-=======
-		let keypair = KeyPair::create().unwrap();
 		let tx = new_unsigned_tx(123.into(), 1.into()).sign(keypair.secret());
->>>>>>> 124a5da7
 		let tx2 = {
 			let mut tx2 = (*tx).clone();
 			tx2.gas_price = U256::from(200);
@@ -1634,13 +1607,8 @@
 	fn should_replace_same_transaction_when_importing_to_futures() {
 		// given
 		let mut txq = TransactionQueue::new();
-<<<<<<< HEAD
 		let keypair = Random.generate().unwrap();
-		let tx0 = new_unsigned_tx(U256::from(123)).sign(keypair.secret());
-=======
-		let keypair = KeyPair::create().unwrap();
 		let tx0 = new_unsigned_tx(123.into(), 1.into()).sign(keypair.secret());
->>>>>>> 124a5da7
 		let tx1 = {
 			let mut tx1 = (*tx0).clone();
 			tx1.nonce = U256::from(124);
