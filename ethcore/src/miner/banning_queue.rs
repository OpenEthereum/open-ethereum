--- conflicted
+++ resolved
@@ -286,13 +286,8 @@
 		assert_eq!(import1, TransactionImportResult::Current);
 
 		// when
-<<<<<<< HEAD
 		let banlist2 = txq.ban_sender(tx.sender());
-		let import2 = txq.add_with_banlist(tx.clone(), &default_account_details, &gas_required);
-=======
-		let banlist2 = txq.ban_sender(tx.sender().unwrap());
 		let import2 = txq.add_with_banlist(tx.clone(), 0, &default_account_details, &gas_required);
->>>>>>> 7286d42b
 
 		// then
 		assert!(banlist2, "Threshold should be reached - banned.");
