// Copyright 2015-2017 Parity Technologies (UK) Ltd.
// This file is part of Parity.

// Parity is free software: you can redistribute it and/or modify
// it under the terms of the GNU General Public License as published by
// the Free Software Foundation, either version 3 of the License, or
// (at your option) any later version.

// Parity is distributed in the hope that it will be useful,
// but WITHOUT ANY WARRANTY; without even the implied warranty of
// MERCHANTABILITY or FITNESS FOR A PARTICULAR PURPOSE.  See the
// GNU General Public License for more details.

// You should have received a copy of the GNU General Public License
// along with Parity.  If not, see <http://www.gnu.org/licenses/>.

use std::time::{Instant, Duration};
use std::collections::{BTreeMap, HashSet, HashMap};
use std::sync::Arc;

use ansi_term::Colour;
use bytes::Bytes;
use engines::{EthEngine, Seal};
<<<<<<< HEAD
use error::{ExecutionError, Error, ErrorKind};
use ethcore_miner::banning_queue::{BanningTransactionQueue, Threshold};
use ethcore_miner::local_transactions::{Status as LocalTransactionStatus};
use ethcore_miner::transaction_queue::{
	TransactionQueue,
	RemovalReason,
	TransactionDetailsProvider as TransactionQueueDetailsProvider,
	PrioritizationStrategy,
	AccountDetails,
	TransactionOrigin,
};
use futures_cpupool::CpuPool;
=======
use error::{Error, ExecutionError};
use ethcore_miner::gas_pricer::GasPricer;
use ethcore_miner::pool::{self, TransactionQueue, VerifiedTransaction, QueueStatus, PrioritizationStrategy};
>>>>>>> 1cd93e4c
use ethcore_miner::work_notify::NotifyWork;
use ethereum_types::{H256, U256, Address};
use parking_lot::{Mutex, RwLock};
use rayon::prelude::*;
use transaction::{
	self,
	Action,
	UnverifiedTransaction,
	SignedTransaction,
	PendingTransaction,
};
use using_queue::{UsingQueue, GetAction};

use account_provider::{AccountProvider, SignError as AccountError};
use block::{ClosedBlock, IsBlock, Block, SealedBlock};
use client::{
	BlockChain, ChainInfo, CallContract, BlockProducer, SealedBlockImporter, Nonce
};
use client::BlockId;
use executive::contract_address;
use header::{Header, BlockNumber};
use miner;
use miner::pool_client::{PoolClient, CachedNonceClient};
use receipt::{Receipt, RichReceipt};
use spec::Spec;
use state::State;

/// Different possible definitions for pending transaction set.
#[derive(Debug, PartialEq)]
pub enum PendingSet {
	/// Always just the transactions in the queue. These have had only cheap checks.
	AlwaysQueue,
	/// Always just the transactions in the sealing block. These have had full checks but
	/// may be empty if the node is not actively mining or has no force_sealing enabled.
	AlwaysSealing,
	/// Takes from sealing if mining, from queue otherwise.
	SealingOrElseQueue,
}

/// Transaction queue penalization settings.
///
/// Senders of long-running transactions (above defined threshold)
/// will get lower priority.
#[derive(Debug, PartialEq, Clone)]
pub enum Penalization {
	/// Penalization in transaction queue is disabled
	Disabled,
	/// Penalization in transaction queue is enabled
	Enabled {
		/// Upper limit of transaction processing time before penalizing.
		offend_threshold: Duration,
	},
}

/// Initial minimal gas price.
///
/// Gas price should be later overwritten externally
/// for instance by a dynamic gas price mechanism or CLI parameter.
/// This constant controls the initial value.
const DEFAULT_MINIMAL_GAS_PRICE: u64 = 20_000_000_000;

/// Allowed number of skipped transactions when constructing pending block.
///
/// When we push transactions to pending block, some of the transactions might
/// get skipped because of block gas limit being reached.
/// This constant controls how many transactions we can skip because of that
/// before stopping attempts to push more transactions to the block.
/// This is an optimization that prevents traversing the entire pool
/// in case we have only a fraction of available block gas limit left.
const MAX_SKIPPED_TRANSACTIONS: usize = 8;

/// Configures the behaviour of the miner.
#[derive(Debug, PartialEq)]
pub struct MinerOptions {
	/// Force the miner to reseal, even when nobody has asked for work.
	pub force_sealing: bool,
	/// Reseal on receipt of new external transactions.
	pub reseal_on_external_tx: bool,
	/// Reseal on receipt of new local transactions.
	pub reseal_on_own_tx: bool,
	/// Reseal when new uncle block has been imported.
	pub reseal_on_uncle: bool,
	/// Minimum period between transaction-inspired reseals.
	pub reseal_min_period: Duration,
	/// Maximum period between blocks (enables force sealing after that).
	pub reseal_max_period: Duration,
	/// Whether we should fallback to providing all the queue's transactions or just pending.
	pub pending_set: PendingSet,
	/// How many historical work packages can we store before running out?
	pub work_queue_size: usize,
	/// Can we submit two different solutions for the same block and expect both to result in an import?
	pub enable_resubmission: bool,
	/// Create a pending block with maximal possible gas limit.
	/// NOTE: Such block will contain all pending transactions but
	/// will be invalid if mined.
	pub infinite_pending_block: bool,


	/// Strategy to use for prioritizing transactions in the queue.
	pub tx_queue_strategy: PrioritizationStrategy,
	/// Simple senders penalization.
	pub tx_queue_penalization: Penalization,
	/// Do we refuse to accept service transactions even if sender is certified.
	pub refuse_service_transactions: bool,
	/// Transaction pool limits.
	pub pool_limits: pool::Options,
	/// Initial transaction verification options.
	pub pool_verification_options: pool::verifier::Options,
}

impl Default for MinerOptions {
	fn default() -> Self {
		MinerOptions {
			force_sealing: false,
			reseal_on_external_tx: false,
			reseal_on_own_tx: true,
			reseal_on_uncle: false,
			reseal_min_period: Duration::from_secs(2),
			reseal_max_period: Duration::from_secs(120),
			pending_set: PendingSet::AlwaysQueue,
			work_queue_size: 20,
			enable_resubmission: true,
			infinite_pending_block: false,
			tx_queue_strategy: PrioritizationStrategy::GasPriceOnly,
			tx_queue_penalization: Penalization::Disabled,
			refuse_service_transactions: false,
			pool_limits: pool::Options {
				max_count: 8_192,
				max_per_sender: 81,
				max_mem_usage: 4 * 1024 * 1024,
			},
			pool_verification_options: pool::verifier::Options {
				minimal_gas_price: DEFAULT_MINIMAL_GAS_PRICE.into(),
				block_gas_limit: U256::max_value(),
				tx_gas_limit: U256::max_value(),
			},
		}
	}
}

/// Configurable parameters of block authoring.
#[derive(Debug, Default, Clone)]
pub struct AuthoringParams {
	/// Lower and upper bound of block gas limit that we are targeting
	pub gas_range_target: (U256, U256),
	/// Block author
	pub author: Address,
	/// Block extra data
	pub extra_data: Bytes,
}

struct SealingWork {
	queue: UsingQueue<ClosedBlock>,
	enabled: bool,
	next_allowed_reseal: Instant,
	next_mandatory_reseal: Instant,
	// block number when sealing work was last requested
	last_request: u64,
}

impl SealingWork {
	/// Are we allowed to do a non-mandatory reseal?
	fn reseal_allowed(&self) -> bool {
		Instant::now() > self.next_allowed_reseal
	}
}

/// Keeps track of transactions using priority queue and holds currently mined block.
/// Handles preparing work for "work sealing" or seals "internally" if Engine does not require work.
pub struct Miner {
	// NOTE [ToDr]  When locking always lock in this order!
	sealing: Mutex<SealingWork>,
	params: RwLock<AuthoringParams>,
	listeners: RwLock<Vec<Box<NotifyWork>>>,
	nonce_cache: RwLock<HashMap<Address, U256>>,
	gas_pricer: Mutex<GasPricer>,
	options: MinerOptions,
	// TODO [ToDr] Arc is only required because of price updater
	transaction_queue: Arc<TransactionQueue>,
	engine: Arc<EthEngine>,
	accounts: Option<Arc<AccountProvider>>,
}

impl Miner {
	/// Push listener that will handle new jobs
	pub fn add_work_listener(&self, notifier: Box<NotifyWork>) {
		self.listeners.write().push(notifier);
		self.sealing.lock().enabled = true;
	}

	/// Set a callback to be notified about imported transactions' hashes.
	pub fn add_transactions_listener(&self, f: Box<Fn(&[H256]) + Send + Sync>) {
		self.transaction_queue.add_listener(f);
	}

	/// Creates new instance of miner Arc.
	pub fn new(options: MinerOptions, gas_pricer: GasPricer, spec: &Spec, accounts: Option<Arc<AccountProvider>>) -> Self {
		let limits = options.pool_limits.clone();
		let verifier_options = options.pool_verification_options.clone();
		let tx_queue_strategy = options.tx_queue_strategy;

		Miner {
			sealing: Mutex::new(SealingWork {
				queue: UsingQueue::new(options.work_queue_size),
				enabled: options.force_sealing
					|| spec.engine.seals_internally().is_some(),
				next_allowed_reseal: Instant::now(),
				next_mandatory_reseal: Instant::now() + options.reseal_max_period,
				last_request: 0,
			}),
			params: RwLock::new(AuthoringParams::default()),
			listeners: RwLock::new(vec![]),
			gas_pricer: Mutex::new(gas_pricer),
			nonce_cache: RwLock::new(HashMap::with_capacity(1024)),
			options,
			transaction_queue: Arc::new(TransactionQueue::new(limits, verifier_options, tx_queue_strategy)),
			accounts,
			engine: spec.engine.clone(),
		}
	}

	/// Creates new instance of miner with given spec and accounts.
	///
	/// NOTE This should be only used for tests.
	pub fn new_for_tests(spec: &Spec, accounts: Option<Arc<AccountProvider>>) -> Miner {
		let minimal_gas_price = 0.into();
		Miner::new(MinerOptions {
			pool_verification_options: pool::verifier::Options {
				minimal_gas_price,
				block_gas_limit: U256::max_value(),
				tx_gas_limit: U256::max_value(),
			},
			reseal_min_period: Duration::from_secs(0),
			..Default::default()
		}, GasPricer::new_fixed(minimal_gas_price), spec, accounts)
	}

	/// Clear all pending block states
	pub fn clear(&self) {
		self.sealing.lock().queue.reset();
	}

	/// Updates transaction queue verification limits.
	///
	/// Limits consist of current block gas limit and minimal gas price.
	pub fn update_transaction_queue_limits(&self, block_gas_limit: U256) {
		trace!(target: "miner", "minimal_gas_price: recalibrating...");
		let txq = self.transaction_queue.clone();
		let mut options = self.options.pool_verification_options.clone();
		self.gas_pricer.lock().recalibrate(move |gas_price| {
			debug!(target: "miner", "minimal_gas_price: Got gas price! {}", gas_price);
			options.minimal_gas_price = gas_price;
			options.block_gas_limit = block_gas_limit;
			txq.set_verifier_options(options);
		});
	}

	/// Retrieves an existing pending block iff it's not older than given block number.
	///
	/// NOTE: This will not prepare a new pending block if it's not existing.
	/// See `map_pending_block` for alternative behaviour.
	fn map_existing_pending_block<F, T>(&self, f: F, latest_block_number: BlockNumber) -> Option<T> where
		F: FnOnce(&ClosedBlock) -> T,
	{
		self.sealing.lock().queue
			.peek_last_ref()
			.and_then(|b| if b.block().header().number() > latest_block_number {
				Some(f(b))
			} else {
				None
			})
	}

	fn pool_client<'a, C: 'a>(&'a self, chain: &'a C) -> PoolClient<'a, C> where
		C: BlockChain + CallContract,
	{
		PoolClient::new(
			chain,
			&self.nonce_cache,
			&*self.engine,
			self.accounts.as_ref().map(|x| &**x),
			self.options.refuse_service_transactions,
		)
	}

	/// Prepares new block for sealing including top transactions from queue.
	fn prepare_block<C>(&self, chain: &C) -> (ClosedBlock, Option<H256>) where
		C: BlockChain + CallContract + BlockProducer + Nonce + Sync,
	{
		trace_time!("prepare_block");
		let chain_info = chain.chain_info();

		// Open block
		let (mut open_block, original_work_hash) = {
			let mut sealing = self.sealing.lock();
			let last_work_hash = sealing.queue.peek_last_ref().map(|pb| pb.block().header().hash());
			let best_hash = chain_info.best_block_hash;

			// check to see if last ClosedBlock in would_seals is actually same parent block.
			// if so
			//   duplicate, re-open and push any new transactions.
			//   if at least one was pushed successfully, close and enqueue new ClosedBlock;
			//   otherwise, leave everything alone.
			// otherwise, author a fresh block.
			let mut open_block = match sealing.queue.pop_if(|b| b.block().header().parent_hash() == &best_hash) {
				Some(old_block) => {
					trace!(target: "miner", "prepare_block: Already have previous work; updating and returning");
					// add transactions to old_block
					chain.reopen_block(old_block)
				}
				None => {
					// block not found - create it.
					trace!(target: "miner", "prepare_block: No existing work - making new block");
					let params = self.params.read().clone();
					chain.prepare_open_block(
						params.author,
						params.gas_range_target,
						params.extra_data,
					)
				}
			};

			if self.options.infinite_pending_block {
				open_block.remove_gas_limit();
			}

			(open_block, last_work_hash)
		};

		let mut invalid_transactions = HashSet::new();
		let mut not_allowed_transactions = HashSet::new();
		let mut senders_to_penalize = HashSet::new();
		let block_number = open_block.block().header().number();

		let mut tx_count = 0usize;
		let mut skipped_transactions = 0usize;

		let client = self.pool_client(chain);
		let engine_params = self.engine.params();
		let min_tx_gas = self.engine.schedule(chain_info.best_block_number).tx_gas.into();
		let nonce_cap: Option<U256> = if chain_info.best_block_number + 1 >= engine_params.dust_protection_transition {
			Some((engine_params.nonce_cap_increment * (chain_info.best_block_number + 1)).into())
		} else {
			None
		};

		let pending: Vec<Arc<_>> = self.transaction_queue.pending(
			client.clone(),
			chain_info.best_block_number,
			chain_info.best_block_timestamp,
			nonce_cap,
		);

		let took_ms = |elapsed: &Duration| {
			elapsed.as_secs() * 1000 + elapsed.subsec_nanos() as u64 / 1_000_000
		};

		let block_start = Instant::now();
		debug!(target: "miner", "Attempting to push {} transactions.", pending.len());

		for tx in pending {
			let start = Instant::now();
<<<<<<< HEAD
			// Check whether transaction type is allowed for sender
			let result = match self.engine.machine().verify_transaction(&tx, open_block.header(), chain) {
				Err(Error(ErrorKind::Transaction(TransactionError::NotAllowed), _)) => {
					Err(TransactionError::NotAllowed.into())
				}
				_ => {
					open_block.push_transaction(tx, None)
				}
			};
=======

			let transaction = tx.signed().clone();
			let hash = transaction.hash();
			let sender = transaction.sender();

			// Re-verify transaction again vs current state.
			let result = client.verify_signed(&transaction)
				.map_err(Error::Transaction)
				.and_then(|_| {
					open_block.push_transaction(transaction, None)
				});

>>>>>>> 1cd93e4c
			let took = start.elapsed();

			// Check for heavy transactions
			match self.options.tx_queue_penalization {
				Penalization::Enabled { ref offend_threshold } if &took > offend_threshold => {
					senders_to_penalize.insert(sender);
					debug!(target: "miner", "Detected heavy transaction ({} ms). Penalizing sender.", took_ms(&took));
				},
				_ => {},
			}

			debug!(target: "miner", "Adding tx {:?} took {} ms", hash, took_ms(&took));
			match result {
				Err(Error(ErrorKind::Execution(ExecutionError::BlockGasLimitReached { gas_limit, gas_used, gas }), _)) => {
					debug!(target: "miner", "Skipping adding transaction to block because of gas limit: {:?} (limit: {:?}, used: {:?}, gas: {:?})", hash, gas_limit, gas_used, gas);

					// Penalize transaction if it's above current gas limit
					if gas > gas_limit {
						debug!(target: "txqueue", "[{:?}] Transaction above block gas limit.", hash);
						invalid_transactions.insert(hash);
					}

					// Exit early if gas left is smaller then min_tx_gas
					let gas_left = gas_limit - gas_used;
					if gas_left < min_tx_gas {
						debug!(target: "miner", "Remaining gas is lower than minimal gas for a transaction. Block is full.");
						break;
					}

					// Avoid iterating over the entire queue in case block is almost full.
					skipped_transactions += 1;
					if skipped_transactions > MAX_SKIPPED_TRANSACTIONS {
						debug!(target: "miner", "Reached skipped transactions threshold. Assuming block is full.");
						break;
					}
				},
				// Invalid nonce error can happen only if previous transaction is skipped because of gas limit.
				// If there is errornous state of transaction queue it will be fixed when next block is imported.
				Err(Error(ErrorKind::Execution(ExecutionError::InvalidNonce { expected, got }), _)) => {
					debug!(target: "miner", "Skipping adding transaction to block because of invalid nonce: {:?} (expected: {:?}, got: {:?})", hash, expected, got);
				},
				// already have transaction - ignore
<<<<<<< HEAD
				Err(Error(ErrorKind::Transaction(TransactionError::AlreadyImported), _)) => {},
				Err(Error(ErrorKind::Transaction(TransactionError::NotAllowed), _)) => {
					non_allowed_transactions.insert(hash);
					debug!(target: "miner",
						   "Skipping non-allowed transaction for sender {:?}",
						   hash);
=======
				Err(Error::Transaction(transaction::Error::AlreadyImported)) => {},
				Err(Error::Transaction(transaction::Error::NotAllowed)) => {
					not_allowed_transactions.insert(hash);
					debug!(target: "miner", "Skipping non-allowed transaction for sender {:?}", hash);
>>>>>>> 1cd93e4c
				},
				Err(e) => {
					debug!(target: "txqueue", "[{:?}] Marking as invalid: {:?}.", hash, e);
					debug!(
						target: "miner", "Error adding transaction to block: number={}. transaction_hash={:?}, Error: {:?}", block_number, hash, e
					);
					invalid_transactions.insert(hash);
				},
				// imported ok
				_ => tx_count += 1,
			}
		}
		let elapsed = block_start.elapsed();
		debug!(target: "miner", "Pushed {} transactions in {} ms", tx_count, took_ms(&elapsed));

		let block = open_block.close();

		{
			self.transaction_queue.remove(invalid_transactions.iter(), true);
			self.transaction_queue.remove(not_allowed_transactions.iter(), false);
			self.transaction_queue.penalize(senders_to_penalize.iter());
		}

		(block, original_work_hash)
	}

	/// Returns `true` if we should create pending block even if some other conditions are not met.
	///
	/// In general we always seal iff:
	/// 1. --force-sealing CLI parameter is provided
	/// 2. There are listeners awaiting new work packages (e.g. remote work notifications or stratum).
	fn forced_sealing(&self) -> bool {
		self.options.force_sealing || !self.listeners.read().is_empty()
	}

	/// Check is reseal is allowed and necessary.
	fn requires_reseal(&self, best_block: BlockNumber) -> bool {
		let mut sealing = self.sealing.lock();
		if !sealing.enabled {
			trace!(target: "miner", "requires_reseal: sealing is disabled");
			return false
		}

		if !sealing.reseal_allowed() {
			trace!(target: "miner", "requires_reseal: reseal too early");
			return false
		}

		trace!(target: "miner", "requires_reseal: sealing enabled");

		// Disable sealing if there were no requests for SEALING_TIMEOUT_IN_BLOCKS
		let had_requests = best_block > sealing.last_request
			&& best_block - sealing.last_request <= SEALING_TIMEOUT_IN_BLOCKS;

		// keep sealing enabled if any of the conditions is met
		let sealing_enabled = self.forced_sealing()
			|| self.transaction_queue.has_local_pending_transactions()
			|| self.engine.seals_internally() == Some(true)
			|| had_requests;


		let should_disable_sealing = !sealing_enabled;

		trace!(target: "miner", "requires_reseal: should_disable_sealing={}; forced={:?}, has_local={:?}, internal={:?}, had_requests={:?}",
			should_disable_sealing,
			self.forced_sealing(),
			self.transaction_queue.has_local_pending_transactions(),
			self.engine.seals_internally(),
			had_requests,
		);

		if should_disable_sealing {
			trace!(target: "miner", "Miner sleeping (current {}, last {})", best_block, sealing.last_request);
			sealing.enabled = false;
			sealing.queue.reset();
			false
		} else {
			// sealing enabled and we don't want to sleep.
			sealing.next_allowed_reseal = Instant::now() + self.options.reseal_min_period;
			true
		}
	}

	/// Attempts to perform internal sealing (one that does not require work) and handles the result depending on the type of Seal.
	fn seal_and_import_block_internally<C>(&self, chain: &C, block: ClosedBlock) -> bool where
		C: BlockChain + SealedBlockImporter,
	{
		{
			let sealing = self.sealing.lock();
			if block.transactions().is_empty()
				&& !self.forced_sealing()
				&& Instant::now() <= sealing.next_mandatory_reseal
			{
				return false
			}
		}

		trace!(target: "miner", "seal_block_internally: attempting internal seal.");

		let parent_header = match chain.block_header(BlockId::Hash(*block.header().parent_hash())) {
			Some(hdr) => hdr.decode(),
			None => return false,
		};

		match self.engine.generate_seal(block.block(), &parent_header) {
			// Save proposal for later seal submission and broadcast it.
			Seal::Proposal(seal) => {
				trace!(target: "miner", "Received a Proposal seal.");
				{
					let mut sealing = self.sealing.lock();
					sealing.next_mandatory_reseal = Instant::now() + self.options.reseal_max_period;
					sealing.queue.push(block.clone());
					sealing.queue.use_last_ref();
				}

				block
					.lock()
					.seal(&*self.engine, seal)
					.map(|sealed| {
						chain.broadcast_proposal_block(sealed);
						true
					})
					.unwrap_or_else(|e| {
						warn!("ERROR: seal failed when given internally generated seal: {}", e);
						false
					})
			},
			// Directly import a regular sealed block.
			Seal::Regular(seal) => {
				trace!(target: "miner", "Received a Regular seal.");
				{
					let mut sealing = self.sealing.lock();
					sealing.next_mandatory_reseal = Instant::now() + self.options.reseal_max_period;
				}

				block
					.lock()
					.seal(&*self.engine, seal)
					.map(|sealed| {
						chain.import_sealed_block(sealed).is_ok()
					})
					.unwrap_or_else(|e| {
						warn!("ERROR: seal failed when given internally generated seal: {}", e);
						false
					})
			},
			Seal::None => false,
		}
	}

	/// Prepares work which has to be done to seal.
	fn prepare_work(&self, block: ClosedBlock, original_work_hash: Option<H256>) {
		let (work, is_new) = {
			let block_header = block.block().header().clone();
			let block_hash = block_header.hash();

			let mut sealing = self.sealing.lock();
			let last_work_hash = sealing.queue.peek_last_ref().map(|pb| pb.block().header().hash());

			trace!(
				target: "miner",
				"prepare_work: Checking whether we need to reseal: orig={:?} last={:?}, this={:?}",
				original_work_hash, last_work_hash, block_hash
			);

			let (work, is_new) = if last_work_hash.map_or(true, |h| h != block_hash) {
				trace!(
					target: "miner",
					"prepare_work: Pushing a new, refreshed or borrowed pending {}...",
					block_hash
				);
				let is_new = original_work_hash.map_or(true, |h| h != block_hash);

				sealing.queue.push(block);
				// If push notifications are enabled we assume all work items are used.
				if is_new && !self.listeners.read().is_empty() {
					sealing.queue.use_last_ref();
				}

				(Some((block_hash, *block_header.difficulty(), block_header.number())), is_new)
			} else {
				(None, false)
			};
			trace!(
				target: "miner",
				"prepare_work: leaving (last={:?})",
				sealing.queue.peek_last_ref().map(|b| b.block().header().hash())
			);
			(work, is_new)
		};
		if is_new {
			work.map(|(pow_hash, difficulty, number)| {
				for notifier in self.listeners.read().iter() {
					notifier.notify(pow_hash, difficulty, number)
				}
			});
		}
	}

	/// Returns true if we had to prepare new pending block.
	fn prepare_pending_block<C>(&self, client: &C) -> bool where
		C: BlockChain + CallContract + BlockProducer + SealedBlockImporter + Nonce + Sync,
	{
		trace!(target: "miner", "prepare_pending_block: entering");
		let prepare_new = {
			let mut sealing = self.sealing.lock();
			let have_work = sealing.queue.peek_last_ref().is_some();
			trace!(target: "miner", "prepare_pending_block: have_work={}", have_work);
			if !have_work {
				sealing.enabled = true;
				true
			} else {
				false
			}
		};

		if prepare_new {
			// --------------------------------------------------------------------------
			// | NOTE Code below requires sealing locks.                                |
			// | Make sure to release the locks before calling that method.             |
			// --------------------------------------------------------------------------
			let (block, original_work_hash) = self.prepare_block(client);
			self.prepare_work(block, original_work_hash);
		}

		let best_number = client.chain_info().best_block_number;
		let mut sealing = self.sealing.lock();
		if sealing.last_request != best_number {
			trace!(
				target: "miner",
				"prepare_pending_block: Miner received request (was {}, now {}) - waking up.",
				sealing.last_request, best_number
			);
			sealing.last_request = best_number;
		}

		// Return if we restarted
		prepare_new
	}
<<<<<<< HEAD

	fn add_transactions_to_queue<C: AccountData + BlockChain + CallContract + RegistryInfo + ScheduleInfo>(
		&self,
		client: &C,
		transactions: Vec<UnverifiedTransaction>,
		default_origin: TransactionOrigin,
		condition: Option<TransactionCondition>,
		transaction_queue: &mut BanningTransactionQueue,
	) -> Vec<Result<TransactionImportResult, Error>> {
		let best_block_header = client.best_block_header();
		let insertion_time = client.chain_info().best_block_number;
		let mut inserted = Vec::with_capacity(transactions.len());

		let results = transactions.into_iter()
			.map(|tx| {
				let hash = tx.hash();
				if client.transaction_block(TransactionId::Hash(hash)).is_some() {
					debug!(target: "miner", "Rejected tx {:?}: already in the blockchain", hash);
					bail!(ErrorKind::Transaction(TransactionError::AlreadyImported));
				}
				match self.engine.verify_transaction_basic(&tx, &best_block_header)
					.and_then(|_| self.engine.verify_transaction_unordered(tx, &best_block_header))
				{
					Err(e) => {
						debug!(target: "miner", "Rejected tx {:?} with invalid signature: {:?}", hash, e);
						Err(e)
					},
					Ok(transaction) => {
						// This check goes here because verify_transaction takes SignedTransaction parameter
						self.engine.machine().verify_transaction(&transaction, &best_block_header, client)?;

						let origin = self.accounts.as_ref().and_then(|accounts| {
							match accounts.has_account(transaction.sender()).unwrap_or(false) {
								true => Some(TransactionOrigin::Local),
								false => None,
							}
						}).unwrap_or(default_origin);

						let details_provider = TransactionDetailsProvider::new(client, &self.service_transaction_action);
						let hash = transaction.hash();
						let result = match origin {
							TransactionOrigin::Local | TransactionOrigin::RetractedBlock => {
								transaction_queue.add(transaction, origin, insertion_time, condition.clone(), &details_provider)?
							},
							TransactionOrigin::External => {
								transaction_queue.add_with_banlist(transaction, insertion_time, &details_provider)?
							},
						};

						inserted.push(hash);
						Ok(result)
					},
				}
			})
			.collect();

		for listener in &*self.transaction_listener.read() {
			listener(&inserted);
		}

		results
	}

	/// Are we allowed to do a non-mandatory reseal?
	fn tx_reseal_allowed(&self) -> bool { Instant::now() > *self.next_allowed_reseal.lock() }

	fn from_pending_block<H, F, G>(&self, latest_block_number: BlockNumber, from_chain: F, map_block: G) -> H
		where F: Fn() -> H, G: FnOnce(&ClosedBlock) -> H {
		let sealing_work = self.sealing_work.lock();
		sealing_work.queue.peek_last_ref().map_or_else(
			|| from_chain(),
			|b| {
				if b.block().header().number() > latest_block_number {
					map_block(b)
				} else {
					from_chain()
				}
			}
		)
	}
=======
>>>>>>> 1cd93e4c
}

const SEALING_TIMEOUT_IN_BLOCKS : u64 = 5;

impl miner::MinerService for Miner {
	type State = State<::state_db::StateDB>;

	fn authoring_params(&self) -> AuthoringParams {
		self.params.read().clone()
	}

	fn set_gas_range_target(&self, gas_range_target: (U256, U256)) {
		self.params.write().gas_range_target = gas_range_target;
	}

	fn set_extra_data(&self, extra_data: Bytes) {
		self.params.write().extra_data = extra_data;
	}

	fn set_author(&self, address: Address, password: Option<String>) -> Result<(), AccountError> {
		self.params.write().author = address;

		if self.engine.seals_internally().is_some() && password.is_some() {
			if let Some(ref ap) = self.accounts {
				let password = password.unwrap_or_default();
				// Sign test message
				ap.sign(address.clone(), Some(password.clone()), Default::default())?;
				// Enable sealing
				self.sealing.lock().enabled = true;
				// --------------------------------------------------------------------------
				// | NOTE Code below may require author and sealing locks                   |
				// | (some `Engine`s call `EngineClient.update_sealing()`)                  |
				// | Make sure to release the locks before calling that method.             |
				// --------------------------------------------------------------------------
				self.engine.set_signer(ap.clone(), address, password);
				Ok(())
			} else {
				warn!(target: "miner", "No account provider");
				Err(AccountError::NotFound)
			}
		} else {
			Ok(())
		}
	}

	fn sensible_gas_price(&self) -> U256 {
		// 10% above our minimum.
		self.transaction_queue.current_worst_gas_price() * 110u32 / 100.into()
	}

	fn sensible_gas_limit(&self) -> U256 {
		self.params.read().gas_range_target.0 / 5.into()
	}

	fn import_external_transactions<C: miner::BlockChainClient>(
		&self,
		chain: &C,
		transactions: Vec<UnverifiedTransaction>
	) -> Vec<Result<(), transaction::Error>> {
		trace!(target: "external_tx", "Importing external transactions");
		let client = self.pool_client(chain);
		let results = self.transaction_queue.import(
			client,
			transactions.into_iter().map(pool::verifier::Transaction::Unverified).collect(),
		);

		if !results.is_empty() && self.options.reseal_on_external_tx &&	self.sealing.lock().reseal_allowed() {
			// --------------------------------------------------------------------------
			// | NOTE Code below requires sealing locks.                                |
			// | Make sure to release the locks before calling that method.             |
			// --------------------------------------------------------------------------
			self.update_sealing(chain);
		}

		results
	}

	fn import_own_transaction<C: miner::BlockChainClient>(
		&self,
		chain: &C,
		pending: PendingTransaction,
	) -> Result<(), transaction::Error> {

		trace!(target: "own_tx", "Importing transaction: {:?}", pending);

		let client = self.pool_client(chain);
		let imported = self.transaction_queue.import(
			client,
			vec![pool::verifier::Transaction::Local(pending)]
		).pop().expect("one result returned per added transaction; one added => one result; qed");

		// --------------------------------------------------------------------------
		// | NOTE Code below requires sealing locks.                                |
		// | Make sure to release the locks before calling that method.             |
		// --------------------------------------------------------------------------
		if imported.is_ok() && self.options.reseal_on_own_tx && self.sealing.lock().reseal_allowed() {
			// Make sure to do it after transaction is imported and lock is droped.
			// We need to create pending block and enable sealing.
			if self.engine.seals_internally().unwrap_or(false) || !self.prepare_pending_block(chain) {
				// If new block has not been prepared (means we already had one)
				// or Engine might be able to seal internally,
				// we need to update sealing.
				self.update_sealing(chain);
			}
		}

		imported
	}

	fn local_transactions(&self) -> BTreeMap<H256, pool::local_transactions::Status> {
		self.transaction_queue.local_transactions()
	}

	fn queued_transactions(&self) -> Vec<Arc<VerifiedTransaction>> {
		self.transaction_queue.all_transactions()
	}

	fn ready_transactions<C>(&self, chain: &C) -> Vec<Arc<VerifiedTransaction>> where
		C: ChainInfo + Nonce + Sync,
	{
		let chain_info = chain.chain_info();

		let from_queue = || {
			self.transaction_queue.pending(
				CachedNonceClient::new(chain, &self.nonce_cache),
				chain_info.best_block_number,
				chain_info.best_block_timestamp,
				// We propagate transactions over the nonce cap.
				// The mechanism is only to limit number of transactions in pending block
				// those transactions are valid and will just be ready to be included in next block.
				None,
			)
		};

		let from_pending = || {
			self.map_existing_pending_block(|sealing| {
				sealing.transactions()
					.iter()
					.map(|signed| pool::VerifiedTransaction::from_pending_block_transaction(signed.clone()))
					.map(Arc::new)
					.collect()
			}, chain_info.best_block_number)
		};

		match self.options.pending_set {
			PendingSet::AlwaysQueue => {
				from_queue()
			},
			PendingSet::AlwaysSealing => {
				from_pending().unwrap_or_default()
			},
			PendingSet::SealingOrElseQueue => {
				from_pending().unwrap_or_else(from_queue)
			},
		}
	}

	fn next_nonce<C>(&self, chain: &C, address: &Address) -> U256 where
		C: Nonce + Sync,
	{
		self.transaction_queue.next_nonce(CachedNonceClient::new(chain, &self.nonce_cache), address)
			.unwrap_or_else(|| chain.latest_nonce(address))
	}

	fn transaction(&self, hash: &H256) -> Option<Arc<VerifiedTransaction>> {
		self.transaction_queue.find(hash)
	}

	fn remove_transaction(&self, hash: &H256) -> Option<Arc<VerifiedTransaction>> {
		self.transaction_queue.remove(::std::iter::once(hash), false)
			.pop()
			.expect("remove() returns one result per hash; one hash passed; qed")
	}

	fn queue_status(&self) -> QueueStatus {
		self.transaction_queue.status()
	}

	fn pending_receipt(&self, best_block: BlockNumber, hash: &H256) -> Option<RichReceipt> {
		self.map_existing_pending_block(|pending| {
			let txs = pending.transactions();
			txs.iter()
				.map(|t| t.hash())
				.position(|t| t == *hash)
				.map(|index| {
					let receipts = pending.receipts();
					let prev_gas = if index == 0 { Default::default() } else { receipts[index - 1].gas_used };
					let tx = &txs[index];
					let receipt = &receipts[index];
					RichReceipt {
						transaction_hash: hash.clone(),
						transaction_index: index,
						cumulative_gas_used: receipt.gas_used,
						gas_used: receipt.gas_used - prev_gas,
						contract_address: match tx.action {
							Action::Call(_) => None,
							Action::Create => {
								let sender = tx.sender();
								Some(contract_address(self.engine.create_address_scheme(pending.header().number()), &sender, &tx.nonce, &tx.data).0)
							}
						},
						logs: receipt.logs.clone(),
						log_bloom: receipt.log_bloom,
						outcome: receipt.outcome.clone(),
					}
				})
		}, best_block).and_then(|x| x)
	}

	fn pending_receipts(&self, best_block: BlockNumber) -> Option<BTreeMap<H256, Receipt>> {
		self.map_existing_pending_block(|pending| {
			let hashes = pending.transactions().iter().map(|t| t.hash());
			let receipts = pending.receipts().iter().cloned();

			hashes.zip(receipts).collect()
		}, best_block)
	}

	/// Update sealing if required.
	/// Prepare the block and work if the Engine does not seal internally.
	fn update_sealing<C>(&self, chain: &C) where
		C: BlockChain + CallContract + BlockProducer + SealedBlockImporter + Nonce + Sync,
	{
		trace!(target: "miner", "update_sealing");

		// Do nothing if reseal is not required,
		// but note that `requires_reseal` updates internal state.
		if !self.requires_reseal(chain.chain_info().best_block_number) {
			return;
		}

		// --------------------------------------------------------------------------
		// | NOTE Code below requires sealing locks.                                |
		// | Make sure to release the locks before calling that method.             |
		// --------------------------------------------------------------------------
		trace!(target: "miner", "update_sealing: preparing a block");
		let (block, original_work_hash) = self.prepare_block(chain);

		// refuse to seal the first block of the chain if it contains hard forks
		// which should be on by default.
		if block.block().header().number() == 1 && self.engine.params().contains_bugfix_hard_fork() {
			warn!("Your chain specification contains one or more hard forks which are required to be \
				on by default. Please remove these forks and start your chain again.");
			return;
		}

		match self.engine.seals_internally() {
			Some(true) => {
				trace!(target: "miner", "update_sealing: engine indicates internal sealing");
				if self.seal_and_import_block_internally(chain, block) {
					trace!(target: "miner", "update_sealing: imported internally sealed block");
				}
			},
			Some(false) => {
				trace!(target: "miner", "update_sealing: engine is not keen to seal internally right now");
				// anyway, save the block for later use
				self.sealing.lock().queue.push(block);
			},
			None => {
				trace!(target: "miner", "update_sealing: engine does not seal internally, preparing work");
				self.prepare_work(block, original_work_hash)
			},
		}
	}

	fn is_currently_sealing(&self) -> bool {
		self.sealing.lock().queue.is_in_use()
	}

	fn work_package<C>(&self, chain: &C) -> Option<(H256, BlockNumber, u64, U256)> where
		C: BlockChain + CallContract + BlockProducer + SealedBlockImporter + Nonce + Sync,
	{
		if self.engine.seals_internally().is_some() {
			return None;
		}

		self.prepare_pending_block(chain);

		self.sealing.lock().queue.use_last_ref().map(|b| {
			let header = b.header();
			(header.hash(), header.number(), header.timestamp(), *header.difficulty())
		})
	}

	// Note used for external submission (PoW) and internally by sealing engines.
	fn submit_seal(&self, block_hash: H256, seal: Vec<Bytes>) -> Result<SealedBlock, Error> {
		let result =
			if let Some(b) = self.sealing.lock().queue.get_used_if(
				if self.options.enable_resubmission {
					GetAction::Clone
				} else {
					GetAction::Take
				},
				|b| &b.hash() == &block_hash
			) {
				trace!(target: "miner", "Submitted block {}={}={} with seal {:?}", block_hash, b.hash(), b.header().bare_hash(), seal);
				b.lock().try_seal(&*self.engine, seal).or_else(|(e, _)| {
					warn!(target: "miner", "Mined solution rejected: {}", e);
					Err(ErrorKind::PowInvalid.into())
				})
			} else {
				warn!(target: "miner", "Submitted solution rejected: Block unknown or out of date.");
				Err(ErrorKind::PowHashInvalid.into())
			};

		result.and_then(|sealed| {
			let n = sealed.header().number();
			let h = sealed.header().hash();
			info!(target: "miner", "Submitted block imported OK. #{}: {}", Colour::White.bold().paint(format!("{}", n)), Colour::White.bold().paint(format!("{:x}", h)));
			Ok(sealed)
		})
	}

	fn chain_new_blocks<C>(&self, chain: &C, imported: &[H256], _invalid: &[H256], enacted: &[H256], retracted: &[H256], is_internal_import: bool)
		where C: miner::BlockChainClient,
	{
		trace!(target: "miner", "chain_new_blocks");

		// 1. We ignore blocks that were `imported` unless resealing on new uncles is enabled.
		// 2. We ignore blocks that are `invalid` because it doesn't have any meaning in terms of the transactions that
		//    are in those blocks

		// Clear nonce cache
		self.nonce_cache.write().clear();

		// First update gas limit in transaction queue and minimal gas price.
		let gas_limit = *chain.best_block_header().gas_limit();
		self.update_transaction_queue_limits(gas_limit);

		// Then import all transactions...
		let client = self.pool_client(chain);
		{
			retracted
				.par_iter()
				.for_each(|hash| {
					let block = chain.block(BlockId::Hash(*hash))
						.expect("Client is sending message after commit to db and inserting to chain; the block is available; qed");
					let txs = block.transactions()
						.into_iter()
						.map(pool::verifier::Transaction::Retracted)
						.collect();
					let _ = self.transaction_queue.import(
						client.clone(),
						txs,
					);
				});
		}

		// ...and at the end remove the old ones
		self.transaction_queue.cull(client);

		if enacted.len() > 0 || (imported.len() > 0 && self.options.reseal_on_uncle) {
			// Reset `next_allowed_reseal` in case a block is imported.
			// Even if min_period is high, we will always attempt to create
			// new pending block.
			self.sealing.lock().next_allowed_reseal = Instant::now();

			if !is_internal_import {
				// --------------------------------------------------------------------------
				// | NOTE Code below requires sealing locks.                                |
				// | Make sure to release the locks before calling that method.             |
				// --------------------------------------------------------------------------
				self.update_sealing(chain);
			}
		}
	}

	fn pending_state(&self, latest_block_number: BlockNumber) -> Option<Self::State> {
		self.map_existing_pending_block(|b| b.state().clone(), latest_block_number)
	}

	fn pending_block_header(&self, latest_block_number: BlockNumber) -> Option<Header> {
		self.map_existing_pending_block(|b| b.header().clone(), latest_block_number)
	}

	fn pending_block(&self, latest_block_number: BlockNumber) -> Option<Block> {
		self.map_existing_pending_block(|b| b.to_base(), latest_block_number)
	}

	fn pending_transactions(&self, latest_block_number: BlockNumber) -> Option<Vec<SignedTransaction>> {
		self.map_existing_pending_block(|b| b.transactions().into_iter().cloned().collect(), latest_block_number)
	}
}

#[cfg(test)]
mod tests {
	use super::*;
	use ethkey::{Generator, Random};
	use hash::keccak;
	use header::BlockNumber;
	use rustc_hex::FromHex;

	use client::{TestBlockChainClient, EachBlockWith, ChainInfo, ImportSealedBlock};
	use miner::MinerService;
	use test_helpers::{generate_dummy_client, generate_dummy_client_with_spec_and_accounts};
	use transaction::{Transaction};

	#[test]
	fn should_prepare_block_to_seal() {
		// given
		let client = TestBlockChainClient::default();
		let miner = Miner::new_for_tests(&Spec::new_test(), None);

		// when
		let sealing_work = miner.work_package(&client);
		assert!(sealing_work.is_some(), "Expected closed block");
	}

	#[test]
	fn should_still_work_after_a_couple_of_blocks() {
		// given
		let client = TestBlockChainClient::default();
		let miner = Miner::new_for_tests(&Spec::new_test(), None);

		let res = miner.work_package(&client);
		let hash = res.unwrap().0;
		let block = miner.submit_seal(hash, vec![]).unwrap();
		client.import_sealed_block(block).unwrap();

		// two more blocks mined, work requested.
		client.add_blocks(1, EachBlockWith::Uncle);
		miner.work_package(&client);

		client.add_blocks(1, EachBlockWith::Uncle);
		miner.work_package(&client);

		// solution to original work submitted.
		assert!(miner.submit_seal(hash, vec![]).is_ok());
	}

	fn miner() -> Miner {
		Miner::new(
			MinerOptions {
				force_sealing: false,
				reseal_on_external_tx: false,
				reseal_on_own_tx: true,
				reseal_on_uncle: false,
				reseal_min_period: Duration::from_secs(5),
				reseal_max_period: Duration::from_secs(120),
				pending_set: PendingSet::AlwaysSealing,
				work_queue_size: 5,
				enable_resubmission: true,
				infinite_pending_block: false,
				tx_queue_penalization: Penalization::Disabled,
				tx_queue_strategy: PrioritizationStrategy::GasPriceOnly,
				refuse_service_transactions: false,
				pool_limits: Default::default(),
				pool_verification_options: pool::verifier::Options {
					minimal_gas_price: 0.into(),
					block_gas_limit: U256::max_value(),
					tx_gas_limit: U256::max_value(),
				},
			},
			GasPricer::new_fixed(0u64.into()),
			&Spec::new_test(),
			None, // accounts provider
		)
	}

	fn transaction() -> SignedTransaction {
		transaction_with_chain_id(2)
	}

	fn transaction_with_chain_id(chain_id: u64) -> SignedTransaction {
		let keypair = Random.generate().unwrap();
		Transaction {
			action: Action::Create,
			value: U256::zero(),
			data: "3331600055".from_hex().unwrap(),
			gas: U256::from(100_000),
			gas_price: U256::zero(),
			nonce: U256::zero(),
		}.sign(keypair.secret(), Some(chain_id))
	}

	#[test]
	fn should_make_pending_block_when_importing_own_transaction() {
		// given
		let client = TestBlockChainClient::default();
		let miner = miner();
		let transaction = transaction();
		let best_block = 0;
		// when
		let res = miner.import_own_transaction(&client, PendingTransaction::new(transaction, None));

		// then
		assert_eq!(res.unwrap(), ());
		assert_eq!(miner.pending_transactions(best_block).unwrap().len(), 1);
		assert_eq!(miner.pending_receipts(best_block).unwrap().len(), 1);
		assert_eq!(miner.ready_transactions(&client).len(), 1);
		// This method will let us know if pending block was created (before calling that method)
		assert!(!miner.prepare_pending_block(&client));
	}

	#[test]
	fn should_not_use_pending_block_if_best_block_is_higher() {
		// given
		let client = TestBlockChainClient::default();
		let miner = miner();
		let transaction = transaction();
		let best_block = 10;
		// when
		let res = miner.import_own_transaction(&client, PendingTransaction::new(transaction, None));

		// then
		assert_eq!(res.unwrap(), ());
		assert_eq!(miner.pending_transactions(best_block), None);
		assert_eq!(miner.pending_receipts(best_block), None);
		assert_eq!(miner.ready_transactions(&client).len(), 1);
	}

	#[test]
	fn should_import_external_transaction() {
		// given
		let client = TestBlockChainClient::default();
		let miner = miner();
		let transaction = transaction().into();
		let best_block = 0;
		// when
		let res = miner.import_external_transactions(&client, vec![transaction]).pop().unwrap();

		// then
		assert_eq!(res.unwrap(), ());
		// By default we don't reseal on external transactions
		assert_eq!(miner.pending_transactions(best_block), None);
		assert_eq!(miner.pending_receipts(best_block), None);
		// By default we use PendingSet::AlwaysSealing, so no transactions yet.
		assert_eq!(miner.ready_transactions(&client).len(), 0);
		// This method will let us know if pending block was created (before calling that method)
		assert!(miner.prepare_pending_block(&client));
		// After pending block is created we should see a transaction.
		assert_eq!(miner.ready_transactions(&client).len(), 1);
	}

	#[test]
	fn should_not_seal_unless_enabled() {
		let miner = miner();
		let client = TestBlockChainClient::default();
		// By default resealing is not required.
		assert!(!miner.requires_reseal(1u8.into()));

		miner.import_external_transactions(&client, vec![transaction().into()]).pop().unwrap().unwrap();
		assert!(miner.prepare_pending_block(&client));
		// Unless asked to prepare work.
		assert!(miner.requires_reseal(1u8.into()));
	}

	#[test]
	fn internal_seals_without_work() {
		let spec = Spec::new_instant();
		let miner = Miner::new_for_tests(&spec, None);

		let client = generate_dummy_client(2);

		let import = miner.import_external_transactions(&*client, vec![transaction_with_chain_id(spec.chain_id()).into()]).pop().unwrap();
		assert_eq!(import.unwrap(), ());

		miner.update_sealing(&*client);
		client.flush_queue();
		assert!(miner.pending_block(0).is_none());
		assert_eq!(client.chain_info().best_block_number, 3 as BlockNumber);

		assert!(miner.import_own_transaction(&*client, PendingTransaction::new(transaction_with_chain_id(spec.chain_id()).into(), None)).is_ok());

		miner.update_sealing(&*client);
		client.flush_queue();
		assert!(miner.pending_block(0).is_none());
		assert_eq!(client.chain_info().best_block_number, 4 as BlockNumber);
	}

	#[test]
	fn should_fail_setting_engine_signer_without_account_provider() {
		let spec = Spec::new_instant;
		let tap = Arc::new(AccountProvider::transient_provider());
		let addr = tap.insert_account(keccak("1").into(), "").unwrap();
		let client = generate_dummy_client_with_spec_and_accounts(spec, None);
		assert!(match client.miner().set_author(addr, Some("".into())) { Err(AccountError::NotFound) => true, _ => false });
	}
}<|MERGE_RESOLUTION|>--- conflicted
+++ resolved
@@ -21,24 +21,9 @@
 use ansi_term::Colour;
 use bytes::Bytes;
 use engines::{EthEngine, Seal};
-<<<<<<< HEAD
-use error::{ExecutionError, Error, ErrorKind};
-use ethcore_miner::banning_queue::{BanningTransactionQueue, Threshold};
-use ethcore_miner::local_transactions::{Status as LocalTransactionStatus};
-use ethcore_miner::transaction_queue::{
-	TransactionQueue,
-	RemovalReason,
-	TransactionDetailsProvider as TransactionQueueDetailsProvider,
-	PrioritizationStrategy,
-	AccountDetails,
-	TransactionOrigin,
-};
-use futures_cpupool::CpuPool;
-=======
 use error::{Error, ExecutionError};
 use ethcore_miner::gas_pricer::GasPricer;
 use ethcore_miner::pool::{self, TransactionQueue, VerifiedTransaction, QueueStatus, PrioritizationStrategy};
->>>>>>> 1cd93e4c
 use ethcore_miner::work_notify::NotifyWork;
 use ethereum_types::{H256, U256, Address};
 use parking_lot::{Mutex, RwLock};
@@ -401,17 +386,6 @@
 
 		for tx in pending {
 			let start = Instant::now();
-<<<<<<< HEAD
-			// Check whether transaction type is allowed for sender
-			let result = match self.engine.machine().verify_transaction(&tx, open_block.header(), chain) {
-				Err(Error(ErrorKind::Transaction(TransactionError::NotAllowed), _)) => {
-					Err(TransactionError::NotAllowed.into())
-				}
-				_ => {
-					open_block.push_transaction(tx, None)
-				}
-			};
-=======
 
 			let transaction = tx.signed().clone();
 			let hash = transaction.hash();
@@ -424,7 +398,6 @@
 					open_block.push_transaction(transaction, None)
 				});
 
->>>>>>> 1cd93e4c
 			let took = start.elapsed();
 
 			// Check for heavy transactions
@@ -467,19 +440,10 @@
 					debug!(target: "miner", "Skipping adding transaction to block because of invalid nonce: {:?} (expected: {:?}, got: {:?})", hash, expected, got);
 				},
 				// already have transaction - ignore
-<<<<<<< HEAD
-				Err(Error(ErrorKind::Transaction(TransactionError::AlreadyImported), _)) => {},
-				Err(Error(ErrorKind::Transaction(TransactionError::NotAllowed), _)) => {
-					non_allowed_transactions.insert(hash);
-					debug!(target: "miner",
-						   "Skipping non-allowed transaction for sender {:?}",
-						   hash);
-=======
 				Err(Error::Transaction(transaction::Error::AlreadyImported)) => {},
 				Err(Error::Transaction(transaction::Error::NotAllowed)) => {
 					not_allowed_transactions.insert(hash);
 					debug!(target: "miner", "Skipping non-allowed transaction for sender {:?}", hash);
->>>>>>> 1cd93e4c
 				},
 				Err(e) => {
 					debug!(target: "txqueue", "[{:?}] Marking as invalid: {:?}.", hash, e);
@@ -719,89 +683,6 @@
 		// Return if we restarted
 		prepare_new
 	}
-<<<<<<< HEAD
-
-	fn add_transactions_to_queue<C: AccountData + BlockChain + CallContract + RegistryInfo + ScheduleInfo>(
-		&self,
-		client: &C,
-		transactions: Vec<UnverifiedTransaction>,
-		default_origin: TransactionOrigin,
-		condition: Option<TransactionCondition>,
-		transaction_queue: &mut BanningTransactionQueue,
-	) -> Vec<Result<TransactionImportResult, Error>> {
-		let best_block_header = client.best_block_header();
-		let insertion_time = client.chain_info().best_block_number;
-		let mut inserted = Vec::with_capacity(transactions.len());
-
-		let results = transactions.into_iter()
-			.map(|tx| {
-				let hash = tx.hash();
-				if client.transaction_block(TransactionId::Hash(hash)).is_some() {
-					debug!(target: "miner", "Rejected tx {:?}: already in the blockchain", hash);
-					bail!(ErrorKind::Transaction(TransactionError::AlreadyImported));
-				}
-				match self.engine.verify_transaction_basic(&tx, &best_block_header)
-					.and_then(|_| self.engine.verify_transaction_unordered(tx, &best_block_header))
-				{
-					Err(e) => {
-						debug!(target: "miner", "Rejected tx {:?} with invalid signature: {:?}", hash, e);
-						Err(e)
-					},
-					Ok(transaction) => {
-						// This check goes here because verify_transaction takes SignedTransaction parameter
-						self.engine.machine().verify_transaction(&transaction, &best_block_header, client)?;
-
-						let origin = self.accounts.as_ref().and_then(|accounts| {
-							match accounts.has_account(transaction.sender()).unwrap_or(false) {
-								true => Some(TransactionOrigin::Local),
-								false => None,
-							}
-						}).unwrap_or(default_origin);
-
-						let details_provider = TransactionDetailsProvider::new(client, &self.service_transaction_action);
-						let hash = transaction.hash();
-						let result = match origin {
-							TransactionOrigin::Local | TransactionOrigin::RetractedBlock => {
-								transaction_queue.add(transaction, origin, insertion_time, condition.clone(), &details_provider)?
-							},
-							TransactionOrigin::External => {
-								transaction_queue.add_with_banlist(transaction, insertion_time, &details_provider)?
-							},
-						};
-
-						inserted.push(hash);
-						Ok(result)
-					},
-				}
-			})
-			.collect();
-
-		for listener in &*self.transaction_listener.read() {
-			listener(&inserted);
-		}
-
-		results
-	}
-
-	/// Are we allowed to do a non-mandatory reseal?
-	fn tx_reseal_allowed(&self) -> bool { Instant::now() > *self.next_allowed_reseal.lock() }
-
-	fn from_pending_block<H, F, G>(&self, latest_block_number: BlockNumber, from_chain: F, map_block: G) -> H
-		where F: Fn() -> H, G: FnOnce(&ClosedBlock) -> H {
-		let sealing_work = self.sealing_work.lock();
-		sealing_work.queue.peek_last_ref().map_or_else(
-			|| from_chain(),
-			|b| {
-				if b.block().header().number() > latest_block_number {
-					map_block(b)
-				} else {
-					from_chain()
-				}
-			}
-		)
-	}
-=======
->>>>>>> 1cd93e4c
 }
 
 const SEALING_TIMEOUT_IN_BLOCKS : u64 = 5;
