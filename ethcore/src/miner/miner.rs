--- conflicted
+++ resolved
@@ -16,11 +16,7 @@
 
 use std::cmp;
 use std::time::{Instant, Duration};
-<<<<<<< HEAD
-use std::collections::{BTreeMap, HashSet};
-=======
 use std::collections::{BTreeMap, BTreeSet, HashSet, HashMap};
->>>>>>> 4839294c
 use std::sync::Arc;
 
 use ansi_term::Colour;
@@ -1132,11 +1128,7 @@
 
 		if has_new_best_block {
 			// Clear nonce cache
-<<<<<<< HEAD
 			self.nonce_cache.clear();
-=======
-			self.nonce_cache.write().clear();
->>>>>>> 4839294c
 		}
 
 		// First update gas limit in transaction queue and minimal gas price.
@@ -1163,14 +1155,6 @@
 				});
 		}
 
-<<<<<<< HEAD
-=======
-		if has_new_best_block {
-			// ...and at the end remove the old ones
-			self.transaction_queue.cull(client);
-		}
-
->>>>>>> 4839294c
 		if has_new_best_block || (imported.len() > 0 && self.options.reseal_on_uncle) {
 			// Reset `next_allowed_reseal` in case a block is imported.
 			// Even if min_period is high, we will always attempt to create
