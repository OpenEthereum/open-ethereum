// Copyright 2015-2019 Parity Technologies (UK) Ltd.
// This file is part of Parity Ethereum.

// Parity Ethereum is free software: you can redistribute it and/or modify
// it under the terms of the GNU General Public License as published by
// the Free Software Foundation, either version 3 of the License, or
// (at your option) any later version.

// Parity Ethereum is distributed in the hope that it will be useful,
// but WITHOUT ANY WARRANTY; without even the implied warranty of
// MERCHANTABILITY or FITNESS FOR A PARTICULAR PURPOSE.  See the
// GNU General Public License for more details.

// You should have received a copy of the GNU General Public License
// along with Parity Ethereum.  If not, see <http://www.gnu.org/licenses/>.

use std::cmp;
use std::time::{Instant, Duration};
use std::collections::{BTreeMap, BTreeSet, HashSet};
use std::sync::Arc;

use ansi_term::Colour;
use bytes::Bytes;
use call_contract::CallContract;
use ethcore_miner::gas_pricer::GasPricer;
use ethcore_miner::local_accounts::LocalAccounts;
use ethcore_miner::pool::{self, TransactionQueue, VerifiedTransaction, QueueStatus, PrioritizationStrategy};
use ethcore_miner::service_transaction_checker::ServiceTransactionChecker;
#[cfg(feature = "work-notify")]
use ethcore_miner::work_notify::NotifyWork;
use ethereum_types::{H256, U256, Address};
use io::IoChannel;
use miner::pool_client::{PoolClient, CachedNonceClient, NonceCache};
use miner;
use parking_lot::{Mutex, RwLock};
use rayon::prelude::*;
use types::transaction::{
	self,
	Action,
	UnverifiedTransaction,
	SignedTransaction,
	PendingTransaction,
};
use types::BlockNumber;
use types::block::Block;
use types::header::Header;
use types::receipt::RichReceipt;
use using_queue::{UsingQueue, GetAction};

use block::{ClosedBlock, IsBlock, SealedBlock};
use client::{
	BlockChain, ChainInfo, BlockProducer, SealedBlockImporter, Nonce, TransactionInfo, TransactionId
};
use client::{BlockId, ClientIoMessage};
use engines::{EthEngine, Seal, EngineSigner};
use error::{Error, ErrorKind};
use executed::ExecutionError;
use executive::contract_address;
use spec::Spec;
use state::State;

/// Different possible definitions for pending transaction set.
#[derive(Debug, PartialEq)]
pub enum PendingSet {
	/// Always just the transactions in the queue. These have had only cheap checks.
	AlwaysQueue,
	/// Always just the transactions in the sealing block. These have had full checks but
	/// may be empty if the node is not actively mining or has no force_sealing enabled.
	AlwaysSealing,
	/// Takes from sealing if mining, from queue otherwise.
	SealingOrElseQueue,
}

/// Transaction queue penalization settings.
///
/// Senders of long-running transactions (above defined threshold)
/// will get lower priority.
#[derive(Debug, PartialEq, Clone)]
pub enum Penalization {
	/// Penalization in transaction queue is disabled
	Disabled,
	/// Penalization in transaction queue is enabled
	Enabled {
		/// Upper limit of transaction processing time before penalizing.
		offend_threshold: Duration,
	},
}

/// Pending block preparation status.
#[derive(Debug, PartialEq)]
pub enum BlockPreparationStatus {
	/// We had to prepare new pending block and the preparation succeeded.
	Succeeded,
	/// We had to prepare new pending block but the preparation failed.
	Failed,
	/// We didn't have to prepare a new block.
	NotPrepared,
}

/// Initial minimal gas price.
///
/// Gas price should be later overwritten externally
/// for instance by a dynamic gas price mechanism or CLI parameter.
/// This constant controls the initial value.
const DEFAULT_MINIMAL_GAS_PRICE: u64 = 20_000_000_000;

/// Allowed number of skipped transactions when constructing pending block.
///
/// When we push transactions to pending block, some of the transactions might
/// get skipped because of block gas limit being reached.
/// This constant controls how many transactions we can skip because of that
/// before stopping attempts to push more transactions to the block.
/// This is an optimization that prevents traversing the entire pool
/// in case we have only a fraction of available block gas limit left.
const MAX_SKIPPED_TRANSACTIONS: usize = 128;

/// Configures the behaviour of the miner.
#[derive(Debug, PartialEq)]
pub struct MinerOptions {
	/// Force the miner to reseal, even when nobody has asked for work.
	pub force_sealing: bool,
	/// Reseal on receipt of new external transactions.
	pub reseal_on_external_tx: bool,
	/// Reseal on receipt of new local transactions.
	pub reseal_on_own_tx: bool,
	/// Reseal when new uncle block has been imported.
	pub reseal_on_uncle: bool,
	/// Minimum period between transaction-inspired reseals.
	pub reseal_min_period: Duration,
	/// Maximum period between blocks (enables force sealing after that).
	pub reseal_max_period: Duration,
	/// Whether we should fallback to providing all the queue's transactions or just pending.
	pub pending_set: PendingSet,
	/// How many historical work packages can we store before running out?
	pub work_queue_size: usize,
	/// Can we submit two different solutions for the same block and expect both to result in an import?
	pub enable_resubmission: bool,
	/// Create a pending block with maximal possible gas limit.
	/// NOTE: Such block will contain all pending transactions but
	/// will be invalid if mined.
	pub infinite_pending_block: bool,

	/// Strategy to use for prioritizing transactions in the queue.
	pub tx_queue_strategy: PrioritizationStrategy,
	/// Simple senders penalization.
	pub tx_queue_penalization: Penalization,
	/// Do we want to mark transactions recieved locally (e.g. RPC) as local if we don't have the sending account?
	pub tx_queue_no_unfamiliar_locals: bool,
	/// Do we refuse to accept service transactions even if sender is certified.
	pub refuse_service_transactions: bool,
	/// Transaction pool limits.
	pub pool_limits: pool::Options,
	/// Initial transaction verification options.
	pub pool_verification_options: pool::verifier::Options,
}

impl Default for MinerOptions {
	fn default() -> Self {
		MinerOptions {
			force_sealing: false,
			reseal_on_external_tx: false,
			reseal_on_own_tx: true,
			reseal_on_uncle: false,
			reseal_min_period: Duration::from_secs(2),
			reseal_max_period: Duration::from_secs(120),
			pending_set: PendingSet::AlwaysQueue,
			work_queue_size: 20,
			enable_resubmission: true,
			infinite_pending_block: false,
			tx_queue_strategy: PrioritizationStrategy::GasPriceOnly,
			tx_queue_penalization: Penalization::Disabled,
			tx_queue_no_unfamiliar_locals: false,
			refuse_service_transactions: false,
			pool_limits: pool::Options {
				max_count: 8_192,
				max_per_sender: 81,
				max_mem_usage: 4 * 1024 * 1024,
			},
			pool_verification_options: pool::verifier::Options {
				minimal_gas_price: DEFAULT_MINIMAL_GAS_PRICE.into(),
				block_gas_limit: U256::max_value(),
				tx_gas_limit: U256::max_value(),
				no_early_reject: false,
			},
		}
	}
}

/// Configurable parameters of block authoring.
#[derive(Debug, Default, Clone)]
pub struct AuthoringParams {
	/// Lower and upper bound of block gas limit that we are targeting
	pub gas_range_target: (U256, U256),
	/// Block author
	pub author: Address,
	/// Block extra data
	pub extra_data: Bytes,
}

/// Block sealing mechanism
pub enum Author {
	/// Sealing block is external and we only need a reward beneficiary (i.e. PoW)
	External(Address),
	/// Sealing is done internally, we need a way to create signatures to seal block (i.e. PoA)
	Sealer(Box<EngineSigner>),
}

impl Author {
	/// Get author's address.
	pub fn address(&self) -> Address {
		match *self {
			Author::External(address) => address,
			Author::Sealer(ref sealer) => sealer.address(),
		}
	}
}


struct SealingWork {
	queue: UsingQueue<ClosedBlock>,
	enabled: bool,
	next_allowed_reseal: Instant,
	next_mandatory_reseal: Instant,
	// block number when sealing work was last requested
	last_request: Option<u64>,
}

impl SealingWork {
	/// Are we allowed to do a non-mandatory reseal?
	fn reseal_allowed(&self) -> bool {
		Instant::now() > self.next_allowed_reseal
	}
}

/// Keeps track of transactions using priority queue and holds currently mined block.
/// Handles preparing work for "work sealing" or seals "internally" if Engine does not require work.
pub struct Miner {
	// NOTE [ToDr]  When locking always lock in this order!
	sealing: Mutex<SealingWork>,
	params: RwLock<AuthoringParams>,
	#[cfg(feature = "work-notify")]
	listeners: RwLock<Vec<Box<NotifyWork>>>,
	nonce_cache: NonceCache,
	gas_pricer: Mutex<GasPricer>,
	options: MinerOptions,
	// TODO [ToDr] Arc is only required because of price updater
	transaction_queue: Arc<TransactionQueue>,
	engine: Arc<EthEngine>,
	accounts: Arc<LocalAccounts>,
	io_channel: RwLock<Option<IoChannel<ClientIoMessage>>>,
	service_transaction_checker: Option<ServiceTransactionChecker>,
}

impl Miner {
	/// Push listener that will handle new jobs
	#[cfg(feature = "work-notify")]
	pub fn add_work_listener(&self, notifier: Box<NotifyWork>) {
		self.listeners.write().push(notifier);
		self.sealing.lock().enabled = true;
	}

	/// Set a callback to be notified about imported transactions' hashes.
	pub fn add_transactions_listener(&self, f: Box<Fn(&[H256]) + Send + Sync>) {
		self.transaction_queue.add_listener(f);
	}

	/// Creates new instance of miner Arc.
	pub fn new<A: LocalAccounts + 'static>(
		options: MinerOptions,
		gas_pricer: GasPricer,
		spec: &Spec,
		accounts: A,
	) -> Self {
		let limits = options.pool_limits.clone();
		let verifier_options = options.pool_verification_options.clone();
		let tx_queue_strategy = options.tx_queue_strategy;
		let nonce_cache_size = cmp::max(4096, limits.max_count / 4);
		let refuse_service_transactions = options.refuse_service_transactions;

		Miner {
			sealing: Mutex::new(SealingWork {
				queue: UsingQueue::new(options.work_queue_size),
				enabled: options.force_sealing
					|| spec.engine.seals_internally().is_some(),
				next_allowed_reseal: Instant::now(),
				next_mandatory_reseal: Instant::now() + options.reseal_max_period,
				last_request: None,
			}),
			params: RwLock::new(AuthoringParams::default()),
			#[cfg(feature = "work-notify")]
			listeners: RwLock::new(vec![]),
			gas_pricer: Mutex::new(gas_pricer),
			nonce_cache: NonceCache::new(nonce_cache_size),
			options,
			transaction_queue: Arc::new(TransactionQueue::new(limits, verifier_options, tx_queue_strategy)),
			accounts: Arc::new(accounts),
			engine: spec.engine.clone(),
			io_channel: RwLock::new(None),
			service_transaction_checker: if refuse_service_transactions {
				None
			} else {
				Some(ServiceTransactionChecker::default())
			},
		}
	}

	/// Creates new instance of miner with given spec and accounts.
	///
	/// NOTE This should be only used for tests.
	pub fn new_for_tests(spec: &Spec, accounts: Option<HashSet<Address>>) -> Miner {
		let minimal_gas_price = 0.into();
		Miner::new(MinerOptions {
			pool_verification_options: pool::verifier::Options {
				minimal_gas_price,
				block_gas_limit: U256::max_value(),
				tx_gas_limit: U256::max_value(),
				no_early_reject: false,
			},
			reseal_min_period: Duration::from_secs(0),
			..Default::default()
		}, GasPricer::new_fixed(minimal_gas_price), spec, accounts.unwrap_or_default())
	}

	/// Sets `IoChannel`
	pub fn set_io_channel(&self, io_channel: IoChannel<ClientIoMessage>) {
		*self.io_channel.write() = Some(io_channel);
	}

	/// Sets in-blockchain checker for transactions.
	pub fn set_in_chain_checker<C>(&self, chain: &Arc<C>) where
		C: TransactionInfo + Send + Sync + 'static,
	{
		let client = Arc::downgrade(chain);
		self.transaction_queue.set_in_chain_checker(move |hash| {
			match client.upgrade() {
				Some(info) => info.transaction_block(TransactionId::Hash(*hash)).is_some(),
				None => false,
			}
		});
	}

	/// Clear all pending block states
	pub fn clear(&self) {
		self.sealing.lock().queue.reset();
	}

	/// Updates transaction queue verification limits.
	///
	/// Limits consist of current block gas limit and minimal gas price.
	pub fn update_transaction_queue_limits(&self, block_gas_limit: U256) {
		trace!(target: "miner", "minimal_gas_price: recalibrating...");
		let txq = self.transaction_queue.clone();
		let mut options = self.options.pool_verification_options.clone();
		self.gas_pricer.lock().recalibrate(move |gas_price| {
			debug!(target: "miner", "minimal_gas_price: Got gas price! {}", gas_price);
			options.minimal_gas_price = gas_price;
			options.block_gas_limit = block_gas_limit;
			txq.set_verifier_options(options);
		});
	}

	/// Returns ServiceTransactionChecker
	pub fn service_transaction_checker(&self) -> Option<ServiceTransactionChecker> {
		self.service_transaction_checker.clone()
	}

	/// Retrieves an existing pending block iff it's not older than given block number.
	///
	/// NOTE: This will not prepare a new pending block if it's not existing.
	fn map_existing_pending_block<F, T>(&self, f: F, latest_block_number: BlockNumber) -> Option<T> where
		F: FnOnce(&ClosedBlock) -> T,
	{
		self.sealing.lock().queue
			.peek_last_ref()
			.and_then(|b| {
				// to prevent a data race between block import and updating pending block
				// we allow the number to be equal.
				if b.block().header().number() >= latest_block_number {
					Some(f(b))
				} else {
					None
				}
			})
	}

	fn pool_client<'a, C: 'a>(&'a self, chain: &'a C) -> PoolClient<'a, C> where
		C: BlockChain + CallContract,
	{
		PoolClient::new(
			chain,
			&self.nonce_cache,
			&*self.engine,
<<<<<<< HEAD
			self.accounts.as_ref().map(|x| &**x),
			self.service_transaction_checker.as_ref(),
=======
			&*self.accounts,
			self.options.refuse_service_transactions,
>>>>>>> b7e86218
		)
	}

	/// Prepares new block for sealing including top transactions from queue.
	fn prepare_block<C>(&self, chain: &C) -> Option<(ClosedBlock, Option<H256>)> where
		C: BlockChain + CallContract + BlockProducer + Nonce + Sync,
	{
		trace_time!("prepare_block");
		let chain_info = chain.chain_info();

		// Open block
		let (mut open_block, original_work_hash) = {
			let mut sealing = self.sealing.lock();
			let last_work_hash = sealing.queue.peek_last_ref().map(|pb| pb.block().header().hash());
			let best_hash = chain_info.best_block_hash;

			// check to see if last ClosedBlock in would_seals is actually same parent block.
			// if so
			//   duplicate, re-open and push any new transactions.
			//   if at least one was pushed successfully, close and enqueue new ClosedBlock;
			//   otherwise, leave everything alone.
			// otherwise, author a fresh block.
			let mut open_block = match sealing.queue.get_pending_if(|b| b.block().header().parent_hash() == &best_hash) {
				Some(old_block) => {
					trace!(target: "miner", "prepare_block: Already have previous work; updating and returning");
					// add transactions to old_block
					chain.reopen_block(old_block)
				}
				None => {
					// block not found - create it.
					trace!(target: "miner", "prepare_block: No existing work - making new block");
					let params = self.params.read().clone();

					match chain.prepare_open_block(
						params.author,
						params.gas_range_target,
						params.extra_data,
					) {
						Ok(block) => block,
						Err(err) => {
							warn!(target: "miner", "Open new block failed with error {:?}. This is likely an error in chain specificiations or on-chain consensus smart contracts.", err);
							return None;
						}
					}
				}
			};

			if self.options.infinite_pending_block {
				open_block.remove_gas_limit();
			}

			(open_block, last_work_hash)
		};

		let mut invalid_transactions = HashSet::new();
		let mut not_allowed_transactions = HashSet::new();
		let mut senders_to_penalize = HashSet::new();
		let block_number = open_block.block().header().number();

		let mut tx_count = 0usize;
		let mut skipped_transactions = 0usize;

		let client = self.pool_client(chain);
		let engine_params = self.engine.params();
		let min_tx_gas: U256 = self.engine.schedule(chain_info.best_block_number).tx_gas.into();
		let nonce_cap: Option<U256> = if chain_info.best_block_number + 1 >= engine_params.dust_protection_transition {
			Some((engine_params.nonce_cap_increment * (chain_info.best_block_number + 1)).into())
		} else {
			None
		};
		// we will never need more transactions than limit divided by min gas
		let max_transactions = if min_tx_gas.is_zero() {
			usize::max_value()
		} else {
			MAX_SKIPPED_TRANSACTIONS.saturating_add(cmp::min(*open_block.block().header().gas_limit() / min_tx_gas, u64::max_value().into()).as_u64() as usize)
		};

		let pending: Vec<Arc<_>> = self.transaction_queue.pending(
			client.clone(),
			pool::PendingSettings {
				block_number: chain_info.best_block_number,
				current_timestamp: chain_info.best_block_timestamp,
				nonce_cap,
				max_len: max_transactions,
				ordering: miner::PendingOrdering::Priority,
			}
		);

		let took_ms = |elapsed: &Duration| {
			elapsed.as_secs() * 1000 + elapsed.subsec_nanos() as u64 / 1_000_000
		};

		let block_start = Instant::now();
		debug!(target: "miner", "Attempting to push {} transactions.", pending.len());

		for tx in pending {
			let start = Instant::now();

			let transaction = tx.signed().clone();
			let hash = transaction.hash();
			let sender = transaction.sender();

			// Re-verify transaction again vs current state.
			let result = client.verify_signed(&transaction)
				.map_err(|e| e.into())
				.and_then(|_| {
					open_block.push_transaction(transaction, None)
				});

			let took = start.elapsed();

			// Check for heavy transactions
			match self.options.tx_queue_penalization {
				Penalization::Enabled { ref offend_threshold } if &took > offend_threshold => {
					senders_to_penalize.insert(sender);
					debug!(target: "miner", "Detected heavy transaction ({} ms). Penalizing sender.", took_ms(&took));
				},
				_ => {},
			}

			debug!(target: "miner", "Adding tx {:?} took {} ms", hash, took_ms(&took));
			match result {
				Err(Error(ErrorKind::Execution(ExecutionError::BlockGasLimitReached { gas_limit, gas_used, gas }), _)) => {
					debug!(target: "miner", "Skipping adding transaction to block because of gas limit: {:?} (limit: {:?}, used: {:?}, gas: {:?})", hash, gas_limit, gas_used, gas);

					// Penalize transaction if it's above current gas limit
					if gas > gas_limit {
						debug!(target: "txqueue", "[{:?}] Transaction above block gas limit.", hash);
						invalid_transactions.insert(hash);
					}

					// Exit early if gas left is smaller then min_tx_gas
					let gas_left = gas_limit - gas_used;
					if gas_left < min_tx_gas {
						debug!(target: "miner", "Remaining gas is lower than minimal gas for a transaction. Block is full.");
						break;
					}

					// Avoid iterating over the entire queue in case block is almost full.
					skipped_transactions += 1;
					if skipped_transactions > MAX_SKIPPED_TRANSACTIONS {
						debug!(target: "miner", "Reached skipped transactions threshold. Assuming block is full.");
						break;
					}
				},
				// Invalid nonce error can happen only if previous transaction is skipped because of gas limit.
				// If there is errornous state of transaction queue it will be fixed when next block is imported.
				Err(Error(ErrorKind::Execution(ExecutionError::InvalidNonce { expected, got }), _)) => {
					debug!(target: "miner", "Skipping adding transaction to block because of invalid nonce: {:?} (expected: {:?}, got: {:?})", hash, expected, got);
				},
				// already have transaction - ignore
				Err(Error(ErrorKind::Transaction(transaction::Error::AlreadyImported), _)) => {},
				Err(Error(ErrorKind::Transaction(transaction::Error::NotAllowed), _)) => {
					not_allowed_transactions.insert(hash);
					debug!(target: "miner", "Skipping non-allowed transaction for sender {:?}", hash);
				},
				Err(e) => {
					debug!(target: "txqueue", "[{:?}] Marking as invalid: {:?}.", hash, e);
					debug!(
						target: "miner", "Error adding transaction to block: number={}. transaction_hash={:?}, Error: {:?}", block_number, hash, e
					);
					invalid_transactions.insert(hash);
				},
				// imported ok
				_ => tx_count += 1,
			}
		}
		let elapsed = block_start.elapsed();
		debug!(target: "miner", "Pushed {} transactions in {} ms", tx_count, took_ms(&elapsed));

		let block = match open_block.close() {
			Ok(block) => block,
			Err(err) => {
				warn!(target: "miner", "Closing the block failed with error {:?}. This is likely an error in chain specificiations or on-chain consensus smart contracts.", err);
				return None;
			}
		};

		{
			self.transaction_queue.remove(invalid_transactions.iter(), true);
			self.transaction_queue.remove(not_allowed_transactions.iter(), false);
			self.transaction_queue.penalize(senders_to_penalize.iter());
		}

		Some((block, original_work_hash))
	}

	/// Returns `true` if we should create pending block even if some other conditions are not met.
	///
	/// In general we always seal iff:
	/// 1. --force-sealing CLI parameter is provided
	/// 2. There are listeners awaiting new work packages (e.g. remote work notifications or stratum).
	fn forced_sealing(&self) -> bool {
		let listeners_empty = {
			#[cfg(feature = "work-notify")]
			{ self.listeners.read().is_empty() }
			#[cfg(not(feature = "work-notify"))]
			{ true }
		};

		self.options.force_sealing || !listeners_empty
	}

	/// Check is reseal is allowed and necessary.
	fn requires_reseal(&self, best_block: BlockNumber) -> bool {
		let mut sealing = self.sealing.lock();
		if !sealing.enabled {
			trace!(target: "miner", "requires_reseal: sealing is disabled");
			return false
		}

		if !sealing.reseal_allowed() {
			trace!(target: "miner", "requires_reseal: reseal too early");
			return false
		}

		trace!(target: "miner", "requires_reseal: sealing enabled");

		// Disable sealing if there were no requests for SEALING_TIMEOUT_IN_BLOCKS
		let had_requests = sealing.last_request.map(|last_request|
			best_block.saturating_sub(last_request) <= SEALING_TIMEOUT_IN_BLOCKS
		).unwrap_or(false);

		// keep sealing enabled if any of the conditions is met
		let sealing_enabled = self.forced_sealing()
			|| self.transaction_queue.has_local_pending_transactions()
			|| self.engine.seals_internally() == Some(true)
			|| had_requests;

		let should_disable_sealing = !sealing_enabled;

		trace!(target: "miner", "requires_reseal: should_disable_sealing={}; forced={:?}, has_local={:?}, internal={:?}, had_requests={:?}",
			should_disable_sealing,
			self.forced_sealing(),
			self.transaction_queue.has_local_pending_transactions(),
			self.engine.seals_internally(),
			had_requests,
		);

		if should_disable_sealing {
			trace!(target: "miner", "Miner sleeping (current {}, last {})", best_block, sealing.last_request.unwrap_or(0));
			sealing.enabled = false;
			sealing.queue.reset();
			false
		} else {
			// sealing enabled and we don't want to sleep.
			sealing.next_allowed_reseal = Instant::now() + self.options.reseal_min_period;
			true
		}
	}

	/// Attempts to perform internal sealing (one that does not require work) and handles the result depending on the type of Seal.
	fn seal_and_import_block_internally<C>(&self, chain: &C, block: ClosedBlock) -> bool
		where C: BlockChain + SealedBlockImporter,
	{
		{
			let sealing = self.sealing.lock();
			if block.transactions().is_empty()
				&& !self.forced_sealing()
				&& Instant::now() <= sealing.next_mandatory_reseal
			{
				return false
			}
		}

		trace!(target: "miner", "seal_block_internally: attempting internal seal.");

		let parent_header = match chain.block_header(BlockId::Hash(*block.header().parent_hash())) {
			Some(h) => {
				match h.decode() {
					Ok(decoded_hdr) => decoded_hdr,
					Err(_) => return false
				}
			}
			None => return false,
		};

		match self.engine.generate_seal(block.block(), &parent_header) {
			// Save proposal for later seal submission and broadcast it.
			Seal::Proposal(seal) => {
				trace!(target: "miner", "Received a Proposal seal.");
				{
					let mut sealing = self.sealing.lock();
					sealing.next_mandatory_reseal = Instant::now() + self.options.reseal_max_period;
					sealing.queue.set_pending(block.clone());
					sealing.queue.use_last_ref();
				}

				block
					.lock()
					.seal(&*self.engine, seal)
					.map(|sealed| {
						chain.broadcast_proposal_block(sealed);
						true
					})
					.unwrap_or_else(|e| {
						warn!("ERROR: seal failed when given internally generated seal: {}", e);
						false
					})
			},
			// Directly import a regular sealed block.
			Seal::Regular(seal) => {
				trace!(target: "miner", "Received a Regular seal.");
				{
					let mut sealing = self.sealing.lock();
					sealing.next_mandatory_reseal = Instant::now() + self.options.reseal_max_period;
				}

				block
					.lock()
					.seal(&*self.engine, seal)
					.map(|sealed| {
						chain.import_sealed_block(sealed).is_ok()
					})
					.unwrap_or_else(|e| {
						warn!("ERROR: seal failed when given internally generated seal: {}", e);
						false
					})
			},
			Seal::None => false,
		}
	}

	/// Prepares work which has to be done to seal.
	fn prepare_work(&self, block: ClosedBlock, original_work_hash: Option<H256>) {
		let (work, is_new) = {
			let block_header = block.block().header().clone();
			let block_hash = block_header.hash();

			let mut sealing = self.sealing.lock();
			let last_work_hash = sealing.queue.peek_last_ref().map(|pb| pb.block().header().hash());

			trace!(
				target: "miner",
				"prepare_work: Checking whether we need to reseal: orig={:?} last={:?}, this={:?}",
				original_work_hash, last_work_hash, block_hash
			);

			let (work, is_new) = if last_work_hash.map_or(true, |h| h != block_hash) {
				trace!(
					target: "miner",
					"prepare_work: Pushing a new, refreshed or borrowed pending {}...",
					block_hash
				);
				let is_new = original_work_hash.map_or(true, |h| h != block_hash);

				sealing.queue.set_pending(block);

				#[cfg(feature = "work-notify")]
				{
					// If push notifications are enabled we assume all work items are used.
					if is_new && !self.listeners.read().is_empty() {
						sealing.queue.use_last_ref();
					}
				}

				(Some((block_hash, *block_header.difficulty(), block_header.number())), is_new)
			} else {
				(None, false)
			};
			trace!(
				target: "miner",
				"prepare_work: leaving (last={:?})",
				sealing.queue.peek_last_ref().map(|b| b.block().header().hash())
			);
			(work, is_new)
		};

		#[cfg(feature = "work-notify")]
		{
			if is_new {
				work.map(|(pow_hash, difficulty, number)| {
					for notifier in self.listeners.read().iter() {
						notifier.notify(pow_hash, difficulty, number)
					}
				});
			}
		}

		// NB: hack to use variables to avoid warning.
		#[cfg(not(feature = "work-notify"))]
		{
			let _work = work;
			let _is_new = is_new;
		}
	}

	/// Prepare a pending block. Returns the preparation status.
	fn prepare_pending_block<C>(&self, client: &C) -> BlockPreparationStatus where
		C: BlockChain + CallContract + BlockProducer + SealedBlockImporter + Nonce + Sync,
	{
		trace!(target: "miner", "prepare_pending_block: entering");
		let prepare_new = {
			let mut sealing = self.sealing.lock();
			let have_work = sealing.queue.peek_last_ref().is_some();
			trace!(target: "miner", "prepare_pending_block: have_work={}", have_work);
			if !have_work {
				sealing.enabled = true;
				true
			} else {
				false
			}
		};

		let preparation_status = if prepare_new {
			// --------------------------------------------------------------------------
			// | NOTE Code below requires sealing locks.                                |
			// | Make sure to release the locks before calling that method.             |
			// --------------------------------------------------------------------------
			match self.prepare_block(client) {
				Some((block, original_work_hash)) => {
					self.prepare_work(block, original_work_hash);
					BlockPreparationStatus::Succeeded
				},
				None => BlockPreparationStatus::Failed,
			}
		} else {
			BlockPreparationStatus::NotPrepared
		};

		let best_number = client.chain_info().best_block_number;
		let mut sealing = self.sealing.lock();
		if sealing.last_request != Some(best_number) {
			trace!(
				target: "miner",
				"prepare_pending_block: Miner received request (was {}, now {}) - waking up.",
				sealing.last_request.unwrap_or(0), best_number
			);
			sealing.last_request = Some(best_number);
		}

		preparation_status
	}

	/// Prepare pending block, check whether sealing is needed, and then update sealing.
	fn prepare_and_update_sealing<C: miner::BlockChainClient>(&self, chain: &C) {
		use miner::MinerService;

		// Make sure to do it after transaction is imported and lock is dropped.
		// We need to create pending block and enable sealing.
		if self.engine.seals_internally().unwrap_or(false) || self.prepare_pending_block(chain) == BlockPreparationStatus::NotPrepared {
			// If new block has not been prepared (means we already had one)
			// or Engine might be able to seal internally,
			// we need to update sealing.
			self.update_sealing(chain);
		}
	}
}

const SEALING_TIMEOUT_IN_BLOCKS : u64 = 5;

impl miner::MinerService for Miner {
	type State = State<::state_db::StateDB>;

	fn authoring_params(&self) -> AuthoringParams {
		self.params.read().clone()
	}

	fn set_gas_range_target(&self, gas_range_target: (U256, U256)) {
		self.params.write().gas_range_target = gas_range_target;
	}

	fn set_extra_data(&self, extra_data: Bytes) {
		self.params.write().extra_data = extra_data;
	}

	fn set_author(&self, author: Author) {
		self.params.write().author = author.address();

		if let Author::Sealer(signer) = author {
			if self.engine.seals_internally().is_some() {
				// Enable sealing
				self.sealing.lock().enabled = true;
				// --------------------------------------------------------------------------
				// | NOTE Code below may require author and sealing locks                   |
				// | (some `Engine`s call `EngineClient.update_sealing()`)                  |
				// | Make sure to release the locks before calling that method.             |
				// --------------------------------------------------------------------------
				self.engine.set_signer(signer);
			} else {
				warn!("Setting an EngineSigner while Engine does not require one.");
			}
		}
	}

	fn sensible_gas_price(&self) -> U256 {
		// 10% above our minimum.
		self.transaction_queue.current_worst_gas_price() * 110u32 / 100
	}

	fn sensible_gas_limit(&self) -> U256 {
		self.params.read().gas_range_target.0 / 5
	}

	fn import_external_transactions<C: miner::BlockChainClient>(
		&self,
		chain: &C,
		transactions: Vec<UnverifiedTransaction>
	) -> Vec<Result<(), transaction::Error>> {
		trace!(target: "external_tx", "Importing external transactions");
		let client = self.pool_client(chain);
		let results = self.transaction_queue.import(
			client,
			transactions.into_iter().map(pool::verifier::Transaction::Unverified).collect(),
		);

		// --------------------------------------------------------------------------
		// | NOTE Code below requires sealing locks.                                |
		// | Make sure to release the locks before calling that method.             |
		// --------------------------------------------------------------------------
		if !results.is_empty() && self.options.reseal_on_external_tx &&	self.sealing.lock().reseal_allowed() {
			self.prepare_and_update_sealing(chain);
		}

		results
	}

	fn import_own_transaction<C: miner::BlockChainClient>(
		&self,
		chain: &C,
		pending: PendingTransaction
	) -> Result<(), transaction::Error> {
		// note: you may want to use `import_claimed_local_transaction` instead of this one.

		trace!(target: "own_tx", "Importing transaction: {:?}", pending);

		let client = self.pool_client(chain);
		let imported = self.transaction_queue.import(
			client,
			vec![pool::verifier::Transaction::Local(pending)]
		).pop().expect("one result returned per added transaction; one added => one result; qed");

		// --------------------------------------------------------------------------
		// | NOTE Code below requires sealing locks.                                |
		// | Make sure to release the locks before calling that method.             |
		// --------------------------------------------------------------------------
		if imported.is_ok() && self.options.reseal_on_own_tx && self.sealing.lock().reseal_allowed() {
			self.prepare_and_update_sealing(chain);
		}

		imported
	}

	fn import_claimed_local_transaction<C: miner::BlockChainClient>(
		&self,
		chain: &C,
		pending: PendingTransaction,
		trusted: bool
	) -> Result<(), transaction::Error> {
		// treat the tx as local if the option is enabled, if we have the account, or if
		// the account is specified as a Prioritized Local Addresses
		let sender = pending.sender();
		let treat_as_local = trusted
			|| !self.options.tx_queue_no_unfamiliar_locals
			|| self.accounts.is_local(&sender);

		if treat_as_local {
			self.import_own_transaction(chain, pending)
		} else {
			// We want to replicate behaviour for external transactions if we're not going to treat
			// this as local. This is important with regards to sealing blocks
			self.import_external_transactions(chain, vec![pending.transaction.into()])
				.pop().expect("one result per tx, as in `import_own_transaction`")
		}
	}

	fn local_transactions(&self) -> BTreeMap<H256, pool::local_transactions::Status> {
		self.transaction_queue.local_transactions()
	}

	fn queued_transactions(&self) -> Vec<Arc<VerifiedTransaction>> {
		self.transaction_queue.all_transactions()
	}

	fn queued_transaction_hashes(&self) -> Vec<H256> {
		self.transaction_queue.all_transaction_hashes()
	}

	fn pending_transaction_hashes<C>(&self, chain: &C) -> BTreeSet<H256> where
		C: ChainInfo + Sync,
	{
		let chain_info = chain.chain_info();

		let from_queue = || self.transaction_queue.pending_hashes(
			|sender| self.nonce_cache.get(sender),
		);

		let from_pending = || {
			self.map_existing_pending_block(|sealing| {
				sealing.transactions()
					.iter()
					.map(|signed| signed.hash())
					.collect()
			}, chain_info.best_block_number)
		};

		match self.options.pending_set {
			PendingSet::AlwaysQueue => {
				from_queue()
			},
			PendingSet::AlwaysSealing => {
				from_pending().unwrap_or_default()
			},
			PendingSet::SealingOrElseQueue => {
				from_pending().unwrap_or_else(from_queue)
			},
		}
	}

	fn ready_transactions<C>(&self, chain: &C, max_len: usize, ordering: miner::PendingOrdering)
		-> Vec<Arc<VerifiedTransaction>>
	where
		C: ChainInfo + Nonce + Sync,
	{
		let chain_info = chain.chain_info();

		let from_queue = || {
			// We propagate transactions over the nonce cap.
			// The mechanism is only to limit number of transactions in pending block
			// those transactions are valid and will just be ready to be included in next block.
			let nonce_cap = None;

			self.transaction_queue.pending(
				CachedNonceClient::new(chain, &self.nonce_cache),
				pool::PendingSettings {
					block_number: chain_info.best_block_number,
					current_timestamp: chain_info.best_block_timestamp,
					nonce_cap,
					max_len,
					ordering,
				},
			)
		};

		let from_pending = || {
			self.map_existing_pending_block(|sealing| {
				sealing.transactions()
					.iter()
					.map(|signed| pool::VerifiedTransaction::from_pending_block_transaction(signed.clone()))
					.map(Arc::new)
					.take(max_len)
					.collect()
			}, chain_info.best_block_number)
		};

		match self.options.pending_set {
			PendingSet::AlwaysQueue => {
				from_queue()
			},
			PendingSet::AlwaysSealing => {
				from_pending().unwrap_or_default()
			},
			PendingSet::SealingOrElseQueue => {
				from_pending().unwrap_or_else(from_queue)
			},
		}
	}

	fn next_nonce<C>(&self, chain: &C, address: &Address) -> U256 where
		C: Nonce + Sync,
	{
		self.transaction_queue.next_nonce(CachedNonceClient::new(chain, &self.nonce_cache), address)
			.unwrap_or_else(|| chain.latest_nonce(address))
	}

	fn transaction(&self, hash: &H256) -> Option<Arc<VerifiedTransaction>> {
		self.transaction_queue.find(hash)
	}

	fn remove_transaction(&self, hash: &H256) -> Option<Arc<VerifiedTransaction>> {
		self.transaction_queue.remove(::std::iter::once(hash), false)
			.pop()
			.expect("remove() returns one result per hash; one hash passed; qed")
	}

	fn queue_status(&self) -> QueueStatus {
		self.transaction_queue.status()
	}

	fn pending_receipts(&self, best_block: BlockNumber) -> Option<Vec<RichReceipt>> {
		self.map_existing_pending_block(|pending| {
			let receipts = pending.receipts();
			pending.transactions()
				.into_iter()
				.enumerate()
				.map(|(index, tx)| {
					let prev_gas = if index == 0 { Default::default() } else { receipts[index - 1].gas_used };
					let receipt = &receipts[index];
					RichReceipt {
						transaction_hash: tx.hash(),
						transaction_index: index,
						cumulative_gas_used: receipt.gas_used,
						gas_used: receipt.gas_used - prev_gas,
						contract_address: match tx.action {
							Action::Call(_) => None,
							Action::Create => {
								let sender = tx.sender();
								Some(contract_address(self.engine.create_address_scheme(pending.header().number()), &sender, &tx.nonce, &tx.data).0)
							}
						},
						logs: receipt.logs.clone(),
						log_bloom: receipt.log_bloom,
						outcome: receipt.outcome.clone(),
					}
				})
				.collect()
		}, best_block)
	}

	/// Update sealing if required.
	/// Prepare the block and work if the Engine does not seal internally.
	fn update_sealing<C>(&self, chain: &C) where
		C: BlockChain + CallContract + BlockProducer + SealedBlockImporter + Nonce + Sync,
	{
		trace!(target: "miner", "update_sealing");

		// Do nothing if reseal is not required,
		// but note that `requires_reseal` updates internal state.
		if !self.requires_reseal(chain.chain_info().best_block_number) {
			return;
		}

		// --------------------------------------------------------------------------
		// | NOTE Code below requires sealing locks.                                |
		// | Make sure to release the locks before calling that method.             |
		// --------------------------------------------------------------------------
		trace!(target: "miner", "update_sealing: preparing a block");
		let (block, original_work_hash) = match self.prepare_block(chain) {
			Some((block, original_work_hash)) => (block, original_work_hash),
			None => return,
		};

		// refuse to seal the first block of the chain if it contains hard forks
		// which should be on by default.
		if block.block().header().number() == 1 {
			if let Some(name) = self.engine.params().nonzero_bugfix_hard_fork() {
				warn!("Your chain specification contains one or more hard forks which are required to be \
					   on by default. Please remove these forks and start your chain again: {}.", name);
				return;
			}
		}

		match self.engine.seals_internally() {
			Some(true) => {
				trace!(target: "miner", "update_sealing: engine indicates internal sealing");
				if self.seal_and_import_block_internally(chain, block) {
					trace!(target: "miner", "update_sealing: imported internally sealed block");
				}
			},
			Some(false) => {
				trace!(target: "miner", "update_sealing: engine is not keen to seal internally right now");
				// anyway, save the block for later use
				self.sealing.lock().queue.set_pending(block);
			},
			None => {
				trace!(target: "miner", "update_sealing: engine does not seal internally, preparing work");
				self.prepare_work(block, original_work_hash)
			},
		}
	}

	fn is_currently_sealing(&self) -> bool {
		self.sealing.lock().enabled
	}

	fn work_package<C>(&self, chain: &C) -> Option<(H256, BlockNumber, u64, U256)> where
		C: BlockChain + CallContract + BlockProducer + SealedBlockImporter + Nonce + Sync,
	{
		if self.engine.seals_internally().is_some() {
			return None;
		}

		self.prepare_pending_block(chain);

		self.sealing.lock().queue.use_last_ref().map(|b| {
			let header = b.header();
			(header.hash(), header.number(), header.timestamp(), *header.difficulty())
		})
	}

	// Note used for external submission (PoW) and internally by sealing engines.
	fn submit_seal(&self, block_hash: H256, seal: Vec<Bytes>) -> Result<SealedBlock, Error> {
		let result =
			if let Some(b) = self.sealing.lock().queue.get_used_if(
				if self.options.enable_resubmission {
					GetAction::Clone
				} else {
					GetAction::Take
				},
				|b| &b.hash() == &block_hash
			) {
				trace!(target: "miner", "Submitted block {}={}={} with seal {:?}", block_hash, b.hash(), b.header().bare_hash(), seal);
				b.lock().try_seal(&*self.engine, seal).or_else(|e| {
					warn!(target: "miner", "Mined solution rejected: {}", e);
					Err(ErrorKind::PowInvalid.into())
				})
			} else {
				warn!(target: "miner", "Submitted solution rejected: Block unknown or out of date.");
				Err(ErrorKind::PowHashInvalid.into())
			};

		result.and_then(|sealed| {
			let n = sealed.header().number();
			let h = sealed.header().hash();
			info!(target: "miner", "Submitted block imported OK. #{}: {}", Colour::White.bold().paint(format!("{}", n)), Colour::White.bold().paint(format!("{:x}", h)));
			Ok(sealed)
		})
	}

	fn chain_new_blocks<C>(&self, chain: &C, imported: &[H256], _invalid: &[H256], enacted: &[H256], retracted: &[H256], is_internal_import: bool)
		where C: miner::BlockChainClient,
	{
		trace!(target: "miner", "chain_new_blocks");

		// 1. We ignore blocks that were `imported` unless resealing on new uncles is enabled.
		// 2. We ignore blocks that are `invalid` because it doesn't have any meaning in terms of the transactions that
		//    are in those blocks

		let has_new_best_block = enacted.len() > 0;

		if has_new_best_block {
			// Clear nonce cache
			self.nonce_cache.clear();
		}

		// First update gas limit in transaction queue and minimal gas price.
		let gas_limit = *chain.best_block_header().gas_limit();
		self.update_transaction_queue_limits(gas_limit);

		// Then import all transactions from retracted blocks.
		let client = self.pool_client(chain);
		{
			retracted
				.par_iter()
				.for_each(|hash| {
					let block = chain.block(BlockId::Hash(*hash))
						.expect("Client is sending message after commit to db and inserting to chain; the block is available; qed");
					let txs = block.transactions()
						.into_iter()
						.map(pool::verifier::Transaction::Retracted)
						.collect();
					let _ = self.transaction_queue.import(
						client.clone(),
						txs,
					);
				});
		}

		if has_new_best_block || (imported.len() > 0 && self.options.reseal_on_uncle) {
			// Reset `next_allowed_reseal` in case a block is imported.
			// Even if min_period is high, we will always attempt to create
			// new pending block.
			self.sealing.lock().next_allowed_reseal = Instant::now();

			if !is_internal_import {
				// --------------------------------------------------------------------------
				// | NOTE Code below requires sealing locks.                                |
				// | Make sure to release the locks before calling that method.             |
				// --------------------------------------------------------------------------
				self.update_sealing(chain);
			}
		}

		if has_new_best_block {
			// Make sure to cull transactions after we update sealing.
			// Not culling won't lead to old transactions being added to the block
			// (thanks to Ready), but culling can take significant amount of time,
			// so best to leave it after we create some work for miners to prevent increased
			// uncle rate.
			// If the io_channel is available attempt to offload culling to a separate task
			// to avoid blocking chain_new_blocks
			if let Some(ref channel) = *self.io_channel.read() {
				let queue = self.transaction_queue.clone();
				let nonce_cache = self.nonce_cache.clone();
				let engine = self.engine.clone();
				let accounts = self.accounts.clone();
				let service_transaction_checker = self.service_transaction_checker.clone();

				let cull = move |chain: &::client::Client| {
					let client = PoolClient::new(
						chain,
						&nonce_cache,
						&*engine,
<<<<<<< HEAD
						accounts.as_ref().map(|x| &**x),
						service_transaction_checker.as_ref(),
=======
						&*accounts,
						refuse_service_transactions,
>>>>>>> b7e86218
					);
					queue.cull(client);
				};

				if let Err(e) = channel.send(ClientIoMessage::execute(cull)) {
					warn!(target: "miner", "Error queueing cull: {:?}", e);
				}
			} else {
				self.transaction_queue.cull(client);
			}
		}
		if let Some(ref service_transaction_checker) = self.service_transaction_checker {
			match service_transaction_checker.refresh_cache(chain) {
				Ok(true) => {
					trace!(target: "client", "Service transaction cache was refreshed successfully");
				},
				Ok(false) => {
					trace!(target: "client", "Registrar or/and service transactions contract does not exist");
				},
				Err(e) => error!(target: "client", "Error occurred while refreshing service transaction cache: {}", e)
			};
		};
	}

	fn pending_state(&self, latest_block_number: BlockNumber) -> Option<Self::State> {
		self.map_existing_pending_block(|b| b.state().clone(), latest_block_number)
	}

	fn pending_block_header(&self, latest_block_number: BlockNumber) -> Option<Header> {
		self.map_existing_pending_block(|b| b.header().clone(), latest_block_number)
	}

	fn pending_block(&self, latest_block_number: BlockNumber) -> Option<Block> {
		self.map_existing_pending_block(|b| b.to_base(), latest_block_number)
	}

	fn pending_transactions(&self, latest_block_number: BlockNumber) -> Option<Vec<SignedTransaction>> {
		self.map_existing_pending_block(|b| b.transactions().into_iter().cloned().collect(), latest_block_number)
	}
}

#[cfg(test)]
mod tests {
	use std::iter::FromIterator;

	use super::*;
	use accounts::AccountProvider;
	use ethkey::{Generator, Random};
	use hash::keccak;
	use rustc_hex::FromHex;
	use types::BlockNumber;

	use client::{TestBlockChainClient, EachBlockWith, ChainInfo, ImportSealedBlock};
	use miner::{MinerService, PendingOrdering};
	use test_helpers::{generate_dummy_client, generate_dummy_client_with_spec};
	use types::transaction::{Transaction};

	#[test]
	fn should_prepare_block_to_seal() {
		// given
		let client = TestBlockChainClient::default();
		let miner = Miner::new_for_tests(&Spec::new_test(), None);

		// when
		let sealing_work = miner.work_package(&client);
		assert!(sealing_work.is_some(), "Expected closed block");
	}

	#[test]
	fn should_still_work_after_a_couple_of_blocks() {
		// given
		let client = TestBlockChainClient::default();
		let miner = Miner::new_for_tests(&Spec::new_test(), None);

		let res = miner.work_package(&client);
		let hash = res.unwrap().0;
		let block = miner.submit_seal(hash, vec![]).unwrap();
		client.import_sealed_block(block).unwrap();

		// two more blocks mined, work requested.
		client.add_blocks(1, EachBlockWith::Uncle);
		miner.work_package(&client);

		client.add_blocks(1, EachBlockWith::Uncle);
		miner.work_package(&client);

		// solution to original work submitted.
		assert!(miner.submit_seal(hash, vec![]).is_ok());
	}

	fn miner() -> Miner {
		Miner::new(
			MinerOptions {
				force_sealing: false,
				reseal_on_external_tx: false,
				reseal_on_own_tx: true,
				reseal_on_uncle: false,
				reseal_min_period: Duration::from_secs(5),
				reseal_max_period: Duration::from_secs(120),
				pending_set: PendingSet::AlwaysSealing,
				work_queue_size: 5,
				enable_resubmission: true,
				infinite_pending_block: false,
				tx_queue_penalization: Penalization::Disabled,
				tx_queue_strategy: PrioritizationStrategy::GasPriceOnly,
				tx_queue_no_unfamiliar_locals: false,
				refuse_service_transactions: false,
				pool_limits: Default::default(),
				pool_verification_options: pool::verifier::Options {
					minimal_gas_price: 0.into(),
					block_gas_limit: U256::max_value(),
					tx_gas_limit: U256::max_value(),
					no_early_reject: false,
				},
			},
			GasPricer::new_fixed(0u64.into()),
			&Spec::new_test(),
			::std::collections::HashSet::new(), // local accounts
		)
	}

	const TEST_CHAIN_ID: u64 = 2;

	fn transaction() -> SignedTransaction {
		transaction_with_chain_id(TEST_CHAIN_ID)
	}

	fn transaction_with_chain_id(chain_id: u64) -> SignedTransaction {
		let keypair = Random.generate().unwrap();
		Transaction {
			action: Action::Create,
			value: U256::zero(),
			data: "3331600055".from_hex().unwrap(),
			gas: U256::from(100_000),
			gas_price: U256::zero(),
			nonce: U256::zero(),
		}.sign(keypair.secret(), Some(chain_id))
	}

	#[test]
	fn should_make_pending_block_when_importing_own_transaction() {
		// given
		let client = TestBlockChainClient::default();
		let miner = miner();
		let transaction = transaction();
		let best_block = 0;
		// when
		let res = miner.import_own_transaction(&client, PendingTransaction::new(transaction, None));

		// then
		assert_eq!(res.unwrap(), ());
		assert_eq!(miner.pending_transactions(best_block).unwrap().len(), 1);
		assert_eq!(miner.pending_receipts(best_block).unwrap().len(), 1);
		assert_eq!(miner.ready_transactions(&client, 10, PendingOrdering::Priority).len(), 1);
		// This method will let us know if pending block was created (before calling that method)
		assert_eq!(miner.prepare_pending_block(&client), BlockPreparationStatus::NotPrepared);
	}

	#[test]
	fn should_not_return_stale_work_packages() {
		// given
		let client = TestBlockChainClient::default();
		let miner = miner();

		// initial work package should create the pending block
		let res = miner.work_package(&client);
		assert_eq!(res.unwrap().1, 1);
		// This should be true, since there were some requests.
		assert_eq!(miner.requires_reseal(0), true);

		// when new block is imported
		let client = generate_dummy_client(2);
		let imported = [0.into()];
		let empty = &[];
		miner.chain_new_blocks(&*client, &imported, empty, &imported, empty, false);

		// then
		// This should be false, because it's too early.
		assert_eq!(miner.requires_reseal(2), false);
		// but still work package should be ready
		let res = miner.work_package(&*client);
		assert_eq!(res.unwrap().1, 3);
		assert_eq!(miner.prepare_pending_block(&*client), BlockPreparationStatus::NotPrepared);
	}

	#[test]
	fn should_not_use_pending_block_if_best_block_is_higher() {
		// given
		let client = TestBlockChainClient::default();
		let miner = miner();
		let transaction = transaction();
		let best_block = 10;
		// when
		let res = miner.import_own_transaction(&client, PendingTransaction::new(transaction, None));

		// then
		assert_eq!(res.unwrap(), ());
		assert_eq!(miner.pending_transactions(best_block), None);
		assert_eq!(miner.pending_receipts(best_block), None);
		assert_eq!(miner.ready_transactions(&client, 10, PendingOrdering::Priority).len(), 1);
	}

	#[test]
	fn should_import_external_transaction() {
		// given
		let client = TestBlockChainClient::default();
		let miner = miner();
		let transaction = transaction().into();
		let best_block = 0;
		// when
		let res = miner.import_external_transactions(&client, vec![transaction]).pop().unwrap();

		// then
		assert_eq!(res.unwrap(), ());
		// By default we don't reseal on external transactions
		assert_eq!(miner.pending_transactions(best_block), None);
		assert_eq!(miner.pending_receipts(best_block), None);
		// By default we use PendingSet::AlwaysSealing, so no transactions yet.
		assert_eq!(miner.ready_transactions(&client, 10, PendingOrdering::Priority).len(), 0);
		// This method will let us know if pending block was created (before calling that method)
		assert_eq!(miner.prepare_pending_block(&client), BlockPreparationStatus::Succeeded);
		// After pending block is created we should see a transaction.
		assert_eq!(miner.ready_transactions(&client, 10, PendingOrdering::Priority).len(), 1);
	}

	#[test]
	fn should_treat_unfamiliar_locals_selectively() {
		// given
		let keypair = Random.generate().unwrap();
		let client = TestBlockChainClient::default();
		let mut local_accounts = ::std::collections::HashSet::new();
		local_accounts.insert(keypair.address());

		let miner = Miner::new(
			MinerOptions {
				tx_queue_no_unfamiliar_locals: true,
				..miner().options
			},
			GasPricer::new_fixed(0u64.into()),
			&Spec::new_test(),
			local_accounts,
		);
		let transaction = transaction();
		let best_block = 0;
		// when
		// This transaction should not be marked as local because our account_provider doesn't have the sender
		let res = miner.import_claimed_local_transaction(&client, PendingTransaction::new(transaction.clone(), None), false);

		// then
		// Check the same conditions as `should_import_external_transaction` first. Behaviour should be identical.
		// That is: it's treated as though we added it through `import_external_transactions`
		assert_eq!(res.unwrap(), ());
		assert_eq!(miner.pending_transactions(best_block), None);
		assert_eq!(miner.pending_receipts(best_block), None);
		assert_eq!(miner.ready_transactions(&client, 10, PendingOrdering::Priority).len(), 0);
		assert_eq!(miner.prepare_pending_block(&client), BlockPreparationStatus::Succeeded);
		assert_eq!(miner.ready_transactions(&client, 10, PendingOrdering::Priority).len(), 1);

		// when - 2nd part: create a local transaction from account_provider.
		// Borrow the transaction used before & sign with our generated keypair.
		let local_transaction = transaction.deconstruct().0.as_unsigned().clone().sign(keypair.secret(), Some(TEST_CHAIN_ID));
		let res2 = miner.import_claimed_local_transaction(&client, PendingTransaction::new(local_transaction, None), false);

		// then - 2nd part: we add on the results from the last pending block.
		// This is borrowed from `should_make_pending_block_when_importing_own_transaction` and slightly modified.
		assert_eq!(res2.unwrap(), ());
		assert_eq!(miner.pending_transactions(best_block).unwrap().len(), 2);
		assert_eq!(miner.pending_receipts(best_block).unwrap().len(), 2);
		assert_eq!(miner.ready_transactions(&client, 10, PendingOrdering::Priority).len(), 2);
		assert_eq!(miner.prepare_pending_block(&client), BlockPreparationStatus::NotPrepared);
	}

	#[test]
	fn should_prioritize_locals() {
		let client = TestBlockChainClient::default();
		let transaction = transaction();
		let miner = Miner::new(
			MinerOptions {
				tx_queue_no_unfamiliar_locals: true, // should work even with this enabled
				..miner().options
			},
			GasPricer::new_fixed(0u64.into()),
			&Spec::new_test(),
			HashSet::from_iter(vec![transaction.sender()].into_iter()),
		);
		let best_block = 0;

		// Miner with sender as a known local address should prioritize transactions from that address
		let res2 = miner.import_claimed_local_transaction(&client, PendingTransaction::new(transaction, None), false);

		// check to make sure the prioritized transaction is pending
		assert_eq!(res2.unwrap(), ());
		assert_eq!(miner.pending_transactions(best_block).unwrap().len(), 1);
		assert_eq!(miner.pending_receipts(best_block).unwrap().len(), 1);
		assert_eq!(miner.ready_transactions(&client, 10, PendingOrdering::Priority).len(), 1);
		assert_eq!(miner.prepare_pending_block(&client), BlockPreparationStatus::NotPrepared);
	}

	#[test]
	fn should_not_seal_unless_enabled() {
		let miner = miner();
		let client = TestBlockChainClient::default();
		// By default resealing is not required.
		assert!(!miner.requires_reseal(1u8.into()));

		miner.import_external_transactions(&client, vec![transaction().into()]).pop().unwrap().unwrap();
		assert_eq!(miner.prepare_pending_block(&client), BlockPreparationStatus::Succeeded);
		// Unless asked to prepare work.
		assert!(miner.requires_reseal(1u8.into()));
	}

	#[test]
	fn internal_seals_without_work() {
		let spec = Spec::new_instant();
		let miner = Miner::new_for_tests(&spec, None);

		let client = generate_dummy_client(2);

		let import = miner.import_external_transactions(&*client, vec![transaction_with_chain_id(spec.chain_id()).into()]).pop().unwrap();
		assert_eq!(import.unwrap(), ());

		miner.update_sealing(&*client);
		client.flush_queue();
		assert!(miner.pending_block(0).is_none());
		assert_eq!(client.chain_info().best_block_number, 3 as BlockNumber);

		assert!(miner.import_own_transaction(&*client, PendingTransaction::new(transaction_with_chain_id(spec.chain_id()).into(), None)).is_ok());

		miner.update_sealing(&*client);
		client.flush_queue();
		assert!(miner.pending_block(0).is_none());
		assert_eq!(client.chain_info().best_block_number, 4 as BlockNumber);
	}

	#[test]
	fn should_not_fail_setting_engine_signer_without_account_provider() {
		let spec = Spec::new_test_round;
		let tap = Arc::new(AccountProvider::transient_provider());
		let addr = tap.insert_account(keccak("1").into(), &"".into()).unwrap();
		let client = generate_dummy_client_with_spec(spec);
		let engine_signer = Box::new((tap.clone(), addr, "".into()));
		let msg = Default::default();
		assert!(client.engine().sign(msg).is_err());

		// should set engine signer and miner author
		client.miner().set_author(Author::Sealer(engine_signer));
		assert_eq!(client.miner().authoring_params().author, addr);
		assert!(client.engine().sign(msg).is_ok());
	}

	#[test]
	fn should_mine_if_internal_sealing_is_enabled() {
		let spec = Spec::new_instant();
		let miner = Miner::new_for_tests(&spec, None);

		let client = generate_dummy_client(2);
		miner.update_sealing(&*client);

		assert!(miner.is_currently_sealing());
	}

	#[test]
	fn should_not_mine_if_internal_sealing_is_disabled() {
		let spec = Spec::new_test_round();
		let miner = Miner::new_for_tests(&spec, None);

		let client = generate_dummy_client(2);
		miner.update_sealing(&*client);

		assert!(!miner.is_currently_sealing());
	}

	#[test]
	fn should_not_mine_if_no_fetch_work_request() {
		let spec = Spec::new_test();
		let miner = Miner::new_for_tests(&spec, None);

		let client = generate_dummy_client(2);
		miner.update_sealing(&*client);

		assert!(!miner.is_currently_sealing());
	}

	#[cfg(feature = "work-notify")]
	#[test]
	fn should_mine_if_fetch_work_request() {
		struct DummyNotifyWork;

		impl NotifyWork for DummyNotifyWork {
			fn notify(&self, _pow_hash: H256, _difficulty: U256, _number: u64) { }
		}

		let spec = Spec::new_test();
		let miner = Miner::new_for_tests(&spec, None);
		miner.add_work_listener(Box::new(DummyNotifyWork));

		let client = generate_dummy_client(2);
		miner.update_sealing(&*client);

		assert!(miner.is_currently_sealing());
	}
}<|MERGE_RESOLUTION|>--- conflicted
+++ resolved
@@ -29,6 +29,7 @@
 #[cfg(feature = "work-notify")]
 use ethcore_miner::work_notify::NotifyWork;
 use ethereum_types::{H256, U256, Address};
+use ethkey::Password;
 use io::IoChannel;
 use miner::pool_client::{PoolClient, CachedNonceClient, NonceCache};
 use miner;
@@ -47,6 +48,7 @@
 use types::receipt::RichReceipt;
 use using_queue::{UsingQueue, GetAction};
 
+use account_provider::{AccountProvider, SignError as AccountError};
 use block::{ClosedBlock, IsBlock, SealedBlock};
 use client::{
 	BlockChain, ChainInfo, BlockProducer, SealedBlockImporter, Nonce, TransactionInfo, TransactionId
@@ -390,13 +392,8 @@
 			chain,
 			&self.nonce_cache,
 			&*self.engine,
-<<<<<<< HEAD
-			self.accounts.as_ref().map(|x| &**x),
+			&*self.accounts,
 			self.service_transaction_checker.as_ref(),
-=======
-			&*self.accounts,
-			self.options.refuse_service_transactions,
->>>>>>> b7e86218
 		)
 	}
 
@@ -1280,13 +1277,8 @@
 						chain,
 						&nonce_cache,
 						&*engine,
-<<<<<<< HEAD
-						accounts.as_ref().map(|x| &**x),
+						&*accounts,
 						service_transaction_checker.as_ref(),
-=======
-						&*accounts,
-						refuse_service_transactions,
->>>>>>> b7e86218
 					);
 					queue.cull(client);
 				};
