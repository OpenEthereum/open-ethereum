--- conflicted
+++ resolved
@@ -764,23 +764,17 @@
 			if let Some(ref ap) = self.accounts {
 				ap.sign(address.clone(), Some(password.clone()), Default::default())?;
 			}
-<<<<<<< HEAD
-=======
 			// Limit the scope of the locks.
->>>>>>> be30c441
 			{
 				let mut sealing_work = self.sealing_work.lock();
 				sealing_work.enabled = self.engine.is_sealer(&address).unwrap_or(false);
 				*self.author.write() = address;
 			}
-<<<<<<< HEAD
-=======
 			// --------------------------------------------------------------------------
 			// | NOTE Code below may require author and sealing_work locks              |
 			// | (some `Engine`s call `EngineClient.update_sealing()`)                  |.
 			// | Make sure to release the locks before calling that method.             |
 			// --------------------------------------------------------------------------
->>>>>>> be30c441
 			self.engine.set_signer(address, password);
 		}
 		Ok(())
