--- conflicted
+++ resolved
@@ -565,18 +565,14 @@
 		let schedule = chain.latest_schedule();
 		let gas_required = |tx: &SignedTransaction| tx.gas_required(&schedule).into();
 		transactions.into_iter()
-<<<<<<< HEAD
-			.map(|tx| transaction_queue.add(tx, origin, &fetch_account, &gas_required))
-=======
 			.map(|tx| match origin {
 				TransactionOrigin::Local | TransactionOrigin::RetractedBlock => {
-					transaction_queue.add(tx, &fetch_account, origin)
+					transaction_queue.add(tx, origin, &fetch_account, &gas_required)
 				},
 				TransactionOrigin::External => {
-					transaction_queue.add_with_banlist(tx, &fetch_account)
+					transaction_queue.add_with_banlist(tx, &fetch_account, &gas_required)
 				}
 			})
->>>>>>> 55efa16e
 			.collect()
 	}
 
