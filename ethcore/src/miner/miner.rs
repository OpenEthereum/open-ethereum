// Copyright 2015-2017 Parity Technologies (UK) Ltd.
// This file is part of Parity.

// Parity is free software: you can redistribute it and/or modify
// it under the terms of the GNU General Public License as published by
// the Free Software Foundation, either version 3 of the License, or
// (at your option) any later version.

// Parity is distributed in the hope that it will be useful,
// but WITHOUT ANY WARRANTY; without even the implied warranty of
// MERCHANTABILITY or FITNESS FOR A PARTICULAR PURPOSE.  See the
// GNU General Public License for more details.

// You should have received a copy of the GNU General Public License
// along with Parity.  If not, see <http://www.gnu.org/licenses/>.

use std::time::{Instant, Duration};
use std::collections::{BTreeMap, HashSet};
use std::sync::Arc;

use account_provider::{AccountProvider, SignError as AccountError};
use ansi_term::Colour;
use ethereum_types::{H256, U256, Address};
use parking_lot::{Mutex, RwLock};
use bytes::Bytes;
use engines::{EthEngine, Seal};
use error::*;
use ethcore_miner::banning_queue::{BanningTransactionQueue, Threshold};
use ethcore_miner::local_transactions::{Status as LocalTransactionStatus};
use ethcore_miner::transaction_queue::{
	TransactionQueue,
	RemovalReason,
	TransactionDetailsProvider as TransactionQueueDetailsProvider,
	PrioritizationStrategy,
	AccountDetails,
	TransactionOrigin,
};
use ethcore_miner::work_notify::{WorkPoster, NotifyWork};
use miner::service_transaction_checker::ServiceTransactionChecker;
use miner::{MinerService, MinerStatus};
use price_info::fetch::Client as FetchClient;
use price_info::{Client as PriceInfoClient, PriceInfo};
use transaction::{
	Action,
	UnverifiedTransaction,
	PendingTransaction,
	SignedTransaction,
	Condition as TransactionCondition,
	ImportResult as TransactionImportResult,
	Error as TransactionError,
};
use using_queue::{UsingQueue, GetAction};
use block::{ClosedBlock, IsBlock, Block};
use client::{
	AccountData, BlockChain, RegistryInfo, ScheduleInfo, CallContract, BlockProducer, SealedBlockImporter
};
use client::{BlockId, TransactionId, MiningBlockChainClient};
use executive::contract_address;
use header::{Header, BlockNumber};
use receipt::{Receipt, RichReceipt};
use spec::Spec;
use state::State;

/// Different possible definitions for pending transaction set.
#[derive(Debug, PartialEq)]
pub enum PendingSet {
	/// Always just the transactions in the queue. These have had only cheap checks.
	AlwaysQueue,
	/// Always just the transactions in the sealing block. These have had full checks but
	/// may be empty if the node is not actively mining or has force_sealing enabled.
	AlwaysSealing,
	/// Try the sealing block, but if it is not currently sealing, fallback to the queue.
	SealingOrElseQueue,
}

/// Type of the gas limit to apply to the transaction queue.
#[derive(Debug, PartialEq)]
pub enum GasLimit {
	/// Depends on the block gas limit and is updated with every block.
	Auto,
	/// No limit.
	None,
	/// Set to a fixed gas value.
	Fixed(U256),
}

/// Transaction queue banning settings.
#[derive(Debug, PartialEq, Clone)]
pub enum Banning {
	/// Banning in transaction queue is disabled
	Disabled,
	/// Banning in transaction queue is enabled
	Enabled {
		/// Upper limit of transaction processing time before banning.
		offend_threshold: Duration,
		/// Number of similar offending transactions before banning.
		min_offends: u16,
		/// Number of seconds the offender is banned for.
		ban_duration: Duration,
	},
}

/// Configures the behaviour of the miner.
#[derive(Debug, PartialEq)]
pub struct MinerOptions {
	/// URLs to notify when there is new work.
	pub new_work_notify: Vec<String>,
	/// Force the miner to reseal, even when nobody has asked for work.
	pub force_sealing: bool,
	/// Reseal on receipt of new external transactions.
	pub reseal_on_external_tx: bool,
	/// Reseal on receipt of new local transactions.
	pub reseal_on_own_tx: bool,
	/// Reseal when new uncle block has been imported.
	pub reseal_on_uncle: bool,
	/// Minimum period between transaction-inspired reseals.
	pub reseal_min_period: Duration,
	/// Maximum period between blocks (enables force sealing after that).
	pub reseal_max_period: Duration,
	/// Maximum amount of gas to bother considering for block insertion.
	pub tx_gas_limit: U256,
	/// Maximum size of the transaction queue.
	pub tx_queue_size: usize,
	/// Maximum memory usage of transactions in the queue (current / future).
	pub tx_queue_memory_limit: Option<usize>,
	/// Strategy to use for prioritizing transactions in the queue.
	pub tx_queue_strategy: PrioritizationStrategy,
	/// Whether we should fallback to providing all the queue's transactions or just pending.
	pub pending_set: PendingSet,
	/// How many historical work packages can we store before running out?
	pub work_queue_size: usize,
	/// Can we submit two different solutions for the same block and expect both to result in an import?
	pub enable_resubmission: bool,
	/// Global gas limit for all transaction in the queue except for local and retracted.
	pub tx_queue_gas_limit: GasLimit,
	/// Banning settings.
	pub tx_queue_banning: Banning,
	/// Do we refuse to accept service transactions even if sender is certified.
	pub refuse_service_transactions: bool,
	/// Create a pending block with maximal possible gas limit.
	/// NOTE: Such block will contain all pending transactions but
	/// will be invalid if mined.
	pub infinite_pending_block: bool,
}

impl Default for MinerOptions {
	fn default() -> Self {
		MinerOptions {
			new_work_notify: vec![],
			force_sealing: false,
			reseal_on_external_tx: false,
			reseal_on_own_tx: true,
			reseal_on_uncle: false,
			tx_gas_limit: !U256::zero(),
			tx_queue_size: 8192,
			tx_queue_memory_limit: Some(2 * 1024 * 1024),
			tx_queue_gas_limit: GasLimit::None,
			tx_queue_strategy: PrioritizationStrategy::GasPriceOnly,
			pending_set: PendingSet::AlwaysQueue,
			reseal_min_period: Duration::from_secs(2),
			reseal_max_period: Duration::from_secs(120),
			work_queue_size: 20,
			enable_resubmission: true,
			tx_queue_banning: Banning::Disabled,
			refuse_service_transactions: false,
			infinite_pending_block: false,
		}
	}
}

/// Options for the dynamic gas price recalibrator.
#[derive(Debug, PartialEq)]
pub struct GasPriceCalibratorOptions {
	/// Base transaction price to match against.
	pub usd_per_tx: f32,
	/// How frequently we should recalibrate.
	pub recalibration_period: Duration,
}

/// The gas price validator variant for a `GasPricer`.
#[derive(Debug, PartialEq)]
pub struct GasPriceCalibrator {
	options: GasPriceCalibratorOptions,
	next_calibration: Instant,
	price_info: PriceInfoClient,
}

impl GasPriceCalibrator {
	fn recalibrate<F: Fn(U256) + Sync + Send + 'static>(&mut self, set_price: F) {
		trace!(target: "miner", "Recalibrating {:?} versus {:?}", Instant::now(), self.next_calibration);
		if Instant::now() >= self.next_calibration {
			let usd_per_tx = self.options.usd_per_tx;
			trace!(target: "miner", "Getting price info");

			self.price_info.get(move |price: PriceInfo| {
				trace!(target: "miner", "Price info arrived: {:?}", price);
				let usd_per_eth = price.ethusd;
				let wei_per_usd: f32 = 1.0e18 / usd_per_eth;
				let gas_per_tx: f32 = 21000.0;
				let wei_per_gas: f32 = wei_per_usd * usd_per_tx / gas_per_tx;
				info!(target: "miner", "Updated conversion rate to Ξ1 = {} ({} wei/gas)", Colour::White.bold().paint(format!("US${:.2}", usd_per_eth)), Colour::Yellow.bold().paint(format!("{}", wei_per_gas)));
				set_price(U256::from(wei_per_gas as u64));
			});

			self.next_calibration = Instant::now() + self.options.recalibration_period;
		}
	}
}

/// Struct to look after updating the acceptable gas price of a miner.
#[derive(Debug, PartialEq)]
pub enum GasPricer {
	/// A fixed gas price in terms of Wei - always the argument given.
	Fixed(U256),
	/// Gas price is calibrated according to a fixed amount of USD.
	Calibrated(GasPriceCalibrator),
}

impl GasPricer {
	/// Create a new Calibrated `GasPricer`.
	pub fn new_calibrated(options: GasPriceCalibratorOptions, fetch: FetchClient) -> GasPricer {
		GasPricer::Calibrated(GasPriceCalibrator {
			options: options,
			next_calibration: Instant::now(),
			price_info: PriceInfoClient::new(fetch),
		})
	}

	/// Create a new Fixed `GasPricer`.
	pub fn new_fixed(gas_price: U256) -> GasPricer {
		GasPricer::Fixed(gas_price)
	}

	fn recalibrate<F: Fn(U256) + Sync + Send + 'static>(&mut self, set_price: F) {
		match *self {
			GasPricer::Fixed(ref max) => set_price(max.clone()),
			GasPricer::Calibrated(ref mut cal) => cal.recalibrate(set_price),
		}
	}
}

struct SealingWork {
	queue: UsingQueue<ClosedBlock>,
	enabled: bool,
}

/// Keeps track of transactions using priority queue and holds currently mined block.
/// Handles preparing work for "work sealing" or seals "internally" if Engine does not require work.
pub struct Miner {
	// NOTE [ToDr]  When locking always lock in this order!
	transaction_queue: Arc<RwLock<BanningTransactionQueue>>,
	transaction_listener: RwLock<Vec<Box<Fn(&[H256]) + Send + Sync>>>,
	sealing_work: Mutex<SealingWork>,
	next_allowed_reseal: Mutex<Instant>,
	next_mandatory_reseal: RwLock<Instant>,
	sealing_block_last_request: Mutex<u64>,
	// for sealing...
	options: MinerOptions,

	gas_range_target: RwLock<(U256, U256)>,
	author: RwLock<Address>,
	extra_data: RwLock<Bytes>,
	engine: Arc<EthEngine>,

	accounts: Option<Arc<AccountProvider>>,
	notifiers: RwLock<Vec<Box<NotifyWork>>>,
	gas_pricer: Mutex<GasPricer>,
	service_transaction_action: ServiceTransactionAction,
}

impl Miner {
	/// Push notifier that will handle new jobs
	pub fn push_notifier(&self, notifier: Box<NotifyWork>) {
		self.notifiers.write().push(notifier);
		self.sealing_work.lock().enabled = true;
	}

	/// Creates new instance of miner Arc.
	pub fn new(options: MinerOptions, gas_pricer: GasPricer, spec: &Spec, accounts: Option<Arc<AccountProvider>>) -> Arc<Miner> {
		Arc::new(Miner::new_raw(options, gas_pricer, spec, accounts))
	}

	/// Creates new instance of miner.
	fn new_raw(options: MinerOptions, gas_pricer: GasPricer, spec: &Spec, accounts: Option<Arc<AccountProvider>>) -> Miner {
		let gas_limit = match options.tx_queue_gas_limit {
			GasLimit::Fixed(ref limit) => *limit,
			_ => !U256::zero(),
		};
		let mem_limit = options.tx_queue_memory_limit.unwrap_or_else(usize::max_value);

		let txq = TransactionQueue::with_limits(
			options.tx_queue_strategy,
			options.tx_queue_size,
			mem_limit,
			gas_limit,
			options.tx_gas_limit
		);
		let txq = match options.tx_queue_banning {
			Banning::Disabled => BanningTransactionQueue::new(txq, Threshold::NeverBan, Duration::from_secs(180)),
			Banning::Enabled { ban_duration, min_offends, .. } => BanningTransactionQueue::new(
				txq,
				Threshold::BanAfter(min_offends),
				ban_duration,
			),
		};

		let notifiers: Vec<Box<NotifyWork>> = match options.new_work_notify.is_empty() {
			true => Vec::new(),
			false => vec![Box::new(WorkPoster::new(&options.new_work_notify))],
		};

		let service_transaction_action = match options.refuse_service_transactions {
			true => ServiceTransactionAction::Refuse,
			false => ServiceTransactionAction::Check(ServiceTransactionChecker::default()),
		};

		Miner {
			transaction_queue: Arc::new(RwLock::new(txq)),
			transaction_listener: RwLock::new(vec![]),
			next_allowed_reseal: Mutex::new(Instant::now()),
			next_mandatory_reseal: RwLock::new(Instant::now() + options.reseal_max_period),
			sealing_block_last_request: Mutex::new(0),
			sealing_work: Mutex::new(SealingWork{
				queue: UsingQueue::new(options.work_queue_size),
				enabled: options.force_sealing
					|| !options.new_work_notify.is_empty()
					|| spec.engine.seals_internally().is_some()
			}),
			gas_range_target: RwLock::new((U256::zero(), U256::zero())),
			author: RwLock::new(Address::default()),
			extra_data: RwLock::new(Vec::new()),
			options: options,
			accounts: accounts,
			engine: spec.engine.clone(),
			notifiers: RwLock::new(notifiers),
			gas_pricer: Mutex::new(gas_pricer),
			service_transaction_action: service_transaction_action,
		}
	}

	/// Creates new instance of miner with accounts and with given spec.
	pub fn with_spec_and_accounts(spec: &Spec, accounts: Option<Arc<AccountProvider>>) -> Miner {
		Miner::new_raw(Default::default(), GasPricer::new_fixed(20_000_000_000u64.into()), spec, accounts)
	}

	/// Creates new instance of miner without accounts, but with given spec.
	pub fn with_spec(spec: &Spec) -> Miner {
		Miner::new_raw(Default::default(), GasPricer::new_fixed(20_000_000_000u64.into()), spec, None)
	}

	fn forced_sealing(&self) -> bool {
		self.options.force_sealing || !self.notifiers.read().is_empty()
	}

	/// Clear all pending block states
	pub fn clear(&self) {
		self.sealing_work.lock().queue.reset();
	}

	/// Get `Some` `clone()` of the current pending block's state or `None` if we're not sealing.
	pub fn pending_state(&self, latest_block_number: BlockNumber) -> Option<State<::state_db::StateDB>> {
		self.map_pending_block(|b| b.state().clone(), latest_block_number)
	}

	/// Get `Some` `clone()` of the current pending block or `None` if we're not sealing.
	pub fn pending_block(&self, latest_block_number: BlockNumber) -> Option<Block> {
		self.map_pending_block(|b| b.to_base(), latest_block_number)
	}

	/// Get `Some` `clone()` of the current pending block header or `None` if we're not sealing.
	pub fn pending_block_header(&self, latest_block_number: BlockNumber) -> Option<Header> {
		self.map_pending_block(|b| b.header().clone(), latest_block_number)
	}

	/// Set a callback to be notified about imported transactions' hashes.
	pub fn add_transactions_listener(&self, f: Box<Fn(&[H256]) + Send + Sync>) {
		self.transaction_listener.write().push(f);
	}

	fn map_pending_block<F, T>(&self, f: F, latest_block_number: BlockNumber) -> Option<T> where
		F: FnOnce(&ClosedBlock) -> T,
	{
		self.from_pending_block(
			latest_block_number,
			|| None,
			|block| Some(f(block)),
		)
	}

	/// Prepares new block for sealing including top transactions from queue.
<<<<<<< HEAD
	fn prepare_block<C: AccountData + BlockChain + BlockProducer + CallContract>(&self, chain: &C) -> (ClosedBlock, Option<H256>) {
		let _timer = PerfTimer::new("prepare_block");
=======
	fn prepare_block(&self, chain: &MiningBlockChainClient) -> (ClosedBlock, Option<H256>) {
		trace_time!("prepare_block");
>>>>>>> f9d5d618
		let chain_info = chain.chain_info();
		let (transactions, mut open_block, original_work_hash) = {
			let nonce_cap = if chain_info.best_block_number + 1 >= self.engine.params().dust_protection_transition {
				Some((self.engine.params().nonce_cap_increment * (chain_info.best_block_number + 1)).into())
			} else { None };
			let transactions = {self.transaction_queue.read().top_transactions_at(chain_info.best_block_number, chain_info.best_block_timestamp, nonce_cap)};
			let mut sealing_work = self.sealing_work.lock();
			let last_work_hash = sealing_work.queue.peek_last_ref().map(|pb| pb.block().fields().header.hash());
			let best_hash = chain_info.best_block_hash;

			// check to see if last ClosedBlock in would_seals is actually same parent block.
			// if so
			//   duplicate, re-open and push any new transactions.
			//   if at least one was pushed successfully, close and enqueue new ClosedBlock;
			//   otherwise, leave everything alone.
			// otherwise, author a fresh block.
			let mut open_block = match sealing_work.queue.pop_if(|b| b.block().fields().header.parent_hash() == &best_hash) {
				Some(old_block) => {
					trace!(target: "miner", "prepare_block: Already have previous work; updating and returning");
					// add transactions to old_block
					chain.reopen_block(old_block)
				}
				None => {
					// block not found - create it.
					trace!(target: "miner", "prepare_block: No existing work - making new block");
					chain.prepare_open_block(
						self.author(),
						(self.gas_floor_target(), self.gas_ceil_target()),
						self.extra_data()
					)
				}
			};

			if self.options.infinite_pending_block {
				open_block.set_gas_limit(!U256::zero());
			}

			(transactions, open_block, last_work_hash)
		};

		let mut invalid_transactions = HashSet::new();
		let mut non_allowed_transactions = HashSet::new();
		let mut transactions_to_penalize = HashSet::new();
		let block_number = open_block.block().fields().header.number();

		let mut tx_count: usize = 0;
		let tx_total = transactions.len();
		for tx in transactions {
			let hash = tx.hash();
			let start = Instant::now();
			// Check whether transaction type is allowed for sender
			let result = match self.engine.machine().verify_transaction(&tx, open_block.header(), chain) {
				Err(Error::Transaction(TransactionError::NotAllowed)) => {
					Err(TransactionError::NotAllowed.into())
				}
				_ => {
					open_block.push_transaction(tx, None)
				}
			};
			let took = start.elapsed();

			// Check for heavy transactions
			match self.options.tx_queue_banning {
				Banning::Enabled { ref offend_threshold, .. } if &took > offend_threshold => {
					match self.transaction_queue.write().ban_transaction(&hash) {
						true => {
							warn!(target: "miner", "Detected heavy transaction. Banning the sender and recipient/code.");
						},
						false => {
							transactions_to_penalize.insert(hash);
							debug!(target: "miner", "Detected heavy transaction. Penalizing sender.")
						}
					}
				},
				_ => {},
			}
			trace!(target: "miner", "Adding tx {:?} took {:?}", hash, took);
			match result {
				Err(Error::Execution(ExecutionError::BlockGasLimitReached { gas_limit, gas_used, gas })) => {
					debug!(target: "miner", "Skipping adding transaction to block because of gas limit: {:?} (limit: {:?}, used: {:?}, gas: {:?})", hash, gas_limit, gas_used, gas);

					// Penalize transaction if it's above current gas limit
					if gas > gas_limit {
						transactions_to_penalize.insert(hash);
					}

					// Exit early if gas left is smaller then min_tx_gas
					let min_tx_gas: U256 = 21000.into();	// TODO: figure this out properly.
					if gas_limit - gas_used < min_tx_gas {
						break;
					}
				},
				// Invalid nonce error can happen only if previous transaction is skipped because of gas limit.
				// If there is errornous state of transaction queue it will be fixed when next block is imported.
				Err(Error::Execution(ExecutionError::InvalidNonce { expected, got })) => {
					debug!(target: "miner", "Skipping adding transaction to block because of invalid nonce: {:?} (expected: {:?}, got: {:?})", hash, expected, got);
				},
				// already have transaction - ignore
				Err(Error::Transaction(TransactionError::AlreadyImported)) => {},
				Err(Error::Transaction(TransactionError::NotAllowed)) => {
					non_allowed_transactions.insert(hash);
					debug!(target: "miner",
						   "Skipping non-allowed transaction for sender {:?}",
						   hash);
				},
				Err(e) => {
					invalid_transactions.insert(hash);
					debug!(target: "miner",
						   "Error adding transaction to block: number={}. transaction_hash={:?}, Error: {:?}",
						   block_number, hash, e);
				},
				_ => {
					tx_count += 1;
				}	// imported ok
			}
		}
		trace!(target: "miner", "Pushed {}/{} transactions", tx_count, tx_total);

		let block = open_block.close();

		let fetch_nonce = |a: &Address| chain.latest_nonce(a);

		{
			let mut queue = self.transaction_queue.write();
			for hash in invalid_transactions {
				queue.remove(&hash, &fetch_nonce, RemovalReason::Invalid);
			}
			for hash in non_allowed_transactions {
				queue.remove(&hash, &fetch_nonce, RemovalReason::NotAllowed);
			}
			for hash in transactions_to_penalize {
				queue.penalize(&hash);
			}
		}
		(block, original_work_hash)
	}

	/// Asynchronously updates minimal gas price for transaction queue
	pub fn recalibrate_minimal_gas_price(&self) {
		debug!(target: "miner", "minimal_gas_price: recalibrating...");
		let txq = self.transaction_queue.clone();
		self.gas_pricer.lock().recalibrate(move |price| {
			debug!(target: "miner", "minimal_gas_price: Got gas price! {}", price);
			txq.write().set_minimal_gas_price(price);
		});
	}

	/// Check is reseal is allowed and necessary.
	fn requires_reseal(&self, best_block: BlockNumber) -> bool {
		let has_local_transactions = self.transaction_queue.read().has_local_pending_transactions();
		let mut sealing_work = self.sealing_work.lock();
		if sealing_work.enabled {
			trace!(target: "miner", "requires_reseal: sealing enabled");
			let last_request = *self.sealing_block_last_request.lock();
			let should_disable_sealing = !self.forced_sealing()
				&& !has_local_transactions
				&& self.engine.seals_internally().is_none()
				&& best_block > last_request
				&& best_block - last_request > SEALING_TIMEOUT_IN_BLOCKS;

			trace!(target: "miner", "requires_reseal: should_disable_sealing={}; best_block={}, last_request={}", should_disable_sealing, best_block, last_request);

			if should_disable_sealing {
				trace!(target: "miner", "Miner sleeping (current {}, last {})", best_block, last_request);
				sealing_work.enabled = false;
				sealing_work.queue.reset();
				false
			} else {
				// sealing enabled and we don't want to sleep.
				*self.next_allowed_reseal.lock() = Instant::now() + self.options.reseal_min_period;
				true
			}
		} else {
			trace!(target: "miner", "requires_reseal: sealing is disabled");
			false
		}
	}

	/// Attempts to perform internal sealing (one that does not require work) and handles the result depending on the type of Seal.
	fn seal_and_import_block_internally<C>(&self, chain: &C, block: ClosedBlock) -> bool
		where C: BlockChain + SealedBlockImporter
	{
		if !block.transactions().is_empty() || self.forced_sealing() || Instant::now() > *self.next_mandatory_reseal.read() {
			trace!(target: "miner", "seal_block_internally: attempting internal seal.");

			let parent_header = match chain.block_header(BlockId::Hash(*block.header().parent_hash())) {
				Some(hdr) => hdr.decode(),
				None => return false,
			};

			match self.engine.generate_seal(block.block(), &parent_header) {
				// Save proposal for later seal submission and broadcast it.
				Seal::Proposal(seal) => {
					trace!(target: "miner", "Received a Proposal seal.");
					*self.next_mandatory_reseal.write() = Instant::now() + self.options.reseal_max_period;
					{
						let mut sealing_work = self.sealing_work.lock();
						sealing_work.queue.push(block.clone());
						sealing_work.queue.use_last_ref();
					}
					block
						.lock()
						.seal(&*self.engine, seal)
						.map(|sealed| { chain.broadcast_proposal_block(sealed); true })
						.unwrap_or_else(|e| {
							warn!("ERROR: seal failed when given internally generated seal: {}", e);
							false
						})
				},
				// Directly import a regular sealed block.
				Seal::Regular(seal) => {
					*self.next_mandatory_reseal.write() = Instant::now() + self.options.reseal_max_period;
					block
						.lock()
						.seal(&*self.engine, seal)
						.map(|sealed| chain.import_sealed_block(sealed).is_ok())
						.unwrap_or_else(|e| {
							warn!("ERROR: seal failed when given internally generated seal: {}", e);
							false
						})
				},
				Seal::None => false,
			}
		} else {
			false
		}
	}

	/// Prepares work which has to be done to seal.
	fn prepare_work(&self, block: ClosedBlock, original_work_hash: Option<H256>) {
		let (work, is_new) = {
			let mut sealing_work = self.sealing_work.lock();
			let last_work_hash = sealing_work.queue.peek_last_ref().map(|pb| pb.block().fields().header.hash());
			trace!(target: "miner", "prepare_work: Checking whether we need to reseal: orig={:?} last={:?}, this={:?}", original_work_hash, last_work_hash, block.block().fields().header.hash());
			let (work, is_new) = if last_work_hash.map_or(true, |h| h != block.block().fields().header.hash()) {
				trace!(target: "miner", "prepare_work: Pushing a new, refreshed or borrowed pending {}...", block.block().fields().header.hash());
				let pow_hash = block.block().fields().header.hash();
				let number = block.block().fields().header.number();
				let difficulty = *block.block().fields().header.difficulty();
				let is_new = original_work_hash.map_or(true, |h| block.block().fields().header.hash() != h);
				sealing_work.queue.push(block);
				// If push notifications are enabled we assume all work items are used.
				if !self.notifiers.read().is_empty() && is_new {
					sealing_work.queue.use_last_ref();
				}
				(Some((pow_hash, difficulty, number)), is_new)
			} else {
				(None, false)
			};
			trace!(target: "miner", "prepare_work: leaving (last={:?})", sealing_work.queue.peek_last_ref().map(|b| b.block().fields().header.hash()));
			(work, is_new)
		};
		if is_new {
			work.map(|(pow_hash, difficulty, number)| {
				for notifier in self.notifiers.read().iter() {
					notifier.notify(pow_hash, difficulty, number)
				}
			});
		}
	}

	fn update_gas_limit<C: BlockChain>(&self, client: &C) {
		let gas_limit = client.best_block_header().gas_limit();
		let mut queue = self.transaction_queue.write();
		queue.set_gas_limit(gas_limit);
		if let GasLimit::Auto = self.options.tx_queue_gas_limit {
			// Set total tx queue gas limit to be 20x the block gas limit.
			queue.set_total_gas_limit(gas_limit * 20u32);
		}
	}

	/// Returns true if we had to prepare new pending block.
	fn prepare_work_sealing<C: AccountData + BlockChain + BlockProducer + CallContract>(&self, client: &C) -> bool {
		trace!(target: "miner", "prepare_work_sealing: entering");
		let prepare_new = {
			let mut sealing_work = self.sealing_work.lock();
			let have_work = sealing_work.queue.peek_last_ref().is_some();
			trace!(target: "miner", "prepare_work_sealing: have_work={}", have_work);
			if !have_work {
				sealing_work.enabled = true;
				true
			} else {
				false
			}
		};
		if prepare_new {
			// --------------------------------------------------------------------------
			// | NOTE Code below requires transaction_queue and sealing_work locks.     |
			// | Make sure to release the locks before calling that method.             |
			// --------------------------------------------------------------------------
			let (block, original_work_hash) = self.prepare_block(client);
			self.prepare_work(block, original_work_hash);
		}
		let mut sealing_block_last_request = self.sealing_block_last_request.lock();
		let best_number = client.chain_info().best_block_number;
		if *sealing_block_last_request != best_number {
			trace!(target: "miner", "prepare_work_sealing: Miner received request (was {}, now {}) - waking up.", *sealing_block_last_request, best_number);
			*sealing_block_last_request = best_number;
		}

		// Return if we restarted
		prepare_new
	}

	fn add_transactions_to_queue<C: AccountData + BlockChain + CallContract + RegistryInfo + ScheduleInfo>(
		&self,
		client: &C,
		transactions: Vec<UnverifiedTransaction>,
		default_origin: TransactionOrigin,
		condition: Option<TransactionCondition>,
		transaction_queue: &mut BanningTransactionQueue,
	) -> Vec<Result<TransactionImportResult, Error>> {
		let best_block_header = client.best_block_header().decode();
		let insertion_time = client.chain_info().best_block_number;
		let mut inserted = Vec::with_capacity(transactions.len());

		let results = transactions.into_iter()
			.map(|tx| {
				let hash = tx.hash();
				if client.transaction_block(TransactionId::Hash(hash)).is_some() {
					debug!(target: "miner", "Rejected tx {:?}: already in the blockchain", hash);
					return Err(Error::Transaction(TransactionError::AlreadyImported));
				}
				match self.engine.verify_transaction_basic(&tx, &best_block_header)
					.and_then(|_| self.engine.verify_transaction_unordered(tx, &best_block_header))
				{
					Err(e) => {
						debug!(target: "miner", "Rejected tx {:?} with invalid signature: {:?}", hash, e);
						Err(e)
					},
					Ok(transaction) => {
						// This check goes here because verify_transaction takes SignedTransaction parameter
						self.engine.machine().verify_transaction(&transaction, &best_block_header, client)?;

						let origin = self.accounts.as_ref().and_then(|accounts| {
							match accounts.has_account(transaction.sender()).unwrap_or(false) {
								true => Some(TransactionOrigin::Local),
								false => None,
							}
						}).unwrap_or(default_origin);

						let details_provider = TransactionDetailsProvider::new(client, &self.service_transaction_action);
						let hash = transaction.hash();
						let result = match origin {
							TransactionOrigin::Local | TransactionOrigin::RetractedBlock => {
								transaction_queue.add(transaction, origin, insertion_time, condition.clone(), &details_provider)?
							},
							TransactionOrigin::External => {
								transaction_queue.add_with_banlist(transaction, insertion_time, &details_provider)?
							},
						};

						inserted.push(hash);
						Ok(result)
					},
				}
			})
			.collect();

		for listener in &*self.transaction_listener.read() {
			listener(&inserted);
		}

		results
	}

	/// Are we allowed to do a non-mandatory reseal?
	fn tx_reseal_allowed(&self) -> bool { Instant::now() > *self.next_allowed_reseal.lock() }

	fn from_pending_block<H, F, G>(&self, latest_block_number: BlockNumber, from_chain: F, map_block: G) -> H
		where F: Fn() -> H, G: FnOnce(&ClosedBlock) -> H {
		let sealing_work = self.sealing_work.lock();
		sealing_work.queue.peek_last_ref().map_or_else(
			|| from_chain(),
			|b| {
				if b.block().header().number() > latest_block_number {
					map_block(b)
				} else {
					from_chain()
				}
			}
		)
	}
}

const SEALING_TIMEOUT_IN_BLOCKS : u64 = 5;

impl MinerService for Miner {
	type State = State<::state_db::StateDB>;

	fn clear_and_reset<C: MiningBlockChainClient>(&self, chain: &C) {
		self.transaction_queue.write().clear();
		// --------------------------------------------------------------------------
		// | NOTE Code below requires transaction_queue and sealing_work locks.     |
		// | Make sure to release the locks before calling that method.             |
		// --------------------------------------------------------------------------
		self.update_sealing(chain);
	}

	fn status(&self) -> MinerStatus {
		let status = self.transaction_queue.read().status();
		let sealing_work = self.sealing_work.lock();
		MinerStatus {
			transactions_in_pending_queue: status.pending,
			transactions_in_future_queue: status.future,
			transactions_in_pending_block: sealing_work.queue.peek_last_ref().map_or(0, |b| b.transactions().len()),
		}
	}

	fn set_author(&self, author: Address) {
		if self.engine.seals_internally().is_some() {
			let mut sealing_work = self.sealing_work.lock();
			sealing_work.enabled = true;
		}
		*self.author.write() = author;
	}

	fn set_engine_signer(&self, address: Address, password: String) -> Result<(), AccountError> {
		if self.engine.seals_internally().is_some() {
			if let Some(ref ap) = self.accounts {
				ap.sign(address.clone(), Some(password.clone()), Default::default())?;
				// Limit the scope of the locks.
				{
					let mut sealing_work = self.sealing_work.lock();
					sealing_work.enabled = true;
					*self.author.write() = address;
				}
				// --------------------------------------------------------------------------
				// | NOTE Code below may require author and sealing_work locks              |
				// | (some `Engine`s call `EngineClient.update_sealing()`)                  |.
				// | Make sure to release the locks before calling that method.             |
				// --------------------------------------------------------------------------
				self.engine.set_signer(ap.clone(), address, password);
				Ok(())
			} else {
				warn!(target: "miner", "No account provider");
				Err(AccountError::NotFound)
			}
		} else {
			warn!(target: "miner", "Cannot set engine signer on a PoW chain.");
			Err(AccountError::InappropriateChain)
		}
	}

	fn set_extra_data(&self, extra_data: Bytes) {
		*self.extra_data.write() = extra_data;
	}

	/// Set the gas limit we wish to target when sealing a new block.
	fn set_gas_floor_target(&self, target: U256) {
		self.gas_range_target.write().0 = target;
	}

	fn set_gas_ceil_target(&self, target: U256) {
		self.gas_range_target.write().1 = target;
	}

	fn set_minimal_gas_price(&self, min_gas_price: U256) {
		self.transaction_queue.write().set_minimal_gas_price(min_gas_price);
	}

	fn minimal_gas_price(&self) -> U256 {
		*self.transaction_queue.read().minimal_gas_price()
	}

	fn sensible_gas_price(&self) -> U256 {
		// 10% above our minimum.
		*self.transaction_queue.read().minimal_gas_price() * 110u32 / 100.into()
	}

	fn sensible_gas_limit(&self) -> U256 {
		self.gas_range_target.read().0 / 5.into()
	}

	fn transactions_limit(&self) -> usize {
		self.transaction_queue.read().limit()
	}

	fn set_transactions_limit(&self, limit: usize) {
		self.transaction_queue.write().set_limit(limit)
	}

	fn set_tx_gas_limit(&self, limit: U256) {
		self.transaction_queue.write().set_tx_gas_limit(limit)
	}

	/// Get the author that we will seal blocks as.
	fn author(&self) -> Address {
		*self.author.read()
	}

	/// Get the extra_data that we will seal blocks with.
	fn extra_data(&self) -> Bytes {
		self.extra_data.read().clone()
	}

	/// Get the gas limit we wish to target when sealing a new block.
	fn gas_floor_target(&self) -> U256 {
		self.gas_range_target.read().0
	}

	/// Get the gas limit we wish to target when sealing a new block.
	fn gas_ceil_target(&self) -> U256 {
		self.gas_range_target.read().1
	}

	fn import_external_transactions<C: MiningBlockChainClient>(
		&self,
		client: &C,
		transactions: Vec<UnverifiedTransaction>
	) -> Vec<Result<TransactionImportResult, Error>> {
		trace!(target: "external_tx", "Importing external transactions");
		let results = {
			let mut transaction_queue = self.transaction_queue.write();
			self.add_transactions_to_queue(
				client, transactions, TransactionOrigin::External, None, &mut transaction_queue
			)
		};

		if !results.is_empty() && self.options.reseal_on_external_tx &&	self.tx_reseal_allowed() {
			// --------------------------------------------------------------------------
			// | NOTE Code below requires transaction_queue and sealing_work locks.     |
			// | Make sure to release the locks before calling that method.             |
			// --------------------------------------------------------------------------
			self.update_sealing(client);
		}
		results
	}

	fn import_own_transaction<C: MiningBlockChainClient>(
		&self,
		chain: &C,
		pending: PendingTransaction,
	) -> Result<TransactionImportResult, Error> {

		trace!(target: "own_tx", "Importing transaction: {:?}", pending);

		let imported = {
			// Be sure to release the lock before we call prepare_work_sealing
			let mut transaction_queue = self.transaction_queue.write();
			// We need to re-validate transactions
			let import = self.add_transactions_to_queue(
				chain, vec![pending.transaction.into()], TransactionOrigin::Local, pending.condition, &mut transaction_queue
			).pop().expect("one result returned per added transaction; one added => one result; qed");

			match import {
				Ok(_) => {
					trace!(target: "own_tx", "Status: {:?}", transaction_queue.status());
				},
				Err(ref e) => {
					trace!(target: "own_tx", "Status: {:?}", transaction_queue.status());
					warn!(target: "own_tx", "Error importing transaction: {:?}", e);
				},
			}
			import
		};

		// --------------------------------------------------------------------------
		// | NOTE Code below requires transaction_queue and sealing_work locks.     |
		// | Make sure to release the locks before calling that method.             |
		// --------------------------------------------------------------------------
		if imported.is_ok() && self.options.reseal_on_own_tx && self.tx_reseal_allowed() {
			// Make sure to do it after transaction is imported and lock is droped.
			// We need to create pending block and enable sealing.
			if self.engine.seals_internally().unwrap_or(false) || !self.prepare_work_sealing(chain) {
				// If new block has not been prepared (means we already had one)
				// or Engine might be able to seal internally,
				// we need to update sealing.
				self.update_sealing(chain);
			}
		}

		imported
	}

	fn pending_transactions(&self) -> Vec<PendingTransaction> {
		let queue = self.transaction_queue.read();
		queue.pending_transactions(BlockNumber::max_value(), u64::max_value())
	}

	fn local_transactions(&self) -> BTreeMap<H256, LocalTransactionStatus> {
		let queue = self.transaction_queue.read();
		queue.local_transactions()
			.iter()
			.map(|(hash, status)| (*hash, status.clone()))
			.collect()
	}

	fn future_transactions(&self) -> Vec<PendingTransaction> {
		self.transaction_queue.read().future_transactions()
	}

	fn ready_transactions(&self, best_block: BlockNumber, best_block_timestamp: u64) -> Vec<PendingTransaction> {
		let queue = self.transaction_queue.read();
		match self.options.pending_set {
			PendingSet::AlwaysQueue => queue.pending_transactions(best_block, best_block_timestamp),
			PendingSet::SealingOrElseQueue => {
				self.from_pending_block(
					best_block,
					|| queue.pending_transactions(best_block, best_block_timestamp),
					|sealing| sealing.transactions().iter().map(|t| t.clone().into()).collect()
				)
			},
			PendingSet::AlwaysSealing => {
				self.from_pending_block(
					best_block,
					|| vec![],
					|sealing| sealing.transactions().iter().map(|t| t.clone().into()).collect()
				)
			},
		}
	}

	fn pending_transactions_hashes(&self, best_block: BlockNumber) -> Vec<H256> {
		let queue = self.transaction_queue.read();
		match self.options.pending_set {
			PendingSet::AlwaysQueue => queue.pending_hashes(),
			PendingSet::SealingOrElseQueue => {
				self.from_pending_block(
					best_block,
					|| queue.pending_hashes(),
					|sealing| sealing.transactions().iter().map(|t| t.hash()).collect()
				)
			},
			PendingSet::AlwaysSealing => {
				self.from_pending_block(
					best_block,
					|| vec![],
					|sealing| sealing.transactions().iter().map(|t| t.hash()).collect()
				)
			},
		}
	}

	fn transaction(&self, best_block: BlockNumber, hash: &H256) -> Option<PendingTransaction> {
		let queue = self.transaction_queue.read();
		match self.options.pending_set {
			PendingSet::AlwaysQueue => queue.find(hash),
			PendingSet::SealingOrElseQueue => {
				self.from_pending_block(
					best_block,
					|| queue.find(hash),
					|sealing| sealing.transactions().iter().find(|t| &t.hash() == hash).cloned().map(Into::into)
				)
			},
			PendingSet::AlwaysSealing => {
				self.from_pending_block(
					best_block,
					|| None,
					|sealing| sealing.transactions().iter().find(|t| &t.hash() == hash).cloned().map(Into::into)
				)
			},
		}
	}

	fn remove_pending_transaction<C: AccountData>(&self, chain: &C, hash: &H256) -> Option<PendingTransaction> {
		let mut queue = self.transaction_queue.write();
		let tx = queue.find(hash);
		if tx.is_some() {
			let fetch_nonce = |a: &Address| chain.latest_nonce(a);
			queue.remove(hash, &fetch_nonce, RemovalReason::Canceled);
		}
		tx
	}

	fn pending_receipt(&self, best_block: BlockNumber, hash: &H256) -> Option<RichReceipt> {
		self.from_pending_block(
			best_block,
			|| None,
			|pending| {
				let txs = pending.transactions();
				txs.iter()
					.map(|t| t.hash())
					.position(|t| t == *hash)
					.map(|index| {
						let prev_gas = if index == 0 { Default::default() } else { pending.receipts()[index - 1].gas_used };
						let tx = &txs[index];
						let receipt = &pending.receipts()[index];
						RichReceipt {
							transaction_hash: hash.clone(),
							transaction_index: index,
							cumulative_gas_used: receipt.gas_used,
							gas_used: receipt.gas_used - prev_gas,
							contract_address: match tx.action {
								Action::Call(_) => None,
								Action::Create => {
									let sender = tx.sender();
									Some(contract_address(self.engine.create_address_scheme(pending.header().number()), &sender, &tx.nonce, &tx.data).0)
								}
							},
							logs: receipt.logs.clone(),
							log_bloom: receipt.log_bloom,
							outcome: receipt.outcome.clone(),
						}
					})
			}
		)
	}

	fn pending_receipts(&self, best_block: BlockNumber) -> BTreeMap<H256, Receipt> {
		self.from_pending_block(
			best_block,
			BTreeMap::new,
			|pending| {
				let hashes = pending.transactions()
					.iter()
					.map(|t| t.hash());

				let receipts = pending.receipts().iter().cloned();

				hashes.zip(receipts).collect()
			}
		)
	}

	fn last_nonce(&self, address: &Address) -> Option<U256> {
		self.transaction_queue.read().last_nonce(address)
	}

	fn can_produce_work_package(&self) -> bool {
		self.engine.seals_internally().is_none()
	}

	/// Update sealing if required.
	/// Prepare the block and work if the Engine does not seal internally.
	fn update_sealing<C>(&self, chain: &C)
		where C: AccountData + BlockChain + RegistryInfo
		         + CallContract + BlockProducer + SealedBlockImporter
	{
		trace!(target: "miner", "update_sealing");
		const NO_NEW_CHAIN_WITH_FORKS: &str = "Your chain specification contains one or more hard forks which are required to be \
			on by default. Please remove these forks and start your chain again.";

		if self.requires_reseal(chain.chain_info().best_block_number) {
			// --------------------------------------------------------------------------
			// | NOTE Code below requires transaction_queue and sealing_work locks.     |
			// | Make sure to release the locks before calling that method.             |
			// --------------------------------------------------------------------------
			trace!(target: "miner", "update_sealing: preparing a block");
			let (block, original_work_hash) = self.prepare_block(chain);

			// refuse to seal the first block of the chain if it contains hard forks
			// which should be on by default.
			if block.block().fields().header.number() == 1 && self.engine.params().contains_bugfix_hard_fork() {
				warn!("{}", NO_NEW_CHAIN_WITH_FORKS);
				return;
			}

			match self.engine.seals_internally() {
				Some(true) => {
					trace!(target: "miner", "update_sealing: engine indicates internal sealing");
					if self.seal_and_import_block_internally(chain, block) {
						trace!(target: "miner", "update_sealing: imported internally sealed block");
					}
				},
				Some(false) => trace!(target: "miner", "update_sealing: engine is not keen to seal internally right now"),
				None => {
					trace!(target: "miner", "update_sealing: engine does not seal internally, preparing work");
					self.prepare_work(block, original_work_hash)
				},
			}
		}
	}

	fn is_currently_sealing(&self) -> bool {
		self.sealing_work.lock().queue.is_in_use()
	}

	fn map_sealing_work<C, F, T>(&self, client: &C, f: F) -> Option<T>
		where C: AccountData + BlockChain + BlockProducer + CallContract,
		      F: FnOnce(&ClosedBlock) -> T
	{
		trace!(target: "miner", "map_sealing_work: entering");
		self.prepare_work_sealing(client);
		trace!(target: "miner", "map_sealing_work: sealing prepared");
		let mut sealing_work = self.sealing_work.lock();
		let ret = sealing_work.queue.use_last_ref();
		trace!(target: "miner", "map_sealing_work: leaving use_last_ref={:?}", ret.as_ref().map(|b| b.block().fields().header.hash()));
		ret.map(f)
	}

	fn submit_seal<C: SealedBlockImporter>(&self, chain: &C, block_hash: H256, seal: Vec<Bytes>) -> Result<(), Error> {
		let result =
			if let Some(b) = self.sealing_work.lock().queue.get_used_if(
				if self.options.enable_resubmission {
					GetAction::Clone
				} else {
					GetAction::Take
				},
				|b| &b.hash() == &block_hash
			) {
				trace!(target: "miner", "Submitted block {}={}={} with seal {:?}", block_hash, b.hash(), b.header().bare_hash(), seal);
				b.lock().try_seal(&*self.engine, seal).or_else(|(e, _)| {
					warn!(target: "miner", "Mined solution rejected: {}", e);
					Err(Error::PowInvalid)
				})
			} else {
				warn!(target: "miner", "Submitted solution rejected: Block unknown or out of date.");
				Err(Error::PowHashInvalid)
			};
		result.and_then(|sealed| {
			let n = sealed.header().number();
			let h = sealed.header().hash();
			chain.import_sealed_block(sealed)?;
			info!(target: "miner", "Submitted block imported OK. #{}: {}", Colour::White.bold().paint(format!("{}", n)), Colour::White.bold().paint(format!("{:x}", h)));
			Ok(())
		})
	}

	fn chain_new_blocks<C>(&self, chain: &C, imported: &[H256], _invalid: &[H256], enacted: &[H256], retracted: &[H256])
		where C: AccountData + BlockChain + CallContract + RegistryInfo
		         + BlockProducer + ScheduleInfo + SealedBlockImporter
	{
		trace!(target: "miner", "chain_new_blocks");

		// 1. We ignore blocks that were `imported` unless resealing on new uncles is enabled.
		// 2. We ignore blocks that are `invalid` because it doesn't have any meaning in terms of the transactions that
		//    are in those blocks

		// First update gas limit in transaction queue
		self.update_gas_limit(chain);

		// Update minimal gas price
		self.recalibrate_minimal_gas_price();

		// Then import all transactions...
		{

			let mut transaction_queue = self.transaction_queue.write();
			for hash in retracted {
				let block = chain.block(BlockId::Hash(*hash))
					.expect("Client is sending message after commit to db and inserting to chain; the block is available; qed");
				let txs = block.transactions();
				let _ = self.add_transactions_to_queue(
					chain, txs, TransactionOrigin::RetractedBlock, None, &mut transaction_queue
				);
			}
		}

		// ...and at the end remove the old ones
		{
			let fetch_account = |a: &Address| AccountDetails {
				nonce: chain.latest_nonce(a),
				balance: chain.latest_balance(a),
			};
			let time = chain.chain_info().best_block_number;
			let mut transaction_queue = self.transaction_queue.write();
			transaction_queue.remove_old(&fetch_account, time);
		}

		if enacted.len() > 0 || (imported.len() > 0 && self.options.reseal_on_uncle) {
			// --------------------------------------------------------------------------
			// | NOTE Code below requires transaction_queue and sealing_work locks.     |
			// | Make sure to release the locks before calling that method.             |
			// --------------------------------------------------------------------------
			self.update_sealing(chain);
		}
	}

	fn pending_state(&self, latest_block_number: BlockNumber) -> Option<Self::State> {
		Miner::pending_state(self, latest_block_number)
	}

	fn pending_block_header(&self, latest_block_number: BlockNumber) -> Option<Header> {
		Miner::pending_block_header(self, latest_block_number)
	}

	fn pending_block(&self, latest_block_number: BlockNumber) -> Option<Block> {
		Miner::pending_block(self, latest_block_number)
	}
}

/// Action when service transaction is received
enum ServiceTransactionAction {
	/// Refuse service transaction immediately
	Refuse,
	/// Accept if sender is certified to send service transactions
	Check(ServiceTransactionChecker),
}

impl ServiceTransactionAction {
	pub fn check<C: CallContract + RegistryInfo>(&self, client: &C, tx: &SignedTransaction) -> Result<bool, String>
	{
		match *self {
			ServiceTransactionAction::Refuse => Err("configured to refuse service transactions".to_owned()),
			ServiceTransactionAction::Check(ref checker) => checker.check(client, tx),
		}
	}
}

struct TransactionDetailsProvider<'a, C: 'a> {
	client: &'a C,
	service_transaction_action: &'a ServiceTransactionAction,
}

impl<'a, C> TransactionDetailsProvider<'a, C> {
	pub fn new(client: &'a C, service_transaction_action: &'a ServiceTransactionAction) -> Self {
		TransactionDetailsProvider {
			client: client,
			service_transaction_action: service_transaction_action,
		}
	}
}

impl<'a, C> TransactionQueueDetailsProvider for TransactionDetailsProvider<'a, C>
	where C: AccountData + CallContract + RegistryInfo + ScheduleInfo
{
	fn fetch_account(&self, address: &Address) -> AccountDetails {
		AccountDetails {
			nonce: self.client.latest_nonce(address),
			balance: self.client.latest_balance(address),
		}
	}

	fn estimate_gas_required(&self, tx: &SignedTransaction) -> U256 {
		tx.gas_required(&self.client.latest_schedule()).into()
	}

	fn is_service_transaction_acceptable(&self, tx: &SignedTransaction) -> Result<bool, String> {
		self.service_transaction_action.check(self.client, tx)
	}
}

#[cfg(test)]
mod tests {
	use super::*;
	use ethcore_miner::transaction_queue::PrioritizationStrategy;
	use ethereum_types::U256;
	use ethkey::{Generator, Random};
	use client::{TestBlockChainClient, EachBlockWith, ChainInfo};
	use hash::keccak;
	use header::BlockNumber;
	use rustc_hex::FromHex;
	use spec::Spec;
	use transaction::{SignedTransaction, Transaction, PendingTransaction, Action};
	use miner::MinerService;

	use tests::helpers::{generate_dummy_client, generate_dummy_client_with_spec_and_accounts};

	#[test]
	fn should_prepare_block_to_seal() {
		// given
		let client = TestBlockChainClient::default();
		let miner = Miner::with_spec(&Spec::new_test());

		// when
		let sealing_work = miner.map_sealing_work(&client, |_| ());
		assert!(sealing_work.is_some(), "Expected closed block");
	}

	#[test]
	fn should_still_work_after_a_couple_of_blocks() {
		// given
		let client = TestBlockChainClient::default();
		let miner = Miner::with_spec(&Spec::new_test());

		let res = miner.map_sealing_work(&client, |b| b.block().fields().header.hash());
		assert!(res.is_some());
		assert!(miner.submit_seal(&client, res.unwrap(), vec![]).is_ok());

		// two more blocks mined, work requested.
		client.add_blocks(1, EachBlockWith::Uncle);
		miner.map_sealing_work(&client, |b| b.block().fields().header.hash());

		client.add_blocks(1, EachBlockWith::Uncle);
		miner.map_sealing_work(&client, |b| b.block().fields().header.hash());

		// solution to original work submitted.
		assert!(miner.submit_seal(&client, res.unwrap(), vec![]).is_ok());
	}

	fn miner() -> Miner {
		Arc::try_unwrap(Miner::new(
			MinerOptions {
				new_work_notify: Vec::new(),
				force_sealing: false,
				reseal_on_external_tx: false,
				reseal_on_own_tx: true,
				reseal_on_uncle: false,
				reseal_min_period: Duration::from_secs(5),
				reseal_max_period: Duration::from_secs(120),
				tx_gas_limit: !U256::zero(),
				tx_queue_size: 1024,
				tx_queue_memory_limit: None,
				tx_queue_gas_limit: GasLimit::None,
				tx_queue_strategy: PrioritizationStrategy::GasFactorAndGasPrice,
				pending_set: PendingSet::AlwaysSealing,
				work_queue_size: 5,
				enable_resubmission: true,
				tx_queue_banning: Banning::Disabled,
				refuse_service_transactions: false,
				infinite_pending_block: false,
			},
			GasPricer::new_fixed(0u64.into()),
			&Spec::new_test(),
			None, // accounts provider
		)).ok().expect("Miner was just created.")
	}

	fn transaction() -> SignedTransaction {
		transaction_with_chain_id(2)
	}

	fn transaction_with_chain_id(chain_id: u64) -> SignedTransaction {
		let keypair = Random.generate().unwrap();
		Transaction {
			action: Action::Create,
			value: U256::zero(),
			data: "3331600055".from_hex().unwrap(),
			gas: U256::from(100_000),
			gas_price: U256::zero(),
			nonce: U256::zero(),
		}.sign(keypair.secret(), Some(chain_id))
	}

	#[test]
	fn should_make_pending_block_when_importing_own_transaction() {
		// given
		let client = TestBlockChainClient::default();
		let miner = miner();
		let transaction = transaction();
		let best_block = 0;
		// when
		let res = miner.import_own_transaction(&client, PendingTransaction::new(transaction, None));

		// then
		assert_eq!(res.unwrap(), TransactionImportResult::Current);
		assert_eq!(miner.pending_transactions().len(), 1);
		assert_eq!(miner.ready_transactions(best_block, 0).len(), 1);
		assert_eq!(miner.pending_transactions_hashes(best_block).len(), 1);
		assert_eq!(miner.pending_receipts(best_block).len(), 1);
		// This method will let us know if pending block was created (before calling that method)
		assert!(!miner.prepare_work_sealing(&client));
	}

	#[test]
	fn should_not_use_pending_block_if_best_block_is_higher() {
		// given
		let client = TestBlockChainClient::default();
		let miner = miner();
		let transaction = transaction();
		let best_block = 10;
		// when
		let res = miner.import_own_transaction(&client, PendingTransaction::new(transaction, None));

		// then
		assert_eq!(res.unwrap(), TransactionImportResult::Current);
		assert_eq!(miner.pending_transactions().len(), 1);
		assert_eq!(miner.ready_transactions(best_block, 0).len(), 0);
		assert_eq!(miner.pending_transactions_hashes(best_block).len(), 0);
		assert_eq!(miner.pending_receipts(best_block).len(), 0);
	}

	#[test]
	fn should_import_external_transaction() {
		// given
		let client = TestBlockChainClient::default();
		let miner = miner();
		let transaction = transaction().into();
		let best_block = 0;
		// when
		let res = miner.import_external_transactions(&client, vec![transaction]).pop().unwrap();

		// then
		assert_eq!(res.unwrap(), TransactionImportResult::Current);
		assert_eq!(miner.pending_transactions().len(), 1);
		assert_eq!(miner.pending_transactions_hashes(best_block).len(), 0);
		assert_eq!(miner.ready_transactions(best_block, 0).len(), 0);
		assert_eq!(miner.pending_receipts(best_block).len(), 0);
		// This method will let us know if pending block was created (before calling that method)
		assert!(miner.prepare_work_sealing(&client));
	}

	#[test]
	fn should_not_seal_unless_enabled() {
		let miner = miner();
		let client = TestBlockChainClient::default();
		// By default resealing is not required.
		assert!(!miner.requires_reseal(1u8.into()));

		miner.import_external_transactions(&client, vec![transaction().into()]).pop().unwrap().unwrap();
		assert!(miner.prepare_work_sealing(&client));
		// Unless asked to prepare work.
		assert!(miner.requires_reseal(1u8.into()));
	}

	#[test]
	fn internal_seals_without_work() {
		let spec = Spec::new_instant();
		let miner = Miner::with_spec(&spec);

		let client = generate_dummy_client(2);

		assert_eq!(miner.import_external_transactions(&*client, vec![transaction_with_chain_id(spec.chain_id()).into()]).pop().unwrap().unwrap(), TransactionImportResult::Current);

		miner.update_sealing(&*client);
		client.flush_queue();
		assert!(miner.pending_block(0).is_none());
		assert_eq!(client.chain_info().best_block_number, 3 as BlockNumber);

		assert_eq!(miner.import_own_transaction(&*client, PendingTransaction::new(transaction_with_chain_id(spec.chain_id()).into(), None)).unwrap(), TransactionImportResult::Current);

		miner.update_sealing(&*client);
		client.flush_queue();
		assert!(miner.pending_block(0).is_none());
		assert_eq!(client.chain_info().best_block_number, 4 as BlockNumber);
	}

	#[test]
	fn should_fail_setting_engine_signer_on_pow() {
		let spec = Spec::new_pow_test_spec;
		let tap = Arc::new(AccountProvider::transient_provider());
		let addr = tap.insert_account(keccak("1").into(), "").unwrap();
		let client = generate_dummy_client_with_spec_and_accounts(spec, Some(tap.clone()));
		assert!(match client.miner().set_engine_signer(addr, "".into()) { Err(AccountError::InappropriateChain) => true, _ => false })
	}

	#[test]
	fn should_fail_setting_engine_signer_without_account_provider() {
		let spec = Spec::new_instant;
		let tap = Arc::new(AccountProvider::transient_provider());
		let addr = tap.insert_account(keccak("1").into(), "").unwrap();
		let client = generate_dummy_client_with_spec_and_accounts(spec, None);
		assert!(match client.miner().set_engine_signer(addr, "".into()) { Err(AccountError::NotFound) => true, _ => false });
	}
}<|MERGE_RESOLUTION|>--- conflicted
+++ resolved
@@ -388,13 +388,8 @@
 	}
 
 	/// Prepares new block for sealing including top transactions from queue.
-<<<<<<< HEAD
 	fn prepare_block<C: AccountData + BlockChain + BlockProducer + CallContract>(&self, chain: &C) -> (ClosedBlock, Option<H256>) {
-		let _timer = PerfTimer::new("prepare_block");
-=======
-	fn prepare_block(&self, chain: &MiningBlockChainClient) -> (ClosedBlock, Option<H256>) {
 		trace_time!("prepare_block");
->>>>>>> f9d5d618
 		let chain_info = chain.chain_info();
 		let (transactions, mut open_block, original_work_hash) = {
 			let nonce_cap = if chain_info.best_block_number + 1 >= self.engine.params().dust_protection_transition {
