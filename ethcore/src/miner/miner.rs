// Copyright 2015, 2016 Parity Technologies (UK) Ltd.
// This file is part of Parity.

// Parity is free software: you can redistribute it and/or modify
// it under the terms of the GNU General Public License as published by
// the Free Software Foundation, either version 3 of the License, or
// (at your option) any later version.

// Parity is distributed in the hope that it will be useful,
// but WITHOUT ANY WARRANTY; without even the implied warranty of
// MERCHANTABILITY or FITNESS FOR A PARTICULAR PURPOSE.  See the
// GNU General Public License for more details.

// You should have received a copy of the GNU General Public License
// along with Parity.  If not, see <http://www.gnu.org/licenses/>.

use std::time::{Instant, Duration};

use util::*;
use util::using_queue::{UsingQueue, GetAction};
use account_provider::{AccountProvider, Error as AccountError};
use state::{State, CleanupMode};
use client::{MiningBlockChainClient, Executive, Executed, EnvInfo, TransactOptions, BlockId, CallAnalytics, TransactionId};
use client::TransactionImportResult;
use executive::contract_address;
use block::{ClosedBlock, IsBlock, Block};
use error::*;
use transaction::{Action, UnverifiedTransaction, PendingTransaction, SignedTransaction};
use receipt::{Receipt, RichReceipt};
use spec::Spec;
use engines::{Engine, Seal};
use miner::{MinerService, MinerStatus, TransactionQueue, PrioritizationStrategy, AccountDetails, TransactionOrigin};
use miner::banning_queue::{BanningTransactionQueue, Threshold};
use miner::work_notify::WorkPoster;
use miner::price_info::PriceInfo;
use miner::local_transactions::{Status as LocalTransactionStatus};
use header::BlockNumber;

/// Different possible definitions for pending transaction set.
#[derive(Debug, PartialEq)]
pub enum PendingSet {
	/// Always just the transactions in the queue. These have had only cheap checks.
	AlwaysQueue,
	/// Always just the transactions in the sealing block. These have had full checks but
	/// may be empty if the node is not actively mining or has force_sealing enabled.
	AlwaysSealing,
	/// Try the sealing block, but if it is not currently sealing, fallback to the queue.
	SealingOrElseQueue,
}

/// Type of the gas limit to apply to the transaction queue.
#[derive(Debug, PartialEq)]
pub enum GasLimit {
	/// Depends on the block gas limit and is updated with every block.
	Auto,
	/// No limit.
	None,
	/// Set to a fixed gas value.
	Fixed(U256),
}

/// Transaction queue banning settings.
#[derive(Debug, PartialEq, Clone)]
pub enum Banning {
	/// Banning in transaction queue is disabled
	Disabled,
	/// Banning in transaction queue is enabled
	Enabled {
		/// Upper limit of transaction processing time before banning.
		offend_threshold: Duration,
		/// Number of similar offending transactions before banning.
		min_offends: u16,
		/// Number of seconds the offender is banned for.
		ban_duration: Duration,
	},
}

/// Configures the behaviour of the miner.
#[derive(Debug, PartialEq)]
pub struct MinerOptions {
	/// URLs to notify when there is new work.
	pub new_work_notify: Vec<String>,
	/// Force the miner to reseal, even when nobody has asked for work.
	pub force_sealing: bool,
	/// Reseal on receipt of new external transactions.
	pub reseal_on_external_tx: bool,
	/// Reseal on receipt of new local transactions.
	pub reseal_on_own_tx: bool,
	/// Minimum period between transaction-inspired reseals.
	pub reseal_min_period: Duration,
	/// Maximum amount of gas to bother considering for block insertion.
	pub tx_gas_limit: U256,
	/// Maximum size of the transaction queue.
	pub tx_queue_size: usize,
	/// Strategy to use for prioritizing transactions in the queue.
	pub tx_queue_strategy: PrioritizationStrategy,
	/// Whether we should fallback to providing all the queue's transactions or just pending.
	pub pending_set: PendingSet,
	/// How many historical work packages can we store before running out?
	pub work_queue_size: usize,
	/// Can we submit two different solutions for the same block and expect both to result in an import?
	pub enable_resubmission: bool,
	/// Global gas limit for all transaction in the queue except for local and retracted.
	pub tx_queue_gas_limit: GasLimit,
	/// Banning settings
	pub tx_queue_banning: Banning,
}

impl Default for MinerOptions {
	fn default() -> Self {
		MinerOptions {
			new_work_notify: vec![],
			force_sealing: false,
			reseal_on_external_tx: false,
			reseal_on_own_tx: true,
			tx_gas_limit: !U256::zero(),
			tx_queue_size: 1024,
			tx_queue_gas_limit: GasLimit::Auto,
			tx_queue_strategy: PrioritizationStrategy::GasPriceOnly,
			pending_set: PendingSet::AlwaysQueue,
			reseal_min_period: Duration::from_secs(2),
			work_queue_size: 20,
			enable_resubmission: true,
			tx_queue_banning: Banning::Disabled,
		}
	}
}

/// Options for the dynamic gas price recalibrator.
#[derive(Debug, PartialEq)]
pub struct GasPriceCalibratorOptions {
	/// Base transaction price to match against.
	pub usd_per_tx: f32,
	/// How frequently we should recalibrate.
	pub recalibration_period: Duration,
}

/// The gas price validator variant for a `GasPricer`.
#[derive(Debug, PartialEq)]
pub struct GasPriceCalibrator {
	options: GasPriceCalibratorOptions,
	next_calibration: Instant,
}

impl GasPriceCalibrator {
	fn recalibrate<F: Fn(U256) + Sync + Send + 'static>(&mut self, set_price: F) {
		trace!(target: "miner", "Recalibrating {:?} versus {:?}", Instant::now(), self.next_calibration);
		if Instant::now() >= self.next_calibration {
			let usd_per_tx = self.options.usd_per_tx;
			trace!(target: "miner", "Getting price info");
			let price_info = PriceInfo::get(move |price: PriceInfo| {
				trace!(target: "miner", "Price info arrived: {:?}", price);
				let usd_per_eth = price.ethusd;
				let wei_per_usd: f32 = 1.0e18 / usd_per_eth;
				let gas_per_tx: f32 = 21000.0;
				let wei_per_gas: f32 = wei_per_usd * usd_per_tx / gas_per_tx;
				info!(target: "miner", "Updated conversion rate to Ξ1 = {} ({} wei/gas)", Colour::White.bold().paint(format!("US${}", usd_per_eth)), Colour::Yellow.bold().paint(format!("{}", wei_per_gas)));
				set_price(U256::from(wei_per_gas as u64));
			});

			if price_info.is_ok() {
				self.next_calibration = Instant::now() + self.options.recalibration_period;
			} else {
				warn!(target: "miner", "Unable to update Ether price.");
			}
		}
	}
}

/// Struct to look after updating the acceptable gas price of a miner.
#[derive(Debug, PartialEq)]
pub enum GasPricer {
	/// A fixed gas price in terms of Wei - always the argument given.
	Fixed(U256),
	/// Gas price is calibrated according to a fixed amount of USD.
	Calibrated(GasPriceCalibrator),
}

impl GasPricer {
	/// Create a new Calibrated `GasPricer`.
	pub fn new_calibrated(options: GasPriceCalibratorOptions) -> GasPricer {
		GasPricer::Calibrated(GasPriceCalibrator {
			options: options,
			next_calibration: Instant::now(),
		})
	}

	/// Create a new Fixed `GasPricer`.
	pub fn new_fixed(gas_price: U256) -> GasPricer {
		GasPricer::Fixed(gas_price)
	}

	fn recalibrate<F: Fn(U256) + Sync + Send + 'static>(&mut self, set_price: F) {
		match *self {
			GasPricer::Fixed(ref max) => set_price(max.clone()),
			GasPricer::Calibrated(ref mut cal) => cal.recalibrate(set_price),
		}
	}
}

struct SealingWork {
	queue: UsingQueue<ClosedBlock>,
	enabled: bool,
}

/// Keeps track of transactions using priority queue and holds currently mined block.
/// Handles preparing work for "work sealing" or seals "internally" if Engine does not require work.
pub struct Miner {
	// NOTE [ToDr]  When locking always lock in this order!
	transaction_queue: Arc<Mutex<BanningTransactionQueue>>,
	sealing_work: Mutex<SealingWork>,
	next_allowed_reseal: Mutex<Instant>,
	sealing_block_last_request: Mutex<u64>,
	// for sealing...
	options: MinerOptions,
	/// Does the node perform internal (without work) sealing.
	pub seals_internally: bool,

	gas_range_target: RwLock<(U256, U256)>,
	author: RwLock<Address>,
	extra_data: RwLock<Bytes>,
	engine: Arc<Engine>,

	accounts: Option<Arc<AccountProvider>>,
	work_poster: Option<WorkPoster>,
	gas_pricer: Mutex<GasPricer>,
}

impl Miner {
	/// Creates new instance of miner.
	fn new_raw(options: MinerOptions, gas_pricer: GasPricer, spec: &Spec, accounts: Option<Arc<AccountProvider>>) -> Miner {
		let work_poster = match options.new_work_notify.is_empty() {
			true => None,
			false => Some(WorkPoster::new(&options.new_work_notify))
		};
		let gas_limit = match options.tx_queue_gas_limit {
			GasLimit::Fixed(ref limit) => *limit,
			_ => !U256::zero(),
		};

		let txq = TransactionQueue::with_limits(options.tx_queue_strategy, options.tx_queue_size, gas_limit, options.tx_gas_limit);
		let txq = match options.tx_queue_banning {
			Banning::Disabled => BanningTransactionQueue::new(txq, Threshold::NeverBan, Duration::from_secs(180)),
			Banning::Enabled { ban_duration, min_offends, .. } => BanningTransactionQueue::new(
				txq,
				Threshold::BanAfter(min_offends),
				ban_duration,
			),
		};
		Miner {
			transaction_queue: Arc::new(Mutex::new(txq)),
			next_allowed_reseal: Mutex::new(Instant::now()),
			sealing_block_last_request: Mutex::new(0),
			sealing_work: Mutex::new(SealingWork{
				queue: UsingQueue::new(options.work_queue_size),
				enabled: options.force_sealing
					|| !options.new_work_notify.is_empty()
					|| spec.engine.is_default_sealer().unwrap_or(false)
			}),
			seals_internally: spec.engine.is_default_sealer().is_some(),
			gas_range_target: RwLock::new((U256::zero(), U256::zero())),
			author: RwLock::new(Address::default()),
			extra_data: RwLock::new(Vec::new()),
			options: options,
			accounts: accounts,
			engine: spec.engine.clone(),
			work_poster: work_poster,
			gas_pricer: Mutex::new(gas_pricer),
		}
	}

	/// Creates new instance of miner with accounts and with given spec.
	pub fn with_spec_and_accounts(spec: &Spec, accounts: Option<Arc<AccountProvider>>) -> Miner {
		Miner::new_raw(Default::default(), GasPricer::new_fixed(20_000_000_000u64.into()), spec, accounts)
	}

	/// Creates new instance of miner without accounts, but with given spec.
	pub fn with_spec(spec: &Spec) -> Miner {
		Miner::new_raw(Default::default(), GasPricer::new_fixed(20_000_000_000u64.into()), spec, None)
	}

	/// Creates new instance of a miner Arc.
	pub fn new(options: MinerOptions, gas_pricer: GasPricer, spec: &Spec, accounts: Option<Arc<AccountProvider>>) -> Arc<Miner> {
		Arc::new(Miner::new_raw(options, gas_pricer, spec, accounts))
	}

	fn forced_sealing(&self) -> bool {
		self.options.force_sealing || !self.options.new_work_notify.is_empty()
	}

	/// Clear all pending block states
	pub fn clear(&self) {
		self.sealing_work.lock().queue.reset();
	}

	/// Get `Some` `clone()` of the current pending block's state or `None` if we're not sealing.
	pub fn pending_state(&self) -> Option<State> {
		self.sealing_work.lock().queue.peek_last_ref().map(|b| b.block().fields().state.clone())
	}

	/// Get `Some` `clone()` of the current pending block or `None` if we're not sealing.
	pub fn pending_block(&self) -> Option<Block> {
		self.sealing_work.lock().queue.peek_last_ref().map(|b| b.to_base())
	}

	#[cfg_attr(feature="dev", allow(match_same_arms))]
	/// Prepares new block for sealing including top transactions from queue.
	fn prepare_block(&self, chain: &MiningBlockChainClient) -> (ClosedBlock, Option<H256>) {
		{
			trace!(target: "miner", "prepare_block: recalibrating...");
			let txq = self.transaction_queue.clone();
			self.gas_pricer.lock().recalibrate(move |price| {
				trace!(target: "miner", "prepare_block: Got gas price! {}", price);
				txq.lock().set_minimal_gas_price(price);
			});
			trace!(target: "miner", "prepare_block: done recalibration.");
		}

		let _timer = PerfTimer::new("prepare_block");
		let chain_info = chain.chain_info();
		let (transactions, mut open_block, original_work_hash) = {
			let transactions = {self.transaction_queue.lock().top_transactions_at(chain_info.best_block_number)};
			let mut sealing_work = self.sealing_work.lock();
			let last_work_hash = sealing_work.queue.peek_last_ref().map(|pb| pb.block().fields().header.hash());
			let best_hash = chain_info.best_block_hash;
/*
			// check to see if last ClosedBlock in would_seals is actually same parent block.
			// if so
			//   duplicate, re-open and push any new transactions.
			//   if at least one was pushed successfully, close and enqueue new ClosedBlock;
			//   otherwise, leave everything alone.
			// otherwise, author a fresh block.
*/
			let open_block = match sealing_work.queue.pop_if(|b| b.block().fields().header.parent_hash() == &best_hash) {
				Some(old_block) => {
					trace!(target: "miner", "prepare_block: Already have previous work; updating and returning");
					// add transactions to old_block
					old_block.reopen(&*self.engine)
				}
				None => {
					// block not found - create it.
					trace!(target: "miner", "prepare_block: No existing work - making new block");
					chain.prepare_open_block(
						self.author(),
						(self.gas_floor_target(), self.gas_ceil_target()),
						self.extra_data()
					)
				}
			};
			(transactions, open_block, last_work_hash)
		};

		let mut invalid_transactions = HashSet::new();
		let mut transactions_to_penalize = HashSet::new();
		let block_number = open_block.block().fields().header.number();

		// TODO Push new uncles too.
		let mut tx_count: usize = 0;
		let tx_total = transactions.len();
		for tx in transactions {
			let hash = tx.hash();
			let start = Instant::now();
			let result = open_block.push_transaction(tx, None);
			let took = start.elapsed();

			// Check for heavy transactions
			match self.options.tx_queue_banning {
				Banning::Enabled { ref offend_threshold, .. } if &took > offend_threshold => {
					match self.transaction_queue.lock().ban_transaction(&hash) {
						true => {
							warn!(target: "miner", "Detected heavy transaction. Banning the sender and recipient/code.");
						},
						false => {
							transactions_to_penalize.insert(hash);
							debug!(target: "miner", "Detected heavy transaction. Penalizing sender.")
						}
					}
				},
				_ => {},
			}
			trace!(target: "miner", "Adding tx {:?} took {:?}", hash, took);
			match result {
				Err(Error::Execution(ExecutionError::BlockGasLimitReached { gas_limit, gas_used, gas })) => {
					debug!(target: "miner", "Skipping adding transaction to block because of gas limit: {:?} (limit: {:?}, used: {:?}, gas: {:?})", hash, gas_limit, gas_used, gas);

					// Penalize transaction if it's above current gas limit
					if gas > gas_limit {
						transactions_to_penalize.insert(hash);
					}

					// Exit early if gas left is smaller then min_tx_gas
					let min_tx_gas: U256 = 21000.into();	// TODO: figure this out properly.
					if gas_limit - gas_used < min_tx_gas {
						break;
					}
				},
				// Invalid nonce error can happen only if previous transaction is skipped because of gas limit.
				// If there is errornous state of transaction queue it will be fixed when next block is imported.
				Err(Error::Execution(ExecutionError::InvalidNonce { expected, got })) => {
					debug!(target: "miner", "Skipping adding transaction to block because of invalid nonce: {:?} (expected: {:?}, got: {:?})", hash, expected, got);
				},
				// already have transaction - ignore
				Err(Error::Transaction(TransactionError::AlreadyImported)) => {},
				Err(e) => {
					invalid_transactions.insert(hash);
					debug!(target: "miner",
						   "Error adding transaction to block: number={}. transaction_hash={:?}, Error: {:?}",
						   block_number, hash, e);
				},
				_ => {
					tx_count += 1;
				}	// imported ok
			}
		}
		trace!(target: "miner", "Pushed {}/{} transactions", tx_count, tx_total);

		let block = open_block.close();

		let fetch_nonce = |a: &Address| chain.latest_nonce(a);

		{
			let mut queue = self.transaction_queue.lock();
			for hash in invalid_transactions {
				queue.remove_invalid(&hash, &fetch_nonce);
			}
			for hash in transactions_to_penalize {
				queue.penalize(&hash);
			}
		}
		(block, original_work_hash)
	}

	/// Check is reseal is allowed and necessary.
	fn requires_reseal(&self, best_block: BlockNumber) -> bool {
		let has_local_transactions = self.transaction_queue.lock().has_local_pending_transactions();
		let mut sealing_work = self.sealing_work.lock();
		if sealing_work.enabled {
			trace!(target: "miner", "requires_reseal: sealing enabled");
			let last_request = *self.sealing_block_last_request.lock();
			let should_disable_sealing = !self.forced_sealing()
				&& !has_local_transactions
				&& !self.seals_internally
				&& best_block > last_request
				&& best_block - last_request > SEALING_TIMEOUT_IN_BLOCKS;

			trace!(target: "miner", "requires_reseal: should_disable_sealing={}; best_block={}, last_request={}", should_disable_sealing, best_block, last_request);

			if should_disable_sealing {
				trace!(target: "miner", "Miner sleeping (current {}, last {})", best_block, last_request);
				sealing_work.enabled = false;
				sealing_work.queue.reset();
				false
			} else {
				// sealing enabled and we don't want to sleep.
				*self.next_allowed_reseal.lock() = Instant::now() + self.options.reseal_min_period;
				true
			}
		} else {
			trace!(target: "miner", "requires_reseal: sealing is disabled");
			false
		}
	}

	/// Attempts to perform internal sealing (one that does not require work) and handles the result depending on the type of Seal.
	fn seal_and_import_block_internally(&self, chain: &MiningBlockChainClient, block: ClosedBlock) -> bool {
		if !block.transactions().is_empty() || self.forced_sealing() {
			trace!(target: "miner", "seal_block_internally: attempting internal seal.");
			match self.engine.generate_seal(block.block()) {
				// Save proposal for later seal submission and broadcast it.
				Seal::Proposal(seal) => {
					trace!(target: "miner", "Received a Proposal seal.");
					{
						let mut sealing_work = self.sealing_work.lock();
						sealing_work.queue.push(block.clone());
						sealing_work.queue.use_last_ref();
					}
					block
						.lock()
						.seal(&*self.engine, seal)
						.map(|sealed| { chain.broadcast_proposal_block(sealed); true })
						.unwrap_or_else(|e| {
							warn!("ERROR: seal failed when given internally generated seal: {}", e);
							false
						})
				},
				// Directly import a regular sealed block.
				Seal::Regular(seal) =>
					block
						.lock()
						.seal(&*self.engine, seal)
						.map(|sealed| chain.import_sealed_block(sealed).is_ok())
						.unwrap_or_else(|e| {
							warn!("ERROR: seal failed when given internally generated seal: {}", e);
							false
						}),
				Seal::None => false,
			}
		} else {
			false
		}
	}

	/// Prepares work which has to be done to seal.
	fn prepare_work(&self, block: ClosedBlock, original_work_hash: Option<H256>) {
		let (work, is_new) = {
			let mut sealing_work = self.sealing_work.lock();
			let last_work_hash = sealing_work.queue.peek_last_ref().map(|pb| pb.block().fields().header.hash());
			trace!(target: "miner", "prepare_work: Checking whether we need to reseal: orig={:?} last={:?}, this={:?}", original_work_hash, last_work_hash, block.block().fields().header.hash());
			let (work, is_new) = if last_work_hash.map_or(true, |h| h != block.block().fields().header.hash()) {
				trace!(target: "miner", "prepare_work: Pushing a new, refreshed or borrowed pending {}...", block.block().fields().header.hash());
				let pow_hash = block.block().fields().header.hash();
				let number = block.block().fields().header.number();
				let difficulty = *block.block().fields().header.difficulty();
				let is_new = original_work_hash.map_or(true, |h| block.block().fields().header.hash() != h);
				sealing_work.queue.push(block);
				// If push notifications are enabled we assume all work items are used.
				if self.work_poster.is_some() && is_new {
					sealing_work.queue.use_last_ref();
				}
				(Some((pow_hash, difficulty, number)), is_new)
			} else {
				(None, false)
			};
			trace!(target: "miner", "prepare_work: leaving (last={:?})", sealing_work.queue.peek_last_ref().map(|b| b.block().fields().header.hash()));
			(work, is_new)
		};
		if is_new {
			work.map(|(pow_hash, difficulty, number)| self.work_poster.as_ref().map(|p| p.notify(pow_hash, difficulty, number)));
		}
	}

	fn update_gas_limit(&self, chain: &MiningBlockChainClient) {
		let gas_limit = chain.best_block_header().gas_limit();
		let mut queue = self.transaction_queue.lock();
		queue.set_gas_limit(gas_limit);
		if let GasLimit::Auto = self.options.tx_queue_gas_limit {
			// Set total tx queue gas limit to be 20x the block gas limit.
			queue.set_total_gas_limit(gas_limit * 20.into());
		}
	}

	/// Returns true if we had to prepare new pending block.
	fn prepare_work_sealing(&self, chain: &MiningBlockChainClient) -> bool {
		trace!(target: "miner", "prepare_work_sealing: entering");
		let prepare_new = {
			let mut sealing_work = self.sealing_work.lock();
			let have_work = sealing_work.queue.peek_last_ref().is_some();
			trace!(target: "miner", "prepare_work_sealing: have_work={}", have_work);
			if !have_work {
				sealing_work.enabled = true;
				true
			} else {
				false
			}
		};
		if prepare_new {
			// --------------------------------------------------------------------------
			// | NOTE Code below requires transaction_queue and sealing_work locks.     |
			// | Make sure to release the locks before calling that method.             |
			// --------------------------------------------------------------------------
			let (block, original_work_hash) = self.prepare_block(chain);
			self.prepare_work(block, original_work_hash);
		}
		let mut sealing_block_last_request = self.sealing_block_last_request.lock();
		let best_number = chain.chain_info().best_block_number;
		if *sealing_block_last_request != best_number {
			trace!(target: "miner", "prepare_work_sealing: Miner received request (was {}, now {}) - waking up.", *sealing_block_last_request, best_number);
			*sealing_block_last_request = best_number;
		}

		// Return if we restarted
		prepare_new
	}

	fn add_transactions_to_queue(
		&self,
		chain: &MiningBlockChainClient,
		transactions: Vec<UnverifiedTransaction>,
		default_origin: TransactionOrigin,
		min_block: Option<BlockNumber>,
		transaction_queue: &mut BanningTransactionQueue)
		-> Vec<Result<TransactionImportResult, Error>> {

		let fetch_account = |a: &Address| AccountDetails {
			nonce: chain.latest_nonce(a),
			balance: chain.latest_balance(a),
		};

		let accounts = self.accounts.as_ref()
			.and_then(|provider| provider.accounts().ok())
			.map(|accounts| accounts.into_iter().collect::<HashSet<_>>());

		let schedule = chain.latest_schedule();
		let gas_required = |tx: &SignedTransaction| tx.gas_required(&schedule).into();
		let best_block_header = chain.best_block_header().decode();
		let insertion_time = chain.chain_info().best_block_number;

		transactions.into_iter()
			.map(|tx| {
				let hash = tx.hash();
				if chain.transaction_block(TransactionId::Hash(hash)).is_some() {
					debug!(target: "miner", "Rejected tx {:?}: already in the blockchain", hash);
					return Err(Error::Transaction(TransactionError::AlreadyImported));
				}
				match self.engine.verify_transaction(tx, &best_block_header) {
					Err(e) => {
						debug!(target: "miner", "Rejected tx {:?} with invalid signature: {:?}", hash, e);
						Err(e)
					},
					Ok(transaction) => {
						let origin = accounts.as_ref().and_then(|accounts| {
							match accounts.contains(&transaction.sender()) {
								true => Some(TransactionOrigin::Local),
								false => None,
							}
						}).unwrap_or(default_origin);

						match origin {
							TransactionOrigin::Local | TransactionOrigin::RetractedBlock => {
<<<<<<< HEAD
								transaction_queue.add(transaction, origin, min_block, &fetch_account, &gas_required)
							},
							TransactionOrigin::External => {
								transaction_queue.add_with_banlist(transaction, &fetch_account, &gas_required)
=======
								transaction_queue.add(tx, origin, insertion_time, min_block, &fetch_account, &gas_required)
							},
							TransactionOrigin::External => {
								transaction_queue.add_with_banlist(tx, insertion_time, &fetch_account, &gas_required)
>>>>>>> 7286d42b
							}
						}
					},
				}
			})
			.collect()
	}

	/// Are we allowed to do a non-mandatory reseal?
	fn tx_reseal_allowed(&self) -> bool { Instant::now() > *self.next_allowed_reseal.lock() }

	#[cfg_attr(feature="dev", allow(wrong_self_convention))]
	#[cfg_attr(feature="dev", allow(redundant_closure))]
	fn from_pending_block<H, F, G>(&self, latest_block_number: BlockNumber, from_chain: F, map_block: G) -> H
		where F: Fn() -> H, G: Fn(&ClosedBlock) -> H {
		let sealing_work = self.sealing_work.lock();
		sealing_work.queue.peek_last_ref().map_or_else(
			|| from_chain(),
			|b| {
				if b.block().header().number() > latest_block_number {
					map_block(b)
				} else {
					from_chain()
				}
			}
		)
	}
}

const SEALING_TIMEOUT_IN_BLOCKS : u64 = 5;

impl MinerService for Miner {

	fn clear_and_reset(&self, chain: &MiningBlockChainClient) {
		self.transaction_queue.lock().clear();
		// --------------------------------------------------------------------------
		// | NOTE Code below requires transaction_queue and sealing_work locks.     |
		// | Make sure to release the locks before calling that method.             |
		// --------------------------------------------------------------------------
		self.update_sealing(chain);
	}

	fn status(&self) -> MinerStatus {
		let status = self.transaction_queue.lock().status();
		let sealing_work = self.sealing_work.lock();
		MinerStatus {
			transactions_in_pending_queue: status.pending,
			transactions_in_future_queue: status.future,
			transactions_in_pending_block: sealing_work.queue.peek_last_ref().map_or(0, |b| b.transactions().len()),
		}
	}

	fn call(&self, client: &MiningBlockChainClient, t: &SignedTransaction, analytics: CallAnalytics) -> Result<Executed, CallError> {
		let sealing_work = self.sealing_work.lock();
		match sealing_work.queue.peek_last_ref() {
			Some(work) => {
				let block = work.block();

				// TODO: merge this code with client.rs's fn call somwhow.
				let header = block.header();
				let last_hashes = Arc::new(client.last_hashes());
				let env_info = EnvInfo {
					number: header.number(),
					author: *header.author(),
					timestamp: header.timestamp(),
					difficulty: *header.difficulty(),
					last_hashes: last_hashes,
					gas_used: U256::zero(),
					gas_limit: U256::max_value(),
				};
				// that's just a copy of the state.
				let mut state = block.state().clone();
				let original_state = if analytics.state_diffing { Some(state.clone()) } else { None };

				let sender = t.sender();
				let balance = state.balance(&sender);
				let needed_balance = t.value + t.gas * t.gas_price;
				if balance < needed_balance {
					// give the sender a sufficient balance
					state.add_balance(&sender, &(needed_balance - balance), CleanupMode::NoEmpty);
				}
				let options = TransactOptions { tracing: analytics.transaction_tracing, vm_tracing: analytics.vm_tracing, check_nonce: false };
				let mut ret = Executive::new(&mut state, &env_info, &*self.engine, client.vm_factory()).transact(t, options)?;

				// TODO gav move this into Executive.
				ret.state_diff = original_state.map(|original| state.diff_from(original));

				Ok(ret)
			},
			None => client.call(t, BlockId::Latest, analytics)
		}
	}

	fn balance(&self, chain: &MiningBlockChainClient, address: &Address) -> U256 {
		self.from_pending_block(
			chain.chain_info().best_block_number,
			|| chain.latest_balance(address),
			|b| b.block().fields().state.balance(address)
		)
	}

	fn storage_at(&self, chain: &MiningBlockChainClient, address: &Address, position: &H256) -> H256 {
		self.from_pending_block(
			chain.chain_info().best_block_number,
			|| chain.latest_storage_at(address, position),
			|b| b.block().fields().state.storage_at(address, position)
		)
	}

	fn nonce(&self, chain: &MiningBlockChainClient, address: &Address) -> U256 {
		self.from_pending_block(
			chain.chain_info().best_block_number,
			|| chain.latest_nonce(address),
			|b| b.block().fields().state.nonce(address)
		)
	}

	fn code(&self, chain: &MiningBlockChainClient, address: &Address) -> Option<Bytes> {
		self.from_pending_block(
			chain.chain_info().best_block_number,
			|| chain.latest_code(address),
			|b| b.block().fields().state.code(address).map(|c| (*c).clone())
		)
	}

	fn set_author(&self, author: Address) {
		if self.seals_internally {
			let mut sealing_work = self.sealing_work.lock();
			sealing_work.enabled = self.engine.is_sealer(&author).unwrap_or(false);
		}
		*self.author.write() = author;
	}

	fn set_engine_signer(&self, address: Address, password: String) -> Result<(), AccountError> {
		if self.seals_internally {
			if let Some(ref ap) = self.accounts {
				ap.sign(address.clone(), Some(password.clone()), Default::default())?;
			}
			// Limit the scope of the locks.
			{
				let mut sealing_work = self.sealing_work.lock();
				sealing_work.enabled = self.engine.is_sealer(&address).unwrap_or(false);
				*self.author.write() = address;
			}
			// --------------------------------------------------------------------------
			// | NOTE Code below may require author and sealing_work locks              |
			// | (some `Engine`s call `EngineClient.update_sealing()`)                  |.
			// | Make sure to release the locks before calling that method.             |
			// --------------------------------------------------------------------------
			self.engine.set_signer(address, password);
		}
		Ok(())
	}

	fn set_extra_data(&self, extra_data: Bytes) {
		*self.extra_data.write() = extra_data;
	}

	/// Set the gas limit we wish to target when sealing a new block.
	fn set_gas_floor_target(&self, target: U256) {
		self.gas_range_target.write().0 = target;
	}

	fn set_gas_ceil_target(&self, target: U256) {
		self.gas_range_target.write().1 = target;
	}

	fn set_minimal_gas_price(&self, min_gas_price: U256) {
		self.transaction_queue.lock().set_minimal_gas_price(min_gas_price);
	}

	fn minimal_gas_price(&self) -> U256 {
		*self.transaction_queue.lock().minimal_gas_price()
	}

	fn sensible_gas_price(&self) -> U256 {
		// 10% above our minimum.
		*self.transaction_queue.lock().minimal_gas_price() * 110.into() / 100.into()
	}

	fn sensible_gas_limit(&self) -> U256 {
		self.gas_range_target.read().0 / 5.into()
	}

	fn transactions_limit(&self) -> usize {
		self.transaction_queue.lock().limit()
	}

	fn set_transactions_limit(&self, limit: usize) {
		self.transaction_queue.lock().set_limit(limit)
	}

	fn set_tx_gas_limit(&self, limit: U256) {
		self.transaction_queue.lock().set_tx_gas_limit(limit)
	}

	/// Get the author that we will seal blocks as.
	fn author(&self) -> Address {
		*self.author.read()
	}

	/// Get the extra_data that we will seal blocks with.
	fn extra_data(&self) -> Bytes {
		self.extra_data.read().clone()
	}

	/// Get the gas limit we wish to target when sealing a new block.
	fn gas_floor_target(&self) -> U256 {
		self.gas_range_target.read().0
	}

	/// Get the gas limit we wish to target when sealing a new block.
	fn gas_ceil_target(&self) -> U256 {
		self.gas_range_target.read().1
	}

	fn import_external_transactions(
		&self,
		chain: &MiningBlockChainClient,
		transactions: Vec<UnverifiedTransaction>
	) -> Vec<Result<TransactionImportResult, Error>> {
		trace!(target: "external_tx", "Importing external transactions");
		let results = {
			let mut transaction_queue = self.transaction_queue.lock();
			self.add_transactions_to_queue(
				chain, transactions, TransactionOrigin::External, None, &mut transaction_queue
			)
		};

		if !results.is_empty() && self.options.reseal_on_external_tx &&	self.tx_reseal_allowed() {
			// --------------------------------------------------------------------------
			// | NOTE Code below requires transaction_queue and sealing_work locks.     |
			// | Make sure to release the locks before calling that method.             |
			// --------------------------------------------------------------------------
			self.update_sealing(chain);
		}
		results
	}

	#[cfg_attr(feature="dev", allow(collapsible_if))]
	fn import_own_transaction(
		&self,
		chain: &MiningBlockChainClient,
		pending: PendingTransaction,
	) -> Result<TransactionImportResult, Error> {

		let hash = pending.transaction.hash();
		trace!(target: "own_tx", "Importing transaction: {:?}", pending);

		let imported = {
			// Be sure to release the lock before we call prepare_work_sealing
			let mut transaction_queue = self.transaction_queue.lock();
			let import = self.add_transactions_to_queue(
				// TODO [ToDr] Optimize
				chain, vec![pending.transaction.into()], TransactionOrigin::Local, pending.min_block, &mut transaction_queue
			).pop().expect("one result returned per added transaction; one added => one result; qed");

			match import {
				Ok(ref res) => {
					trace!(target: "own_tx", "Imported transaction to {:?} (hash: {:?})", res, hash);
					trace!(target: "own_tx", "Status: {:?}", transaction_queue.status());
				},
				Err(ref e) => {
					trace!(target: "own_tx", "Failed to import transaction {:?} (hash: {:?})", e, hash);
					trace!(target: "own_tx", "Status: {:?}", transaction_queue.status());
					warn!(target: "own_tx", "Error importing transaction: {:?}", e);
				},
			}
			import
		};

		// --------------------------------------------------------------------------
		// | NOTE Code below requires transaction_queue and sealing_work locks.     |
		// | Make sure to release the locks before calling that method.             |
		// --------------------------------------------------------------------------
		if imported.is_ok() && self.options.reseal_on_own_tx && self.tx_reseal_allowed() {
			// Make sure to do it after transaction is imported and lock is droped.
			// We need to create pending block and enable sealing.
			if self.seals_internally || !self.prepare_work_sealing(chain) {
				// If new block has not been prepared (means we already had one)
				// or Engine might be able to seal internally,
				// we need to update sealing.
				self.update_sealing(chain);
			}
		}

		imported
	}

	fn pending_transactions(&self) -> Vec<PendingTransaction> {
		let queue = self.transaction_queue.lock();
		queue.pending_transactions(BlockNumber::max_value())
	}

	fn local_transactions(&self) -> BTreeMap<H256, LocalTransactionStatus> {
		let queue = self.transaction_queue.lock();
		queue.local_transactions()
			.iter()
			.map(|(hash, status)| (*hash, status.clone()))
			.collect()
	}

	fn future_transactions(&self) -> Vec<PendingTransaction> {
		self.transaction_queue.lock().future_transactions()
	}

	fn ready_transactions(&self, best_block: BlockNumber) -> Vec<PendingTransaction> {
		let queue = self.transaction_queue.lock();
		match self.options.pending_set {
			PendingSet::AlwaysQueue => queue.pending_transactions(best_block),
			PendingSet::SealingOrElseQueue => {
				self.from_pending_block(
					best_block,
					|| queue.pending_transactions(best_block),
					|sealing| sealing.transactions().iter().map(|t| t.clone().into()).collect()
				)
			},
			PendingSet::AlwaysSealing => {
				self.from_pending_block(
					best_block,
					|| vec![],
					|sealing| sealing.transactions().iter().map(|t| t.clone().into()).collect()
				)
			},
		}
	}

	fn pending_transactions_hashes(&self, best_block: BlockNumber) -> Vec<H256> {
		let queue = self.transaction_queue.lock();
		match self.options.pending_set {
			PendingSet::AlwaysQueue => queue.pending_hashes(),
			PendingSet::SealingOrElseQueue => {
				self.from_pending_block(
					best_block,
					|| queue.pending_hashes(),
					|sealing| sealing.transactions().iter().map(|t| t.hash()).collect()
				)
			},
			PendingSet::AlwaysSealing => {
				self.from_pending_block(
					best_block,
					|| vec![],
					|sealing| sealing.transactions().iter().map(|t| t.hash()).collect()
				)
			},
		}
	}

	fn transaction(&self, best_block: BlockNumber, hash: &H256) -> Option<SignedTransaction> {
		let queue = self.transaction_queue.lock();
		match self.options.pending_set {
			PendingSet::AlwaysQueue => queue.find(hash),
			PendingSet::SealingOrElseQueue => {
				self.from_pending_block(
					best_block,
					|| queue.find(hash),
					|sealing| sealing.transactions().iter().find(|t| &t.hash() == hash).cloned()
				)
			},
			PendingSet::AlwaysSealing => {
				self.from_pending_block(
					best_block,
					|| None,
					|sealing| sealing.transactions().iter().find(|t| &t.hash() == hash).cloned()
				)
			},
		}
	}

	fn pending_receipt(&self, best_block: BlockNumber, hash: &H256) -> Option<RichReceipt> {
		self.from_pending_block(
			best_block,
			|| None,
			|pending| {
				let txs = pending.transactions();
				txs.iter()
					.map(|t| t.hash())
					.position(|t| t == *hash)
					.map(|index| {
						let prev_gas = if index == 0 { Default::default() } else { pending.receipts()[index - 1].gas_used };
						let tx = &txs[index];
						let receipt = &pending.receipts()[index];
						RichReceipt {
							transaction_hash: hash.clone(),
							transaction_index: index,
							cumulative_gas_used: receipt.gas_used,
							gas_used: receipt.gas_used - prev_gas,
							contract_address: match tx.action {
								Action::Call(_) => None,
								Action::Create => {
									let sender = tx.sender();
									Some(contract_address(&sender, &tx.nonce))
								}
							},
							logs: receipt.logs.clone(),
							log_bloom: receipt.log_bloom,
							state_root: receipt.state_root,
						}
					})
			}
		)
	}

	fn pending_receipts(&self, best_block: BlockNumber) -> BTreeMap<H256, Receipt> {
		self.from_pending_block(
			best_block,
			BTreeMap::new,
			|pending| {
				let hashes = pending.transactions()
					.iter()
					.map(|t| t.hash());

				let receipts = pending.receipts().iter().cloned();

				hashes.zip(receipts).collect()
			}
		)
	}

	fn last_nonce(&self, address: &Address) -> Option<U256> {
		self.transaction_queue.lock().last_nonce(address)
	}

	/// Update sealing if required.
	/// Prepare the block and work if the Engine does not seal internally.
	fn update_sealing(&self, chain: &MiningBlockChainClient) {
		trace!(target: "miner", "update_sealing");

		if self.requires_reseal(chain.chain_info().best_block_number) {
			// --------------------------------------------------------------------------
			// | NOTE Code below requires transaction_queue and sealing_work locks.     |
			// | Make sure to release the locks before calling that method.             |
			// --------------------------------------------------------------------------
			trace!(target: "miner", "update_sealing: preparing a block");
			let (block, original_work_hash) = self.prepare_block(chain);
			if self.seals_internally {
				trace!(target: "miner", "update_sealing: engine indicates internal sealing");
				if self.seal_and_import_block_internally(chain, block) {
					trace!(target: "miner", "update_sealing: imported internally sealed block");
				}
			} else {
				trace!(target: "miner", "update_sealing: engine does not seal internally, preparing work");
				self.prepare_work(block, original_work_hash);
			}
		}
	}

	fn is_sealing(&self) -> bool {
		self.sealing_work.lock().queue.is_in_use()
	}

	fn map_sealing_work<F, T>(&self, chain: &MiningBlockChainClient, f: F) -> Option<T> where F: FnOnce(&ClosedBlock) -> T {
		trace!(target: "miner", "map_sealing_work: entering");
		self.prepare_work_sealing(chain);
		trace!(target: "miner", "map_sealing_work: sealing prepared");
		let mut sealing_work = self.sealing_work.lock();
		let ret = sealing_work.queue.use_last_ref();
		trace!(target: "miner", "map_sealing_work: leaving use_last_ref={:?}", ret.as_ref().map(|b| b.block().fields().header.hash()));
		ret.map(f)
	}

	fn submit_seal(&self, chain: &MiningBlockChainClient, block_hash: H256, seal: Vec<Bytes>) -> Result<(), Error> {
		let result =
			if let Some(b) = self.sealing_work.lock().queue.get_used_if(
				if self.options.enable_resubmission {
					GetAction::Clone
				} else {
					GetAction::Take
				},
				|b| &b.hash() == &block_hash
			) {
				trace!(target: "miner", "Submitted block {}={}={} with seal {:?}", block_hash, b.hash(), b.header().bare_hash(), seal);
				b.lock().try_seal(&*self.engine, seal).or_else(|(e, _)| {
					warn!(target: "miner", "Mined solution rejected: {}", e);
					Err(Error::PowInvalid)
				})
			} else {
				warn!(target: "miner", "Submitted solution rejected: Block unknown or out of date.");
				Err(Error::PowHashInvalid)
			};
		result.and_then(|sealed| {
			let n = sealed.header().number();
			let h = sealed.header().hash();
			chain.import_sealed_block(sealed)?;
			info!(target: "miner", "Submitted block imported OK. #{}: {}", Colour::White.bold().paint(format!("{}", n)), Colour::White.bold().paint(h.hex()));
			Ok(())
		})
	}

	fn chain_new_blocks(&self, chain: &MiningBlockChainClient, _imported: &[H256], _invalid: &[H256], enacted: &[H256], retracted: &[H256]) {
		trace!(target: "miner", "chain_new_blocks");

		// 1. We ignore blocks that were `imported` (because it means that they are not in canon-chain, and transactions
		//	  should be still available in the queue.
		// 2. We ignore blocks that are `invalid` because it doesn't have any meaning in terms of the transactions that
		//    are in those blocks

		// First update gas limit in transaction queue
		self.update_gas_limit(chain);

		// Then import all transactions...
		{

			let mut transaction_queue = self.transaction_queue.lock();
			for hash in retracted {
				let block = chain.block(BlockId::Hash(*hash))
					.expect("Client is sending message after commit to db and inserting to chain; the block is available; qed");
				let txs = block.transactions();
				let _ = self.add_transactions_to_queue(
					chain, txs, TransactionOrigin::RetractedBlock, None, &mut transaction_queue
				);
			}
		}

		// ...and at the end remove the old ones
		{
			let fetch_account = |a: &Address| AccountDetails {
				nonce: chain.latest_nonce(a),
				balance: chain.latest_balance(a),
			};
			let time = chain.chain_info().best_block_number;
			let mut transaction_queue = self.transaction_queue.lock();
			transaction_queue.remove_old(&fetch_account, time);
		}

		if enacted.len() > 0 {
			// --------------------------------------------------------------------------
			// | NOTE Code below requires transaction_queue and sealing_work locks.     |
			// | Make sure to release the locks before calling that method.             |
			// --------------------------------------------------------------------------
			self.update_sealing(chain);
		}
	}
}

#[cfg(test)]
mod tests {

	use std::sync::Arc;
	use std::time::Duration;
	use super::super::{MinerService, PrioritizationStrategy};
	use super::*;
	use block::IsBlock;
	use util::{U256, Uint, FromHex};
	use ethkey::{Generator, Random};
	use client::{BlockChainClient, TestBlockChainClient, EachBlockWith, TransactionImportResult};
	use header::BlockNumber;
	use types::transaction::{Transaction, PendingTransaction, Action};
	use spec::Spec;
	use tests::helpers::{generate_dummy_client};

	#[test]
	fn should_prepare_block_to_seal() {
		// given
		let client = TestBlockChainClient::default();
		let miner = Miner::with_spec(&Spec::new_test());

		// when
		let sealing_work = miner.map_sealing_work(&client, |_| ());
		assert!(sealing_work.is_some(), "Expected closed block");
	}

	#[test]
	fn should_still_work_after_a_couple_of_blocks() {
		// given
		let client = TestBlockChainClient::default();
		let miner = Miner::with_spec(&Spec::new_test());

		let res = miner.map_sealing_work(&client, |b| b.block().fields().header.hash());
		assert!(res.is_some());
		assert!(miner.submit_seal(&client, res.unwrap(), vec![]).is_ok());

		// two more blocks mined, work requested.
		client.add_blocks(1, EachBlockWith::Uncle);
		miner.map_sealing_work(&client, |b| b.block().fields().header.hash());

		client.add_blocks(1, EachBlockWith::Uncle);
		miner.map_sealing_work(&client, |b| b.block().fields().header.hash());

		// solution to original work submitted.
		assert!(miner.submit_seal(&client, res.unwrap(), vec![]).is_ok());
	}

	fn miner() -> Miner {
		Arc::try_unwrap(Miner::new(
			MinerOptions {
				new_work_notify: Vec::new(),
				force_sealing: false,
				reseal_on_external_tx: false,
				reseal_on_own_tx: true,
				reseal_min_period: Duration::from_secs(5),
				tx_gas_limit: !U256::zero(),
				tx_queue_size: 1024,
				tx_queue_gas_limit: GasLimit::None,
				tx_queue_strategy: PrioritizationStrategy::GasFactorAndGasPrice,
				pending_set: PendingSet::AlwaysSealing,
				work_queue_size: 5,
				enable_resubmission: true,
				tx_queue_banning: Banning::Disabled,
			},
			GasPricer::new_fixed(0u64.into()),
			&Spec::new_test(),
			None, // accounts provider
		)).ok().expect("Miner was just created.")
	}

	fn transaction() -> SignedTransaction {
		let keypair = Random.generate().unwrap();
		Transaction {
			action: Action::Create,
			value: U256::zero(),
			data: "3331600055".from_hex().unwrap(),
			gas: U256::from(100_000),
			gas_price: U256::zero(),
			nonce: U256::zero(),
		}.sign(keypair.secret(), None)
	}

	#[test]
	fn should_make_pending_block_when_importing_own_transaction() {
		// given
		let client = TestBlockChainClient::default();
		let miner = miner();
		let transaction = transaction();
		let best_block = 0;
		// when
		let res = miner.import_own_transaction(&client, PendingTransaction::new(transaction, None));

		// then
		assert_eq!(res.unwrap(), TransactionImportResult::Current);
		assert_eq!(miner.pending_transactions().len(), 1);
		assert_eq!(miner.ready_transactions(best_block).len(), 1);
		assert_eq!(miner.pending_transactions_hashes(best_block).len(), 1);
		assert_eq!(miner.pending_receipts(best_block).len(), 1);
		// This method will let us know if pending block was created (before calling that method)
		assert!(!miner.prepare_work_sealing(&client));
	}

	#[test]
	fn should_not_use_pending_block_if_best_block_is_higher() {
		// given
		let client = TestBlockChainClient::default();
		let miner = miner();
		let transaction = transaction();
		let best_block = 10;
		// when
		let res = miner.import_own_transaction(&client, PendingTransaction::new(transaction, None));

		// then
		assert_eq!(res.unwrap(), TransactionImportResult::Current);
		assert_eq!(miner.pending_transactions().len(), 1);
		assert_eq!(miner.ready_transactions(best_block).len(), 0);
		assert_eq!(miner.pending_transactions_hashes(best_block).len(), 0);
		assert_eq!(miner.pending_receipts(best_block).len(), 0);
	}

	#[test]
	fn should_import_external_transaction() {
		// given
		let client = TestBlockChainClient::default();
		let miner = miner();
		let transaction = transaction().into();
		let best_block = 0;
		// when
		let res = miner.import_external_transactions(&client, vec![transaction]).pop().unwrap();

		// then
		assert_eq!(res.unwrap(), TransactionImportResult::Current);
		assert_eq!(miner.pending_transactions().len(), 1);
		assert_eq!(miner.pending_transactions_hashes(best_block).len(), 0);
		assert_eq!(miner.ready_transactions(best_block).len(), 0);
		assert_eq!(miner.pending_receipts(best_block).len(), 0);
		// This method will let us know if pending block was created (before calling that method)
		assert!(miner.prepare_work_sealing(&client));
	}

	#[test]
	fn should_not_seal_unless_enabled() {
		let miner = miner();
		let client = TestBlockChainClient::default();
		// By default resealing is not required.
		assert!(!miner.requires_reseal(1u8.into()));

		miner.import_external_transactions(&client, vec![transaction().into()]).pop().unwrap().unwrap();
		assert!(miner.prepare_work_sealing(&client));
		// Unless asked to prepare work.
		assert!(miner.requires_reseal(1u8.into()));
	}

	#[test]
	fn internal_seals_without_work() {
		let miner = Miner::with_spec(&Spec::new_instant());

		let c = generate_dummy_client(2);
		let client = c.reference().as_ref();

		assert_eq!(miner.import_external_transactions(client, vec![transaction().into()]).pop().unwrap().unwrap(), TransactionImportResult::Current);

		miner.update_sealing(client);
		client.flush_queue();
		assert!(miner.pending_block().is_none());
		assert_eq!(client.chain_info().best_block_number, 3 as BlockNumber);

		assert_eq!(miner.import_own_transaction(client, PendingTransaction::new(transaction().into(), None)).unwrap(), TransactionImportResult::Current);

		miner.update_sealing(client);
		client.flush_queue();
		assert!(miner.pending_block().is_none());
		assert_eq!(client.chain_info().best_block_number, 4 as BlockNumber);
	}
}<|MERGE_RESOLUTION|>--- conflicted
+++ resolved
@@ -617,17 +617,10 @@
 
 						match origin {
 							TransactionOrigin::Local | TransactionOrigin::RetractedBlock => {
-<<<<<<< HEAD
-								transaction_queue.add(transaction, origin, min_block, &fetch_account, &gas_required)
+								transaction_queue.add(transaction, origin, insertion_time, min_block, &fetch_account, &gas_required)
 							},
 							TransactionOrigin::External => {
-								transaction_queue.add_with_banlist(transaction, &fetch_account, &gas_required)
-=======
-								transaction_queue.add(tx, origin, insertion_time, min_block, &fetch_account, &gas_required)
-							},
-							TransactionOrigin::External => {
-								transaction_queue.add_with_banlist(tx, insertion_time, &fetch_account, &gas_required)
->>>>>>> 7286d42b
+								transaction_queue.add_with_banlist(transaction, insertion_time, &fetch_account, &gas_required)
 							}
 						}
 					},
