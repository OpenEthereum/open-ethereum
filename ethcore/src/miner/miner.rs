// Copyright 2015, 2016 Parity Technologies (UK) Ltd.
// This file is part of Parity.

// Parity is free software: you can redistribute it and/or modify
// it under the terms of the GNU General Public License as published by
// the Free Software Foundation, either version 3 of the License, or
// (at your option) any later version.

// Parity is distributed in the hope that it will be useful,
// but WITHOUT ANY WARRANTY; without even the implied warranty of
// MERCHANTABILITY or FITNESS FOR A PARTICULAR PURPOSE.  See the
// GNU General Public License for more details.

// You should have received a copy of the GNU General Public License
// along with Parity.  If not, see <http://www.gnu.org/licenses/>.

use std::time::{Instant, Duration};

use util::*;
use util::using_queue::{UsingQueue, GetAction};
use account_provider::{AccountProvider, Error as AccountError};
use state::{State, CleanupMode};
use client::{MiningBlockChainClient, Executive, Executed, EnvInfo, TransactOptions, BlockId, CallAnalytics, TransactionId};
use client::TransactionImportResult;
use executive::contract_address;
use block::{ClosedBlock, IsBlock, Block};
use error::*;
use transaction::{Action, UnverifiedTransaction, PendingTransaction, SignedTransaction};
use receipt::{Receipt, RichReceipt};
use spec::Spec;
use engines::{Engine, Seal};
use miner::{MinerService, MinerStatus, TransactionQueue, TransactionQueueDetailsProvider, PrioritizationStrategy,
	AccountDetails, TransactionOrigin};
use miner::banning_queue::{BanningTransactionQueue, Threshold};
use miner::work_notify::{WorkPoster, NotifyWork};
use miner::price_info::PriceInfo;
use miner::local_transactions::{Status as LocalTransactionStatus};
use miner::service_transaction_checker::ServiceTransactionChecker;
use header::BlockNumber;

/// Different possible definitions for pending transaction set.
#[derive(Debug, PartialEq)]
pub enum PendingSet {
	/// Always just the transactions in the queue. These have had only cheap checks.
	AlwaysQueue,
	/// Always just the transactions in the sealing block. These have had full checks but
	/// may be empty if the node is not actively mining or has force_sealing enabled.
	AlwaysSealing,
	/// Try the sealing block, but if it is not currently sealing, fallback to the queue.
	SealingOrElseQueue,
}

/// Type of the gas limit to apply to the transaction queue.
#[derive(Debug, PartialEq)]
pub enum GasLimit {
	/// Depends on the block gas limit and is updated with every block.
	Auto,
	/// No limit.
	None,
	/// Set to a fixed gas value.
	Fixed(U256),
}

/// Transaction queue banning settings.
#[derive(Debug, PartialEq, Clone)]
pub enum Banning {
	/// Banning in transaction queue is disabled
	Disabled,
	/// Banning in transaction queue is enabled
	Enabled {
		/// Upper limit of transaction processing time before banning.
		offend_threshold: Duration,
		/// Number of similar offending transactions before banning.
		min_offends: u16,
		/// Number of seconds the offender is banned for.
		ban_duration: Duration,
	},
}

/// Configures the behaviour of the miner.
#[derive(Debug, PartialEq)]
pub struct MinerOptions {
	/// URLs to notify when there is new work.
	pub new_work_notify: Vec<String>,
	/// Force the miner to reseal, even when nobody has asked for work.
	pub force_sealing: bool,
	/// Reseal on receipt of new external transactions.
	pub reseal_on_external_tx: bool,
	/// Reseal on receipt of new local transactions.
	pub reseal_on_own_tx: bool,
	/// Minimum period between transaction-inspired reseals.
	pub reseal_min_period: Duration,
	/// Maximum amount of gas to bother considering for block insertion.
	pub tx_gas_limit: U256,
	/// Maximum size of the transaction queue.
	pub tx_queue_size: usize,
	/// Strategy to use for prioritizing transactions in the queue.
	pub tx_queue_strategy: PrioritizationStrategy,
	/// Whether we should fallback to providing all the queue's transactions or just pending.
	pub pending_set: PendingSet,
	/// How many historical work packages can we store before running out?
	pub work_queue_size: usize,
	/// Can we submit two different solutions for the same block and expect both to result in an import?
	pub enable_resubmission: bool,
	/// Global gas limit for all transaction in the queue except for local and retracted.
	pub tx_queue_gas_limit: GasLimit,
	/// Banning settings.
	pub tx_queue_banning: Banning,
	/// Do we refuse to accept service transactions even if sender is certified.
	pub refuse_service_transactions: bool,
}

/// Configures stratum server options.
#[derive(Debug, PartialEq, Clone)]
pub struct StratumOptions {
	/// Working directory
	pub io_path: String,
	/// Network address
	pub listen_addr: String,
	/// Port
	pub port: u16,
	/// Secret for peers
	pub secret: Option<H256>,
}

impl Default for MinerOptions {
	fn default() -> Self {
		MinerOptions {
			new_work_notify: vec![],
			force_sealing: false,
			reseal_on_external_tx: false,
			reseal_on_own_tx: true,
			tx_gas_limit: !U256::zero(),
			tx_queue_size: 1024,
			tx_queue_gas_limit: GasLimit::Auto,
			tx_queue_strategy: PrioritizationStrategy::GasPriceOnly,
			pending_set: PendingSet::AlwaysQueue,
			reseal_min_period: Duration::from_secs(2),
			work_queue_size: 20,
			enable_resubmission: true,
			tx_queue_banning: Banning::Disabled,
			refuse_service_transactions: false,
		}
	}
}

/// Options for the dynamic gas price recalibrator.
#[derive(Debug, PartialEq)]
pub struct GasPriceCalibratorOptions {
	/// Base transaction price to match against.
	pub usd_per_tx: f32,
	/// How frequently we should recalibrate.
	pub recalibration_period: Duration,
}

/// The gas price validator variant for a `GasPricer`.
#[derive(Debug, PartialEq)]
pub struct GasPriceCalibrator {
	options: GasPriceCalibratorOptions,
	next_calibration: Instant,
}

impl GasPriceCalibrator {
	fn recalibrate<F: Fn(U256) + Sync + Send + 'static>(&mut self, set_price: F) {
		trace!(target: "miner", "Recalibrating {:?} versus {:?}", Instant::now(), self.next_calibration);
		if Instant::now() >= self.next_calibration {
			let usd_per_tx = self.options.usd_per_tx;
			trace!(target: "miner", "Getting price info");

			PriceInfo::get(move |price: PriceInfo| {
				trace!(target: "miner", "Price info arrived: {:?}", price);
				let usd_per_eth = price.ethusd;
				let wei_per_usd: f32 = 1.0e18 / usd_per_eth;
				let gas_per_tx: f32 = 21000.0;
				let wei_per_gas: f32 = wei_per_usd * usd_per_tx / gas_per_tx;
				info!(target: "miner", "Updated conversion rate to Ξ1 = {} ({} wei/gas)", Colour::White.bold().paint(format!("US${}", usd_per_eth)), Colour::Yellow.bold().paint(format!("{}", wei_per_gas)));
				set_price(U256::from(wei_per_gas as u64));
			});

			self.next_calibration = Instant::now() + self.options.recalibration_period;
		}
	}
}

/// Struct to look after updating the acceptable gas price of a miner.
#[derive(Debug, PartialEq)]
pub enum GasPricer {
	/// A fixed gas price in terms of Wei - always the argument given.
	Fixed(U256),
	/// Gas price is calibrated according to a fixed amount of USD.
	Calibrated(GasPriceCalibrator),
}

impl GasPricer {
	/// Create a new Calibrated `GasPricer`.
	pub fn new_calibrated(options: GasPriceCalibratorOptions) -> GasPricer {
		GasPricer::Calibrated(GasPriceCalibrator {
			options: options,
			next_calibration: Instant::now(),
		})
	}

	/// Create a new Fixed `GasPricer`.
	pub fn new_fixed(gas_price: U256) -> GasPricer {
		GasPricer::Fixed(gas_price)
	}

	fn recalibrate<F: Fn(U256) + Sync + Send + 'static>(&mut self, set_price: F) {
		match *self {
			GasPricer::Fixed(ref max) => set_price(max.clone()),
			GasPricer::Calibrated(ref mut cal) => cal.recalibrate(set_price),
		}
	}
}

struct SealingWork {
	queue: UsingQueue<ClosedBlock>,
	enabled: bool,
}

/// Keeps track of transactions using priority queue and holds currently mined block.
/// Handles preparing work for "work sealing" or seals "internally" if Engine does not require work.
pub struct Miner {
	// NOTE [ToDr]  When locking always lock in this order!
	transaction_queue: Arc<Mutex<BanningTransactionQueue>>,
	sealing_work: Mutex<SealingWork>,
	next_allowed_reseal: Mutex<Instant>,
	sealing_block_last_request: Mutex<u64>,
	// for sealing...
	options: MinerOptions,
	/// Does the node perform internal (without work) sealing.
	pub seals_internally: bool,

	gas_range_target: RwLock<(U256, U256)>,
	author: RwLock<Address>,
	extra_data: RwLock<Bytes>,
	engine: Arc<Engine>,

	accounts: Option<Arc<AccountProvider>>,
	notifiers: RwLock<Vec<Box<NotifyWork>>>,
	gas_pricer: Mutex<GasPricer>,
	service_transaction_action: ServiceTransactionAction,
}

impl Miner {
	/// Push notifier that will handle new jobs
	pub fn push_notifier(&self, notifier: Box<NotifyWork>) {
		self.notifiers.write().push(notifier)
	}

	/// Creates new instance of miner Arc.
	pub fn new(options: MinerOptions, gas_pricer: GasPricer, spec: &Spec, accounts: Option<Arc<AccountProvider>>) -> Arc<Miner> {
		let miner = Arc::new(Miner::new_raw(options, gas_pricer, spec, accounts));

		if !miner.options.new_work_notify.is_empty() {
			let http_poster = Box::new(WorkPoster::new(&miner.options.new_work_notify));
			miner.push_notifier(http_poster as Box<NotifyWork>);
		};

		miner
	}

	/// Creates new instance of miner.
	fn new_raw(options: MinerOptions, gas_pricer: GasPricer, spec: &Spec, accounts: Option<Arc<AccountProvider>>) -> Miner {
		let gas_limit = match options.tx_queue_gas_limit {
			GasLimit::Fixed(ref limit) => *limit,
			_ => !U256::zero(),
		};

		let txq = TransactionQueue::with_limits(options.tx_queue_strategy, options.tx_queue_size, gas_limit, options.tx_gas_limit);
		let txq = match options.tx_queue_banning {
			Banning::Disabled => BanningTransactionQueue::new(txq, Threshold::NeverBan, Duration::from_secs(180)),
			Banning::Enabled { ban_duration, min_offends, .. } => BanningTransactionQueue::new(
				txq,
				Threshold::BanAfter(min_offends),
				ban_duration,
			),
		};
<<<<<<< HEAD

		let notifiers =
			if !options.new_work_notify.is_empty() { Vec::new() }
			else {
				vec![Box::new(WorkPoster::new(&options.new_work_notify)) as Box<NotifyWork>]
			};

=======
		let service_transaction_action = match options.refuse_service_transactions {
			true => ServiceTransactionAction::Refuse,
			false => ServiceTransactionAction::Check(ServiceTransactionChecker::default()),
		};
>>>>>>> 275fd509
		Miner {
			transaction_queue: Arc::new(Mutex::new(txq)),
			next_allowed_reseal: Mutex::new(Instant::now()),
			sealing_block_last_request: Mutex::new(0),
			sealing_work: Mutex::new(SealingWork{
				queue: UsingQueue::new(options.work_queue_size),
				enabled: options.force_sealing
					|| !options.new_work_notify.is_empty()
					|| spec.engine.is_default_sealer().unwrap_or(false)
			}),
			seals_internally: spec.engine.is_default_sealer().is_some(),
			gas_range_target: RwLock::new((U256::zero(), U256::zero())),
			author: RwLock::new(Address::default()),
			extra_data: RwLock::new(Vec::new()),
			options: options,
			accounts: accounts,
			engine: spec.engine.clone(),
			notifiers: RwLock::new(notifiers),
			gas_pricer: Mutex::new(gas_pricer),
			service_transaction_action: service_transaction_action,
		}
	}

	/// Creates new instance of miner with accounts and with given spec.
	pub fn with_spec_and_accounts(spec: &Spec, accounts: Option<Arc<AccountProvider>>) -> Miner {
		Miner::new_raw(Default::default(), GasPricer::new_fixed(20_000_000_000u64.into()), spec, accounts)
	}

	/// Creates new instance of miner without accounts, but with given spec.
	pub fn with_spec(spec: &Spec) -> Miner {
		Miner::new_raw(Default::default(), GasPricer::new_fixed(20_000_000_000u64.into()), spec, None)
	}

	fn forced_sealing(&self) -> bool {
		self.options.force_sealing || !self.options.new_work_notify.is_empty()
	}

	/// Clear all pending block states
	pub fn clear(&self) {
		self.sealing_work.lock().queue.reset();
	}

	/// Get `Some` `clone()` of the current pending block's state or `None` if we're not sealing.
	pub fn pending_state(&self) -> Option<State> {
		self.sealing_work.lock().queue.peek_last_ref().map(|b| b.block().fields().state.clone())
	}

	/// Get `Some` `clone()` of the current pending block or `None` if we're not sealing.
	pub fn pending_block(&self) -> Option<Block> {
		self.sealing_work.lock().queue.peek_last_ref().map(|b| b.to_base())
	}

	#[cfg_attr(feature="dev", allow(match_same_arms))]
	/// Prepares new block for sealing including top transactions from queue.
	fn prepare_block(&self, chain: &MiningBlockChainClient) -> (ClosedBlock, Option<H256>) {
		let _timer = PerfTimer::new("prepare_block");
		let chain_info = chain.chain_info();
		let (transactions, mut open_block, original_work_hash) = {
			let transactions = {self.transaction_queue.lock().top_transactions_at(chain_info.best_block_number)};
			let mut sealing_work = self.sealing_work.lock();
			let last_work_hash = sealing_work.queue.peek_last_ref().map(|pb| pb.block().fields().header.hash());
			let best_hash = chain_info.best_block_hash;
/*
			// check to see if last ClosedBlock in would_seals is actually same parent block.
			// if so
			//   duplicate, re-open and push any new transactions.
			//   if at least one was pushed successfully, close and enqueue new ClosedBlock;
			//   otherwise, leave everything alone.
			// otherwise, author a fresh block.
*/
			let open_block = match sealing_work.queue.pop_if(|b| b.block().fields().header.parent_hash() == &best_hash) {
				Some(old_block) => {
					trace!(target: "miner", "prepare_block: Already have previous work; updating and returning");
					// add transactions to old_block
					old_block.reopen(&*self.engine)
				}
				None => {
					// block not found - create it.
					trace!(target: "miner", "prepare_block: No existing work - making new block");
					chain.prepare_open_block(
						self.author(),
						(self.gas_floor_target(), self.gas_ceil_target()),
						self.extra_data()
					)
				}
			};
			(transactions, open_block, last_work_hash)
		};

		let mut invalid_transactions = HashSet::new();
		let mut transactions_to_penalize = HashSet::new();
		let block_number = open_block.block().fields().header.number();

		// TODO Push new uncles too.
		let mut tx_count: usize = 0;
		let tx_total = transactions.len();
		for tx in transactions {
			let hash = tx.hash();
			let start = Instant::now();
			let result = open_block.push_transaction(tx, None);
			let took = start.elapsed();

			// Check for heavy transactions
			match self.options.tx_queue_banning {
				Banning::Enabled { ref offend_threshold, .. } if &took > offend_threshold => {
					match self.transaction_queue.lock().ban_transaction(&hash) {
						true => {
							warn!(target: "miner", "Detected heavy transaction. Banning the sender and recipient/code.");
						},
						false => {
							transactions_to_penalize.insert(hash);
							debug!(target: "miner", "Detected heavy transaction. Penalizing sender.")
						}
					}
				},
				_ => {},
			}
			trace!(target: "miner", "Adding tx {:?} took {:?}", hash, took);
			match result {
				Err(Error::Execution(ExecutionError::BlockGasLimitReached { gas_limit, gas_used, gas })) => {
					debug!(target: "miner", "Skipping adding transaction to block because of gas limit: {:?} (limit: {:?}, used: {:?}, gas: {:?})", hash, gas_limit, gas_used, gas);

					// Penalize transaction if it's above current gas limit
					if gas > gas_limit {
						transactions_to_penalize.insert(hash);
					}

					// Exit early if gas left is smaller then min_tx_gas
					let min_tx_gas: U256 = 21000.into();	// TODO: figure this out properly.
					if gas_limit - gas_used < min_tx_gas {
						break;
					}
				},
				// Invalid nonce error can happen only if previous transaction is skipped because of gas limit.
				// If there is errornous state of transaction queue it will be fixed when next block is imported.
				Err(Error::Execution(ExecutionError::InvalidNonce { expected, got })) => {
					debug!(target: "miner", "Skipping adding transaction to block because of invalid nonce: {:?} (expected: {:?}, got: {:?})", hash, expected, got);
				},
				// already have transaction - ignore
				Err(Error::Transaction(TransactionError::AlreadyImported)) => {},
				Err(e) => {
					invalid_transactions.insert(hash);
					debug!(target: "miner",
						   "Error adding transaction to block: number={}. transaction_hash={:?}, Error: {:?}",
						   block_number, hash, e);
				},
				_ => {
					tx_count += 1;
				}	// imported ok
			}
		}
		trace!(target: "miner", "Pushed {}/{} transactions", tx_count, tx_total);

		let block = open_block.close();

		let fetch_nonce = |a: &Address| chain.latest_nonce(a);

		{
			let mut queue = self.transaction_queue.lock();
			for hash in invalid_transactions {
				queue.remove_invalid(&hash, &fetch_nonce);
			}
			for hash in transactions_to_penalize {
				queue.penalize(&hash);
			}
		}
		(block, original_work_hash)
	}

	/// Asynchronously updates minimal gas price for transaction queue
	pub fn recalibrate_minimal_gas_price(&self) {
		debug!(target: "miner", "minimal_gas_price: recalibrating...");
		let txq = self.transaction_queue.clone();
		self.gas_pricer.lock().recalibrate(move |price| {
			debug!(target: "miner", "minimal_gas_price: Got gas price! {}", price);
			txq.lock().set_minimal_gas_price(price);
		});
	}

	/// Check is reseal is allowed and necessary.
	fn requires_reseal(&self, best_block: BlockNumber) -> bool {
		let has_local_transactions = self.transaction_queue.lock().has_local_pending_transactions();
		let mut sealing_work = self.sealing_work.lock();
		if sealing_work.enabled {
			trace!(target: "miner", "requires_reseal: sealing enabled");
			let last_request = *self.sealing_block_last_request.lock();
			let should_disable_sealing = !self.forced_sealing()
				&& !has_local_transactions
				&& !self.seals_internally
				&& best_block > last_request
				&& best_block - last_request > SEALING_TIMEOUT_IN_BLOCKS;

			trace!(target: "miner", "requires_reseal: should_disable_sealing={}; best_block={}, last_request={}", should_disable_sealing, best_block, last_request);

			if should_disable_sealing {
				trace!(target: "miner", "Miner sleeping (current {}, last {})", best_block, last_request);
				sealing_work.enabled = false;
				sealing_work.queue.reset();
				false
			} else {
				// sealing enabled and we don't want to sleep.
				*self.next_allowed_reseal.lock() = Instant::now() + self.options.reseal_min_period;
				true
			}
		} else {
			trace!(target: "miner", "requires_reseal: sealing is disabled");
			false
		}
	}

	/// Attempts to perform internal sealing (one that does not require work) and handles the result depending on the type of Seal.
	fn seal_and_import_block_internally(&self, chain: &MiningBlockChainClient, block: ClosedBlock) -> bool {
		if !block.transactions().is_empty() || self.forced_sealing() {
			trace!(target: "miner", "seal_block_internally: attempting internal seal.");
			match self.engine.generate_seal(block.block()) {
				// Save proposal for later seal submission and broadcast it.
				Seal::Proposal(seal) => {
					trace!(target: "miner", "Received a Proposal seal.");
					{
						let mut sealing_work = self.sealing_work.lock();
						sealing_work.queue.push(block.clone());
						sealing_work.queue.use_last_ref();
					}
					block
						.lock()
						.seal(&*self.engine, seal)
						.map(|sealed| { chain.broadcast_proposal_block(sealed); true })
						.unwrap_or_else(|e| {
							warn!("ERROR: seal failed when given internally generated seal: {}", e);
							false
						})
				},
				// Directly import a regular sealed block.
				Seal::Regular(seal) =>
					block
						.lock()
						.seal(&*self.engine, seal)
						.map(|sealed| chain.import_sealed_block(sealed).is_ok())
						.unwrap_or_else(|e| {
							warn!("ERROR: seal failed when given internally generated seal: {}", e);
							false
						}),
				Seal::None => false,
			}
		} else {
			false
		}
	}

	/// Prepares work which has to be done to seal.
	fn prepare_work(&self, block: ClosedBlock, original_work_hash: Option<H256>) {
		let (work, is_new) = {
			let mut sealing_work = self.sealing_work.lock();
			let last_work_hash = sealing_work.queue.peek_last_ref().map(|pb| pb.block().fields().header.hash());
			trace!(target: "miner", "prepare_work: Checking whether we need to reseal: orig={:?} last={:?}, this={:?}", original_work_hash, last_work_hash, block.block().fields().header.hash());
			let (work, is_new) = if last_work_hash.map_or(true, |h| h != block.block().fields().header.hash()) {
				trace!(target: "miner", "prepare_work: Pushing a new, refreshed or borrowed pending {}...", block.block().fields().header.hash());
				let pow_hash = block.block().fields().header.hash();
				let number = block.block().fields().header.number();
				let difficulty = *block.block().fields().header.difficulty();
				let is_new = original_work_hash.map_or(true, |h| block.block().fields().header.hash() != h);
				sealing_work.queue.push(block);
				// If push notifications are enabled we assume all work items are used.
				if !self.notifiers.read().is_empty() && is_new {
					sealing_work.queue.use_last_ref();
				}
				(Some((pow_hash, difficulty, number)), is_new)
			} else {
				(None, false)
			};
			trace!(target: "miner", "prepare_work: leaving (last={:?})", sealing_work.queue.peek_last_ref().map(|b| b.block().fields().header.hash()));
			(work, is_new)
		};
		if is_new {
			work.map(|(pow_hash, difficulty, number)| {
				for notifier in self.notifiers.read().iter() {
					notifier.notify(pow_hash, difficulty, number)
				}
			});
		}
	}

	fn update_gas_limit(&self, client: &MiningBlockChainClient) {
		let gas_limit = client.best_block_header().gas_limit();
		let mut queue = self.transaction_queue.lock();
		queue.set_gas_limit(gas_limit);
		if let GasLimit::Auto = self.options.tx_queue_gas_limit {
			// Set total tx queue gas limit to be 20x the block gas limit.
			queue.set_total_gas_limit(gas_limit * 20.into());
		}
	}

	/// Returns true if we had to prepare new pending block.
	fn prepare_work_sealing(&self, client: &MiningBlockChainClient) -> bool {
		trace!(target: "miner", "prepare_work_sealing: entering");
		let prepare_new = {
			let mut sealing_work = self.sealing_work.lock();
			let have_work = sealing_work.queue.peek_last_ref().is_some();
			trace!(target: "miner", "prepare_work_sealing: have_work={}", have_work);
			if !have_work {
				sealing_work.enabled = true;
				true
			} else {
				false
			}
		};
		if prepare_new {
			// --------------------------------------------------------------------------
			// | NOTE Code below requires transaction_queue and sealing_work locks.     |
			// | Make sure to release the locks before calling that method.             |
			// --------------------------------------------------------------------------
			let (block, original_work_hash) = self.prepare_block(client);
			self.prepare_work(block, original_work_hash);
		}
		let mut sealing_block_last_request = self.sealing_block_last_request.lock();
		let best_number = client.chain_info().best_block_number;
		if *sealing_block_last_request != best_number {
			trace!(target: "miner", "prepare_work_sealing: Miner received request (was {}, now {}) - waking up.", *sealing_block_last_request, best_number);
			*sealing_block_last_request = best_number;
		}

		// Return if we restarted
		prepare_new
	}

	fn add_transactions_to_queue(
		&self,
		client: &MiningBlockChainClient,
		transactions: Vec<UnverifiedTransaction>,
		default_origin: TransactionOrigin,
		min_block: Option<BlockNumber>,
		transaction_queue: &mut BanningTransactionQueue,
	) -> Vec<Result<TransactionImportResult, Error>> {
		let accounts = self.accounts.as_ref()
			.and_then(|provider| provider.accounts().ok())
			.map(|accounts| accounts.into_iter().collect::<HashSet<_>>());

		let best_block_header = client.best_block_header().decode();
		let insertion_time = client.chain_info().best_block_number;

		transactions.into_iter()
			.map(|tx| {
				let hash = tx.hash();
				if client.transaction_block(TransactionId::Hash(hash)).is_some() {
					debug!(target: "miner", "Rejected tx {:?}: already in the blockchain", hash);
					return Err(Error::Transaction(TransactionError::AlreadyImported));
				}
				match self.engine.verify_transaction_basic(&tx, &best_block_header)
					.and_then(|_| self.engine.verify_transaction(tx, &best_block_header))
				{
					Err(e) => {
						debug!(target: "miner", "Rejected tx {:?} with invalid signature: {:?}", hash, e);
						Err(e)
					},
					Ok(transaction) => {
						let origin = accounts.as_ref().and_then(|accounts| {
							match accounts.contains(&transaction.sender()) {
								true => Some(TransactionOrigin::Local),
								false => None,
							}
						}).unwrap_or(default_origin);

						// try to install service transaction checker before appending transactions
						self.service_transaction_action.update_from_chain_client(client);

						let details_provider = TransactionDetailsProvider::new(client, &self.service_transaction_action);
						match origin {
							TransactionOrigin::Local | TransactionOrigin::RetractedBlock => {
								transaction_queue.add(transaction, origin, insertion_time, min_block, &details_provider)
							},
							TransactionOrigin::External => {
								transaction_queue.add_with_banlist(transaction, insertion_time, &details_provider)
							},
						}
					},
				}
			})
			.collect()
	}

	/// Are we allowed to do a non-mandatory reseal?
	fn tx_reseal_allowed(&self) -> bool { Instant::now() > *self.next_allowed_reseal.lock() }

	#[cfg_attr(feature="dev", allow(wrong_self_convention))]
	#[cfg_attr(feature="dev", allow(redundant_closure))]
	fn from_pending_block<H, F, G>(&self, latest_block_number: BlockNumber, from_chain: F, map_block: G) -> H
		where F: Fn() -> H, G: Fn(&ClosedBlock) -> H {
		let sealing_work = self.sealing_work.lock();
		sealing_work.queue.peek_last_ref().map_or_else(
			|| from_chain(),
			|b| {
				if b.block().header().number() > latest_block_number {
					map_block(b)
				} else {
					from_chain()
				}
			}
		)
	}
}

const SEALING_TIMEOUT_IN_BLOCKS : u64 = 5;

impl MinerService for Miner {

	fn clear_and_reset(&self, chain: &MiningBlockChainClient) {
		self.transaction_queue.lock().clear();
		// --------------------------------------------------------------------------
		// | NOTE Code below requires transaction_queue and sealing_work locks.     |
		// | Make sure to release the locks before calling that method.             |
		// --------------------------------------------------------------------------
		self.update_sealing(chain);
	}

	fn status(&self) -> MinerStatus {
		let status = self.transaction_queue.lock().status();
		let sealing_work = self.sealing_work.lock();
		MinerStatus {
			transactions_in_pending_queue: status.pending,
			transactions_in_future_queue: status.future,
			transactions_in_pending_block: sealing_work.queue.peek_last_ref().map_or(0, |b| b.transactions().len()),
		}
	}

	fn call(&self, client: &MiningBlockChainClient, t: &SignedTransaction, analytics: CallAnalytics) -> Result<Executed, CallError> {
		let sealing_work = self.sealing_work.lock();
		match sealing_work.queue.peek_last_ref() {
			Some(work) => {
				let block = work.block();

				// TODO: merge this code with client.rs's fn call somwhow.
				let header = block.header();
				let last_hashes = Arc::new(client.last_hashes());
				let env_info = EnvInfo {
					number: header.number(),
					author: *header.author(),
					timestamp: header.timestamp(),
					difficulty: *header.difficulty(),
					last_hashes: last_hashes,
					gas_used: U256::zero(),
					gas_limit: U256::max_value(),
				};
				// that's just a copy of the state.
				let mut state = block.state().clone();
				let original_state = if analytics.state_diffing { Some(state.clone()) } else { None };

				let sender = t.sender();
				let balance = state.balance(&sender);
				let needed_balance = t.value + t.gas * t.gas_price;
				if balance < needed_balance {
					// give the sender a sufficient balance
					state.add_balance(&sender, &(needed_balance - balance), CleanupMode::NoEmpty);
				}
				let options = TransactOptions { tracing: analytics.transaction_tracing, vm_tracing: analytics.vm_tracing, check_nonce: false };
				let mut ret = Executive::new(&mut state, &env_info, &*self.engine, client.vm_factory()).transact(t, options)?;

				// TODO gav move this into Executive.
				ret.state_diff = original_state.map(|original| state.diff_from(original));

				Ok(ret)
			},
			None => client.call(t, BlockId::Latest, analytics)
		}
	}

	fn balance(&self, chain: &MiningBlockChainClient, address: &Address) -> U256 {
		self.from_pending_block(
			chain.chain_info().best_block_number,
			|| chain.latest_balance(address),
			|b| b.block().fields().state.balance(address)
		)
	}

	fn storage_at(&self, chain: &MiningBlockChainClient, address: &Address, position: &H256) -> H256 {
		self.from_pending_block(
			chain.chain_info().best_block_number,
			|| chain.latest_storage_at(address, position),
			|b| b.block().fields().state.storage_at(address, position)
		)
	}

	fn nonce(&self, chain: &MiningBlockChainClient, address: &Address) -> U256 {
		self.from_pending_block(
			chain.chain_info().best_block_number,
			|| chain.latest_nonce(address),
			|b| b.block().fields().state.nonce(address)
		)
	}

	fn code(&self, chain: &MiningBlockChainClient, address: &Address) -> Option<Bytes> {
		self.from_pending_block(
			chain.chain_info().best_block_number,
			|| chain.latest_code(address),
			|b| b.block().fields().state.code(address).map(|c| (*c).clone())
		)
	}

	fn set_author(&self, author: Address) {
		if self.seals_internally {
			let mut sealing_work = self.sealing_work.lock();
			sealing_work.enabled = self.engine.is_sealer(&author).unwrap_or(false);
		}
		*self.author.write() = author;
	}

	fn set_engine_signer(&self, address: Address, password: String) -> Result<(), AccountError> {
		if self.seals_internally {
			if let Some(ref ap) = self.accounts {
				ap.sign(address.clone(), Some(password.clone()), Default::default())?;
				// Limit the scope of the locks.
				{
					let mut sealing_work = self.sealing_work.lock();
					sealing_work.enabled = self.engine.is_sealer(&address).unwrap_or(false);
					*self.author.write() = address;
				}
				// --------------------------------------------------------------------------
				// | NOTE Code below may require author and sealing_work locks              |
				// | (some `Engine`s call `EngineClient.update_sealing()`)                  |.
				// | Make sure to release the locks before calling that method.             |
				// --------------------------------------------------------------------------
				self.engine.set_signer(ap.clone(), address, password);
			}
		}
		Ok(())
	}

	fn set_extra_data(&self, extra_data: Bytes) {
		*self.extra_data.write() = extra_data;
	}

	/// Set the gas limit we wish to target when sealing a new block.
	fn set_gas_floor_target(&self, target: U256) {
		self.gas_range_target.write().0 = target;
	}

	fn set_gas_ceil_target(&self, target: U256) {
		self.gas_range_target.write().1 = target;
	}

	fn set_minimal_gas_price(&self, min_gas_price: U256) {
		self.transaction_queue.lock().set_minimal_gas_price(min_gas_price);
	}

	fn minimal_gas_price(&self) -> U256 {
		*self.transaction_queue.lock().minimal_gas_price()
	}

	fn sensible_gas_price(&self) -> U256 {
		// 10% above our minimum.
		*self.transaction_queue.lock().minimal_gas_price() * 110.into() / 100.into()
	}

	fn sensible_gas_limit(&self) -> U256 {
		self.gas_range_target.read().0 / 5.into()
	}

	fn transactions_limit(&self) -> usize {
		self.transaction_queue.lock().limit()
	}

	fn set_transactions_limit(&self, limit: usize) {
		self.transaction_queue.lock().set_limit(limit)
	}

	fn set_tx_gas_limit(&self, limit: U256) {
		self.transaction_queue.lock().set_tx_gas_limit(limit)
	}

	/// Get the author that we will seal blocks as.
	fn author(&self) -> Address {
		*self.author.read()
	}

	/// Get the extra_data that we will seal blocks with.
	fn extra_data(&self) -> Bytes {
		self.extra_data.read().clone()
	}

	/// Get the gas limit we wish to target when sealing a new block.
	fn gas_floor_target(&self) -> U256 {
		self.gas_range_target.read().0
	}

	/// Get the gas limit we wish to target when sealing a new block.
	fn gas_ceil_target(&self) -> U256 {
		self.gas_range_target.read().1
	}

	fn import_external_transactions(
		&self,
		chain: &MiningBlockChainClient,
		transactions: Vec<UnverifiedTransaction>
	) -> Vec<Result<TransactionImportResult, Error>> {
		trace!(target: "external_tx", "Importing external transactions");
		let results = {
			let mut transaction_queue = self.transaction_queue.lock();
			self.add_transactions_to_queue(
				chain, transactions, TransactionOrigin::External, None, &mut transaction_queue
			)
		};

		if !results.is_empty() && self.options.reseal_on_external_tx &&	self.tx_reseal_allowed() {
			// --------------------------------------------------------------------------
			// | NOTE Code below requires transaction_queue and sealing_work locks.     |
			// | Make sure to release the locks before calling that method.             |
			// --------------------------------------------------------------------------
			self.update_sealing(chain);
		}
		results
	}

	#[cfg_attr(feature="dev", allow(collapsible_if))]
	fn import_own_transaction(
		&self,
		chain: &MiningBlockChainClient,
		pending: PendingTransaction,
	) -> Result<TransactionImportResult, Error> {

		let hash = pending.transaction.hash();
		trace!(target: "own_tx", "Importing transaction: {:?}", pending);

		let imported = {
			// Be sure to release the lock before we call prepare_work_sealing
			let mut transaction_queue = self.transaction_queue.lock();
			// We need to re-validate transactions
			let import = self.add_transactions_to_queue(
				chain, vec![pending.transaction.into()], TransactionOrigin::Local, pending.min_block, &mut transaction_queue
			).pop().expect("one result returned per added transaction; one added => one result; qed");

			match import {
				Ok(ref res) => {
					trace!(target: "own_tx", "Imported transaction to {:?} (hash: {:?})", res, hash);
					trace!(target: "own_tx", "Status: {:?}", transaction_queue.status());
				},
				Err(ref e) => {
					trace!(target: "own_tx", "Failed to import transaction {:?} (hash: {:?})", e, hash);
					trace!(target: "own_tx", "Status: {:?}", transaction_queue.status());
					warn!(target: "own_tx", "Error importing transaction: {:?}", e);
				},
			}
			import
		};

		// --------------------------------------------------------------------------
		// | NOTE Code below requires transaction_queue and sealing_work locks.     |
		// | Make sure to release the locks before calling that method.             |
		// --------------------------------------------------------------------------
		if imported.is_ok() && self.options.reseal_on_own_tx && self.tx_reseal_allowed() {
			// Make sure to do it after transaction is imported and lock is droped.
			// We need to create pending block and enable sealing.
			if self.seals_internally || !self.prepare_work_sealing(chain) {
				// If new block has not been prepared (means we already had one)
				// or Engine might be able to seal internally,
				// we need to update sealing.
				self.update_sealing(chain);
			}
		}

		imported
	}

	fn pending_transactions(&self) -> Vec<PendingTransaction> {
		let queue = self.transaction_queue.lock();
		queue.pending_transactions(BlockNumber::max_value())
	}

	fn local_transactions(&self) -> BTreeMap<H256, LocalTransactionStatus> {
		let queue = self.transaction_queue.lock();
		queue.local_transactions()
			.iter()
			.map(|(hash, status)| (*hash, status.clone()))
			.collect()
	}

	fn future_transactions(&self) -> Vec<PendingTransaction> {
		self.transaction_queue.lock().future_transactions()
	}

	fn ready_transactions(&self, best_block: BlockNumber) -> Vec<PendingTransaction> {
		let queue = self.transaction_queue.lock();
		match self.options.pending_set {
			PendingSet::AlwaysQueue => queue.pending_transactions(best_block),
			PendingSet::SealingOrElseQueue => {
				self.from_pending_block(
					best_block,
					|| queue.pending_transactions(best_block),
					|sealing| sealing.transactions().iter().map(|t| t.clone().into()).collect()
				)
			},
			PendingSet::AlwaysSealing => {
				self.from_pending_block(
					best_block,
					|| vec![],
					|sealing| sealing.transactions().iter().map(|t| t.clone().into()).collect()
				)
			},
		}
	}

	fn pending_transactions_hashes(&self, best_block: BlockNumber) -> Vec<H256> {
		let queue = self.transaction_queue.lock();
		match self.options.pending_set {
			PendingSet::AlwaysQueue => queue.pending_hashes(),
			PendingSet::SealingOrElseQueue => {
				self.from_pending_block(
					best_block,
					|| queue.pending_hashes(),
					|sealing| sealing.transactions().iter().map(|t| t.hash()).collect()
				)
			},
			PendingSet::AlwaysSealing => {
				self.from_pending_block(
					best_block,
					|| vec![],
					|sealing| sealing.transactions().iter().map(|t| t.hash()).collect()
				)
			},
		}
	}

	fn transaction(&self, best_block: BlockNumber, hash: &H256) -> Option<SignedTransaction> {
		let queue = self.transaction_queue.lock();
		match self.options.pending_set {
			PendingSet::AlwaysQueue => queue.find(hash),
			PendingSet::SealingOrElseQueue => {
				self.from_pending_block(
					best_block,
					|| queue.find(hash),
					|sealing| sealing.transactions().iter().find(|t| &t.hash() == hash).cloned()
				)
			},
			PendingSet::AlwaysSealing => {
				self.from_pending_block(
					best_block,
					|| None,
					|sealing| sealing.transactions().iter().find(|t| &t.hash() == hash).cloned()
				)
			},
		}
	}

	fn pending_receipt(&self, best_block: BlockNumber, hash: &H256) -> Option<RichReceipt> {
		self.from_pending_block(
			best_block,
			|| None,
			|pending| {
				let txs = pending.transactions();
				txs.iter()
					.map(|t| t.hash())
					.position(|t| t == *hash)
					.map(|index| {
						let prev_gas = if index == 0 { Default::default() } else { pending.receipts()[index - 1].gas_used };
						let tx = &txs[index];
						let receipt = &pending.receipts()[index];
						RichReceipt {
							transaction_hash: hash.clone(),
							transaction_index: index,
							cumulative_gas_used: receipt.gas_used,
							gas_used: receipt.gas_used - prev_gas,
							contract_address: match tx.action {
								Action::Call(_) => None,
								Action::Create => {
									let sender = tx.sender();
									Some(contract_address(&sender, &tx.nonce))
								}
							},
							logs: receipt.logs.clone(),
							log_bloom: receipt.log_bloom,
							state_root: receipt.state_root,
						}
					})
			}
		)
	}

	fn pending_receipts(&self, best_block: BlockNumber) -> BTreeMap<H256, Receipt> {
		self.from_pending_block(
			best_block,
			BTreeMap::new,
			|pending| {
				let hashes = pending.transactions()
					.iter()
					.map(|t| t.hash());

				let receipts = pending.receipts().iter().cloned();

				hashes.zip(receipts).collect()
			}
		)
	}

	fn last_nonce(&self, address: &Address) -> Option<U256> {
		self.transaction_queue.lock().last_nonce(address)
	}

	/// Update sealing if required.
	/// Prepare the block and work if the Engine does not seal internally.
	fn update_sealing(&self, chain: &MiningBlockChainClient) {
		trace!(target: "miner", "update_sealing");

		if self.requires_reseal(chain.chain_info().best_block_number) {
			// --------------------------------------------------------------------------
			// | NOTE Code below requires transaction_queue and sealing_work locks.     |
			// | Make sure to release the locks before calling that method.             |
			// --------------------------------------------------------------------------
			trace!(target: "miner", "update_sealing: preparing a block");
			let (block, original_work_hash) = self.prepare_block(chain);
			if self.seals_internally {
				trace!(target: "miner", "update_sealing: engine indicates internal sealing");
				if self.seal_and_import_block_internally(chain, block) {
					trace!(target: "miner", "update_sealing: imported internally sealed block");
				}
			} else {
				trace!(target: "miner", "update_sealing: engine does not seal internally, preparing work");
				self.prepare_work(block, original_work_hash);
			}
		}
	}

	fn is_sealing(&self) -> bool {
		self.sealing_work.lock().queue.is_in_use()
	}

	fn map_sealing_work<F, T>(&self, chain: &MiningBlockChainClient, f: F) -> Option<T> where F: FnOnce(&ClosedBlock) -> T {
		trace!(target: "miner", "map_sealing_work: entering");
		self.prepare_work_sealing(chain);
		trace!(target: "miner", "map_sealing_work: sealing prepared");
		let mut sealing_work = self.sealing_work.lock();
		let ret = sealing_work.queue.use_last_ref();
		trace!(target: "miner", "map_sealing_work: leaving use_last_ref={:?}", ret.as_ref().map(|b| b.block().fields().header.hash()));
		ret.map(f)
	}

	fn submit_seal(&self, chain: &MiningBlockChainClient, block_hash: H256, seal: Vec<Bytes>) -> Result<(), Error> {
		let result =
			if let Some(b) = self.sealing_work.lock().queue.get_used_if(
				if self.options.enable_resubmission {
					GetAction::Clone
				} else {
					GetAction::Take
				},
				|b| &b.hash() == &block_hash
			) {
				trace!(target: "miner", "Submitted block {}={}={} with seal {:?}", block_hash, b.hash(), b.header().bare_hash(), seal);
				b.lock().try_seal(&*self.engine, seal).or_else(|(e, _)| {
					warn!(target: "miner", "Mined solution rejected: {}", e);
					Err(Error::PowInvalid)
				})
			} else {
				warn!(target: "miner", "Submitted solution rejected: Block unknown or out of date.");
				Err(Error::PowHashInvalid)
			};
		result.and_then(|sealed| {
			let n = sealed.header().number();
			let h = sealed.header().hash();
			chain.import_sealed_block(sealed)?;
			info!(target: "miner", "Submitted block imported OK. #{}: {}", Colour::White.bold().paint(format!("{}", n)), Colour::White.bold().paint(h.hex()));
			Ok(())
		})
	}

	fn chain_new_blocks(&self, chain: &MiningBlockChainClient, _imported: &[H256], _invalid: &[H256], enacted: &[H256], retracted: &[H256]) {
		trace!(target: "miner", "chain_new_blocks");

		// 1. We ignore blocks that were `imported` (because it means that they are not in canon-chain, and transactions
		//	  should be still available in the queue.
		// 2. We ignore blocks that are `invalid` because it doesn't have any meaning in terms of the transactions that
		//    are in those blocks

		// First update gas limit in transaction queue
		self.update_gas_limit(chain);

		// Update minimal gas price
		self.recalibrate_minimal_gas_price();

		// Then import all transactions...
		{

			let mut transaction_queue = self.transaction_queue.lock();
			for hash in retracted {
				let block = chain.block(BlockId::Hash(*hash))
					.expect("Client is sending message after commit to db and inserting to chain; the block is available; qed");
				let txs = block.transactions();
				let _ = self.add_transactions_to_queue(
					chain, txs, TransactionOrigin::RetractedBlock, None, &mut transaction_queue
				);
			}
		}

		// ...and at the end remove the old ones
		{
			let fetch_account = |a: &Address| AccountDetails {
				nonce: chain.latest_nonce(a),
				balance: chain.latest_balance(a),
			};
			let time = chain.chain_info().best_block_number;
			let mut transaction_queue = self.transaction_queue.lock();
			transaction_queue.remove_old(&fetch_account, time);
		}

		if enacted.len() > 0 {
			// --------------------------------------------------------------------------
			// | NOTE Code below requires transaction_queue and sealing_work locks.     |
			// | Make sure to release the locks before calling that method.             |
			// --------------------------------------------------------------------------
			self.update_sealing(chain);
		}
	}
}

/// Action when service transaction is received
enum ServiceTransactionAction {
	/// Refuse service transaction immediately
	Refuse,
	/// Accept if sender is certified to send service transactions
	Check(ServiceTransactionChecker),
}

impl ServiceTransactionAction {
	pub fn update_from_chain_client(&self, client: &MiningBlockChainClient) {
		if let ServiceTransactionAction::Check(ref checker) = *self {
			checker.update_from_chain_client(client);
		}
	}

	pub fn check(&self, client: &MiningBlockChainClient, tx: &SignedTransaction) -> Result<bool, String> {
		match *self {
			ServiceTransactionAction::Refuse => Err("configured to refuse service transactions".to_owned()),
			ServiceTransactionAction::Check(ref checker) => checker.check(client, tx),
		}
	}
}

struct TransactionDetailsProvider<'a> {
	client: &'a MiningBlockChainClient,
	service_transaction_action: &'a ServiceTransactionAction,
}

impl<'a> TransactionDetailsProvider<'a> {
	pub fn new(client: &'a MiningBlockChainClient, service_transaction_action: &'a ServiceTransactionAction) -> Self {
		TransactionDetailsProvider {
			client: client,
			service_transaction_action: service_transaction_action,
		}
	}
}

impl<'a> TransactionQueueDetailsProvider for TransactionDetailsProvider<'a> {
	fn fetch_account(&self, address: &Address) -> AccountDetails {
		AccountDetails {
			nonce: self.client.latest_nonce(address),
			balance: self.client.latest_balance(address),
		}
	}

	fn estimate_gas_required(&self, tx: &SignedTransaction) -> U256 {
		tx.gas_required(&self.client.latest_schedule()).into()
	}

	fn is_service_transaction_acceptable(&self, tx: &SignedTransaction) -> Result<bool, String> {
		self.service_transaction_action.check(self.client, tx)
	}
}

#[cfg(test)]
mod tests {

	use std::sync::Arc;
	use std::time::Duration;
	use super::super::{MinerService, PrioritizationStrategy};
	use super::*;
	use block::IsBlock;
	use util::{U256, Uint, FromHex};
	use ethkey::{Generator, Random};
	use client::{BlockChainClient, TestBlockChainClient, EachBlockWith, TransactionImportResult};
	use header::BlockNumber;
	use types::transaction::{SignedTransaction, Transaction, PendingTransaction, Action};
	use spec::Spec;
	use tests::helpers::{generate_dummy_client};

	#[test]
	fn should_prepare_block_to_seal() {
		// given
		let client = TestBlockChainClient::default();
		let miner = Miner::with_spec(&Spec::new_test());

		// when
		let sealing_work = miner.map_sealing_work(&client, |_| ());
		assert!(sealing_work.is_some(), "Expected closed block");
	}

	#[test]
	fn should_still_work_after_a_couple_of_blocks() {
		// given
		let client = TestBlockChainClient::default();
		let miner = Miner::with_spec(&Spec::new_test());

		let res = miner.map_sealing_work(&client, |b| b.block().fields().header.hash());
		assert!(res.is_some());
		assert!(miner.submit_seal(&client, res.unwrap(), vec![]).is_ok());

		// two more blocks mined, work requested.
		client.add_blocks(1, EachBlockWith::Uncle);
		miner.map_sealing_work(&client, |b| b.block().fields().header.hash());

		client.add_blocks(1, EachBlockWith::Uncle);
		miner.map_sealing_work(&client, |b| b.block().fields().header.hash());

		// solution to original work submitted.
		assert!(miner.submit_seal(&client, res.unwrap(), vec![]).is_ok());
	}

	fn miner() -> Miner {
		Arc::try_unwrap(Miner::new(
			MinerOptions {
				new_work_notify: Vec::new(),
				force_sealing: false,
				reseal_on_external_tx: false,
				reseal_on_own_tx: true,
				reseal_min_period: Duration::from_secs(5),
				tx_gas_limit: !U256::zero(),
				tx_queue_size: 1024,
				tx_queue_gas_limit: GasLimit::None,
				tx_queue_strategy: PrioritizationStrategy::GasFactorAndGasPrice,
				pending_set: PendingSet::AlwaysSealing,
				work_queue_size: 5,
				enable_resubmission: true,
				tx_queue_banning: Banning::Disabled,
				refuse_service_transactions: false,
			},
			GasPricer::new_fixed(0u64.into()),
			&Spec::new_test(),
			None, // accounts provider
		)).ok().expect("Miner was just created.")
	}

	fn transaction() -> SignedTransaction {
		let keypair = Random.generate().unwrap();
		Transaction {
			action: Action::Create,
			value: U256::zero(),
			data: "3331600055".from_hex().unwrap(),
			gas: U256::from(100_000),
			gas_price: U256::zero(),
			nonce: U256::zero(),
		}.sign(keypair.secret(), None)
	}

	#[test]
	fn should_make_pending_block_when_importing_own_transaction() {
		// given
		let client = TestBlockChainClient::default();
		let miner = miner();
		let transaction = transaction();
		let best_block = 0;
		// when
		let res = miner.import_own_transaction(&client, PendingTransaction::new(transaction, None));

		// then
		assert_eq!(res.unwrap(), TransactionImportResult::Current);
		assert_eq!(miner.pending_transactions().len(), 1);
		assert_eq!(miner.ready_transactions(best_block).len(), 1);
		assert_eq!(miner.pending_transactions_hashes(best_block).len(), 1);
		assert_eq!(miner.pending_receipts(best_block).len(), 1);
		// This method will let us know if pending block was created (before calling that method)
		assert!(!miner.prepare_work_sealing(&client));
	}

	#[test]
	fn should_not_use_pending_block_if_best_block_is_higher() {
		// given
		let client = TestBlockChainClient::default();
		let miner = miner();
		let transaction = transaction();
		let best_block = 10;
		// when
		let res = miner.import_own_transaction(&client, PendingTransaction::new(transaction, None));

		// then
		assert_eq!(res.unwrap(), TransactionImportResult::Current);
		assert_eq!(miner.pending_transactions().len(), 1);
		assert_eq!(miner.ready_transactions(best_block).len(), 0);
		assert_eq!(miner.pending_transactions_hashes(best_block).len(), 0);
		assert_eq!(miner.pending_receipts(best_block).len(), 0);
	}

	#[test]
	fn should_import_external_transaction() {
		// given
		let client = TestBlockChainClient::default();
		let miner = miner();
		let transaction = transaction().into();
		let best_block = 0;
		// when
		let res = miner.import_external_transactions(&client, vec![transaction]).pop().unwrap();

		// then
		assert_eq!(res.unwrap(), TransactionImportResult::Current);
		assert_eq!(miner.pending_transactions().len(), 1);
		assert_eq!(miner.pending_transactions_hashes(best_block).len(), 0);
		assert_eq!(miner.ready_transactions(best_block).len(), 0);
		assert_eq!(miner.pending_receipts(best_block).len(), 0);
		// This method will let us know if pending block was created (before calling that method)
		assert!(miner.prepare_work_sealing(&client));
	}

	#[test]
	fn should_not_seal_unless_enabled() {
		let miner = miner();
		let client = TestBlockChainClient::default();
		// By default resealing is not required.
		assert!(!miner.requires_reseal(1u8.into()));

		miner.import_external_transactions(&client, vec![transaction().into()]).pop().unwrap().unwrap();
		assert!(miner.prepare_work_sealing(&client));
		// Unless asked to prepare work.
		assert!(miner.requires_reseal(1u8.into()));
	}

	#[test]
	fn internal_seals_without_work() {
		let miner = Miner::with_spec(&Spec::new_instant());

		let c = generate_dummy_client(2);
		let client = c.reference().as_ref();

		assert_eq!(miner.import_external_transactions(client, vec![transaction().into()]).pop().unwrap().unwrap(), TransactionImportResult::Current);

		miner.update_sealing(client);
		client.flush_queue();
		assert!(miner.pending_block().is_none());
		assert_eq!(client.chain_info().best_block_number, 3 as BlockNumber);

		assert_eq!(miner.import_own_transaction(client, PendingTransaction::new(transaction().into(), None)).unwrap(), TransactionImportResult::Current);

		miner.update_sealing(client);
		client.flush_queue();
		assert!(miner.pending_block().is_none());
		assert_eq!(client.chain_info().best_block_number, 4 as BlockNumber);
	}
}<|MERGE_RESOLUTION|>--- conflicted
+++ resolved
@@ -276,7 +276,6 @@
 				ban_duration,
 			),
 		};
-<<<<<<< HEAD
 
 		let notifiers =
 			if !options.new_work_notify.is_empty() { Vec::new() }
@@ -284,12 +283,11 @@
 				vec![Box::new(WorkPoster::new(&options.new_work_notify)) as Box<NotifyWork>]
 			};
 
-=======
 		let service_transaction_action = match options.refuse_service_transactions {
 			true => ServiceTransactionAction::Refuse,
 			false => ServiceTransactionAction::Check(ServiceTransactionChecker::default()),
 		};
->>>>>>> 275fd509
+
 		Miner {
 			transaction_queue: Arc::new(Mutex::new(txq)),
 			next_allowed_reseal: Mutex::new(Instant::now()),
