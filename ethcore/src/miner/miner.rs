// Copyright 2015-2017 Parity Technologies (UK) Ltd.
// This file is part of Parity.

// Parity is free software: you can redistribute it and/or modify
// it under the terms of the GNU General Public License as published by
// the Free Software Foundation, either version 3 of the License, or
// (at your option) any later version.

// Parity is distributed in the hope that it will be useful,
// but WITHOUT ANY WARRANTY; without even the implied warranty of
// MERCHANTABILITY or FITNESS FOR A PARTICULAR PURPOSE.  See the
// GNU General Public License for more details.

// You should have received a copy of the GNU General Public License
// along with Parity.  If not, see <http://www.gnu.org/licenses/>.

use std::time::{Instant, Duration};
use std::collections::{BTreeMap, HashSet};
use std::sync::Arc;

use account_provider::{AccountProvider, SignError as AccountError};
use ansi_term::Colour;
use ethereum_types::{H256, U256, Address};
use parking_lot::{Mutex, RwLock};
use bytes::Bytes;
use engines::{EthEngine, Seal};
use error::*;
use ethcore_miner::banning_queue::{BanningTransactionQueue, Threshold};
use ethcore_miner::local_transactions::{Status as LocalTransactionStatus};
use ethcore_miner::transaction_queue::{
	TransactionQueue,
	RemovalReason,
	TransactionDetailsProvider as TransactionQueueDetailsProvider,
	PrioritizationStrategy,
	AccountDetails,
	TransactionOrigin,
};
use ethcore_miner::work_notify::{WorkPoster, NotifyWork};
use miner::service_transaction_checker::ServiceTransactionChecker;
use miner::{MinerService, MinerStatus};
use price_info::fetch::Client as FetchClient;
use price_info::{Client as PriceInfoClient, PriceInfo};
use transaction::{
	Action,
	UnverifiedTransaction,
	PendingTransaction,
	SignedTransaction,
	Condition as TransactionCondition,
	ImportResult as TransactionImportResult,
	Error as TransactionError,
};
use using_queue::{UsingQueue, GetAction};
use block::{ClosedBlock, IsBlock, Block};
use client::{
	AccountData, BlockChain, RegistryInfo, ScheduleInfo, CallContract, BlockProducer, SealedBlockImporter
};
use client::{BlockId, TransactionId, MiningBlockChainClient};
use executive::contract_address;
use header::{Header, BlockNumber};
use receipt::{Receipt, RichReceipt};
use spec::Spec;
use state::State;

use time::get_time;

/// Different possible definitions for pending transaction set.
#[derive(Debug, PartialEq)]
pub enum PendingSet {
	/// Always just the transactions in the queue. These have had only cheap checks.
	AlwaysQueue,
	/// Always just the transactions in the sealing block. These have had full checks but
	/// may be empty if the node is not actively mining or has force_sealing enabled.
	AlwaysSealing,
	/// Try the sealing block, but if it is not currently sealing, fallback to the queue.
	SealingOrElseQueue,
}

/// Type of the gas limit to apply to the transaction queue.
#[derive(Debug, PartialEq)]
pub enum GasLimit {
	/// Depends on the block gas limit and is updated with every block.
	Auto,
	/// No limit.
	None,
	/// Set to a fixed gas value.
	Fixed(U256),
}

/// Transaction queue banning settings.
#[derive(Debug, PartialEq, Clone)]
pub enum Banning {
	/// Banning in transaction queue is disabled
	Disabled,
	/// Banning in transaction queue is enabled
	Enabled {
		/// Upper limit of transaction processing time before banning.
		offend_threshold: Duration,
		/// Number of similar offending transactions before banning.
		min_offends: u16,
		/// Number of seconds the offender is banned for.
		ban_duration: Duration,
	},
}

/// Configures the behaviour of the miner.
#[derive(Debug, PartialEq)]
pub struct MinerOptions {
	/// URLs to notify when there is new work.
	pub new_work_notify: Vec<String>,
	/// Force the miner to reseal, even when nobody has asked for work.
	pub force_sealing: bool,
	/// Reseal on receipt of new external transactions.
	pub reseal_on_external_tx: bool,
	/// Reseal on receipt of new local transactions.
	pub reseal_on_own_tx: bool,
	/// Reseal when new uncle block has been imported.
	pub reseal_on_uncle: bool,
	/// Minimum period between transaction-inspired reseals.
	pub reseal_min_period: Duration,
	/// Maximum period between blocks (enables force sealing after that).
	pub reseal_max_period: Duration,
	/// Maximum amount of gas to bother considering for block insertion.
	pub tx_gas_limit: U256,
	/// Maximum size of the transaction queue.
	pub tx_queue_size: usize,
	/// Maximum memory usage of transactions in the queue (current / future).
	pub tx_queue_memory_limit: Option<usize>,
	/// Strategy to use for prioritizing transactions in the queue.
	pub tx_queue_strategy: PrioritizationStrategy,
	/// Whether we should fallback to providing all the queue's transactions or just pending.
	pub pending_set: PendingSet,
	/// How many historical work packages can we store before running out?
	pub work_queue_size: usize,
	/// Can we submit two different solutions for the same block and expect both to result in an import?
	pub enable_resubmission: bool,
	/// Global gas limit for all transaction in the queue except for local and retracted.
	pub tx_queue_gas_limit: GasLimit,
	/// Banning settings.
	pub tx_queue_banning: Banning,
	/// Do we refuse to accept service transactions even if sender is certified.
	pub refuse_service_transactions: bool,
	/// Create a pending block with maximal possible gas limit.
	/// NOTE: Such block will contain all pending transactions but
	/// will be invalid if mined.
	pub infinite_pending_block: bool,
}

impl Default for MinerOptions {
	fn default() -> Self {
		MinerOptions {
			new_work_notify: vec![],
			force_sealing: false,
			reseal_on_external_tx: false,
			reseal_on_own_tx: true,
			reseal_on_uncle: false,
			tx_gas_limit: !U256::zero(),
			tx_queue_size: 8192,
			tx_queue_memory_limit: Some(2 * 1024 * 1024),
			tx_queue_gas_limit: GasLimit::None,
			tx_queue_strategy: PrioritizationStrategy::GasPriceOnly,
			pending_set: PendingSet::AlwaysQueue,
			reseal_min_period: Duration::from_secs(2),
			reseal_max_period: Duration::from_secs(120),
			work_queue_size: 20,
			enable_resubmission: true,
			tx_queue_banning: Banning::Disabled,
			refuse_service_transactions: false,
			infinite_pending_block: false,
		}
	}
}

/// Options for the dynamic gas price recalibrator.
#[derive(Debug, PartialEq)]
pub struct GasPriceCalibratorOptions {
	/// Base transaction price to match against.
	pub usd_per_tx: f32,
	/// How frequently we should recalibrate.
	pub recalibration_period: Duration,
}

/// The gas price validator variant for a `GasPricer`.
#[derive(Debug, PartialEq)]
pub struct GasPriceCalibrator {
	options: GasPriceCalibratorOptions,
	next_calibration: Instant,
	price_info: PriceInfoClient,
}

impl GasPriceCalibrator {
	fn recalibrate<F: Fn(U256) + Sync + Send + 'static>(&mut self, set_price: F) {
		trace!(target: "miner", "Recalibrating {:?} versus {:?}", Instant::now(), self.next_calibration);
		if Instant::now() >= self.next_calibration {
			let usd_per_tx = self.options.usd_per_tx;
			trace!(target: "miner", "Getting price info");

			self.price_info.get(move |price: PriceInfo| {
				trace!(target: "miner", "Price info arrived: {:?}", price);
				let usd_per_eth = price.ethusd;
				let wei_per_usd: f32 = 1.0e18 / usd_per_eth;
				let gas_per_tx: f32 = 21000.0;
				let wei_per_gas: f32 = wei_per_usd * usd_per_tx / gas_per_tx;
				info!(target: "miner", "Updated conversion rate to Ξ1 = {} ({} wei/gas)", Colour::White.bold().paint(format!("US${:.2}", usd_per_eth)), Colour::Yellow.bold().paint(format!("{}", wei_per_gas)));
				set_price(U256::from(wei_per_gas as u64));
			});

			self.next_calibration = Instant::now() + self.options.recalibration_period;
		}
	}
}

/// Struct to look after updating the acceptable gas price of a miner.
#[derive(Debug, PartialEq)]
pub enum GasPricer {
	/// A fixed gas price in terms of Wei - always the argument given.
	Fixed(U256),
	/// Gas price is calibrated according to a fixed amount of USD.
	Calibrated(GasPriceCalibrator),
}

impl GasPricer {
	/// Create a new Calibrated `GasPricer`.
	pub fn new_calibrated(options: GasPriceCalibratorOptions, fetch: FetchClient) -> GasPricer {
		GasPricer::Calibrated(GasPriceCalibrator {
			options: options,
			next_calibration: Instant::now(),
			price_info: PriceInfoClient::new(fetch),
		})
	}

	/// Create a new Fixed `GasPricer`.
	pub fn new_fixed(gas_price: U256) -> GasPricer {
		GasPricer::Fixed(gas_price)
	}

	fn recalibrate<F: Fn(U256) + Sync + Send + 'static>(&mut self, set_price: F) {
		match *self {
			GasPricer::Fixed(ref max) => set_price(max.clone()),
			GasPricer::Calibrated(ref mut cal) => cal.recalibrate(set_price),
		}
	}
}

struct SealingWork {
	queue: UsingQueue<ClosedBlock>,
	enabled: bool,
}

/// Keeps track of transactions using priority queue and holds currently mined block.
/// Handles preparing work for "work sealing" or seals "internally" if Engine does not require work.
pub struct Miner {
	// NOTE [ToDr]  When locking always lock in this order!
	transaction_queue: Arc<RwLock<BanningTransactionQueue>>,
	transaction_listener: RwLock<Vec<Box<Fn(&[H256]) + Send + Sync>>>,
	sealing_work: Mutex<SealingWork>,
	next_allowed_reseal: Mutex<Instant>,
	next_mandatory_reseal: RwLock<Instant>,
	sealing_block_last_request: Mutex<u64>,
	// for sealing...
	options: MinerOptions,

	gas_range_target: RwLock<(U256, U256)>,
	author: RwLock<Address>,
	extra_data: RwLock<Bytes>,
	engine: Arc<EthEngine>,

	accounts: Option<Arc<AccountProvider>>,
	notifiers: RwLock<Vec<Box<NotifyWork>>>,
	gas_pricer: Mutex<GasPricer>,
	service_transaction_action: ServiceTransactionAction,

	increase_time: RwLock<u64>,
}

impl Miner {
	/// Push notifier that will handle new jobs
	pub fn push_notifier(&self, notifier: Box<NotifyWork>) {
		self.notifiers.write().push(notifier);
		self.sealing_work.lock().enabled = true;
	}

	/// Creates new instance of miner Arc.
	pub fn new(options: MinerOptions, gas_pricer: GasPricer, spec: &Spec, accounts: Option<Arc<AccountProvider>>) -> Arc<Miner> {
		Arc::new(Miner::new_raw(options, gas_pricer, spec, accounts))
	}

	/// Creates new instance of miner.
	fn new_raw(options: MinerOptions, gas_pricer: GasPricer, spec: &Spec, accounts: Option<Arc<AccountProvider>>) -> Miner {
		let gas_limit = match options.tx_queue_gas_limit {
			GasLimit::Fixed(ref limit) => *limit,
			_ => !U256::zero(),
		};
		let mem_limit = options.tx_queue_memory_limit.unwrap_or_else(usize::max_value);

		let txq = TransactionQueue::with_limits(
			options.tx_queue_strategy,
			options.tx_queue_size,
			mem_limit,
			gas_limit,
			options.tx_gas_limit
		);
		let txq = match options.tx_queue_banning {
			Banning::Disabled => BanningTransactionQueue::new(txq, Threshold::NeverBan, Duration::from_secs(180)),
			Banning::Enabled { ban_duration, min_offends, .. } => BanningTransactionQueue::new(
				txq,
				Threshold::BanAfter(min_offends),
				ban_duration,
			),
		};

		let notifiers: Vec<Box<NotifyWork>> = match options.new_work_notify.is_empty() {
			true => Vec::new(),
			false => vec![Box::new(WorkPoster::new(&options.new_work_notify))],
		};

		let service_transaction_action = match options.refuse_service_transactions {
			true => ServiceTransactionAction::Refuse,
			false => ServiceTransactionAction::Check(ServiceTransactionChecker::default()),
		};

		Miner {
			transaction_queue: Arc::new(RwLock::new(txq)),
			transaction_listener: RwLock::new(vec![]),
			next_allowed_reseal: Mutex::new(Instant::now()),
			next_mandatory_reseal: RwLock::new(Instant::now() + options.reseal_max_period),
			sealing_block_last_request: Mutex::new(0),
			sealing_work: Mutex::new(SealingWork{
				queue: UsingQueue::new(options.work_queue_size),
				enabled: options.force_sealing
					|| !options.new_work_notify.is_empty()
					|| spec.engine.seals_internally().is_some()
			}),
			gas_range_target: RwLock::new((U256::zero(), U256::zero())),
			author: RwLock::new(Address::default()),
			extra_data: RwLock::new(Vec::new()),
			options: options,
			accounts: accounts,
			engine: spec.engine.clone(),
			notifiers: RwLock::new(notifiers),
			gas_pricer: Mutex::new(gas_pricer),
			service_transaction_action: service_transaction_action,
			increase_time: RwLock::new(0),
		}
	}

	/// Creates new instance of miner with accounts and with given spec.
	pub fn with_spec_and_accounts(spec: &Spec, accounts: Option<Arc<AccountProvider>>) -> Miner {
		Miner::new_raw(Default::default(), GasPricer::new_fixed(20_000_000_000u64.into()), spec, accounts)
	}

	/// Creates new instance of miner without accounts, but with given spec.
	pub fn with_spec(spec: &Spec) -> Miner {
		Miner::new_raw(Default::default(), GasPricer::new_fixed(20_000_000_000u64.into()), spec, None)
	}

	fn forced_sealing(&self) -> bool {
		self.options.force_sealing || !self.notifiers.read().is_empty()
	}

	/// Clear all pending block states
	pub fn clear(&self) {
		self.sealing_work.lock().queue.reset();
	}

	/// Get `Some` `clone()` of the current pending block's state or `None` if we're not sealing.
	pub fn pending_state(&self, latest_block_number: BlockNumber) -> Option<State<::state_db::StateDB>> {
		self.map_pending_block(|b| b.state().clone(), latest_block_number)
	}

	/// Get `Some` `clone()` of the current pending block or `None` if we're not sealing.
	pub fn pending_block(&self, latest_block_number: BlockNumber) -> Option<Block> {
		self.map_pending_block(|b| b.to_base(), latest_block_number)
	}

	/// Get `Some` `clone()` of the current pending block header or `None` if we're not sealing.
	pub fn pending_block_header(&self, latest_block_number: BlockNumber) -> Option<Header> {
		self.map_pending_block(|b| b.header().clone(), latest_block_number)
	}

	/// Set a callback to be notified about imported transactions' hashes.
	pub fn add_transactions_listener(&self, f: Box<Fn(&[H256]) + Send + Sync>) {
		self.transaction_listener.write().push(f);
	}

	fn map_pending_block<F, T>(&self, f: F, latest_block_number: BlockNumber) -> Option<T> where
		F: FnOnce(&ClosedBlock) -> T,
	{
		self.from_pending_block(
			latest_block_number,
			|| None,
			|block| Some(f(block)),
		)
	}

	/// Prepares new block for sealing including top transactions from queue.
	fn prepare_block<C: AccountData + BlockChain + BlockProducer + CallContract>(&self, chain: &C) -> (ClosedBlock, Option<H256>) {
		trace_time!("prepare_block");
		let chain_info = chain.chain_info();
		let (transactions, mut open_block, original_work_hash) = {
			let nonce_cap = if chain_info.best_block_number + 1 >= self.engine.params().dust_protection_transition {
				Some((self.engine.params().nonce_cap_increment * (chain_info.best_block_number + 1)).into())
			} else { None };
			let transactions = {self.transaction_queue.read().top_transactions_at(chain_info.best_block_number, chain_info.best_block_timestamp, nonce_cap)};
			let mut sealing_work = self.sealing_work.lock();
			let last_work_hash = sealing_work.queue.peek_last_ref().map(|pb| pb.block().header().hash());
			let best_hash = chain_info.best_block_hash;

			// check to see if last ClosedBlock in would_seals is actually same parent block.
			// if so
			//   duplicate, re-open and push any new transactions.
			//   if at least one was pushed successfully, close and enqueue new ClosedBlock;
			//   otherwise, leave everything alone.
			// otherwise, author a fresh block.
			let mut open_block = match sealing_work.queue.pop_if(|b| b.block().header().parent_hash() == &best_hash) {
				Some(old_block) => {
					trace!(target: "miner", "prepare_block: Already have previous work; updating and returning");
					// add transactions to old_block
					chain.reopen_block(old_block)
				}
				None => {
					// block not found - create it.
					trace!(target: "miner", "prepare_block: No existing work - making new block");
					chain.prepare_open_block(
						self.author(),
						(self.gas_floor_target(), self.gas_ceil_target()),
						self.extra_data()
					)
				}
			};

			if self.options.infinite_pending_block {
				open_block.remove_gas_limit();
			}

			if self.engine.is_time_increasable() {
				let increase_time = self.increase_time.read();
				open_block.set_timestamp(( get_time().sec as u64 ) + *increase_time );
			}

			(transactions, open_block, last_work_hash)
		};

		let mut invalid_transactions = HashSet::new();
		let mut non_allowed_transactions = HashSet::new();
		let mut transactions_to_penalize = HashSet::new();
		let block_number = open_block.block().header().number();

		let mut tx_count: usize = 0;
		let tx_total = transactions.len();
		for tx in transactions {
			let hash = tx.hash();
			let start = Instant::now();
			// Check whether transaction type is allowed for sender
			let result = match self.engine.machine().verify_transaction(&tx, open_block.header(), chain) {
				Err(Error::Transaction(TransactionError::NotAllowed)) => {
					Err(TransactionError::NotAllowed.into())
				}
				_ => {
					open_block.push_transaction(tx, None)
				}
			};
			let took = start.elapsed();

			// Check for heavy transactions
			match self.options.tx_queue_banning {
				Banning::Enabled { ref offend_threshold, .. } if &took > offend_threshold => {
					match self.transaction_queue.write().ban_transaction(&hash) {
						true => {
							warn!(target: "miner", "Detected heavy transaction. Banning the sender and recipient/code.");
						},
						false => {
							transactions_to_penalize.insert(hash);
							debug!(target: "miner", "Detected heavy transaction. Penalizing sender.")
						}
					}
				},
				_ => {},
			}
			trace!(target: "miner", "Adding tx {:?} took {:?}", hash, took);
			match result {
				Err(Error::Execution(ExecutionError::BlockGasLimitReached { gas_limit, gas_used, gas })) => {
					debug!(target: "miner", "Skipping adding transaction to block because of gas limit: {:?} (limit: {:?}, used: {:?}, gas: {:?})", hash, gas_limit, gas_used, gas);

					// Penalize transaction if it's above current gas limit
					if gas > gas_limit {
						transactions_to_penalize.insert(hash);
					}

					// Exit early if gas left is smaller then min_tx_gas
					let min_tx_gas: U256 = 21000.into();	// TODO: figure this out properly.
					if gas_limit - gas_used < min_tx_gas {
						break;
					}
				},
				// Invalid nonce error can happen only if previous transaction is skipped because of gas limit.
				// If there is errornous state of transaction queue it will be fixed when next block is imported.
				Err(Error::Execution(ExecutionError::InvalidNonce { expected, got })) => {
					debug!(target: "miner", "Skipping adding transaction to block because of invalid nonce: {:?} (expected: {:?}, got: {:?})", hash, expected, got);
				},
				// already have transaction - ignore
				Err(Error::Transaction(TransactionError::AlreadyImported)) => {},
				Err(Error::Transaction(TransactionError::NotAllowed)) => {
					non_allowed_transactions.insert(hash);
					debug!(target: "miner",
						   "Skipping non-allowed transaction for sender {:?}",
						   hash);
				},
				Err(e) => {
					invalid_transactions.insert(hash);
					debug!(target: "miner",
						   "Error adding transaction to block: number={}. transaction_hash={:?}, Error: {:?}",
						   block_number, hash, e);
				},
				_ => {
					tx_count += 1;
				}	// imported ok
			}
		}
		trace!(target: "miner", "Pushed {}/{} transactions", tx_count, tx_total);

		let block = open_block.close();

		let fetch_nonce = |a: &Address| chain.latest_nonce(a);

		{
			let mut queue = self.transaction_queue.write();
			for hash in invalid_transactions {
				queue.remove(&hash, &fetch_nonce, RemovalReason::Invalid);
			}
			for hash in non_allowed_transactions {
				queue.remove(&hash, &fetch_nonce, RemovalReason::NotAllowed);
			}
			for hash in transactions_to_penalize {
				queue.penalize(&hash);
			}
		}
		(block, original_work_hash)
	}

	/// Asynchronously updates minimal gas price for transaction queue
	pub fn recalibrate_minimal_gas_price(&self) {
		debug!(target: "miner", "minimal_gas_price: recalibrating...");
		let txq = self.transaction_queue.clone();
		self.gas_pricer.lock().recalibrate(move |price| {
			debug!(target: "miner", "minimal_gas_price: Got gas price! {}", price);
			txq.write().set_minimal_gas_price(price);
		});
	}

	/// Check is reseal is allowed and necessary.
	fn requires_reseal(&self, best_block: BlockNumber) -> bool {
		let has_local_transactions = self.transaction_queue.read().has_local_pending_transactions();
		let mut sealing_work = self.sealing_work.lock();
		if sealing_work.enabled {
			trace!(target: "miner", "requires_reseal: sealing enabled");
			let last_request = *self.sealing_block_last_request.lock();
			let should_disable_sealing = !self.forced_sealing()
				&& !has_local_transactions
				&& self.engine.seals_internally().is_none()
				&& best_block > last_request
				&& best_block - last_request > SEALING_TIMEOUT_IN_BLOCKS;

			trace!(target: "miner", "requires_reseal: should_disable_sealing={}; best_block={}, last_request={}", should_disable_sealing, best_block, last_request);

			if should_disable_sealing {
				trace!(target: "miner", "Miner sleeping (current {}, last {})", best_block, last_request);
				sealing_work.enabled = false;
				sealing_work.queue.reset();
				false
			} else {
				// sealing enabled and we don't want to sleep.
				*self.next_allowed_reseal.lock() = Instant::now() + self.options.reseal_min_period;
				true
			}
		} else {
			trace!(target: "miner", "requires_reseal: sealing is disabled");
			false
		}
	}

	/// Attempts to perform internal sealing (one that does not require work) and handles the result depending on the type of Seal.
	fn seal_and_import_block_internally<C>(&self, chain: &C, block: ClosedBlock) -> bool
		where C: BlockChain + SealedBlockImporter
	{
		if !block.transactions().is_empty() || self.forced_sealing() || Instant::now() > *self.next_mandatory_reseal.read() {
			trace!(target: "miner", "seal_block_internally: attempting internal seal.");

			let parent_header = match chain.block_header(BlockId::Hash(*block.header().parent_hash())) {
				Some(hdr) => hdr.decode(),
				None => return false,
			};

			match self.engine.generate_seal(block.block(), &parent_header) {
				// Save proposal for later seal submission and broadcast it.
				Seal::Proposal(seal) => {
					trace!(target: "miner", "Received a Proposal seal.");
					*self.next_mandatory_reseal.write() = Instant::now() + self.options.reseal_max_period;
					{
						let mut sealing_work = self.sealing_work.lock();
						sealing_work.queue.push(block.clone());
						sealing_work.queue.use_last_ref();
					}
					block
						.lock()
						.seal(&*self.engine, seal)
						.map(|sealed| { chain.broadcast_proposal_block(sealed); true })
						.unwrap_or_else(|e| {
							warn!("ERROR: seal failed when given internally generated seal: {}", e);
							false
						})
				},
				// Directly import a regular sealed block.
				Seal::Regular(seal) => {
					*self.next_mandatory_reseal.write() = Instant::now() + self.options.reseal_max_period;
					block
						.lock()
						.seal(&*self.engine, seal)
						.map(|sealed| chain.import_sealed_block(sealed).is_ok())
						.unwrap_or_else(|e| {
							warn!("ERROR: seal failed when given internally generated seal: {}", e);
							false
						})
				},
				Seal::None => false,
			}
		} else {
			false
		}
	}

	/// Prepares work which has to be done to seal.
	fn prepare_work(&self, block: ClosedBlock, original_work_hash: Option<H256>) {
		let (work, is_new) = {
			let mut sealing_work = self.sealing_work.lock();
			let last_work_hash = sealing_work.queue.peek_last_ref().map(|pb| pb.block().header().hash());
			trace!(target: "miner", "prepare_work: Checking whether we need to reseal: orig={:?} last={:?}, this={:?}", original_work_hash, last_work_hash, block.block().header().hash());
			let (work, is_new) = if last_work_hash.map_or(true, |h| h != block.block().header().hash()) {
				trace!(target: "miner", "prepare_work: Pushing a new, refreshed or borrowed pending {}...", block.block().header().hash());
				let pow_hash = block.block().header().hash();
				let number = block.block().header().number();
				let difficulty = *block.block().header().difficulty();
				let is_new = original_work_hash.map_or(true, |h| block.block().header().hash() != h);
				sealing_work.queue.push(block);
				// If push notifications are enabled we assume all work items are used.
				if !self.notifiers.read().is_empty() && is_new {
					sealing_work.queue.use_last_ref();
				}
				(Some((pow_hash, difficulty, number)), is_new)
			} else {
				(None, false)
			};
			trace!(target: "miner", "prepare_work: leaving (last={:?})", sealing_work.queue.peek_last_ref().map(|b| b.block().header().hash()));
			(work, is_new)
		};
		if is_new {
			work.map(|(pow_hash, difficulty, number)| {
				for notifier in self.notifiers.read().iter() {
					notifier.notify(pow_hash, difficulty, number)
				}
			});
		}
	}

	fn update_gas_limit<C: BlockChain>(&self, client: &C) {
		let gas_limit = client.best_block_header().gas_limit();
		let mut queue = self.transaction_queue.write();
		queue.set_gas_limit(gas_limit);
		if let GasLimit::Auto = self.options.tx_queue_gas_limit {
			// Set total tx queue gas limit to be 20x the block gas limit.
			queue.set_total_gas_limit(gas_limit * 20u32);
		}
	}

	/// Returns true if we had to prepare new pending block.
	fn prepare_work_sealing<C: AccountData + BlockChain + BlockProducer + CallContract>(&self, client: &C) -> bool {
		trace!(target: "miner", "prepare_work_sealing: entering");
		let prepare_new = {
			let mut sealing_work = self.sealing_work.lock();
			let have_work = sealing_work.queue.peek_last_ref().is_some();
			trace!(target: "miner", "prepare_work_sealing: have_work={}", have_work);
			if !have_work {
				sealing_work.enabled = true;
				true
			} else {
				false
			}
		};
		if prepare_new {
			// --------------------------------------------------------------------------
			// | NOTE Code below requires transaction_queue and sealing_work locks.     |
			// | Make sure to release the locks before calling that method.             |
			// --------------------------------------------------------------------------
			let (block, original_work_hash) = self.prepare_block(client);
			self.prepare_work(block, original_work_hash);
		}
		let mut sealing_block_last_request = self.sealing_block_last_request.lock();
		let best_number = client.chain_info().best_block_number;
		if *sealing_block_last_request != best_number {
			trace!(target: "miner", "prepare_work_sealing: Miner received request (was {}, now {}) - waking up.", *sealing_block_last_request, best_number);
			*sealing_block_last_request = best_number;
		}

		// Return if we restarted
		prepare_new
	}

	fn add_transactions_to_queue<C: AccountData + BlockChain + CallContract + RegistryInfo + ScheduleInfo>(
		&self,
		client: &C,
		transactions: Vec<UnverifiedTransaction>,
		default_origin: TransactionOrigin,
		condition: Option<TransactionCondition>,
		transaction_queue: &mut BanningTransactionQueue,
	) -> Vec<Result<TransactionImportResult, Error>> {
		let best_block_header = client.best_block_header().decode();
		let insertion_time = client.chain_info().best_block_number;
		let mut inserted = Vec::with_capacity(transactions.len());

		let results = transactions.into_iter()
			.map(|tx| {
				let hash = tx.hash();
				if client.transaction_block(TransactionId::Hash(hash)).is_some() {
					debug!(target: "miner", "Rejected tx {:?}: already in the blockchain", hash);
					return Err(Error::Transaction(TransactionError::AlreadyImported));
				}
				match self.engine.verify_transaction_basic(&tx, &best_block_header)
					.and_then(|_| self.engine.verify_transaction_unordered(tx, &best_block_header))
				{
					Err(e) => {
						debug!(target: "miner", "Rejected tx {:?} with invalid signature: {:?}", hash, e);
						Err(e)
					},
					Ok(transaction) => {
						// This check goes here because verify_transaction takes SignedTransaction parameter
						self.engine.machine().verify_transaction(&transaction, &best_block_header, client)?;

						let origin = self.accounts.as_ref().and_then(|accounts| {
							match accounts.has_account(transaction.sender()).unwrap_or(false) {
								true => Some(TransactionOrigin::Local),
								false => None,
							}
						}).unwrap_or(default_origin);

						let details_provider = TransactionDetailsProvider::new(client, &self.service_transaction_action);
						let hash = transaction.hash();
						let result = match origin {
							TransactionOrigin::Local | TransactionOrigin::RetractedBlock => {
								transaction_queue.add(transaction, origin, insertion_time, condition.clone(), &details_provider)?
							},
							TransactionOrigin::External => {
								transaction_queue.add_with_banlist(transaction, insertion_time, &details_provider)?
							},
						};

						inserted.push(hash);
						Ok(result)
					},
				}
			})
			.collect();

		for listener in &*self.transaction_listener.read() {
			listener(&inserted);
		}

		results
	}

	/// Are we allowed to do a non-mandatory reseal?
	fn tx_reseal_allowed(&self) -> bool { Instant::now() > *self.next_allowed_reseal.lock() }

	fn from_pending_block<H, F, G>(&self, latest_block_number: BlockNumber, from_chain: F, map_block: G) -> H
		where F: Fn() -> H, G: FnOnce(&ClosedBlock) -> H {
		let sealing_work = self.sealing_work.lock();
		sealing_work.queue.peek_last_ref().map_or_else(
			|| from_chain(),
			|b| {
				if b.block().header().number() > latest_block_number {
					map_block(b)
				} else {
					from_chain()
				}
			}
		)
	}
}

const SEALING_TIMEOUT_IN_BLOCKS : u64 = 5;

impl MinerService for Miner {
	type State = State<::state_db::StateDB>;

	fn clear_and_reset<C: MiningBlockChainClient>(&self, chain: &C) {
		self.transaction_queue.write().clear();
		// --------------------------------------------------------------------------
		// | NOTE Code below requires transaction_queue and sealing_work locks.     |
		// | Make sure to release the locks before calling that method.             |
		// --------------------------------------------------------------------------
		self.update_sealing(chain);
	}

	fn status(&self) -> MinerStatus {
		let status = self.transaction_queue.read().status();
		let sealing_work = self.sealing_work.lock();
		MinerStatus {
			transactions_in_pending_queue: status.pending,
			transactions_in_future_queue: status.future,
			transactions_in_pending_block: sealing_work.queue.peek_last_ref().map_or(0, |b| b.transactions().len()),
		}
	}

	fn set_author(&self, author: Address) {
		if self.engine.seals_internally().is_some() {
			let mut sealing_work = self.sealing_work.lock();
			sealing_work.enabled = true;
		}
		*self.author.write() = author;
	}

	fn set_engine_signer(&self, address: Address, password: String) -> Result<(), AccountError> {
		if self.engine.seals_internally().is_some() {
			if let Some(ref ap) = self.accounts {
				ap.sign(address.clone(), Some(password.clone()), Default::default())?;
				// Limit the scope of the locks.
				{
					let mut sealing_work = self.sealing_work.lock();
					sealing_work.enabled = true;
					*self.author.write() = address;
				}
				// --------------------------------------------------------------------------
				// | NOTE Code below may require author and sealing_work locks              |
				// | (some `Engine`s call `EngineClient.update_sealing()`)                  |.
				// | Make sure to release the locks before calling that method.             |
				// --------------------------------------------------------------------------
				self.engine.set_signer(ap.clone(), address, password);
				Ok(())
			} else {
				warn!(target: "miner", "No account provider");
				Err(AccountError::NotFound)
			}
		} else {
			warn!(target: "miner", "Cannot set engine signer on a PoW chain.");
			Err(AccountError::InappropriateChain)
		}
	}

	fn set_extra_data(&self, extra_data: Bytes) {
		*self.extra_data.write() = extra_data;
	}

	/// Set the gas limit we wish to target when sealing a new block.
	fn set_gas_floor_target(&self, target: U256) {
		self.gas_range_target.write().0 = target;
	}

	fn set_gas_ceil_target(&self, target: U256) {
		self.gas_range_target.write().1 = target;
	}

	fn set_minimal_gas_price(&self, min_gas_price: U256) {
		self.transaction_queue.write().set_minimal_gas_price(min_gas_price);
	}

	fn minimal_gas_price(&self) -> U256 {
		*self.transaction_queue.read().minimal_gas_price()
	}

	fn sensible_gas_price(&self) -> U256 {
		// 10% above our minimum.
		*self.transaction_queue.read().minimal_gas_price() * 110u32 / 100.into()
	}

	fn sensible_gas_limit(&self) -> U256 {
		self.gas_range_target.read().0 / 5.into()
	}

	fn transactions_limit(&self) -> usize {
		self.transaction_queue.read().limit()
	}

	fn set_transactions_limit(&self, limit: usize) {
		self.transaction_queue.write().set_limit(limit)
	}

	fn set_tx_gas_limit(&self, limit: U256) {
		self.transaction_queue.write().set_tx_gas_limit(limit)
	}

	/// Get the author that we will seal blocks as.
	fn author(&self) -> Address {
		*self.author.read()
	}

	/// Get the extra_data that we will seal blocks with.
	fn extra_data(&self) -> Bytes {
		self.extra_data.read().clone()
	}

	/// Get the gas limit we wish to target when sealing a new block.
	fn gas_floor_target(&self) -> U256 {
		self.gas_range_target.read().0
	}

	/// Get the gas limit we wish to target when sealing a new block.
	fn gas_ceil_target(&self) -> U256 {
		self.gas_range_target.read().1
	}

	fn import_external_transactions<C: MiningBlockChainClient>(
		&self,
		client: &C,
		transactions: Vec<UnverifiedTransaction>
	) -> Vec<Result<TransactionImportResult, Error>> {
		trace!(target: "external_tx", "Importing external transactions");
		let results = {
			let mut transaction_queue = self.transaction_queue.write();
			self.add_transactions_to_queue(
				client, transactions, TransactionOrigin::External, None, &mut transaction_queue
			)
		};

		if !results.is_empty() && self.options.reseal_on_external_tx &&	self.tx_reseal_allowed() {
			// --------------------------------------------------------------------------
			// | NOTE Code below requires transaction_queue and sealing_work locks.     |
			// | Make sure to release the locks before calling that method.             |
			// --------------------------------------------------------------------------
			self.update_sealing(client);
		}
		results
	}

	fn import_own_transaction<C: MiningBlockChainClient>(
		&self,
		chain: &C,
		pending: PendingTransaction,
	) -> Result<TransactionImportResult, Error> {

		trace!(target: "own_tx", "Importing transaction: {:?}", pending);

		let imported = {
			// Be sure to release the lock before we call prepare_work_sealing
			let mut transaction_queue = self.transaction_queue.write();
			// We need to re-validate transactions
			let import = self.add_transactions_to_queue(
				chain, vec![pending.transaction.into()], TransactionOrigin::Local, pending.condition, &mut transaction_queue
			).pop().expect("one result returned per added transaction; one added => one result; qed");

			match import {
				Ok(_) => {
					trace!(target: "own_tx", "Status: {:?}", transaction_queue.status());
				},
				Err(ref e) => {
					trace!(target: "own_tx", "Status: {:?}", transaction_queue.status());
					warn!(target: "own_tx", "Error importing transaction: {:?}", e);
				},
			}
			import
		};

		// --------------------------------------------------------------------------
		// | NOTE Code below requires transaction_queue and sealing_work locks.     |
		// | Make sure to release the locks before calling that method.             |
		// --------------------------------------------------------------------------
		if imported.is_ok() && self.options.reseal_on_own_tx && self.tx_reseal_allowed() {
			// Make sure to do it after transaction is imported and lock is droped.
			// We need to create pending block and enable sealing.
			if self.engine.seals_internally().unwrap_or(false) || !self.prepare_work_sealing(chain) {
				// If new block has not been prepared (means we already had one)
				// or Engine might be able to seal internally,
				// we need to update sealing.
				self.update_sealing(chain);
			}
		}

		imported
	}

	fn pending_transactions(&self) -> Vec<PendingTransaction> {
		let queue = self.transaction_queue.read();
		queue.pending_transactions(BlockNumber::max_value(), u64::max_value())
	}

	fn local_transactions(&self) -> BTreeMap<H256, LocalTransactionStatus> {
		let queue = self.transaction_queue.read();
		queue.local_transactions()
			.iter()
			.map(|(hash, status)| (*hash, status.clone()))
			.collect()
	}

	fn future_transactions(&self) -> Vec<PendingTransaction> {
		self.transaction_queue.read().future_transactions()
	}

	fn ready_transactions(&self, best_block: BlockNumber, best_block_timestamp: u64) -> Vec<PendingTransaction> {
		let queue = self.transaction_queue.read();
		match self.options.pending_set {
			PendingSet::AlwaysQueue => queue.pending_transactions(best_block, best_block_timestamp),
			PendingSet::SealingOrElseQueue => {
				self.from_pending_block(
					best_block,
					|| queue.pending_transactions(best_block, best_block_timestamp),
					|sealing| sealing.transactions().iter().map(|t| t.clone().into()).collect()
				)
			},
			PendingSet::AlwaysSealing => {
				self.from_pending_block(
					best_block,
					|| vec![],
					|sealing| sealing.transactions().iter().map(|t| t.clone().into()).collect()
				)
			},
		}
	}

	fn pending_transactions_hashes(&self, best_block: BlockNumber) -> Vec<H256> {
		let queue = self.transaction_queue.read();
		match self.options.pending_set {
			PendingSet::AlwaysQueue => queue.pending_hashes(),
			PendingSet::SealingOrElseQueue => {
				self.from_pending_block(
					best_block,
					|| queue.pending_hashes(),
					|sealing| sealing.transactions().iter().map(|t| t.hash()).collect()
				)
			},
			PendingSet::AlwaysSealing => {
				self.from_pending_block(
					best_block,
					|| vec![],
					|sealing| sealing.transactions().iter().map(|t| t.hash()).collect()
				)
			},
		}
	}

	fn transaction(&self, best_block: BlockNumber, hash: &H256) -> Option<PendingTransaction> {
		let queue = self.transaction_queue.read();
		match self.options.pending_set {
			PendingSet::AlwaysQueue => queue.find(hash),
			PendingSet::SealingOrElseQueue => {
				self.from_pending_block(
					best_block,
					|| queue.find(hash),
					|sealing| sealing.transactions().iter().find(|t| &t.hash() == hash).cloned().map(Into::into)
				)
			},
			PendingSet::AlwaysSealing => {
				self.from_pending_block(
					best_block,
					|| None,
					|sealing| sealing.transactions().iter().find(|t| &t.hash() == hash).cloned().map(Into::into)
				)
			},
		}
	}

	fn remove_pending_transaction<C: AccountData>(&self, chain: &C, hash: &H256) -> Option<PendingTransaction> {
		let mut queue = self.transaction_queue.write();
		let tx = queue.find(hash);
		if tx.is_some() {
			let fetch_nonce = |a: &Address| chain.latest_nonce(a);
			queue.remove(hash, &fetch_nonce, RemovalReason::Canceled);
		}
		tx
	}

	fn pending_receipt(&self, best_block: BlockNumber, hash: &H256) -> Option<RichReceipt> {
		self.from_pending_block(
			best_block,
			|| None,
			|pending| {
				let txs = pending.transactions();
				txs.iter()
					.map(|t| t.hash())
					.position(|t| t == *hash)
					.map(|index| {
						let prev_gas = if index == 0 { Default::default() } else { pending.receipts()[index - 1].gas_used };
						let tx = &txs[index];
						let receipt = &pending.receipts()[index];
						RichReceipt {
							transaction_hash: hash.clone(),
							transaction_index: index,
							cumulative_gas_used: receipt.gas_used,
							gas_used: receipt.gas_used - prev_gas,
							contract_address: match tx.action {
								Action::Call(_) => None,
								Action::Create => {
									let sender = tx.sender();
									Some(contract_address(self.engine.create_address_scheme(pending.header().number()), &sender, &tx.nonce, &tx.data).0)
								}
							},
							logs: receipt.logs.clone(),
							log_bloom: receipt.log_bloom,
							outcome: receipt.outcome.clone(),
						}
					})
			}
		)
	}

	fn pending_receipts(&self, best_block: BlockNumber) -> BTreeMap<H256, Receipt> {
		self.from_pending_block(
			best_block,
			BTreeMap::new,
			|pending| {
				let hashes = pending.transactions()
					.iter()
					.map(|t| t.hash());

				let receipts = pending.receipts().iter().cloned();

				hashes.zip(receipts).collect()
			}
		)
	}

	fn last_nonce(&self, address: &Address) -> Option<U256> {
		self.transaction_queue.read().last_nonce(address)
	}

	fn can_produce_work_package(&self) -> bool {
		self.engine.seals_internally().is_none()
	}

	/// Update sealing if required.
	/// Prepare the block and work if the Engine does not seal internally.
	fn update_sealing<C>(&self, chain: &C)
		where C: AccountData + BlockChain + RegistryInfo
		         + CallContract + BlockProducer + SealedBlockImporter
	{
		trace!(target: "miner", "update_sealing");
		const NO_NEW_CHAIN_WITH_FORKS: &str = "Your chain specification contains one or more hard forks which are required to be \
			on by default. Please remove these forks and start your chain again.";

		if self.requires_reseal(chain.chain_info().best_block_number) {
			// --------------------------------------------------------------------------
			// | NOTE Code below requires transaction_queue and sealing_work locks.     |
			// | Make sure to release the locks before calling that method.             |
			// --------------------------------------------------------------------------
			trace!(target: "miner", "update_sealing: preparing a block");
			let (block, original_work_hash) = self.prepare_block(chain);

			// refuse to seal the first block of the chain if it contains hard forks
			// which should be on by default.
			if block.block().header().number() == 1 && self.engine.params().contains_bugfix_hard_fork() {
				warn!("{}", NO_NEW_CHAIN_WITH_FORKS);
				return;
			}

			match self.engine.seals_internally() {
				Some(true) => {
					trace!(target: "miner", "update_sealing: engine indicates internal sealing");
					if self.seal_and_import_block_internally(chain, block) {
						trace!(target: "miner", "update_sealing: imported internally sealed block");
					}
				},
				Some(false) => trace!(target: "miner", "update_sealing: engine is not keen to seal internally right now"),
				None => {
					trace!(target: "miner", "update_sealing: engine does not seal internally, preparing work");
					self.prepare_work(block, original_work_hash)
				},
			}
		}
	}

	fn is_currently_sealing(&self) -> bool {
		self.sealing_work.lock().queue.is_in_use()
	}

	fn map_sealing_work<C, F, T>(&self, client: &C, f: F) -> Option<T>
		where C: AccountData + BlockChain + BlockProducer + CallContract,
		      F: FnOnce(&ClosedBlock) -> T
	{
		trace!(target: "miner", "map_sealing_work: entering");
		self.prepare_work_sealing(client);
		trace!(target: "miner", "map_sealing_work: sealing prepared");
		let mut sealing_work = self.sealing_work.lock();
		let ret = sealing_work.queue.use_last_ref();
		trace!(target: "miner", "map_sealing_work: leaving use_last_ref={:?}", ret.as_ref().map(|b| b.block().header().hash()));
		ret.map(f)
	}

	fn submit_seal<C: SealedBlockImporter>(&self, chain: &C, block_hash: H256, seal: Vec<Bytes>) -> Result<(), Error> {
		let result =
			if let Some(b) = self.sealing_work.lock().queue.get_used_if(
				if self.options.enable_resubmission {
					GetAction::Clone
				} else {
					GetAction::Take
				},
				|b| &b.hash() == &block_hash
			) {
				trace!(target: "miner", "Submitted block {}={}={} with seal {:?}", block_hash, b.hash(), b.header().bare_hash(), seal);
				b.lock().try_seal(&*self.engine, seal).or_else(|(e, _)| {
					warn!(target: "miner", "Mined solution rejected: {}", e);
					Err(Error::PowInvalid)
				})
			} else {
				warn!(target: "miner", "Submitted solution rejected: Block unknown or out of date.");
				Err(Error::PowHashInvalid)
			};
		result.and_then(|sealed| {
			let n = sealed.header().number();
			let h = sealed.header().hash();
			chain.import_sealed_block(sealed)?;
			info!(target: "miner", "Submitted block imported OK. #{}: {}", Colour::White.bold().paint(format!("{}", n)), Colour::White.bold().paint(format!("{:x}", h)));
			Ok(())
		})
	}

	fn chain_new_blocks<C>(&self, chain: &C, imported: &[H256], _invalid: &[H256], enacted: &[H256], retracted: &[H256])
		where C: AccountData + BlockChain + CallContract + RegistryInfo
		         + BlockProducer + ScheduleInfo + SealedBlockImporter
	{
		trace!(target: "miner", "chain_new_blocks");

		// 1. We ignore blocks that were `imported` unless resealing on new uncles is enabled.
		// 2. We ignore blocks that are `invalid` because it doesn't have any meaning in terms of the transactions that
		//    are in those blocks

		// First update gas limit in transaction queue
		self.update_gas_limit(chain);

		// Update minimal gas price
		self.recalibrate_minimal_gas_price();

		// Then import all transactions...
		{

			let mut transaction_queue = self.transaction_queue.write();
			for hash in retracted {
				let block = chain.block(BlockId::Hash(*hash))
					.expect("Client is sending message after commit to db and inserting to chain; the block is available; qed");
				let txs = block.transactions();
				let _ = self.add_transactions_to_queue(
					chain, txs, TransactionOrigin::RetractedBlock, None, &mut transaction_queue
				);
			}
		}

		// ...and at the end remove the old ones
		{
			let fetch_account = |a: &Address| AccountDetails {
				nonce: chain.latest_nonce(a),
				balance: chain.latest_balance(a),
			};
			let time = chain.chain_info().best_block_number;
			let mut transaction_queue = self.transaction_queue.write();
			transaction_queue.remove_old(&fetch_account, time);
		}

		if enacted.len() > 0 || (imported.len() > 0 && self.options.reseal_on_uncle) {
			// --------------------------------------------------------------------------
			// | NOTE Code below requires transaction_queue and sealing_work locks.     |
			// | Make sure to release the locks before calling that method.             |
			// --------------------------------------------------------------------------
			self.update_sealing(chain);
		}
	}

<<<<<<< HEAD

	fn increase_time(&self, increase: U256) -> U256 {
		let mut increase_time = self.increase_time.write();
		*increase_time += increase.low_u64();
		U256::from(*increase_time)
=======
	fn pending_state(&self, latest_block_number: BlockNumber) -> Option<Self::State> {
		Miner::pending_state(self, latest_block_number)
	}

	fn pending_block_header(&self, latest_block_number: BlockNumber) -> Option<Header> {
		Miner::pending_block_header(self, latest_block_number)
	}

	fn pending_block(&self, latest_block_number: BlockNumber) -> Option<Block> {
		Miner::pending_block(self, latest_block_number)
>>>>>>> f864f72b
	}
}

/// Action when service transaction is received
enum ServiceTransactionAction {
	/// Refuse service transaction immediately
	Refuse,
	/// Accept if sender is certified to send service transactions
	Check(ServiceTransactionChecker),
}

impl ServiceTransactionAction {
	pub fn check<C: CallContract + RegistryInfo>(&self, client: &C, tx: &SignedTransaction) -> Result<bool, String>
	{
		match *self {
			ServiceTransactionAction::Refuse => Err("configured to refuse service transactions".to_owned()),
			ServiceTransactionAction::Check(ref checker) => checker.check(client, tx),
		}
	}
}

struct TransactionDetailsProvider<'a, C: 'a> {
	client: &'a C,
	service_transaction_action: &'a ServiceTransactionAction,
}

impl<'a, C> TransactionDetailsProvider<'a, C> {
	pub fn new(client: &'a C, service_transaction_action: &'a ServiceTransactionAction) -> Self {
		TransactionDetailsProvider {
			client: client,
			service_transaction_action: service_transaction_action,
		}
	}
}

impl<'a, C> TransactionQueueDetailsProvider for TransactionDetailsProvider<'a, C>
	where C: AccountData + CallContract + RegistryInfo + ScheduleInfo
{
	fn fetch_account(&self, address: &Address) -> AccountDetails {
		AccountDetails {
			nonce: self.client.latest_nonce(address),
			balance: self.client.latest_balance(address),
		}
	}

	fn estimate_gas_required(&self, tx: &SignedTransaction) -> U256 {
		tx.gas_required(&self.client.latest_schedule()).into()
	}

	fn is_service_transaction_acceptable(&self, tx: &SignedTransaction) -> Result<bool, String> {
		self.service_transaction_action.check(self.client, tx)
	}
}

#[cfg(test)]
mod tests {
	use super::*;
	use ethcore_miner::transaction_queue::PrioritizationStrategy;
	use ethereum_types::U256;
	use ethkey::{Generator, Random};
	use client::{TestBlockChainClient, EachBlockWith, ChainInfo};
	use hash::keccak;
	use header::BlockNumber;
	use rustc_hex::FromHex;
	use spec::Spec;
	use transaction::{SignedTransaction, Transaction, PendingTransaction, Action};
	use miner::MinerService;

	use tests::helpers::{generate_dummy_client, generate_dummy_client_with_spec_and_accounts};

	#[test]
	fn should_prepare_block_to_seal() {
		// given
		let client = TestBlockChainClient::default();
		let miner = Miner::with_spec(&Spec::new_test());

		// when
		let sealing_work = miner.map_sealing_work(&client, |_| ());
		assert!(sealing_work.is_some(), "Expected closed block");
	}

	#[test]
	fn should_still_work_after_a_couple_of_blocks() {
		// given
		let client = TestBlockChainClient::default();
		let miner = Miner::with_spec(&Spec::new_test());

		let res = miner.map_sealing_work(&client, |b| b.block().header().hash());
		assert!(res.is_some());
		assert!(miner.submit_seal(&client, res.unwrap(), vec![]).is_ok());

		// two more blocks mined, work requested.
		client.add_blocks(1, EachBlockWith::Uncle);
		miner.map_sealing_work(&client, |b| b.block().header().hash());

		client.add_blocks(1, EachBlockWith::Uncle);
		miner.map_sealing_work(&client, |b| b.block().header().hash());

		// solution to original work submitted.
		assert!(miner.submit_seal(&client, res.unwrap(), vec![]).is_ok());
	}

	fn miner() -> Miner {
		Arc::try_unwrap(Miner::new(
			MinerOptions {
				new_work_notify: Vec::new(),
				force_sealing: false,
				reseal_on_external_tx: false,
				reseal_on_own_tx: true,
				reseal_on_uncle: false,
				reseal_min_period: Duration::from_secs(5),
				reseal_max_period: Duration::from_secs(120),
				tx_gas_limit: !U256::zero(),
				tx_queue_size: 1024,
				tx_queue_memory_limit: None,
				tx_queue_gas_limit: GasLimit::None,
				tx_queue_strategy: PrioritizationStrategy::GasFactorAndGasPrice,
				pending_set: PendingSet::AlwaysSealing,
				work_queue_size: 5,
				enable_resubmission: true,
				tx_queue_banning: Banning::Disabled,
				refuse_service_transactions: false,
				infinite_pending_block: false,
			},
			GasPricer::new_fixed(0u64.into()),
			&Spec::new_test(),
			None, // accounts provider
		)).ok().expect("Miner was just created.")
	}

	fn transaction() -> SignedTransaction {
		transaction_with_chain_id(2)
	}

	fn transaction_with_chain_id(chain_id: u64) -> SignedTransaction {
		let keypair = Random.generate().unwrap();
		Transaction {
			action: Action::Create,
			value: U256::zero(),
			data: "3331600055".from_hex().unwrap(),
			gas: U256::from(100_000),
			gas_price: U256::zero(),
			nonce: U256::zero(),
		}.sign(keypair.secret(), Some(chain_id))
	}

	#[test]
	fn should_make_pending_block_when_importing_own_transaction() {
		// given
		let client = TestBlockChainClient::default();
		let miner = miner();
		let transaction = transaction();
		let best_block = 0;
		// when
		let res = miner.import_own_transaction(&client, PendingTransaction::new(transaction, None));

		// then
		assert_eq!(res.unwrap(), TransactionImportResult::Current);
		assert_eq!(miner.pending_transactions().len(), 1);
		assert_eq!(miner.ready_transactions(best_block, 0).len(), 1);
		assert_eq!(miner.pending_transactions_hashes(best_block).len(), 1);
		assert_eq!(miner.pending_receipts(best_block).len(), 1);
		// This method will let us know if pending block was created (before calling that method)
		assert!(!miner.prepare_work_sealing(&client));
	}

	#[test]
	fn should_not_use_pending_block_if_best_block_is_higher() {
		// given
		let client = TestBlockChainClient::default();
		let miner = miner();
		let transaction = transaction();
		let best_block = 10;
		// when
		let res = miner.import_own_transaction(&client, PendingTransaction::new(transaction, None));

		// then
		assert_eq!(res.unwrap(), TransactionImportResult::Current);
		assert_eq!(miner.pending_transactions().len(), 1);
		assert_eq!(miner.ready_transactions(best_block, 0).len(), 0);
		assert_eq!(miner.pending_transactions_hashes(best_block).len(), 0);
		assert_eq!(miner.pending_receipts(best_block).len(), 0);
	}

	#[test]
	fn should_import_external_transaction() {
		// given
		let client = TestBlockChainClient::default();
		let miner = miner();
		let transaction = transaction().into();
		let best_block = 0;
		// when
		let res = miner.import_external_transactions(&client, vec![transaction]).pop().unwrap();

		// then
		assert_eq!(res.unwrap(), TransactionImportResult::Current);
		assert_eq!(miner.pending_transactions().len(), 1);
		assert_eq!(miner.pending_transactions_hashes(best_block).len(), 0);
		assert_eq!(miner.ready_transactions(best_block, 0).len(), 0);
		assert_eq!(miner.pending_receipts(best_block).len(), 0);
		// This method will let us know if pending block was created (before calling that method)
		assert!(miner.prepare_work_sealing(&client));
	}

	#[test]
	fn should_not_seal_unless_enabled() {
		let miner = miner();
		let client = TestBlockChainClient::default();
		// By default resealing is not required.
		assert!(!miner.requires_reseal(1u8.into()));

		miner.import_external_transactions(&client, vec![transaction().into()]).pop().unwrap().unwrap();
		assert!(miner.prepare_work_sealing(&client));
		// Unless asked to prepare work.
		assert!(miner.requires_reseal(1u8.into()));
	}

	#[test]
	fn internal_seals_without_work() {
		let spec = Spec::new_instant();
		let miner = Miner::with_spec(&spec);

		let client = generate_dummy_client(2);

		assert_eq!(miner.import_external_transactions(&*client, vec![transaction_with_chain_id(spec.chain_id()).into()]).pop().unwrap().unwrap(), TransactionImportResult::Current);

		miner.update_sealing(&*client);
		client.flush_queue();
		assert!(miner.pending_block(0).is_none());
		assert_eq!(client.chain_info().best_block_number, 3 as BlockNumber);

		assert_eq!(miner.import_own_transaction(&*client, PendingTransaction::new(transaction_with_chain_id(spec.chain_id()).into(), None)).unwrap(), TransactionImportResult::Current);

		miner.update_sealing(&*client);
		client.flush_queue();
		assert!(miner.pending_block(0).is_none());
		assert_eq!(client.chain_info().best_block_number, 4 as BlockNumber);
	}

	#[test]
	fn should_fail_setting_engine_signer_on_pow() {
		let spec = Spec::new_pow_test_spec;
		let tap = Arc::new(AccountProvider::transient_provider());
		let addr = tap.insert_account(keccak("1").into(), "").unwrap();
		let client = generate_dummy_client_with_spec_and_accounts(spec, Some(tap.clone()));
		assert!(match client.miner().set_engine_signer(addr, "".into()) { Err(AccountError::InappropriateChain) => true, _ => false })
	}

	#[test]
	fn should_fail_setting_engine_signer_without_account_provider() {
		let spec = Spec::new_instant;
		let tap = Arc::new(AccountProvider::transient_provider());
		let addr = tap.insert_account(keccak("1").into(), "").unwrap();
		let client = generate_dummy_client_with_spec_and_accounts(spec, None);
		assert!(match client.miner().set_engine_signer(addr, "".into()) { Err(AccountError::NotFound) => true, _ => false });
	}
}<|MERGE_RESOLUTION|>--- conflicted
+++ resolved
@@ -60,7 +60,6 @@
 use receipt::{Receipt, RichReceipt};
 use spec::Spec;
 use state::State;
-
 use time::get_time;
 
 /// Different possible definitions for pending transaction set.
@@ -268,7 +267,6 @@
 	notifiers: RwLock<Vec<Box<NotifyWork>>>,
 	gas_pricer: Mutex<GasPricer>,
 	service_transaction_action: ServiceTransactionAction,
-
 	increase_time: RwLock<u64>,
 }
 
@@ -1259,24 +1257,21 @@
 		}
 	}
 
-<<<<<<< HEAD
+	fn pending_state(&self, latest_block_number: BlockNumber) -> Option<Self::State> {
+		Miner::pending_state(self, latest_block_number)
+	}
+
+	fn pending_block_header(&self, latest_block_number: BlockNumber) -> Option<Header> {
+		Miner::pending_block_header(self, latest_block_number)
+	}
+
+	fn pending_block(&self, latest_block_number: BlockNumber) -> Option<Block> {
+		Miner::pending_block(self, latest_block_number)
 
 	fn increase_time(&self, increase: U256) -> U256 {
 		let mut increase_time = self.increase_time.write();
 		*increase_time += increase.low_u64();
 		U256::from(*increase_time)
-=======
-	fn pending_state(&self, latest_block_number: BlockNumber) -> Option<Self::State> {
-		Miner::pending_state(self, latest_block_number)
-	}
-
-	fn pending_block_header(&self, latest_block_number: BlockNumber) -> Option<Header> {
-		Miner::pending_block_header(self, latest_block_number)
-	}
-
-	fn pending_block(&self, latest_block_number: BlockNumber) -> Option<Block> {
-		Miner::pending_block(self, latest_block_number)
->>>>>>> f864f72b
 	}
 }
 
