--- conflicted
+++ resolved
@@ -1255,19 +1255,8 @@
 }
 
 impl ServiceTransactionAction {
-<<<<<<< HEAD
-	pub fn update_from_chain_client<C: RegistryInfo>(&self, client: &C)
+	pub fn check<C: CallContract + RegistryInfo>(&self, client: &C, tx: &SignedTransaction) -> Result<bool, String>
 	{
-		if let ServiceTransactionAction::Check(ref checker) = *self {
-			checker.update_from_chain_client(client);
-		}
-	}
-
-	pub fn check<C: CallContract>(&self, client: &C, tx: &SignedTransaction) -> Result<bool, String>
-	{
-=======
-	pub fn check(&self, client: &MiningBlockChainClient, tx: &SignedTransaction) -> Result<bool, String> {
->>>>>>> 37bfcb73
 		match *self {
 			ServiceTransactionAction::Refuse => Err("configured to refuse service transactions".to_owned()),
 			ServiceTransactionAction::Check(ref checker) => checker.check(client, tx),
@@ -1275,23 +1264,8 @@
 	}
 }
 
-<<<<<<< HEAD
 struct TransactionDetailsProvider<'a, C: 'a> {
 	client: &'a C,
-=======
-impl<'a> ::ethcore_miner::service_transaction_checker::ContractCaller for &'a MiningBlockChainClient {
-	fn registry_address(&self, name: &str) -> Option<Address> {
-		MiningBlockChainClient::registry_address(*self, name.into(), BlockId::Latest)
-	}
-
-	fn call_contract(&self, block: BlockId, address: Address, data: Vec<u8>) -> Result<Vec<u8>, String> {
-		MiningBlockChainClient::call_contract(*self, block, address, data)
-	}
-}
-
-struct TransactionDetailsProvider<'a> {
-	client: &'a MiningBlockChainClient,
->>>>>>> 37bfcb73
 	service_transaction_action: &'a ServiceTransactionAction,
 }
 
