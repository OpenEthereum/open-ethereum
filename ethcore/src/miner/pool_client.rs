--- conflicted
+++ resolved
@@ -99,13 +99,8 @@
 		chain: &'a C,
 		cache: &'a NonceCache,
 		engine: &'a EthEngine,
-<<<<<<< HEAD
-		accounts: Option<&'a AccountProvider>,
+		accounts: &'a LocalAccounts,
 		service_transaction_checker: Option<&'a ServiceTransactionChecker>,
-=======
-		accounts: &'a LocalAccounts,
-		refuse_service_transactions: bool,
->>>>>>> b7e86218
 	) -> Self {
 		let best_block_header = chain.best_block_header();
 		PoolClient {
