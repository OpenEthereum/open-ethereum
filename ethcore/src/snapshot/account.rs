--- conflicted
+++ resolved
@@ -67,10 +67,6 @@
 // walk the account's storage trie, returning a vector of RLP items containing the
 // account address hash, account properties and the storage. Each item contains at most `max_storage_items`
 // storage records split according to snapshot format definition.
-<<<<<<< HEAD
-pub fn to_fat_rlps(account_hash: &H256, acc: &BasicAccount, acct_db: &AccountDB, used_code: &mut HashSet<H256>, first_chunk_size: usize, max_chunk_size: usize) -> Result<Vec<Bytes>, Error> {
-	let db = &(acct_db as &HashDB<_,_>);
-=======
 pub fn to_fat_rlps(
 	account_hash: &H256,
 	acc: &BasicAccount,
@@ -81,7 +77,6 @@
 	p: &Progress,
 ) -> Result<Vec<Bytes>, Error> {
 	let db = &(acct_db as &dyn HashDB<_,_>);
->>>>>>> a23f5b8f
 	let db = TrieDB::new(db, &acc.storage_root)?;
 	let mut chunks = Vec::new();
 	let mut db_iter = db.iter()?;
@@ -97,11 +92,7 @@
 		}
 
 		account_stream.append(&acc.nonce)
-<<<<<<< HEAD
-					.append(&acc.balance);
-=======
 			.append(&acc.balance);
->>>>>>> a23f5b8f
 
 		// [has_code, code_hash].
 		if acc.code_hash == KECCAK_EMPTY {
@@ -288,11 +279,6 @@
 		assert_eq!(from_fat_rlp(&mut AccountDBMut::from_hash(db.as_hash_db_mut(), keccak(addr)), fat_rlp, H256::zero()).unwrap().0, account);
 	}
 
-<<<<<<< HEAD
-		let fat_rlps = to_fat_rlps(&keccak(&addr), &account, &AccountDB::new(db.as_hash_db(), &addr), &mut Default::default(), usize::max_value(), usize::max_value()).unwrap();
-		let fat_rlp = Rlp::new(&fat_rlps[0]).at(1).unwrap();
-		assert_eq!(from_fat_rlp(&mut AccountDBMut::new(db.as_hash_db_mut(), &addr), fat_rlp, H256::zero()).unwrap().0, account);
-=======
 	#[test]
 	fn encoding_version() {
 		let mut db = get_temp_state_db();
@@ -312,7 +298,6 @@
 		let fat_rlps = to_fat_rlps(&keccak(&addr), &account, &AccountDB::from_hash(db.as_hash_db(), keccak(addr)), &mut Default::default(), usize::max_value(), usize::max_value(), &p).unwrap();
 		let fat_rlp = Rlp::new(&fat_rlps[0]).at(1).unwrap();
 		assert_eq!(from_fat_rlp(&mut AccountDBMut::from_hash(db.as_hash_db_mut(), keccak(addr)), fat_rlp, H256::zero()).unwrap().0, account);
->>>>>>> a23f5b8f
 	}
 
 	#[test]
@@ -321,11 +306,7 @@
 		let addr = Address::random();
 
 		let account = {
-<<<<<<< HEAD
-			let acct_db = AccountDBMut::new(db.as_hash_db_mut(), &addr);
-=======
 			let acct_db = AccountDBMut::from_hash(db.as_hash_db_mut(), keccak(addr));
->>>>>>> a23f5b8f
 			let mut root = KECCAK_NULL_RLP;
 			fill_storage(acct_db, &mut root, &mut H256::zero());
 			BasicAccount {
@@ -340,17 +321,11 @@
 		let thin_rlp = ::rlp::encode(&account);
 		assert_eq!(::rlp::decode::<BasicAccount>(&thin_rlp).unwrap(), account);
 
-<<<<<<< HEAD
-		let fat_rlp = to_fat_rlps(&keccak(&addr), &account, &AccountDB::new(db.as_hash_db(), &addr), &mut Default::default(), usize::max_value(), usize::max_value()).unwrap();
-		let fat_rlp = Rlp::new(&fat_rlp[0]).at(1).unwrap();
-		assert_eq!(from_fat_rlp(&mut AccountDBMut::new(db.as_hash_db_mut(), &addr), fat_rlp, H256::zero()).unwrap().0, account);
-=======
 		let p = Progress::default();
 
 		let fat_rlp = to_fat_rlps(&keccak(&addr), &account, &AccountDB::from_hash(db.as_hash_db(), keccak(addr)), &mut Default::default(), usize::max_value(), usize::max_value(), &p).unwrap();
 		let fat_rlp = Rlp::new(&fat_rlp[0]).at(1).unwrap();
 		assert_eq!(from_fat_rlp(&mut AccountDBMut::from_hash(db.as_hash_db_mut(), keccak(addr)), fat_rlp, H256::zero()).unwrap().0, account);
->>>>>>> a23f5b8f
 	}
 
 	#[test]
@@ -359,11 +334,7 @@
 		let addr = Address::random();
 
 		let account = {
-<<<<<<< HEAD
-			let acct_db = AccountDBMut::new(db.as_hash_db_mut(), &addr);
-=======
 			let acct_db = AccountDBMut::from_hash(db.as_hash_db_mut(), keccak(addr));
->>>>>>> a23f5b8f
 			let mut root = KECCAK_NULL_RLP;
 			fill_storage(acct_db, &mut root, &mut H256::zero());
 			BasicAccount {
@@ -378,21 +349,13 @@
 		let thin_rlp = ::rlp::encode(&account);
 		assert_eq!(::rlp::decode::<BasicAccount>(&thin_rlp).unwrap(), account);
 
-<<<<<<< HEAD
-		let fat_rlps = to_fat_rlps(&keccak(addr), &account, &AccountDB::new(db.as_hash_db(), &addr), &mut Default::default(), 500, 1000).unwrap();
-=======
 		let p = Progress::default();
 		let fat_rlps = to_fat_rlps(&keccak(addr), &account, &AccountDB::from_hash(db.as_hash_db(), keccak(addr)), &mut Default::default(), 500, 1000, &p).unwrap();
->>>>>>> a23f5b8f
 		let mut root = KECCAK_NULL_RLP;
 		let mut restored_account = None;
 		for rlp in fat_rlps {
 			let fat_rlp = Rlp::new(&rlp).at(1).unwrap();
-<<<<<<< HEAD
-			restored_account = Some(from_fat_rlp(&mut AccountDBMut::new(db.as_hash_db_mut(), &addr), fat_rlp, root).unwrap().0);
-=======
 			restored_account = Some(from_fat_rlp(&mut AccountDBMut::from_hash(db.as_hash_db_mut(), keccak(addr)), fat_rlp, root).unwrap().0);
->>>>>>> a23f5b8f
 			root = restored_account.as_ref().unwrap().storage_root.clone();
 		}
 		assert_eq!(restored_account, Some(account));
@@ -406,20 +369,12 @@
 		let addr2 = Address::random();
 
 		let code_hash = {
-<<<<<<< HEAD
-			let mut acct_db = AccountDBMut::new(db.as_hash_db_mut(), &addr1);
-=======
 			let mut acct_db = AccountDBMut::from_hash(db.as_hash_db_mut(), keccak(addr1));
->>>>>>> a23f5b8f
 			acct_db.insert(EMPTY_PREFIX, b"this is definitely code")
 		};
 
 		{
-<<<<<<< HEAD
-			let mut acct_db = AccountDBMut::new(db.as_hash_db_mut(), &addr2);
-=======
 			let mut acct_db = AccountDBMut::from_hash(db.as_hash_db_mut(), keccak(addr2));
->>>>>>> a23f5b8f
 			acct_db.emplace(code_hash.clone(), EMPTY_PREFIX, DBValue::from_slice(b"this is definitely code"));
 		}
 
@@ -440,34 +395,20 @@
 		};
 
 		let mut used_code = HashSet::new();
-<<<<<<< HEAD
-
-		let fat_rlp1 = to_fat_rlps(&keccak(&addr1), &account1, &AccountDB::new(db.as_hash_db(), &addr1), &mut used_code, usize::max_value(), usize::max_value()).unwrap();
-		let fat_rlp2 = to_fat_rlps(&keccak(&addr2), &account2, &AccountDB::new(db.as_hash_db(), &addr2), &mut used_code, usize::max_value(), usize::max_value()).unwrap();
-=======
 		let p1 = Progress::default();
 		let p2 = Progress::default();
 		let fat_rlp1 = to_fat_rlps(&keccak(&addr1), &account1, &AccountDB::from_hash(db.as_hash_db(), keccak(addr1)), &mut used_code, usize::max_value(), usize::max_value(), &p1).unwrap();
 		let fat_rlp2 = to_fat_rlps(&keccak(&addr2), &account2, &AccountDB::from_hash(db.as_hash_db(), keccak(addr2)), &mut used_code, usize::max_value(), usize::max_value(), &p2).unwrap();
->>>>>>> a23f5b8f
 		assert_eq!(used_code.len(), 1);
 
 		let fat_rlp1 = Rlp::new(&fat_rlp1[0]).at(1).unwrap();
 		let fat_rlp2 = Rlp::new(&fat_rlp2[0]).at(1).unwrap();
 
-<<<<<<< HEAD
-		let (acc, maybe_code) = from_fat_rlp(&mut AccountDBMut::new(db.as_hash_db_mut(), &addr2), fat_rlp2, H256::zero()).unwrap();
-		assert!(maybe_code.is_none());
-		assert_eq!(acc, account2);
-
-		let (acc, maybe_code) = from_fat_rlp(&mut AccountDBMut::new(db.as_hash_db_mut(), &addr1), fat_rlp1, H256::zero()).unwrap();
-=======
 		let (acc, maybe_code) = from_fat_rlp(&mut AccountDBMut::from_hash(db.as_hash_db_mut(), keccak(addr2)), fat_rlp2, H256::zero()).unwrap();
 		assert!(maybe_code.is_none());
 		assert_eq!(acc, account2);
 
 		let (acc, maybe_code) = from_fat_rlp(&mut AccountDBMut::from_hash(db.as_hash_db_mut(), keccak(addr1)), fat_rlp1, H256::zero()).unwrap();
->>>>>>> a23f5b8f
 		assert_eq!(maybe_code, Some(b"this is definitely code".to_vec()));
 		assert_eq!(acc, account1);
 	}
@@ -475,10 +416,6 @@
 	#[test]
 	fn encoding_empty_acc() {
 		let mut db = get_temp_state_db();
-<<<<<<< HEAD
-		assert_eq!(from_fat_rlp(&mut AccountDBMut::new(db.as_hash_db_mut(), &Address::default()), Rlp::new(&::rlp::NULL_RLP), H256::zero()).unwrap(), (ACC_EMPTY, None));
-=======
 		assert_eq!(from_fat_rlp(&mut AccountDBMut::from_hash(db.as_hash_db_mut(), keccak(Address::zero())), Rlp::new(&::rlp::NULL_RLP), H256::zero()).unwrap(), (ACC_EMPTY, None));
->>>>>>> a23f5b8f
 	}
 }