--- conflicted
+++ resolved
@@ -330,9 +330,6 @@
 ///
 /// Returns a list of hashes of chunks created, or any error it may
 /// have encountered.
-<<<<<<< HEAD
-pub fn chunk_state<'a>(db: &HashDB<KeccakHasher, DBValue>, root: &H256, writer: &Mutex<SnapshotWriter + 'a>, progress: &'a Progress, part: Option<usize>) -> Result<Vec<H256>, Error> {
-=======
 pub fn chunk_state<'a>(
 	db: &dyn HashDB<KeccakHasher, DBValue>,
 	root: &H256,
@@ -341,7 +338,6 @@
 	part: Option<usize>,
 	thread_idx: usize,
 ) -> Result<Vec<H256>, Error> {
->>>>>>> a23f5b8f
 	let account_trie = TrieDB::new(&db, &root)?;
 
 	let mut chunker = StateChunker {
@@ -375,9 +371,7 @@
 		}
 	}
 
-    let mut j = 0;
 	for item in account_iter {
-		j+=1;
 		let (account_key, account_data) = item?;
 		let account_key_hash = H256::from_slice(&account_key);
 
