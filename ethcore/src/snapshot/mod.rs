--- conflicted
+++ resolved
@@ -150,17 +150,10 @@
 }
 /// Take a snapshot using the given blockchain, starting block hash, and database, writing into the given writer.
 pub fn take_snapshot<W: SnapshotWriter + Send>(
-<<<<<<< HEAD
 	chunker: Box<SnapshotComponents>,
 	chain: &BlockChain,
 	block_hash: H256,
-	state_db: &HashDB<KeccakHasher, DBValue>,
-=======
-	engine: &dyn EthEngine,
-	chain: &BlockChain,
-	block_at: H256,
 	state_db: &dyn HashDB<KeccakHasher, DBValue>,
->>>>>>> dbdb57a8
 	writer: W,
 	p: &Progress,
 	processing_threads: usize,
@@ -238,17 +231,13 @@
 /// Secondary chunks are engine-specific, but they intend to corroborate the state data
 /// in the state chunks.
 /// Returns a list of chunk hashes, with the first having the blocks furthest from the genesis.
-<<<<<<< HEAD
 pub fn chunk_secondary<'a>(
-	mut chunker: Box<SnapshotComponents>,
+	mut chunker: Box<dyn SnapshotComponents>,
 	chain: &'a BlockChain,
 	start_hash: H256,
-	writer: &Mutex<SnapshotWriter + 'a>,
+	writer: &Mutex<dyn SnapshotWriter + 'a>,
 	progress: &'a Progress
 ) -> Result<Vec<H256>, Error> {
-=======
-pub fn chunk_secondary<'a>(mut chunker: Box<dyn SnapshotComponents>, chain: &'a BlockChain, start_hash: H256, writer: &Mutex<dyn SnapshotWriter + 'a>, progress: &'a Progress) -> Result<Vec<H256>, Error> {
->>>>>>> dbdb57a8
 	let mut chunk_hashes = Vec::new();
 	let mut snappy_buffer = vec![0; snappy::max_compressed_len(PREFERRED_CHUNK_SIZE)];
 
@@ -342,18 +331,14 @@
 ///
 /// Returns a list of hashes of chunks created, or any error it may
 /// have encountered.
-<<<<<<< HEAD
 pub fn chunk_state<'a>(
-	db: &HashDB<KeccakHasher, DBValue>,
+	db: &dyn HashDB<KeccakHasher, DBValue>,
 	root: &H256,
-	writer: &Mutex<SnapshotWriter + 'a>,
+	writer: &Mutex<dyn SnapshotWriter + 'a>,
 	progress: &'a Progress,
 	part: Option<usize>,
 	thread_idx: usize,
 ) -> Result<Vec<H256>, Error> {
-=======
-pub fn chunk_state<'a>(db: &dyn HashDB<KeccakHasher, DBValue>, root: &H256, writer: &Mutex<dyn SnapshotWriter + 'a>, progress: &'a Progress, part: Option<usize>) -> Result<Vec<H256>, Error> {
->>>>>>> dbdb57a8
 	let account_trie = TrieDB::new(&db, &root)?;
 
 	let mut chunker = StateChunker {
