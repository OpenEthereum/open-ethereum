// Copyright 2015, 2016 Ethcore (UK) Ltd.
// This file is part of Parity.

// Parity is free software: you can redistribute it and/or modify
// it under the terms of the GNU General Public License as published by
// the Free Software Foundation, either version 3 of the License, or
// (at your option) any later version.

// Parity is distributed in the hope that it will be useful,
// but WITHOUT ANY WARRANTY; without even the implied warranty of
// MERCHANTABILITY or FITNESS FOR A PARTICULAR PURPOSE.  See the
// GNU General Public License for more details.

// You should have received a copy of the GNU General Public License
// along with Parity.  If not, see <http://www.gnu.org/licenses/>.

//! Snapshot creation, restoration, and network service.

use std::collections::VecDeque;

use account_db::{AccountDB, AccountDBMut};
use blockchain::BlockChain;
use client::BlockChainClient;
use error::Error;
use engine::Engine;
use ids::BlockID;
use views::{BlockView, HeaderView};

use util::{Bytes, Hashable, HashDB, JournalDB, snappy, TrieDB, TrieDBMut, TrieMut};
use util::hash::{FixedHash, H256};
use util::rlp::{DecoderError, RlpStream, Stream, UntrustedRlp, View};

use self::account::Account;
use self::block::AbridgedBlock;
use self::io::SnapshotWriter;

use crossbeam::{scope, ScopedJoinHandle};
use rand::{Rng, OsRng};

pub use self::service::Service;

pub mod io;
pub mod service;

mod account;
mod block;

// Try to have chunks be around 16MB (before compression)
const PREFERRED_CHUNK_SIZE: usize = 16 * 1024 * 1024;

/// Statuses for restorations.
#[derive(PartialEq, Clone, Copy, Debug)]
pub enum RestorationStatus {
	///	No restoration.
	Inactive,
	/// Ongoing restoration. Number of blocks restored and number of state chunks restored.
	Ongoing(u64, usize),
	/// Failed restoration.
	Failed,
}

/// The interface for a snapshot network service.
/// This handles:
///    - restoration of snapshots to temporary databases.
///    - responding to queries for snapshot manifests and chunks
pub trait SnapshotService {
	/// Query the most recent manifest data.
	fn manifest(&self) -> Option<ManifestData>;

	/// Get raw chunk for a given hash.
	fn chunk(&self, hash: H256) -> Option<Bytes>;

	/// Ask the snapshot service for the restoration status.
	fn status(&self) -> RestorationStatus;

	/// Begin snapshot restoration.
	/// If restoration in-progress, this will reset it.
	/// From this point on, any previous snapshot may become unavailable.
	/// Returns true if successful, false otherwise.
	fn begin_restore(&self, manifest: ManifestData) -> bool;

	/// Feed a raw state chunk to the service to be processed asynchronously.
	/// no-op if not currently restoring.
	fn restore_state_chunk(&self, hash: H256, chunk: Bytes);

	/// Feed a raw block chunk to the service to be processed asynchronously.
	/// no-op if currently restoring.
	fn restore_block_chunk(&self, hash: H256, chunk: Bytes);
}

/// Take a snapshot using the given client and database, writing into the given writer.
pub fn take_snapshot<W: SnapshotWriter>(client: &BlockChainClient, state_db: &HashDB, mut writer: W) -> Result<(), Error> {
	let chain_info = client.chain_info();

	let genesis_hash = chain_info.genesis_hash;
	let best_header_raw = client.best_block_header();
	let best_header = HeaderView::new(&best_header_raw);
	let state_root = best_header.state_root();

	info!("Taking snapshot starting at block {}", best_header.number());

	let state_hashes = try!(chunk_state(state_db, &state_root, &mut writer));
	let block_hashes = try!(chunk_blocks(client, best_header.hash(), genesis_hash, &mut writer));

	info!("produced {} state chunks and {} block chunks.", state_hashes.len(), block_hashes.len());

	let manifest_data = ManifestData {
		state_hashes: state_hashes,
		block_hashes: block_hashes.into_iter().rev().collect(),
		state_root: state_root,
		block_number: chain_info.best_block_number,
		block_hash: chain_info.best_block_hash,
	};

<<<<<<< HEAD
	try!(writer.finish(manifest_data));
=======
	path.push("MANIFEST");

	let mut manifest_file = try!(File::create(&path));

	try!(manifest_file.write_all(&manifest_data.into_rlp()));
>>>>>>> d67369a0

	Ok(())
}

/// Used to build block chunks.
struct BlockChunker<'a> {
	client: &'a BlockChainClient,
	// block, receipt rlp pairs.
	rlps: VecDeque<Bytes>,
	current_hash: H256,
	hashes: Vec<H256>,
	snappy_buffer: Vec<u8>,
	writer: &'a mut SnapshotWriter,
}

impl<'a> BlockChunker<'a> {
	// Repeatedly fill the buffers and writes out chunks, moving backwards from starting block hash.
	// Loops until we reach the genesis, and writes out the remainder.
	fn chunk_all(&mut self, genesis_hash: H256) -> Result<(), Error> {
		let mut loaded_size = 0;

		while self.current_hash != genesis_hash {
			let block = self.client.block(BlockID::Hash(self.current_hash))
				.expect("started from the head of chain and walking backwards; client stores full chain; qed");
			let view = BlockView::new(&block);
			let abridged_rlp = AbridgedBlock::from_block_view(&view).into_inner();

			let receipts = self.client.block_receipts(&self.current_hash)
				.expect("started from head of chain and walking backwards; client stores full chain; qed");

			let pair = {
				let mut pair_stream = RlpStream::new_list(2);
				pair_stream.append_raw(&abridged_rlp, 1).append(&receipts);
				pair_stream.out()
			};

			let new_loaded_size = loaded_size + pair.len();

			// cut off the chunk if too large.

			if new_loaded_size > PREFERRED_CHUNK_SIZE {
				try!(self.write_chunk());
				loaded_size = pair.len();
			} else {
				loaded_size = new_loaded_size;
			}

			self.rlps.push_front(pair);
			self.current_hash = view.header_view().parent_hash();
		}

		if loaded_size != 0 {
			// we don't store the genesis block, so once we get to this point,
			// the "first" block will be number 1.
			try!(self.write_chunk());
		}

		Ok(())
	}

	// write out the data in the buffers to a chunk on disk
	//
	// we preface each chunk with the parent of the first block's details.
	fn write_chunk(&mut self) -> Result<(), Error> {
		// since the block we're inspecting now doesn't go into the
		// chunk if it's too large, the current hash is the parent hash
		// for the first block in that chunk.
		let parent_hash = self.current_hash;

		trace!(target: "snapshot", "prepared block chunk with {} blocks", self.rlps.len());
		let parent_id = BlockID::Hash(parent_hash);
		let parent_header_bytes = self.client.block_header(parent_id.clone())
			.expect("parent hash either obtained from other block header or is genesis; qed");

		let parent_header = HeaderView::new(&parent_header_bytes);
		let parent_number = parent_header.number();

		let mut rlp_stream = RlpStream::new_list(2 + self.rlps.len());
		rlp_stream.append(&parent_number).append(&parent_hash);

		for pair in self.rlps.drain(..) {
			rlp_stream.append_raw(&pair, 1);
		}

		let raw_data = rlp_stream.out();

		let size = snappy::compress_into(&raw_data, &mut self.snappy_buffer);
		let compressed = &self.snappy_buffer[..size];
		let hash = compressed.sha3();

		try!(self.writer.write_block_chunk(hash, compressed));
		trace!(target: "snapshot", "wrote block chunk. hash: {}, size: {}, uncompressed size: {}", hash.hex(), size, raw_data.len());

		self.hashes.push(hash);
		Ok(())
	}
}

/// Create and write out all block chunks to disk, returning a vector of all
/// the hashes of block chunks created.
///
/// The path parameter is the directory to store the block chunks in.
/// This function assumes the directory exists already.
/// Returns a list of chunk hashes, with the first having the blocks furthest from the genesis.
pub fn chunk_blocks(client: &BlockChainClient, best_block_hash: H256, genesis_hash: H256, writer: &mut SnapshotWriter) -> Result<Vec<H256>, Error> {
	let mut chunker = BlockChunker {
		client: client,
		rlps: VecDeque::new(),
		current_hash: best_block_hash,
		hashes: Vec::new(),
		snappy_buffer: vec![0; snappy::max_compressed_len(PREFERRED_CHUNK_SIZE)],
		writer: writer,
	};

	try!(chunker.chunk_all(genesis_hash));

	Ok(chunker.hashes)
}

/// State trie chunker.
struct StateChunker<'a> {
	hashes: Vec<H256>,
	rlps: Vec<Bytes>,
	cur_size: usize,
	snappy_buffer: Vec<u8>,
	writer: &'a mut SnapshotWriter,
}

impl<'a> StateChunker<'a> {
	// Push a key, value pair to be encoded.
	//
	// If the buffer is greater than the desired chunk size,
	// this will write out the data to disk.
	fn push(&mut self, account_hash: Bytes, data: Bytes) -> Result<(), Error> {
		let pair = {
			let mut stream = RlpStream::new_list(2);
			stream.append(&account_hash).append_raw(&data, 1);
			stream.out()
		};

		if self.cur_size + pair.len() >= PREFERRED_CHUNK_SIZE {
			try!(self.write_chunk());
		}

		self.cur_size += pair.len();
		self.rlps.push(pair);

		Ok(())
	}

	// Write out the buffer to disk, pushing the created chunk's hash to
	// the list.
	fn write_chunk(&mut self) -> Result<(), Error> {
		let mut stream = RlpStream::new_list(self.rlps.len());
		for rlp in self.rlps.drain(..) {
			stream.append_raw(&rlp, 1);
		}

		let raw_data = stream.out();

		let compressed_size = snappy::compress_into(&raw_data, &mut self.snappy_buffer);
		let compressed = &self.snappy_buffer[..compressed_size];
		let hash = compressed.sha3();

		try!(self.writer.write_state_chunk(hash, compressed));
		trace!(target: "snapshot", "wrote state chunk. size: {}, uncompressed size: {}", compressed_size, raw_data.len());

		self.hashes.push(hash);
		self.cur_size = 0;

		Ok(())
	}
}

/// Walk the given state database starting from the given root,
/// creating chunks and writing them out.
///
/// Returns a list of hashes of chunks created, or any error it may
/// have encountered.
pub fn chunk_state(db: &HashDB, root: &H256, writer: &mut SnapshotWriter) -> Result<Vec<H256>, Error> {
	let account_trie = try!(TrieDB::new(db, &root));

	let mut chunker = StateChunker {
		hashes: Vec::new(),
		rlps: Vec::new(),
		cur_size: 0,
		snappy_buffer: vec![0; snappy::max_compressed_len(PREFERRED_CHUNK_SIZE)],
		writer: writer,
	};

	trace!(target: "snapshot", "beginning state chunking");

	// account_key here is the address' hash.
	for (account_key, account_data) in account_trie.iter() {
		let account = Account::from_thin_rlp(account_data);
		let account_key_hash = H256::from_slice(&account_key);

		let account_db = AccountDB::from_hash(db, account_key_hash);

		let fat_rlp = try!(account.to_fat_rlp(&account_db));
		try!(chunker.push(account_key, fat_rlp));
	}

	if chunker.cur_size != 0 {
		try!(chunker.write_chunk());
	}

	Ok(chunker.hashes)
}

/// Manifest data.
#[derive(Debug, Clone, PartialEq, Eq)]
pub struct ManifestData {
	/// List of state chunk hashes.
	pub state_hashes: Vec<H256>,
	/// List of block chunk hashes.
	pub block_hashes: Vec<H256>,
	/// The final, expected state root.
	pub state_root: H256,
	/// Block number this snapshot was taken at.
	pub block_number: u64,
	/// Block hash this snapshot was taken at.
	pub block_hash: H256,
}

impl ManifestData {
	/// Encode the manifest data to rlp.
<<<<<<< HEAD
	pub fn to_rlp(&self) -> Bytes {
=======
	pub fn into_rlp(self) -> Bytes {
>>>>>>> d67369a0
		let mut stream = RlpStream::new_list(5);
		stream.append(&self.state_hashes);
		stream.append(&self.block_hashes);
		stream.append(&self.state_root);
		stream.append(&self.block_number);
		stream.append(&self.block_hash);

		stream.out()
	}

	/// Try to restore manifest data from raw bytes, interpreted as RLP.
	pub fn from_rlp(raw: &[u8]) -> Result<Self, DecoderError> {
		let decoder = UntrustedRlp::new(raw);

		let state_hashes: Vec<H256> = try!(decoder.val_at(0));
		let block_hashes: Vec<H256> = try!(decoder.val_at(1));
		let state_root: H256 = try!(decoder.val_at(2));
		let block_number: u64 = try!(decoder.val_at(3));
		let block_hash: H256 = try!(decoder.val_at(4));

		Ok(ManifestData {
			state_hashes: state_hashes,
			block_hashes: block_hashes,
			state_root: state_root,
			block_number: block_number,
			block_hash: block_hash,
		})
	}
}

/// Used to rebuild the state trie piece by piece.
pub struct StateRebuilder {
	db: Box<JournalDB>,
	state_root: H256,
}

impl StateRebuilder {
	/// Create a new state rebuilder to write into the given backing DB.
	pub fn new(db: Box<JournalDB>) -> Self {
		StateRebuilder {
			db: db,
			state_root: H256::zero(),
		}
	}

	/// Feed an uncompressed state chunk into the rebuilder.
	pub fn feed(&mut self, chunk: &[u8]) -> Result<(), Error> {
		let rlp = UntrustedRlp::new(chunk);
		let account_fat_rlps: Vec<_> = rlp.iter().map(|r| r.as_raw()).collect();
		let mut pairs = Vec::with_capacity(rlp.item_count());

		// initialize the pairs vector with empty values so we have slots to write into.
		for _ in 0..rlp.item_count() {
			pairs.push((H256::new(), Vec::new()));
		}

		let chunk_size = account_fat_rlps.len() / ::num_cpus::get();

		// build account tries in parallel.
		try!(scope(|scope| {
			let mut handles = Vec::new();
			for (account_chunk, out_pairs_chunk) in account_fat_rlps.chunks(chunk_size).zip(pairs.chunks_mut(chunk_size)) {
				let mut db = self.db.boxed_clone();
				let handle: ScopedJoinHandle<Result<(), Error>> = scope.spawn(move || {
					try!(rebuild_account_trie(db.as_hashdb_mut(), account_chunk, out_pairs_chunk));

					// commit the db changes we made in this thread.
					try!(db.commit(0, &H256::zero(), None));

					Ok(())
				});

				handles.push(handle);
			}

			// see if we got any errors.
			for handle in handles {
				try!(handle.join());
			}

			Ok::<_, Error>(())
		}));

		// batch trie writes
		{
			let mut account_trie = if self.state_root != H256::zero() {
				try!(TrieDBMut::from_existing(self.db.as_hashdb_mut(), &mut self.state_root))
			} else {
				TrieDBMut::new(self.db.as_hashdb_mut(), &mut self.state_root)
			};

			for (hash, thin_rlp) in pairs {
				account_trie.insert(&hash, &thin_rlp);
			}
		}

		try!(self.db.commit(0, &H256::zero(), None));
		Ok(())
	}

	/// Get the state root of the rebuilder.
	pub fn state_root(&self) -> H256 { self.state_root }
}

fn rebuild_account_trie(db: &mut HashDB, account_chunk: &[&[u8]], out_chunk: &mut [(H256, Bytes)]) -> Result<(), Error> {
	for (account_pair, out) in account_chunk.into_iter().zip(out_chunk) {
		let account_rlp = UntrustedRlp::new(account_pair);

		let hash: H256 = try!(account_rlp.val_at(0));
		let fat_rlp = try!(account_rlp.at(1));

		let thin_rlp = {
			let mut acct_db = AccountDBMut::from_hash(db.as_hashdb_mut(), hash);

			// fill out the storage trie and code while decoding.
			let acc = try!(Account::from_fat_rlp(&mut acct_db, fat_rlp));

			acc.to_thin_rlp()
		};

		*out = (hash, thin_rlp);
	}
	Ok(())
}

/// Proportion of blocks which we will verify PoW for.
const POW_VERIFY_RATE: f32 = 0.02;

/// Rebuilds the blockchain from chunks.
///
/// Does basic verification for all blocks, but PoW verification for some.
/// Blocks must be fed in-order.
pub struct BlockRebuilder {
	chain: BlockChain,
	rng: OsRng,
	parent_hash: H256,
	cur_number: u64,
}

impl BlockRebuilder {
	/// Create a new BlockRebuilder.
	pub fn new(chain: BlockChain) -> Result<Self, Error> {
		Ok(BlockRebuilder {
			chain: chain,
			rng: try!(OsRng::new()),
			parent_hash: H256::new(),
			cur_number: 0,
		})
	}

	/// Feed the rebuilder an uncompressed block chunk.
	/// Returns the number of blocks fed or any errors.
	pub fn feed(&mut self, chunk: &[u8], engine: &Engine) -> Result<u64, Error> {
		let rlp = UntrustedRlp::new(chunk);
		let item_count = rlp.item_count();

		trace!(target: "snapshot", "restoring block chunk with {} blocks.", item_count - 2);

		// todo: assert here that these values are consistent with chunks being in order.
		self.cur_number = try!(rlp.val_at::<u64>(0)) + 1;
		self.parent_hash = try!(rlp.val_at::<H256>(1));

		for idx in 2..item_count {
			try!(self.process_rlp_pair(try!(rlp.at(idx)), engine));
		}

		Ok(item_count as u64 - 2)
	}

	fn process_rlp_pair(&mut self, pair: UntrustedRlp, engine: &Engine) -> Result<(), Error> {
		use basic_types::Seal::With;

		let abridged_rlp = try!(pair.at(0)).as_raw().to_owned();
		let abridged_block = AbridgedBlock::from_raw(abridged_rlp);
		let receipts: Vec<::receipt::Receipt> = try!(pair.val_at(1));
		let block = try!(abridged_block.to_block(self.parent_hash, self.cur_number));
		let block_bytes = block.rlp_bytes(With);


		if self.rng.gen::<f32>() <= POW_VERIFY_RATE {
			try!(engine.verify_block_seal(&block.header))
		} else {
			try!(engine.verify_block_basic(&block.header, Some(&block_bytes)));
		}

		self.chain.insert_canon_block(&block_bytes, receipts);

		self.parent_hash = BlockView::new(&block_bytes).hash();
		self.cur_number += 1;

		Ok(())
	}
}<|MERGE_RESOLUTION|>--- conflicted
+++ resolved
@@ -112,15 +112,7 @@
 		block_hash: chain_info.best_block_hash,
 	};
 
-<<<<<<< HEAD
 	try!(writer.finish(manifest_data));
-=======
-	path.push("MANIFEST");
-
-	let mut manifest_file = try!(File::create(&path));
-
-	try!(manifest_file.write_all(&manifest_data.into_rlp()));
->>>>>>> d67369a0
 
 	Ok(())
 }
@@ -348,11 +340,7 @@
 
 impl ManifestData {
 	/// Encode the manifest data to rlp.
-<<<<<<< HEAD
-	pub fn to_rlp(&self) -> Bytes {
-=======
 	pub fn into_rlp(self) -> Bytes {
->>>>>>> d67369a0
 		let mut stream = RlpStream::new_list(5);
 		stream.append(&self.state_hashes);
 		stream.append(&self.block_hashes);
