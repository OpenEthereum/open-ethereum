// Copyright 2015-2017 Parity Technologies (UK) Ltd.
// This file is part of Parity.

// Parity is free software: you can redistribute it and/or modify
// it under the terms of the GNU General Public License as published by
// the Free Software Foundation, either version 3 of the License, or
// (at your option) any later version.

// Parity is distributed in the hope that it will be useful,
// but WITHOUT ANY WARRANTY; without even the implied warranty of
// MERCHANTABILITY or FITNESS FOR A PARTICULAR PURPOSE.  See the
// GNU General Public License for more details.

// You should have received a copy of the GNU General Public License
// along with Parity.  If not, see <http://www.gnu.org/licenses/>.

//! PoA block chunker and rebuilder tests.

use std::cell::RefCell;
use std::sync::Arc;
use std::str::FromStr;

use account_provider::AccountProvider;
use client::{Client, BlockChainClient};
use ethkey::Secret;
use futures::Future;
use native_contracts::test_contracts::ValidatorSet;
use snapshot::tests::helpers as snapshot_helpers;
use spec::Spec;
use tests::helpers;
use transaction::{Transaction, Action, SignedTransaction};

use util::{Address, Hashable};
use util::kvdb;

const PASS: &'static str = "";
const TRANSITION_BLOCK_1: usize = 2; // block at which the contract becomes activated.
const TRANSITION_BLOCK_2: usize = 10; // block at which the second contract activates.

macro_rules! secret {
	($e: expr) => { Secret::from_slice(&$e.sha3()) }
}

lazy_static! {
	// contract addresses.
	static ref CONTRACT_ADDR_1: Address = Address::from_str("0000000000000000000000000000000000000005").unwrap();
	static ref CONTRACT_ADDR_2: Address = Address::from_str("0000000000000000000000000000000000000006").unwrap();
	// secret: `sha3(1)`, and initial validator.
	static ref RICH_ADDR: Address = Address::from_str("7d577a597b2742b498cb5cf0c26cdcd726d39e6e").unwrap();
	// rich address' secret.
	static ref RICH_SECRET: Secret = secret!("1");
}


/// Contract code used here: https://gist.github.com/anonymous/2a43783647e0f0dfcc359bd6fd81d6d9
/// Account with secrets "1".sha3() is initially the validator.
/// Transitions to the contract at block 2, initially same validator set.
/// Create a new Spec with AuthorityRound which uses a contract at address 5 to determine the current validators using `getValidators`.
/// `native_contracts::test_contracts::ValidatorSet` provides a native wrapper for the ABi.
fn spec_fixed_to_contract() -> Spec {
	let data = include_bytes!("test_validator_contract.json");
	Spec::load(&data[..]).unwrap()
}

// creates an account provider, filling it with accounts from all the given
// secrets and password `PASS`.
// returns addresses corresponding to secrets.
fn make_accounts(secrets: &[Secret]) -> (Arc<AccountProvider>, Vec<Address>) {
	let provider = AccountProvider::transient_provider();

	let addrs = secrets.iter()
		.cloned()
		.map(|s| provider.insert_account(s, PASS).unwrap())
		.collect();

	(Arc::new(provider), addrs)
}

// validator transition. block number and new validators. must be after `TRANSITION_BLOCK`.
// all addresses in the set must be in the account provider.
enum Transition {
	// manual transition via transaction
	Manual(usize, Vec<Address>),
	// implicit transition via multi-set
	Implicit(usize, Vec<Address>),
}

// create a chain with the given transitions and some blocks beyond that transition.
fn make_chain(accounts: Arc<AccountProvider>, blocks_beyond: usize, transitions: Vec<Transition>) -> Arc<Client> {
	let client = helpers::generate_dummy_client_with_spec_and_accounts(
		spec_fixed_to_contract, Some(accounts.clone()));

	let mut cur_signers = vec![*RICH_ADDR];
	{
		let engine = client.engine();
		engine.register_client(Arc::downgrade(&client));
	}

	{
		// push a block with given number, signed by one of the signers, with given transactions.
		let push_block = |signers: &[Address], n, txs: Vec<SignedTransaction>| {
			use miner::MinerService;

			let idx = n as usize % signers.len();
			trace!(target: "snapshot", "Pushing block #{}, {} txs, author={}",
				n, txs.len(), signers[idx]);

			client.miner().set_author(signers[idx]);
			client.miner().import_external_transactions(&*client,
				txs.into_iter().map(Into::into).collect());

			let engine = client.engine();
			engine.set_signer(accounts.clone(), signers[idx], PASS.to_owned());
			engine.step();

			assert_eq!(client.chain_info().best_block_number, n);
		};

		// execution callback for native contract: push transaction to be sealed.
<<<<<<< HEAD
		let nonce = RefCell::new(client.engine().account_start_nonce());

		// create useless transactions vector so we don't have to dig in
		// and force sealing.
		let make_useless_transactions = || {
=======
		let nonce = RefCell::new(client.engine().account_start_nonce(0));
		let exec = |addr, data| {
>>>>>>> 201f3462
			let mut nonce = nonce.borrow_mut();
			let transaction = Transaction {
				nonce: *nonce,
				gas_price: 1.into(),
				gas: 21_000.into(),
				action: Action::Call(Address::new()),
				value: 1.into(),
				data: Vec::new(),
			}.sign(&*RICH_SECRET, client.signing_network_id());

			*nonce = *nonce + 1.into();
			vec![transaction]
		};

		let contract_1 = ValidatorSet::new(*CONTRACT_ADDR_1);
		let contract_2 = ValidatorSet::new(*CONTRACT_ADDR_2);

		// apply all transitions.
		for transition in transitions {
			let (num, manual, new_set) = match transition {
				Transition::Manual(num, new_set) => (num, true, new_set),
				Transition::Implicit(num, new_set) => (num, false, new_set),
			};

			if num < TRANSITION_BLOCK_1 {
				panic!("Bad test: issued epoch change before transition to contract.");
			}

			if (num as u64) < client.chain_info().best_block_number {
				panic!("Bad test: issued epoch change before previous transition finalized.");
			}

			for number in client.chain_info().best_block_number + 1 .. num as u64 {
				push_block(&cur_signers, number, make_useless_transactions());
			}

			let pending = if manual {
				trace!(target: "snapshot", "applying set transition at block #{}", num);
				let contract = match num >= TRANSITION_BLOCK_2 {
					true => &contract_2,
					false => &contract_1,
				};

				let mut pending = Vec::new();
				{
					let mut exec = |addr, data| {
						let mut nonce = nonce.borrow_mut();
						let transaction = Transaction {
							nonce: *nonce,
							gas_price: 0.into(),
							gas: 1_000_000.into(),
							action: Action::Call(addr),
							value: 0.into(),
							data: data,
						}.sign(&*RICH_SECRET, client.signing_network_id());

						pending.push(transaction);

						*nonce = *nonce + 1.into();
						Ok(Vec::new())
					};

					contract.set_validators(&mut exec, new_set.clone()).wait().unwrap();
				}

				pending
			} else {
				make_useless_transactions()
			};

			// push transition block.
			push_block(&cur_signers, num as u64, pending);

			// push blocks to finalize transition
			for finalization_count in 1.. {
				if finalization_count * 2 > cur_signers.len() { break }
				push_block(&cur_signers, (num + finalization_count) as u64, make_useless_transactions());
			}

			cur_signers = new_set;
		}

		// make blocks beyond.
		for number in (client.chain_info().best_block_number..).take(blocks_beyond) {
			push_block(&cur_signers, number + 1, make_useless_transactions());
		}
	}

	client
}

#[test]
fn fixed_to_contract_only() {
	let (provider, addrs) = make_accounts(&[
		RICH_SECRET.clone(),
		secret!("foo"),
		secret!("bar"),
		secret!("test"),
		secret!("signer"),
		secret!("crypto"),
		secret!("wizard"),
		secret!("dog42"),
	]);

	assert!(provider.has_account(*RICH_ADDR).unwrap());

	let client = make_chain(provider, 3, vec![
		Transition::Manual(3, vec![addrs[2], addrs[3], addrs[5], addrs[7]]),
		Transition::Manual(6, vec![addrs[0], addrs[1], addrs[4], addrs[6]]),
	]);

	// 6, 7, 8 prove finality for transition at 6.
	// 3 beyond gets us to 11.
	assert_eq!(client.chain_info().best_block_number, 11);
	let reader = snapshot_helpers::snap(&*client);

	let new_db = kvdb::in_memory(::db::NUM_COLUMNS.unwrap_or(0));
	let spec = spec_fixed_to_contract();

	// ensure fresh engine's step matches.
	for _ in 0..11 { spec.engine.step() }
	snapshot_helpers::restore(Arc::new(new_db), &*spec.engine, &**reader, &spec.genesis_block()).unwrap();
}

#[test]
fn fixed_to_contract_to_contract() {
	let (provider, addrs) = make_accounts(&[
		RICH_SECRET.clone(),
		secret!("foo"),
		secret!("bar"),
		secret!("test"),
		secret!("signer"),
		secret!("crypto"),
		secret!("wizard"),
		secret!("dog42"),
	]);

	assert!(provider.has_account(*RICH_ADDR).unwrap());

	let client = make_chain(provider, 3, vec![
		Transition::Manual(3, vec![addrs[2], addrs[3], addrs[5], addrs[7]]),
		Transition::Manual(6, vec![addrs[0], addrs[1], addrs[4], addrs[6]]),
		Transition::Implicit(10, vec![addrs[0]]),
		Transition::Manual(13, vec![addrs[2], addrs[4], addrs[6], addrs[7]]),
	]);

	assert_eq!(client.chain_info().best_block_number, 16);
	let reader = snapshot_helpers::snap(&*client);
	let new_db = kvdb::in_memory(::db::NUM_COLUMNS.unwrap_or(0));
	let spec = spec_fixed_to_contract();

	for _ in 0..16 { spec.engine.step() }
	snapshot_helpers::restore(Arc::new(new_db), &*spec.engine, &**reader, &spec.genesis_block()).unwrap();
}<|MERGE_RESOLUTION|>--- conflicted
+++ resolved
@@ -117,16 +117,11 @@
 		};
 
 		// execution callback for native contract: push transaction to be sealed.
-<<<<<<< HEAD
-		let nonce = RefCell::new(client.engine().account_start_nonce());
+		let nonce = RefCell::new(client.engine().account_start_nonce(0));
 
 		// create useless transactions vector so we don't have to dig in
 		// and force sealing.
 		let make_useless_transactions = || {
-=======
-		let nonce = RefCell::new(client.engine().account_start_nonce(0));
-		let exec = |addr, data| {
->>>>>>> 201f3462
 			let mut nonce = nonce.borrow_mut();
 			let transaction = Transaction {
 				nonce: *nonce,
