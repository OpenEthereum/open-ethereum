// Copyright 2015-2018 Parity Technologies (UK) Ltd.
// This file is part of Parity.

// Parity is free software: you can redistribute it and/or modify
// it under the terms of the GNU General Public License as published by
// the Free Software Foundation, either version 3 of the License, or
// (at your option) any later version.

// Parity is distributed in the hope that it will be useful,
// but WITHOUT ANY WARRANTY; without even the implied warranty of
// MERCHANTABILITY or FITNESS FOR A PARTICULAR PURPOSE.  See the
// GNU General Public License for more details.

// You should have received a copy of the GNU General Public License
// along with Parity.  If not, see <http://www.gnu.org/licenses/>.

//! Tests for the snapshot service.

use std::fs;
use std::sync::Arc;

use tempdir::TempDir;
use blockchain::BlockProvider;
use client::{Client, ClientConfig, ImportBlock, BlockInfo};
use types::ids::BlockId;
use snapshot::io::{PackedReader, PackedWriter, SnapshotReader, SnapshotWriter};
use snapshot::service::{Service, ServiceParams};
use snapshot::{chunk_state, chunk_secondary, ManifestData, Progress, SnapshotService, RestorationStatus};
use spec::Spec;
use test_helpers::{new_db, new_temp_db, generate_dummy_client_with_spec_and_data, restoration_db_handler};

use parking_lot::Mutex;
use io::IoChannel;
use kvdb_rocksdb::DatabaseConfig;
use verification::queue::kind::blocks::Unverified;

#[test]
fn restored_is_equivalent() {
	let _ = ::env_logger::try_init();

	const NUM_BLOCKS: u32 = 400;
	const TX_PER: usize = 5;

	let gas_prices = vec![1.into(), 2.into(), 3.into(), 999.into()];
	let client = generate_dummy_client_with_spec_and_data(Spec::new_null, NUM_BLOCKS, TX_PER, &gas_prices);

	let tempdir = TempDir::new("").unwrap();
	let client_db = tempdir.path().join("client_db");
	let path = tempdir.path().join("snapshot");

	let db_config = DatabaseConfig::with_columns(::db::NUM_COLUMNS);
	let restoration = restoration_db_handler(db_config);
	let blockchain_db = restoration.open(&client_db).unwrap();

	let spec = Spec::new_null();
	let client2 = Client::new(
		Default::default(),
		&spec,
		blockchain_db,
		Arc::new(::miner::Miner::new_for_tests(&spec, None)),
		IoChannel::disconnected(),
	).unwrap();

	let service_params = ServiceParams {
		engine: spec.engine.clone(),
		genesis_block: spec.genesis_block(),
		restoration_db_handler: restoration,
		pruning: ::journaldb::Algorithm::Archive,
		channel: IoChannel::disconnected(),
		snapshot_root: path,
		client: client2.clone(),
	};

	let service = Service::new(service_params).unwrap();
	service.take_snapshot(&client, NUM_BLOCKS as u64).unwrap();

	let manifest = service.manifest().unwrap();

	service.init_restore(manifest.clone(), true).unwrap();
	assert!(service.init_restore(manifest.clone(), true).is_ok());

	for hash in manifest.state_hashes {
		let chunk = service.chunk(hash).unwrap();
		service.feed_state_chunk(hash, &chunk);
	}

	for hash in manifest.block_hashes {
		let chunk = service.chunk(hash).unwrap();
		service.feed_block_chunk(hash, &chunk);
	}

	assert_eq!(service.status(), RestorationStatus::Inactive);

	for x in 0..NUM_BLOCKS {
		let block1 = client.block(BlockId::Number(x as u64)).unwrap();
		let block2 = client2.block(BlockId::Number(x as u64)).unwrap();

		assert_eq!(block1, block2);
	}
}


// on windows the guards deletion (remove_dir_all)
// is not happening (error directory is not empty).
// So the test is disabled until windows api behave.
#[cfg(not(target_os = "windows"))]
#[test]
fn guards_delete_folders() {
	let gas_prices = vec![1.into(), 2.into(), 3.into(), 999.into()];
	let client = generate_dummy_client_with_spec_and_data(Spec::new_null, 400, 5, &gas_prices);

	let spec = Spec::new_null();
	let tempdir = TempDir::new("").unwrap();
	let service_params = ServiceParams {
		engine: spec.engine.clone(),
		genesis_block: spec.genesis_block(),
		restoration_db_handler: restoration_db_handler(DatabaseConfig::with_columns(::db::NUM_COLUMNS)),
		pruning: ::journaldb::Algorithm::Archive,
		channel: IoChannel::disconnected(),
		snapshot_root: tempdir.path().to_owned(),
		client: client,
	};

	let service = Service::new(service_params).unwrap();
	let path = tempdir.path().join("restoration");

	let manifest = ManifestData {
		version: 2,
		state_hashes: vec![],
		block_hashes: vec![],
		block_number: 0,
		block_hash: Default::default(),
		state_root: Default::default(),
	};

	service.init_restore(manifest.clone(), true).unwrap();
	assert!(path.exists());

	// The `db` folder should have been deleted,
	// while the `temp` one kept
	service.abort_restore();
	assert!(!path.join("db").exists());
	assert!(path.join("temp").exists());

	service.init_restore(manifest.clone(), true).unwrap();
	assert!(path.exists());

	drop(service);
	assert!(!path.join("db").exists());
	assert!(path.join("temp").exists());
}

#[test]
fn keep_ancient_blocks() {
<<<<<<< HEAD
	let _ = ::env_logger::try_init();
=======
	::env_logger::try_init().ok();
>>>>>>> 3650f2d5

	// Test variables
	const NUM_BLOCKS: u64 = 500;
	const NUM_SNAPSHOT_BLOCKS: u64 = 300;
	const SNAPSHOT_MODE: ::snapshot::PowSnapshot = ::snapshot::PowSnapshot { blocks: NUM_SNAPSHOT_BLOCKS, max_restore_blocks: NUM_SNAPSHOT_BLOCKS };

	// Temporary folders
	let tempdir = TempDir::new("").unwrap();
	let snapshot_path = tempdir.path().join("SNAP");

	// Generate blocks
	let gas_prices = vec![1.into(), 2.into(), 3.into(), 999.into()];
	let spec_f = Spec::new_null;
	let spec = spec_f();
	let client = generate_dummy_client_with_spec_and_data(spec_f, NUM_BLOCKS as u32, 5, &gas_prices);

	let bc = client.chain();

	// Create the Snapshot
	let best_hash = bc.best_block_hash();
	let writer = Mutex::new(PackedWriter::new(&snapshot_path).unwrap());
	let block_hashes = chunk_secondary(
		Box::new(SNAPSHOT_MODE),
		&bc,
		best_hash,
		&writer,
		&Progress::default()
	).unwrap();
	let state_db = client.state_db().journal_db().boxed_clone();
	let start_header = bc.block_header_data(&best_hash).unwrap();
	let state_root = start_header.state_root();
	let state_hashes = chunk_state(
		state_db.as_hashdb(),
		&state_root,
		&writer,
		&Progress::default(),
		None
	).unwrap();

	let manifest = ::snapshot::ManifestData {
		version: 2,
		state_hashes: state_hashes,
		state_root: state_root,
		block_hashes: block_hashes,
		block_number: NUM_BLOCKS,
		block_hash: best_hash,
	};

	writer.into_inner().finish(manifest.clone()).unwrap();

	// Initialize the Client
	let db_config = DatabaseConfig::with_columns(::db::NUM_COLUMNS);
	let client_db = new_temp_db(&tempdir.path());
	let client2 = Client::new(
		ClientConfig::default(),
		&spec,
		client_db,
		Arc::new(::miner::Miner::new_for_tests(&spec, None)),
		IoChannel::disconnected(),
	).unwrap();

	// Add some ancient blocks
	for block_number in 1..50 {
		let block_hash = bc.block_hash(block_number).unwrap();
		let block = bc.block(&block_hash).unwrap();
		client2.import_block(Unverified::from_rlp(block.into_inner()).unwrap()).unwrap();
	}

	client2.import_verified_blocks();
	client2.flush_queue();

	// Restore the Snapshot
	let reader = PackedReader::new(&snapshot_path).unwrap().unwrap();
	let service_params = ServiceParams {
		engine: spec.engine.clone(),
		genesis_block: spec.genesis_block(),
		restoration_db_handler: restoration_db_handler(db_config),
		pruning: ::journaldb::Algorithm::Archive,
		channel: IoChannel::disconnected(),
		snapshot_root: tempdir.path().to_owned(),
		client: client2.clone(),
	};
	let service = Service::new(service_params).unwrap();
	service.init_restore(manifest.clone(), false).unwrap();

	for hash in &manifest.block_hashes {
		let chunk = reader.chunk(*hash).unwrap();
		service.feed_block_chunk(*hash, &chunk);
	}

	for hash in &manifest.state_hashes {
		let chunk = reader.chunk(*hash).unwrap();
		service.feed_state_chunk(*hash, &chunk);
	}

	match service.status() {
		RestorationStatus::Inactive => (),
		RestorationStatus::Failed => panic!("Snapshot Restoration has failed."),
		RestorationStatus::Ongoing { .. } => panic!("Snapshot Restoration should be done."),
		_ => panic!("Invalid Snapshot Service status."),
	}

	// Check that the latest block number is the right one
	assert_eq!(client2.block(BlockId::Latest).unwrap().number(), NUM_BLOCKS as u64);

	// Check that we have blocks in [NUM_BLOCKS - NUM_SNAPSHOT_BLOCKS + 1 ; NUM_BLOCKS]
	// but none before
	assert!(client2.block(BlockId::Number(NUM_BLOCKS - NUM_SNAPSHOT_BLOCKS + 1)).is_some());
	assert!(client2.block(BlockId::Number(100)).is_none());

	// Check that the first 50 blocks have been migrated
	for block_number in 1..49 {
		assert!(client2.block(BlockId::Number(block_number)).is_some());
	}
}

#[test]
fn recover_aborted_recovery() {
<<<<<<< HEAD
	let _ = ::env_logger::try_init();
=======
	::env_logger::try_init().ok();
>>>>>>> 3650f2d5

	const NUM_BLOCKS: u32 = 400;
	let gas_prices = vec![1.into(), 2.into(), 3.into(), 999.into()];
	let client = generate_dummy_client_with_spec_and_data(Spec::new_null, NUM_BLOCKS, 5, &gas_prices);

	let spec = Spec::new_null();
	let tempdir = TempDir::new("").unwrap();
	let db_config = DatabaseConfig::with_columns(::db::NUM_COLUMNS);
	let client_db = new_db();
	let client2 = Client::new(
		Default::default(),
		&spec,
		client_db,
		Arc::new(::miner::Miner::new_for_tests(&spec, None)),
		IoChannel::disconnected(),
	).unwrap();
	let service_params = ServiceParams {
		engine: spec.engine.clone(),
		genesis_block: spec.genesis_block(),
		restoration_db_handler: restoration_db_handler(db_config),
		pruning: ::journaldb::Algorithm::Archive,
		channel: IoChannel::disconnected(),
		snapshot_root: tempdir.path().to_owned(),
		client: client2.clone(),
	};

	let service = Service::new(service_params).unwrap();
	service.take_snapshot(&client, NUM_BLOCKS as u64).unwrap();

	let manifest = service.manifest().unwrap();
	service.init_restore(manifest.clone(), true).unwrap();

	// Restore only the state chunks
	for hash in &manifest.state_hashes {
		let chunk = service.chunk(*hash).unwrap();
		service.feed_state_chunk(*hash, &chunk);
	}

	match service.status() {
		RestorationStatus::Ongoing { block_chunks_done, state_chunks_done, .. } => {
			assert_eq!(state_chunks_done, manifest.state_hashes.len() as u32);
			assert_eq!(block_chunks_done, 0);
		},
		e => panic!("Snapshot restoration must be ongoing ; {:?}", e),
	}

	// Abort the restore...
	service.abort_restore();

	// And try again!
	service.init_restore(manifest.clone(), true).unwrap();

	match service.status() {
		RestorationStatus::Ongoing { block_chunks_done, state_chunks_done, .. } => {
			assert_eq!(state_chunks_done, manifest.state_hashes.len() as u32);
			assert_eq!(block_chunks_done, 0);
		},
		e => panic!("Snapshot restoration must be ongoing ; {:?}", e),
	}

	// Remove the snapshot directory, and restart the restoration
	// It shouldn't have restored any previous blocks
	fs::remove_dir_all(tempdir.path()).unwrap();

	// And try again!
	service.init_restore(manifest.clone(), true).unwrap();

	match service.status() {
		RestorationStatus::Ongoing { block_chunks_done, state_chunks_done, .. } => {
			assert_eq!(block_chunks_done, 0);
			assert_eq!(state_chunks_done, 0);
		},
		_ => panic!("Snapshot restoration must be ongoing"),
	}
}<|MERGE_RESOLUTION|>--- conflicted
+++ resolved
@@ -152,11 +152,7 @@
 
 #[test]
 fn keep_ancient_blocks() {
-<<<<<<< HEAD
 	let _ = ::env_logger::try_init();
-=======
-	::env_logger::try_init().ok();
->>>>>>> 3650f2d5
 
 	// Test variables
 	const NUM_BLOCKS: u64 = 500;
@@ -275,11 +271,7 @@
 
 #[test]
 fn recover_aborted_recovery() {
-<<<<<<< HEAD
 	let _ = ::env_logger::try_init();
-=======
-	::env_logger::try_init().ok();
->>>>>>> 3650f2d5
 
 	const NUM_BLOCKS: u32 = 400;
 	let gas_prices = vec![1.into(), 2.into(), 3.into(), 999.into()];
