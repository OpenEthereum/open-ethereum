--- conflicted
+++ resolved
@@ -28,15 +28,8 @@
 use snapshot::{chunk_state, Error as SnapshotError, Progress, StateRebuilder, SNAPSHOT_SUBPARTS};
 use snapshot::io::{PackedReader, PackedWriter, SnapshotReader, SnapshotWriter};
 use super::helpers::StateProducer;
-<<<<<<< HEAD
-
-use error::{Error, ErrorKind};
-
-use rand::{XorShiftRng, SeedableRng};
-=======
 use rand::SeedableRng;
 use rand_xorshift::XorShiftRng;
->>>>>>> a23f5b8f
 use ethereum_types::H256;
 use journaldb::{self, Algorithm};
 use kvdb_rocksdb::{Database, DatabaseConfig};
@@ -49,11 +42,7 @@
 fn snap_and_restore() {
 	use hash_db::{HashDB, EMPTY_PREFIX};
 	let mut producer = StateProducer::new();
-<<<<<<< HEAD
-	let mut rng = XorShiftRng::from_seed([1, 2, 3, 4]);
-=======
 	let mut rng = XorShiftRng::from_seed(RNG_SEED);
->>>>>>> a23f5b8f
 	let mut old_db = journaldb::new_memory_db();
 	let db_cfg = DatabaseConfig::with_columns(::db::NUM_COLUMNS);
 
@@ -140,13 +129,8 @@
 	let mut make_chunk = |acc, hash| {
 		let mut db = journaldb::new_memory_db();
 		AccountDBMut::from_hash(&mut db, hash).insert(EMPTY_PREFIX, &code[..]);
-<<<<<<< HEAD
-
-		let fat_rlp = account::to_fat_rlps(&hash, &acc, &AccountDB::from_hash(&db, hash), &mut used_code, usize::max_value(), usize::max_value()).unwrap();
-=======
 		let p = Progress::default();
 		let fat_rlp = account::to_fat_rlps(&hash, &acc, &AccountDB::from_hash(&db, hash), &mut used_code, usize::max_value(), usize::max_value(), &p).unwrap();
->>>>>>> a23f5b8f
 		let mut stream = RlpStream::new_list(1);
 		stream.append_raw(&fat_rlp[0], 1);
 		stream.out()
@@ -176,11 +160,7 @@
 #[test]
 fn checks_flag() {
 	let mut producer = StateProducer::new();
-<<<<<<< HEAD
-	let mut rng = XorShiftRng::from_seed([5, 6, 7, 8]);
-=======
 	let mut rng = XorShiftRng::from_seed(RNG_SEED);
->>>>>>> a23f5b8f
 	let mut old_db = journaldb::new_memory_db();
 	let db_cfg = DatabaseConfig::with_columns(::db::NUM_COLUMNS);
 
