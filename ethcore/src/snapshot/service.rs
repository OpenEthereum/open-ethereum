// Copyright 2015-2019 Parity Technologies (UK) Ltd.
// This file is part of Parity Ethereum.

// Parity Ethereum is free software: you can redistribute it and/or modify
// it under the terms of the GNU General Public License as published by
// the Free Software Foundation, either version 3 of the License, or
// (at your option) any later version.

// Parity Ethereum is distributed in the hope that it will be useful,
// but WITHOUT ANY WARRANTY; without even the implied warranty of
// MERCHANTABILITY or FITNESS FOR A PARTICULAR PURPOSE.  See the
// GNU General Public License for more details.

// You should have received a copy of the GNU General Public License
// along with Parity Ethereum.  If not, see <http://www.gnu.org/licenses/>.

//! Snapshot network service implementation.

use std::collections::HashSet;
use std::io::{self, Read, ErrorKind};
use std::fs::{self, File};
use std::path::PathBuf;
use std::sync::Arc;
use std::sync::atomic::{AtomicBool, AtomicUsize, Ordering};
use std::cmp;

use super::{ManifestData, StateRebuilder, Rebuilder, RestorationStatus, SnapshotService, MAX_CHUNK_SIZE};
use super::io::{SnapshotReader, LooseReader, SnapshotWriter, LooseWriter};

use blockchain::{BlockChain, BlockChainDB, BlockChainDBHandler};
use client::{BlockInfo, BlockChainClient, Client, ChainInfo, ClientIoMessage};
use engines::Engine;
use error::Error;
use snapshot::{Error as SnapshotError};
use hash::keccak;
use types::ids::BlockId;

use io::IoChannel;

use ethereum_types::H256;
use parking_lot::{Mutex, RwLock, RwLockReadGuard};
use bytes::Bytes;
use journaldb::Algorithm;
use kvdb::DBTransaction;
use snappy;

/// Helper for removing directories in case of error.
struct Guard(bool, PathBuf);

impl Guard {
	fn new(path: PathBuf) -> Self { Guard(true, path) }

	#[cfg(test)]
	fn benign() -> Self { Guard(false, PathBuf::default()) }

	fn disarm(mut self) { self.0 = false }
}

impl Drop for Guard {
	fn drop(&mut self) {
		if self.0 {
			let _ = fs::remove_dir_all(&self.1);
		}
	}
}

/// External database restoration handler
pub trait DatabaseRestore: Send + Sync {
	/// Restart with a new backend. Takes ownership of passed database and moves it to a new location.
	fn restore_db(&self, new_db: &str) -> Result<(), Error>;
}

/// State restoration manager.
struct Restoration {
	manifest: ManifestData,
	state_chunks_left: HashSet<H256>,
	block_chunks_left: HashSet<H256>,
	state: StateRebuilder,
	secondary: Box<dyn Rebuilder>,
	writer: Option<LooseWriter>,
	snappy_buffer: Bytes,
	final_state_root: H256,
	guard: Guard,
	db: Arc<dyn BlockChainDB>,
}

struct RestorationParams<'a> {
	manifest: ManifestData, // manifest to base restoration on.
	pruning: Algorithm, // pruning algorithm for the database.
	db: Arc<dyn BlockChainDB>, // database
	writer: Option<LooseWriter>, // writer for recovered snapshot.
	genesis: &'a [u8], // genesis block of the chain.
	guard: Guard, // guard for the restoration directory.
	engine: &'a dyn Engine,
}

impl Restoration {
	// make a new restoration using the given parameters.
	fn new(params: RestorationParams) -> Result<Self, Error> {
		let manifest = params.manifest;

		let state_chunks = manifest.state_hashes.iter().cloned().collect();
		let block_chunks = manifest.block_hashes.iter().cloned().collect();

		let raw_db = params.db;

		let chain = BlockChain::new(Default::default(), params.genesis, raw_db.clone());
		let components = params.engine.snapshot_components()
			.ok_or_else(|| ::snapshot::Error::SnapshotsUnsupported)?;

		let secondary = components.rebuilder(chain, raw_db.clone(), &manifest)?;

		let final_state_root = manifest.state_root.clone();

		Ok(Restoration {
			manifest,
			state_chunks_left: state_chunks,
			block_chunks_left: block_chunks,
			state: StateRebuilder::new(raw_db.key_value().clone(), params.pruning),
			secondary,
			writer: params.writer,
			snappy_buffer: Vec::new(),
			final_state_root,
			guard: params.guard,
			db: raw_db,
		})
	}

	// feeds a state chunk, aborts early if `flag` becomes false.
	fn feed_state(&mut self, hash: H256, chunk: &[u8], flag: &AtomicBool) -> Result<(), Error> {
		if self.state_chunks_left.contains(&hash) {
			let expected_len = snappy::decompressed_len(chunk)?;
			if expected_len > MAX_CHUNK_SIZE {
				trace!(target: "snapshot", "Discarding large chunk: {} vs {}", expected_len, MAX_CHUNK_SIZE);
				return Err(::snapshot::Error::ChunkTooLarge.into());
			}
			let len = snappy::decompress_into(chunk, &mut self.snappy_buffer)?;

			self.state.feed(&self.snappy_buffer[..len], flag)?;

			if let Some(ref mut writer) = self.writer.as_mut() {
				writer.write_state_chunk(hash, chunk)?;
			}

			self.state_chunks_left.remove(&hash);
		}

		Ok(())
	}

	// feeds a block chunk
	fn feed_blocks(&mut self, hash: H256, chunk: &[u8], engine: &dyn Engine, flag: &AtomicBool) -> Result<(), Error> {
		if self.block_chunks_left.contains(&hash) {
			let expected_len = snappy::decompressed_len(chunk)?;
			if expected_len > MAX_CHUNK_SIZE {
				trace!(target: "snapshot", "Discarding large chunk: {} vs {}", expected_len, MAX_CHUNK_SIZE);
				return Err(::snapshot::Error::ChunkTooLarge.into());
			}
			let len = snappy::decompress_into(chunk, &mut self.snappy_buffer)?;

			self.secondary.feed(&self.snappy_buffer[..len], engine, flag)?;
			if let Some(ref mut writer) = self.writer.as_mut() {
				 writer.write_block_chunk(hash, chunk)?;
			}

			self.block_chunks_left.remove(&hash);
		}

		Ok(())
	}

	// finish up restoration.
<<<<<<< HEAD
	fn finalize(mut self) -> Result<(), Error> {
=======
	fn finalize(mut self, engine: &dyn Engine) -> Result<(), Error> {
>>>>>>> decc9eaa
		use trie::TrieError;

		if !self.is_done() { return Ok(()) }

		// verify final state root.
		let root = self.state.state_root();
		if root != self.final_state_root {
			warn!("Final restored state has wrong state root: expected {:?}, got {:?}", self.final_state_root, root);
			return Err(TrieError::InvalidStateRoot(root).into());
		}

		// check for missing code.
		self.state.finalize(self.manifest.block_number, self.manifest.block_hash)?;

		// connect out-of-order chunks and verify chain integrity.
		self.secondary.finalize()?;

		if let Some(writer) = self.writer {
			writer.finish(self.manifest)?;
		}

		self.guard.disarm();
		trace!(target: "snapshot", "restoration finalised correctly");
		Ok(())
	}

	// is everything done?
	fn is_done(&self) -> bool {
		self.block_chunks_left.is_empty() && self.state_chunks_left.is_empty()
	}
}

/// Type alias for client io channel.
pub type Channel = IoChannel<ClientIoMessage>;

/// Trait alias for the Client Service used
pub trait SnapshotClient: BlockChainClient + BlockInfo + DatabaseRestore {}

/// Snapshot service parameters.
pub struct ServiceParams {
	/// The consensus engine this is built on.
	pub engine: Arc<dyn Engine>,
	/// The chain's genesis block.
	pub genesis_block: Bytes,
	/// State pruning algorithm.
	pub pruning: Algorithm,
	/// Handler for opening a restoration DB.
	pub restoration_db_handler: Box<dyn BlockChainDBHandler>,
	/// Async IO channel for sending messages.
	pub channel: Channel,
	/// The directory to put snapshots in.
	/// Usually "<chain hash>/snapshot"
	pub snapshot_root: PathBuf,
	/// A handle for database restoration.
	pub client: Arc<dyn SnapshotClient>,
}

/// `SnapshotService` implementation.
/// This controls taking snapshots and restoring from them.
pub struct Service {
	restoration: Mutex<Option<Restoration>>,
	restoration_db_handler: Box<dyn BlockChainDBHandler>,
	snapshot_root: PathBuf,
	io_channel: Mutex<Channel>,
	pruning: Algorithm,
	status: Mutex<RestorationStatus>,
	reader: RwLock<Option<LooseReader>>,
	engine: Arc<dyn Engine>,
	genesis_block: Bytes,
	state_chunks: AtomicUsize,
	block_chunks: AtomicUsize,
	client: Arc<dyn SnapshotClient>,
	progress: super::Progress,
	taking_snapshot: AtomicBool,
	restoring_snapshot: AtomicBool,
}

impl Service {
	/// Create a new snapshot service from the given parameters.
	pub fn new(params: ServiceParams) -> Result<Self, Error> {
		let mut service = Service {
			restoration: Mutex::new(None),
			restoration_db_handler: params.restoration_db_handler,
			snapshot_root: params.snapshot_root,
			io_channel: Mutex::new(params.channel),
			pruning: params.pruning,
			status: Mutex::new(RestorationStatus::Inactive),
			reader: RwLock::new(None),
			engine: params.engine,
			genesis_block: params.genesis_block,
			state_chunks: AtomicUsize::new(0),
			block_chunks: AtomicUsize::new(0),
			client: params.client,
			progress: Default::default(),
			taking_snapshot: AtomicBool::new(false),
			restoring_snapshot: AtomicBool::new(false),
		};

		// create the root snapshot dir if it doesn't exist.
		if let Err(e) = fs::create_dir_all(&service.snapshot_root) {
			if e.kind() != ErrorKind::AlreadyExists {
				return Err(e.into())
			}
		}

		// delete the temporary restoration DB dir if it does exist.
		if let Err(e) = fs::remove_dir_all(service.restoration_db()) {
			if e.kind() != ErrorKind::NotFound {
				return Err(e.into())
			}
		}

		// delete the temporary snapshot dir if it does exist.
		if let Err(e) = fs::remove_dir_all(service.temp_snapshot_dir()) {
			if e.kind() != ErrorKind::NotFound {
				return Err(e.into())
			}
		}

		let reader = LooseReader::new(service.snapshot_dir()).ok();
		*service.reader.get_mut() = reader;

		Ok(service)
	}

	// get the current snapshot dir.
	fn snapshot_dir(&self) -> PathBuf {
		let mut dir = self.snapshot_root.clone();
		dir.push("current");
		dir
	}

	// get the temporary snapshot dir.
	fn temp_snapshot_dir(&self) -> PathBuf {
		let mut dir = self.snapshot_root.clone();
		dir.push("in_progress");
		dir
	}

	// get the restoration directory.
	fn restoration_dir(&self) -> PathBuf {
		let mut dir = self.snapshot_root.clone();
		dir.push("restoration");
		dir
	}

	// restoration db path.
	fn restoration_db(&self) -> PathBuf {
		let mut dir = self.restoration_dir();
		dir.push("db");
		dir
	}

	// temporary snapshot recovery path.
	fn temp_recovery_dir(&self) -> PathBuf {
		let mut dir = self.restoration_dir();
		dir.push("temp");
		dir
	}

	// previous snapshot chunks path.
	fn prev_chunks_dir(&self) -> PathBuf {
		let mut dir = self.snapshot_root.clone();
		dir.push("prev_chunks");
		dir
	}

	// Migrate the blocks in the current DB into the new chain
	fn migrate_blocks(&self) -> Result<usize, Error> {
		// Count the number of migrated blocks
		let mut count = 0;
		let rest_db = self.restoration_db();

		let cur_chain_info = self.client.chain_info();

		let next_db = self.restoration_db_handler.open(&rest_db)?;
		let next_chain = BlockChain::new(Default::default(), &[], next_db.clone());
		let next_chain_info = next_chain.chain_info();

		// The old database looks like this:
		// [genesis, best_ancient_block] ... [first_block, best_block]
		// If we are fully synced neither `best_ancient_block` nor `first_block` is set, and we can
		// assume that the whole range from [genesis, best_block] is imported.
		// The new database only contains the tip of the chain ([new_first_block, new_best_block]),
		// so the useful set of blocks is defined as:
		// [0 ... min(new.first_block, best_ancient_block or best_block)]
		//
		// If, for whatever reason, the old db does not have ancient blocks (i.e.
		// `best_ancient_block` is `None`) AND a non-zero `first_block`, such that the old db looks
		// like [old_first_block..old_best_block] (which may or may not partially overlap with
		// [new_first_block..new_best_block]) we do the conservative thing and do not migrate the
		// old blocks.
		let find_range = || -> Option<(H256, H256)> {
			// In theory, if the current best_block is > new first_block (i.e. ranges overlap)
			// we could salvage them but what if there's been a re-org at the boundary and the two
			// chains do not match anymore? We'd have to check the existing blocks carefully.
			if cur_chain_info.ancient_block_number.is_none() && cur_chain_info.first_block_number.unwrap_or(0) > 0 {
				warn!(target: "blockchain", "blocks in the current DB do not stretch back to genesis; can't salvage them into the new DB. In current DB first block : {:?}/#{:?}, best block: {:?}, #{:?}",
					cur_chain_info.first_block_hash, cur_chain_info.first_block_number,
					cur_chain_info.best_block_number, cur_chain_info.best_block_hash);
				return None;
			}
			let next_available_from = next_chain_info.first_block_number?;
			let cur_available_to = cur_chain_info.ancient_block_number.unwrap_or(cur_chain_info.best_block_number);

			let highest_block_num = cmp::min(next_available_from.saturating_sub(1), cur_available_to);

			if highest_block_num == 0 {
				return None;
			}

			trace!(target: "snapshot", "Trying to import ancient blocks until {}. First block in new chain=#{}, first block in old chain=#{:?}, best block in old chain=#{}", highest_block_num,
				next_available_from, cur_chain_info.first_block_number, cur_chain_info.best_block_number);

			// Here we start from the highest block number and go backward to 0,
			// thus starting at `highest_block_num` and targeting `0`.
			let target_hash = self.client.block_hash(BlockId::Number(0))?;
			let start_hash = self.client.block_hash(BlockId::Number(highest_block_num))?;

			Some((start_hash, target_hash))
		};

		let (start_hash, target_hash) = match find_range() {
			Some(x) => x,
			None => return Ok(0),
		};

		let mut batch = DBTransaction::new();
		let mut parent_hash = start_hash;
		while parent_hash != target_hash {
			// Early return if restoration is aborted
			if !self.restoring_snapshot.load(Ordering::SeqCst) {
				return Ok(count);
			}

			let block = self.client.block(BlockId::Hash(parent_hash)).ok_or_else(|| {
				error!(target: "snapshot", "migrate_blocks: did not find block from parent_hash={} (start_hash={})", parent_hash, start_hash);
				::snapshot::error::Error::UnlinkedAncientBlockChain(parent_hash)
			})?;
			parent_hash = block.parent_hash();

			let block_number = block.number();
			let block_receipts = self.client.block_receipts(&block.hash());
			let parent_total_difficulty = self.client.block_total_difficulty(BlockId::Hash(parent_hash));

			match (block_receipts, parent_total_difficulty) {
				(Some(block_receipts), Some(parent_total_difficulty)) => {
					let block_receipts = block_receipts.receipts;

					next_chain.insert_unordered_block(&mut batch, block, block_receipts, Some(parent_total_difficulty), false, true);
					count += 1;
				},
				_ => {
					error!(target: "snapshot", "migrate_blocks: failed to find receipts and parent total difficulty. Block #{}, parent_hash={:?}, parent_total_difficulty={:?}",
						block_number, parent_hash, parent_total_difficulty);
					break
				},
			}

			// Writing changes to DB and logging every now and then
			if block_number % 1_000 == 0 {
				next_db.key_value().write_buffered(batch);
				next_chain.commit();
				next_db.key_value().flush().expect("DB flush failed.");
				batch = DBTransaction::new();
			}

			if block_number % 10_000 == 0 {
				info!(target: "snapshot", "Block restoration at #{}", block_number);
			}
		}

		// Final commit to the DB
		next_db.key_value().write_buffered(batch);
		next_chain.commit();
		next_db.key_value().flush().expect("DB flush failed.");

		// We couldn't reach the targeted hash
		if parent_hash != target_hash {
			error!(target: "snapshot", "migrate_blocks: could not reach the target_hash, parent_hash={:?}, target_hash={:?}, start_hash={:?}, ancient_block_number={:?}, best_block_number={:?}",
				parent_hash, target_hash, start_hash,
				cur_chain_info.ancient_block_number, cur_chain_info.best_block_number,
			);
			return Err(::snapshot::error::Error::UnlinkedAncientBlockChain(parent_hash).into());
		}

		// Update best ancient block in the Next Chain
		next_chain.update_best_ancient_block(&start_hash);
		Ok(count)
	}

	/// Get a reference to the snapshot reader.
	pub fn reader(&self) -> RwLockReadGuard<Option<LooseReader>> {
		self.reader.read()
	}

	/// Tick the snapshot service. This will log any active snapshot
	/// being taken.
	pub fn tick(&self) {
		if self.progress.done() || !self.taking_snapshot.load(Ordering::SeqCst) { return }

		let p = &self.progress;
		info!("Snapshot: {} accounts {} blocks {} bytes", p.accounts(), p.blocks(), p.size());
	}

	/// Take a snapshot at the block with the given number.
	/// calling this while a restoration is in progress or vice versa
	/// will lead to a race condition where the first one to finish will
	/// have their produced snapshot overwritten.
	pub fn take_snapshot(&self, client: &Client, num: u64) -> Result<(), Error> {
		if self.taking_snapshot.compare_and_swap(false, true, Ordering::SeqCst) {
			info!("Skipping snapshot at #{} as another one is currently in-progress.", num);
			return Ok(());
		}

		info!("Taking snapshot at #{}", num);
		self.progress.reset();

		let temp_dir = self.temp_snapshot_dir();
		let snapshot_dir = self.snapshot_dir();

		let _ = fs::remove_dir_all(&temp_dir);

		let writer = LooseWriter::new(temp_dir.clone())?;

		let guard = Guard::new(temp_dir.clone());
		let res = client.take_snapshot(writer, BlockId::Number(num), &self.progress);
		self.taking_snapshot.store(false, Ordering::SeqCst);
		if let Err(e) = res {
			if client.chain_info().best_block_number >= num + client.pruning_history() {
				// The state we were snapshotting was pruned before we could finish.
				info!("Periodic snapshot failed: block state pruned. Run with a longer `--pruning-history` or with `--no-periodic-snapshot`");
				return Err(e);
			} else {
				return Err(e);
			}
		}

		info!("Finished taking snapshot at #{}", num);

		let mut reader = self.reader.write();

		// destroy the old snapshot reader.
		*reader = None;

		if snapshot_dir.exists() {
			fs::remove_dir_all(&snapshot_dir)?;
		}

		fs::rename(temp_dir, &snapshot_dir)?;

		*reader = Some(LooseReader::new(snapshot_dir)?);

		guard.disarm();
		Ok(())
	}

	/// Initialize the restoration synchronously.
	/// The recover flag indicates whether to recover the restored snapshot.
	pub fn init_restore(&self, manifest: ManifestData, recover: bool) -> Result<(), Error> {
		let mut res = self.restoration.lock();

		let rest_dir = self.restoration_dir();
		let rest_db = self.restoration_db();
		let recovery_temp = self.temp_recovery_dir();
		let prev_chunks = self.prev_chunks_dir();

		// delete and restore the restoration dir.
		if let Err(e) = fs::remove_dir_all(&prev_chunks) {
			match e.kind() {
				ErrorKind::NotFound => {},
				_ => return Err(e.into()),
			}
		}

		// Move the previous recovery temp directory
		// to `prev_chunks` to be able to restart restoring
		// with previously downloaded blocks
		// This step is optional, so don't fail on error
		fs::rename(&recovery_temp, &prev_chunks).ok();

		self.state_chunks.store(0, Ordering::SeqCst);
		self.block_chunks.store(0, Ordering::SeqCst);

		// tear down existing restoration.
		*res = None;

		// delete and restore the restoration dir.
		if let Err(e) = fs::remove_dir_all(&rest_dir) {
			match e.kind() {
				ErrorKind::NotFound => {},
				_ => return Err(e.into()),
			}
		}

		*self.status.lock() = RestorationStatus::Initializing {
			chunks_done: 0,
			state_chunks: manifest.state_hashes.len() as u32,
			block_chunks: manifest.block_hashes.len() as u32,
		};

		fs::create_dir_all(&rest_dir)?;

		// make new restoration.
		let writer = match recover {
			true => Some(LooseWriter::new(recovery_temp)?),
			false => None
		};

		let params = RestorationParams {
			manifest: manifest.clone(),
			pruning: self.pruning,
			db: self.restoration_db_handler.open(&rest_db)?,
			writer,
			genesis: &self.genesis_block,
			guard: Guard::new(rest_db),
			engine: &*self.engine,
		};

		let state_chunks = manifest.state_hashes.len();
		let block_chunks = manifest.block_hashes.len();

		*res = Some(Restoration::new(params)?);

		self.restoring_snapshot.store(true, Ordering::SeqCst);

		// Import previous chunks, continue if it fails
		self.import_prev_chunks(&mut res, manifest).ok();

		// It could be that the restoration failed or completed in the meanwhile
		let mut restoration_status = self.status.lock();
		if let RestorationStatus::Initializing { .. } = *restoration_status {
			*restoration_status = RestorationStatus::Ongoing {
				state_chunks: state_chunks as u32,
				block_chunks: block_chunks as u32,
				state_chunks_done: self.state_chunks.load(Ordering::SeqCst) as u32,
				block_chunks_done: self.block_chunks.load(Ordering::SeqCst) as u32,
			};
		}

		Ok(())
	}

	/// Import the previous chunks into the current restoration
	fn import_prev_chunks(&self, restoration: &mut Option<Restoration>, manifest: ManifestData) -> Result<(), Error> {
		let prev_chunks = self.prev_chunks_dir();

		// Restore previous snapshot chunks
		let files = fs::read_dir(prev_chunks.as_path())?;
		let mut num_temp_chunks = 0;

		for prev_chunk_file in files {
			// Don't go over all the files if the restoration has been aborted
			if !self.restoring_snapshot.load(Ordering::SeqCst) {
				trace!(target:"snapshot", "Aborting importing previous chunks");
				return Ok(());
			}
			// Import the chunk, don't fail and continue if one fails
			match self.import_prev_chunk(restoration, &manifest, prev_chunk_file) {
				Ok(true) => num_temp_chunks += 1,
				Err(e) => trace!(target: "snapshot", "Error importing chunk: {:?}", e),
				_ => (),
			}
		}

		trace!(target:"snapshot", "Imported {} previous chunks", num_temp_chunks);

		// Remove the prev temp directory
		fs::remove_dir_all(&prev_chunks)?;

		Ok(())
	}

	/// Import a previous chunk at the given path. Returns whether the block was imported or not
	fn import_prev_chunk(&self, restoration: &mut Option<Restoration>, manifest: &ManifestData, file: io::Result<fs::DirEntry>) -> Result<bool, Error> {
		let file = file?;
		let path = file.path();

		let mut file = File::open(path.clone())?;
		let mut buffer = Vec::new();
		file.read_to_end(&mut buffer)?;

		let hash = keccak(&buffer);

		let is_state = if manifest.block_hashes.contains(&hash) {
			false
		} else if manifest.state_hashes.contains(&hash) {
			true
		} else {
			return Ok(false);
		};

		self.feed_chunk_with_restoration(restoration, hash, &buffer, is_state)?;

		trace!(target: "snapshot", "Fed chunk {:?}", hash);

		Ok(true)
	}

	// finalize the restoration. this accepts an already-locked
	// restoration as an argument -- so acquiring it again _will_
	// lead to deadlock.
	fn finalize_restoration(&self, rest: &mut Option<Restoration>) -> Result<(), Error> {
		trace!(target: "snapshot", "finalizing restoration");
		*self.status.lock() = RestorationStatus::Finalizing;

		let recover = rest.as_ref().map_or(false, |rest| rest.writer.is_some());

		// destroy the restoration before replacing databases and snapshot.
		rest.take()
			.map(|r| r.finalize())
			.unwrap_or(Ok(()))?;

		let migrated_blocks = self.migrate_blocks()?;
		info!(target: "snapshot", "Migrated {} ancient blocks", migrated_blocks);

		// replace the Client's database with the new one (restart the Client).
		self.client.restore_db(&*self.restoration_db().to_string_lossy())?;

		if recover {
			let mut reader = self.reader.write();
			*reader = None; // destroy the old reader if it existed.

			let snapshot_dir = self.snapshot_dir();

			if snapshot_dir.exists() {
				trace!(target: "snapshot", "removing old snapshot dir at {}", snapshot_dir.to_string_lossy());
				fs::remove_dir_all(&snapshot_dir)?;
			}

			trace!(target: "snapshot", "copying restored snapshot files over");
			fs::rename(self.temp_recovery_dir(), &snapshot_dir)?;

			*reader = Some(LooseReader::new(snapshot_dir)?);
		}

		let _ = fs::remove_dir_all(self.restoration_dir());
		*self.status.lock() = RestorationStatus::Inactive;

		Ok(())
	}

	/// Feed a chunk of either kind (block or state). no-op if no restoration or status is wrong.
	fn feed_chunk(&self, hash: H256, chunk: &[u8], is_state: bool) {
		// TODO: be able to process block chunks and state chunks at same time?
		let mut restoration = self.restoration.lock();
		match self.feed_chunk_with_restoration(&mut restoration, hash, chunk, is_state) {
			Ok(()) |
			Err(Error::Snapshot(SnapshotError::RestorationAborted)) => (),
			Err(e) => {
				// TODO: after this we're sometimes deadlocked
				warn!("Encountered error during snapshot restoration: {}", e);
				self.abort_restore();
				*self.status.lock() = RestorationStatus::Failed;
				let _ = fs::remove_dir_all(self.restoration_dir());
			}
		}
	}

	/// Feed a chunk with the Restoration
	fn feed_chunk_with_restoration(&self, restoration: &mut Option<Restoration>, hash: H256, chunk: &[u8], is_state: bool) -> Result<(), Error> {
		let (result, db) = {
			match self.status() {
				RestorationStatus::Inactive | RestorationStatus::Failed | RestorationStatus::Finalizing => {
					trace!(target: "snapshot", "Tried to restore chunk {:x} while inactive, failed or finalizing", hash);
					return Ok(());
				},
				RestorationStatus::Ongoing { .. } | RestorationStatus::Initializing { .. } => {
					let (res, db) = {
						let rest = match *restoration {
							Some(ref mut r) => r,
							None => return Ok(()),
						};

						(match is_state {
							true => rest.feed_state(hash, chunk, &self.restoring_snapshot),
							false => rest.feed_blocks(hash, chunk, &*self.engine, &self.restoring_snapshot),
						}.map(|_| rest.is_done()), rest.db.clone())
					};

					let res = match res {
						Ok(is_done) => {
							match is_state {
								true => self.state_chunks.fetch_add(1, Ordering::SeqCst),
								false => self.block_chunks.fetch_add(1, Ordering::SeqCst),
							};

							match is_done {
								true => {
									db.key_value().flush()?;
									drop(db);
									return self.finalize_restoration(&mut *restoration);
								},
								false => Ok(())
							}
						}
						other => other.map(drop),
					};
					(res, db)
				}
			}
		};

		result?;
		db.key_value().flush()?;
		Ok(())
	}

	/// Feed a state chunk to be processed synchronously.
	pub fn feed_state_chunk(&self, hash: H256, chunk: &[u8]) {
		self.feed_chunk(hash, chunk, true);
	}

	/// Feed a block chunk to be processed synchronously.
	pub fn feed_block_chunk(&self, hash: H256, chunk: &[u8]) {
		self.feed_chunk(hash, chunk, false);
	}
}

impl SnapshotService for Service {
	fn manifest(&self) -> Option<ManifestData> {
		self.reader.read().as_ref().map(|r| r.manifest().clone())
	}

	fn supported_versions(&self) -> Option<(u64, u64)> {
		self.engine.snapshot_components()
			.map(|c| (c.min_supported_version(), c.current_version()))
	}

	fn chunk(&self, hash: H256) -> Option<Bytes> {
		self.reader.read().as_ref().and_then(|r| r.chunk(hash).ok())
	}

	fn completed_chunks(&self) -> Option<Vec<H256>> {
		let restoration = self.restoration.lock();

		match *restoration {
			Some(ref restoration) => {
				let completed_chunks = restoration.manifest.block_hashes
					.iter()
					.filter(|h| !restoration.block_chunks_left.contains(h))
					.chain(
						restoration.manifest.state_hashes
							.iter()
							.filter(|h| !restoration.state_chunks_left.contains(h))
					)
					.map(|h| *h)
					.collect();

				Some(completed_chunks)
			},
			None => None,
		}
	}

	fn status(&self) -> RestorationStatus {
		let mut cur_status = self.status.lock();

		match *cur_status {
			RestorationStatus::Initializing { ref mut chunks_done, .. } => {
				*chunks_done = self.state_chunks.load(Ordering::SeqCst) as u32 +
					self.block_chunks.load(Ordering::SeqCst) as u32;
			}
			RestorationStatus::Ongoing { ref mut state_chunks_done, ref mut block_chunks_done, .. } => {
				*state_chunks_done = self.state_chunks.load(Ordering::SeqCst) as u32;
				*block_chunks_done = self.block_chunks.load(Ordering::SeqCst) as u32;
			},
			_ => (),
		}

		cur_status.clone()
	}

	fn begin_restore(&self, manifest: ManifestData) {
		if let Err(e) = self.io_channel.lock().send(ClientIoMessage::BeginRestoration(manifest)) {
			trace!("Error sending snapshot service message: {:?}", e);
		}
	}

	fn abort_restore(&self) {
		trace!(target: "snapshot", "Aborting restore");
		self.restoring_snapshot.store(false, Ordering::SeqCst);
		*self.restoration.lock() = None;
		*self.status.lock() = RestorationStatus::Inactive;
	}

	fn restore_state_chunk(&self, hash: H256, chunk: Bytes) {
		if let Err(e) = self.io_channel.lock().send(ClientIoMessage::FeedStateChunk(hash, chunk)) {
			trace!("Error sending snapshot service message: {:?}", e);
		}
	}

	fn restore_block_chunk(&self, hash: H256, chunk: Bytes) {
		if let Err(e) = self.io_channel.lock().send(ClientIoMessage::FeedBlockChunk(hash, chunk)) {
			trace!("Error sending snapshot service message: {:?}", e);
		}
	}

	fn abort_snapshot(&self) {
		if self.taking_snapshot.load(Ordering::SeqCst) {
			trace!(target: "snapshot", "Aborting snapshot – Snapshot under way");
			self.progress.abort.store(true, Ordering::SeqCst);
		}
	}

	fn shutdown(&self) {
		trace!(target: "snapshot", "Shut down SnapshotService");
		self.abort_restore();
		trace!(target: "snapshot", "Shut down SnapshotService - restore aborted");
		self.abort_snapshot();
		trace!(target: "snapshot", "Shut down SnapshotService - snapshot aborted");
	}
}

impl Drop for Service {
	fn drop(&mut self) {
		trace!(target: "shutdown", "Dropping Service");
		self.abort_restore();
		trace!(target: "shutdown", "Dropping Service - restore aborted");
		self.abort_snapshot();
		trace!(target: "shutdown", "Dropping Service - snapshot aborted");
	}
}

#[cfg(test)]
mod tests {
	use client::ClientIoMessage;
	use io::{IoService};
	use spec::Spec;
	use journaldb::Algorithm;
	use snapshot::{ManifestData, RestorationStatus, SnapshotService};
	use super::*;
	use tempdir::TempDir;
	use test_helpers::{generate_dummy_client_with_spec_and_data, restoration_db_handler};

	#[test]
	fn sends_async_messages() {
		let gas_prices = vec![1.into(), 2.into(), 3.into(), 999.into()];
		let client = generate_dummy_client_with_spec_and_data(Spec::new_null, 400, 5, &gas_prices);
		let service = IoService::<ClientIoMessage>::start().unwrap();
		let spec = Spec::new_test();

		let tempdir = TempDir::new("").unwrap();
		let dir = tempdir.path().join("snapshot");

		let snapshot_params = ServiceParams {
			engine: spec.engine.clone(),
			genesis_block: spec.genesis_block(),
			restoration_db_handler: restoration_db_handler(Default::default()),
			pruning: Algorithm::Archive,
			channel: service.channel(),
			snapshot_root: dir,
			client: client,
		};

		let service = Service::new(snapshot_params).unwrap();

		assert!(service.manifest().is_none());
		assert!(service.chunk(Default::default()).is_none());
		assert_eq!(service.status(), RestorationStatus::Inactive);

		let manifest = ManifestData {
			version: 2,
			state_hashes: vec![],
			block_hashes: vec![],
			state_root: Default::default(),
			block_number: 0,
			block_hash: Default::default(),
		};

		service.begin_restore(manifest);
		service.abort_restore();
		service.restore_state_chunk(Default::default(), vec![]);
		service.restore_block_chunk(Default::default(), vec![]);
	}

	#[test]
	fn cannot_finish_with_invalid_chunks() {
		use ethereum_types::H256;
		use kvdb_rocksdb::DatabaseConfig;

		let spec = Spec::new_test();
		let tempdir = TempDir::new("").unwrap();

		let state_hashes: Vec<_> = (0..5).map(|_| H256::random()).collect();
		let block_hashes: Vec<_> = (0..5).map(|_| H256::random()).collect();
		let db_config = DatabaseConfig::with_columns(::db::NUM_COLUMNS);
		let gb = spec.genesis_block();
		let flag = ::std::sync::atomic::AtomicBool::new(true);

		let params = RestorationParams {
			manifest: ManifestData {
				version: 2,
				state_hashes: state_hashes.clone(),
				block_hashes: block_hashes.clone(),
				state_root: H256::zero(),
				block_number: 100000,
				block_hash: H256::zero(),
			},
			pruning: Algorithm::Archive,
			db: restoration_db_handler(db_config).open(&tempdir.path().to_owned()).unwrap(),
			writer: None,
			genesis: &gb,
			guard: Guard::benign(),
			engine: &*spec.engine.clone(),
		};

		let mut restoration = Restoration::new(params).unwrap();
		let definitely_bad_chunk = [1, 2, 3, 4, 5];

		for hash in state_hashes {
			assert!(restoration.feed_state(hash, &definitely_bad_chunk, &flag).is_err());
			assert!(!restoration.is_done());
		}

		for hash in block_hashes {
			assert!(restoration.feed_blocks(hash, &definitely_bad_chunk, &*spec.engine, &flag).is_err());
			assert!(!restoration.is_done());
		}
	}
}<|MERGE_RESOLUTION|>--- conflicted
+++ resolved
@@ -170,11 +170,7 @@
 	}
 
 	// finish up restoration.
-<<<<<<< HEAD
 	fn finalize(mut self) -> Result<(), Error> {
-=======
-	fn finalize(mut self, engine: &dyn Engine) -> Result<(), Error> {
->>>>>>> decc9eaa
 		use trie::TrieError;
 
 		if !self.is_done() { return Ok(()) }
