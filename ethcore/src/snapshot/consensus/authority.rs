--- conflicted
+++ resolved
@@ -175,44 +175,6 @@
 	header: Header,
 }
 
-<<<<<<< HEAD
-=======
-// make a transaction and env info.
-// TODO: hardcoded 50M to match constants in client.
-// would be nice to extract magic numbers, or better yet
-// off-chain transaction execution, into its own module.
-fn make_tx_and_env(
-	engine: &Engine,
-	addr: Address,
-	data: Bytes,
-	header: &Header,
-	last_hashes: Arc<Vec<H256>>,
-) -> (::transaction::SignedTransaction, EnvInfo) {
-	use transaction::{Action, Transaction};
-
-	let transaction = Transaction {
-		nonce: engine.account_start_nonce(header.number()),
-		action: Action::Call(addr),
-		gas: 50_000_000.into(),
-		gas_price: 0.into(),
-		value: 0.into(),
-		data: data,
-	}.fake_sign(Default::default());
-
-	let env = EnvInfo {
-		number: header.number(),
-		author: *header.author(),
-		timestamp: header.timestamp(),
-		difficulty: *header.difficulty(),
-		gas_limit: 50_000_000.into(),
-		last_hashes: last_hashes,
-		gas_used: 0.into(),
-	};
-
-	(transaction, env)
-}
-
->>>>>>> 201f3462
 impl ChunkRebuilder {
 	fn verify_transition(
 		&mut self,
@@ -398,9 +360,9 @@
 		let mut lasts_reversed = self.last_epochs.iter().rev();
 		for &(ref header, ref finality_proof, hash) in self.unverified_firsts.iter().rev() {
 			let mut found = false;
-			while let Some(last) = lasts_reversed.next() {
-				if last.0.number() < header.number() {
-					if last.1.check_finality_proof(&finality_proof).map_or(true, |hashes| !hashes.contains(&hash)) {
+			while let Some(&(ref last_header, ref last_verifier)) = lasts_reversed.next() {
+				if last_header.number() < header.number() {
+					if last_verifier.check_finality_proof(&finality_proof).map_or(true, |hashes| !hashes.contains(&hash)) {
 						return Err(Error::BadEpochProof(header.number()).into());
 					}
 					found = true;
@@ -413,46 +375,11 @@
 			}
 		}
 
-<<<<<<< HEAD
 		// verify that the warp target verifies correctly the
 		// most recent epoch. if the warp target was a transition itself,
 		// it's already verified and doesn't need any more verification.
 		let &(ref header, ref last_epoch) = self.last_epochs.last()
 			.expect("last_epochs known to have at least one element by the check above; qed");
-=======
-		// verify that the validator set of the warp target is the same as that of the
-		// most recent transition. if the warp target was a transition itself,
-		// `last_data` will still be correct
-		let &(_, _, ref last_data) = self.last_proofs.last()
-			.expect("last_proofs known to have at least one element by the check above; qed");
-
-		let target_last_hashes = Arc::new(target_last_hashes);
-		let caller = |addr, data| {
-			use executive::{Executive, TransactOptions};
-
-			let factories = ::factory::Factories::default();
-			let mut state = State::from_existing(
-				db.boxed_clone(),
-				self.manifest.state_root.clone(),
-				engine.account_start_nonce(target_header.number()),
-				factories,
-			).map_err(|e| format!("State root mismatch: {}", e))?;
-
-			let (tx, env_info) = make_tx_and_env(
-				engine,
-				addr,
-				data,
-				&target_header,
-				target_last_hashes.clone(),
-			);
-
-			let options = TransactOptions { tracing: false, vm_tracing: false, check_nonce: false };
-			Executive::new(&mut state, &env_info, engine)
-				.transact_virtual(&tx, options)
-				.map(|e| e.output)
-				.map_err(|e| format!("Error executing: {}", e))
-		};
->>>>>>> 201f3462
 
 		if header != &target_header {
 			last_epoch.verify_heavy(&target_header)?;
