// Copyright 2015-2019 Parity Technologies (UK) Ltd.
// This file is part of Parity Ethereum.

// Parity Ethereum is free software: you can redistribute it and/or modify
// it under the terms of the GNU General Public License as published by
// the Free Software Foundation, either version 3 of the License, or
// (at your option) any later version.

// Parity Ethereum is distributed in the hope that it will be useful,
// but WITHOUT ANY WARRANTY; without even the implied warranty of
// MERCHANTABILITY or FITNESS FOR A PARTICULAR PURPOSE.  See the
// GNU General Public License for more details.

// You should have received a copy of the GNU General Public License
// along with Parity Ethereum.  If not, see <http://www.gnu.org/licenses/>.

//! Secondary chunk creation and restoration, implementation for proof-of-authority
//! based engines.
//!
//! The chunks here contain state proofs of transitions, along with validator proofs.

use super::{SnapshotComponents, Rebuilder, ChunkSink};

use std::sync::atomic::{AtomicBool, Ordering};
use std::sync::Arc;

use engines::{Engine, EpochVerifier, EpochTransition};
use snapshot::{Error, ManifestData, Progress};

use blockchain::{BlockChain, BlockChainDB, BlockProvider};
use bytes::Bytes;
use ethereum_types::{H256, U256};
use itertools::{Position, Itertools};
use kvdb::KeyValueDB;
use rlp::{RlpStream, Rlp};
use types::encoded;
use types::header::Header;
use types::ids::BlockId;
use types::receipt::Receipt;

/// Snapshot creation and restoration for PoA chains.
/// Chunk format:
///
/// [FLAG, [header, epoch data], ...]
///   - Header data at which transition occurred,
///   - epoch data (usually list of validators and proof of change)
///
/// FLAG is a bool: true for last chunk, false otherwise.
///
/// The last item of the last chunk will be a list containing data for the warp target block:
/// [header, transactions, uncles, receipts, parent_td].
pub struct PoaSnapshot;

impl SnapshotComponents for PoaSnapshot {
	fn chunk_all(
		&mut self,
		chain: &BlockChain,
		block_at: H256,
		sink: &mut ChunkSink,
		_progress: &Progress,
		preferred_size: usize,
	) -> Result<(), Error> {
		let number = chain.block_number(&block_at)
			.ok_or_else(|| Error::InvalidStartingBlock(BlockId::Hash(block_at)))?;

		let mut pending_size = 0;
		let mut rlps = Vec::new();

		for (_, transition) in chain.epoch_transitions()
			.take_while(|&(_, ref t)| t.block_number <= number)
		{
			// this can happen when our starting block is non-canonical.
			if transition.block_number == number && transition.block_hash != block_at {
				break
			}

			let header = chain.block_header_data(&transition.block_hash)
				.ok_or_else(|| Error::BlockNotFound(transition.block_hash))?;

			let entry = {
				let mut entry_stream = RlpStream::new_list(2);
				entry_stream
					.append_raw(&header.into_inner(), 1)
					.append(&transition.proof);

				entry_stream.out()
			};

			// cut of the chunk if too large.
			let new_loaded_size = pending_size + entry.len();
			pending_size = if new_loaded_size > preferred_size && !rlps.is_empty() {
				write_chunk(false, &mut rlps, sink)?;
				entry.len()
			} else {
				new_loaded_size
			};

			rlps.push(entry);
		}

		let (block, receipts) = chain.block(&block_at)
			.and_then(|b| chain.block_receipts(&block_at).map(|r| (b, r)))
			.ok_or_else(|| Error::BlockNotFound(block_at))?;
		let block = block.decode()?;

		let parent_td = chain.block_details(block.header.parent_hash())
			.map(|d| d.total_difficulty)
			.ok_or_else(|| Error::BlockNotFound(block_at))?;

		rlps.push({
			let mut stream = RlpStream::new_list(5);
			stream
				.append(&block.header)
				.append_list(&block.transactions)
				.append_list(&block.uncles)
				.append(&receipts)
				.append(&parent_td);
			stream.out()
		});

		write_chunk(true, &mut rlps, sink)?;

		Ok(())
	}

	fn rebuilder(
		&self,
		chain: BlockChain,
		db: Arc<dyn BlockChainDB>,
		manifest: &ManifestData,
	) -> Result<Box<dyn Rebuilder>, ::error::Error> {
		Ok(Box::new(ChunkRebuilder {
			manifest: manifest.clone(),
			warp_target: None,
			chain: chain,
			db: db.key_value().clone(),
			had_genesis: false,
			unverified_firsts: Vec::new(),
			last_epochs: Vec::new(),
		}))
	}

	fn min_supported_version(&self) -> u64 { 3 }
	fn current_version(&self) -> u64 { 3 }
}

// writes a chunk composed of the inner RLPs here.
// flag indicates whether the chunk is the last chunk.
fn write_chunk(last: bool, chunk_data: &mut Vec<Bytes>, sink: &mut ChunkSink) -> Result<(), Error> {
	let mut stream = RlpStream::new_list(1 + chunk_data.len());

	stream.append(&last);
	for item in chunk_data.drain(..) {
		stream.append_raw(&item, 1);
	}

	(sink)(stream.out().as_slice()).map_err(Into::into)
}

// rebuilder checks state proofs for all transitions, and checks that each
// transition header is verifiable from the epoch data of the one prior.
struct ChunkRebuilder {
	manifest: ManifestData,
	warp_target: Option<Header>,
	chain: BlockChain,
	db: Arc<dyn KeyValueDB>,
	had_genesis: bool,

	// sorted vectors of unverified first blocks in a chunk
	// and epoch data from last blocks in chunks.
	// verification for these will be done at the end.
	unverified_firsts: Vec<(Header, Bytes, H256)>,
	last_epochs: Vec<(Header, Box<dyn EpochVerifier>)>,
}

// verified data.
struct Verified {
	epoch_transition: EpochTransition,
	header: Header,
}

impl ChunkRebuilder {
	fn verify_transition(
		&mut self,
		last_verifier: &mut Option<Box<dyn EpochVerifier>>,
		transition_rlp: Rlp,
		engine: &dyn Engine,
	) -> Result<Verified, ::error::Error> {
		use engines::ConstructedVerifier;

		// decode.
		let header: Header = transition_rlp.val_at(0)?;
		let epoch_data: Bytes = transition_rlp.val_at(1)?;

		trace!(target: "snapshot", "verifying transition to epoch at block {}", header.number());

		// check current transition against validators of last epoch.
		let new_verifier = match engine.epoch_verifier(&header, &epoch_data) {
			ConstructedVerifier::Trusted(v) => v,
			ConstructedVerifier::Unconfirmed(v, finality_proof, hash) => {
				match *last_verifier {
					Some(ref last) =>
						if last.check_finality_proof(finality_proof).map_or(true, |hashes| !hashes.contains(&hash))
					{
						return Err(Error::BadEpochProof(header.number()).into());
					},
					None if header.number() != 0 => {
						// genesis never requires additional validation.

						let idx = self.unverified_firsts
							.binary_search_by_key(&header.number(), |&(ref h, _, _)| h.number())
							.unwrap_or_else(|x| x);

						let entry = (header.clone(), finality_proof.to_owned(), hash);
						self.unverified_firsts.insert(idx, entry);
					}
					None => {}
				}

				v
			}
			ConstructedVerifier::Err(e) => return Err(e),
		};

		// create new epoch verifier.
		*last_verifier = Some(new_verifier);

		Ok(Verified {
			epoch_transition: EpochTransition {
				block_hash: header.hash(),
				block_number: header.number(),
				proof: epoch_data,
			},
			header: header,
		})
	}
}

impl Rebuilder for ChunkRebuilder {
	fn feed(
		&mut self,
		chunk: &[u8],
		engine: &dyn Engine,
		abort_flag: &AtomicBool,
	) -> Result<(), ::error::Error> {
		let rlp = Rlp::new(chunk);
		let is_last_chunk: bool = rlp.val_at(0)?;
		let num_items = rlp.item_count()?;

		// number of transitions in the chunk.
		let num_transitions = if is_last_chunk {
			num_items - 2
		} else {
			num_items - 1
		};

		if num_transitions == 0 && !is_last_chunk {
			return Err(Error::WrongChunkFormat("Found non-last chunk without any data.".into()).into());
		}

		let mut last_verifier = None;
		let mut last_number = None;
		for transition_rlp in rlp.iter().skip(1).take(num_transitions).with_position() {
			if !abort_flag.load(Ordering::SeqCst) { return Err(Error::RestorationAborted.into()) }

			let (is_first, is_last) = match transition_rlp {
				Position::First(_) => (true, false),
				Position::Middle(_) => (false, false),
				Position::Last(_) => (false, true),
				Position::Only(_) => (true, true),
			};

			let transition_rlp = transition_rlp.into_inner();
			let verified = self.verify_transition(
				&mut last_verifier,
				transition_rlp,
				engine,
			)?;

			if last_number.map_or(false, |num| verified.header.number() <= num) {
				return Err(Error::WrongChunkFormat("Later epoch transition in earlier or same block.".into()).into());
			}

			last_number = Some(verified.header.number());

			// book-keep borders for verification later.
			if is_first {
				// make sure the genesis transition was included,
				// but it doesn't need verification later.
				if verified.header.number() == 0 {
					if verified.header.hash() != self.chain.genesis_hash() {
						return Err(Error::WrongBlockHash(0, verified.header.hash(), self.chain.genesis_hash()).into());
					}

					self.had_genesis = true;
				}
			}
			if is_last {
				let idx = self.last_epochs
					.binary_search_by_key(&verified.header.number(), |&(ref h, _)| h.number())
					.unwrap_or_else(|x| x);

				let entry = (
					verified.header.clone(),
					last_verifier.take().expect("last_verifier always set after verify_transition; qed"),
				);
				self.last_epochs.insert(idx, entry);
			}

			// write epoch transition into database.
			let mut batch = self.db.transaction();
			self.chain.insert_epoch_transition(&mut batch, verified.header.number(),
				verified.epoch_transition);
			self.db.write_buffered(batch);

			trace!(target: "snapshot", "Verified epoch transition for epoch at block {}", verified.header.number());
		}

		if is_last_chunk {
			use types::block::Block;

			let last_rlp = rlp.at(num_items - 1)?;
			let block = Block {
				header: last_rlp.val_at(0)?,
				transactions: last_rlp.list_at(1)?,
				uncles: last_rlp.list_at(2)?,
			};
			let block_data = block.rlp_bytes();
			let receipts: Vec<Receipt> = last_rlp.list_at(3)?;

			{
				let hash = block.header.hash();
				let best_hash = self.manifest.block_hash;
				if hash != best_hash {
					return Err(Error::WrongBlockHash(block.header.number(), best_hash, hash).into())
				}
			}

			let parent_td: U256 = last_rlp.val_at(4)?;

			let mut batch = self.db.transaction();
			self.chain.insert_unordered_block(&mut batch, encoded::Block::new(block_data), receipts, Some(parent_td), true, false);
			self.db.write_buffered(batch);

			self.warp_target = Some(block.header);
		}

		Ok(())
	}

<<<<<<< HEAD
	fn finalize(&mut self) -> Result<(), ::error::Error> {
=======
	fn finalize(&mut self, _engine: &dyn Engine) -> Result<(), ::error::Error> {
>>>>>>> decc9eaa
		if !self.had_genesis {
			return Err(Error::WrongChunkFormat("No genesis transition included.".into()).into());
		}

		let target_header = match self.warp_target.take() {
			Some(x) => x,
			None => return Err(Error::WrongChunkFormat("Warp target block not included.".into()).into()),
		};

		trace!(target: "snapshot", "rebuilder, finalize: verifying {} unverified first blocks", self.unverified_firsts.len());
		// verify the first entries of chunks we couldn't before.
		// we store all last verifiers, but not all firsts.
		// match each unverified first epoch with a last epoch verifier.
		let mut lasts_reversed = self.last_epochs.iter().rev();
		for &(ref header, ref finality_proof, hash) in self.unverified_firsts.iter().rev() {
			let mut found = false;
			while let Some(&(ref last_header, ref last_verifier)) = lasts_reversed.next() {
				if last_header.number() < header.number() {
					if last_verifier.check_finality_proof(&finality_proof).map_or(true, |hashes| !hashes.contains(&hash)) {
						return Err(Error::BadEpochProof(header.number()).into());
					}
					found = true;
					break;
				}
			}

			if !found {
				return Err(Error::WrongChunkFormat("Inconsistent chunk ordering.".into()).into());
			}
		}

		// verify that the warp target verifies correctly the
		// most recent epoch. if the warp target was a transition itself,
		// it's already verified and doesn't need any more verification.
		let &(ref header, ref last_epoch) = self.last_epochs.last()
			.expect("last_epochs known to have at least one element by the check above; qed");

		if header != &target_header {
			last_epoch.verify_heavy(&target_header)?;
		}

		Ok(())
	}
}<|MERGE_RESOLUTION|>--- conflicted
+++ resolved
@@ -348,11 +348,7 @@
 		Ok(())
 	}
 
-<<<<<<< HEAD
 	fn finalize(&mut self) -> Result<(), ::error::Error> {
-=======
-	fn finalize(&mut self, _engine: &dyn Engine) -> Result<(), ::error::Error> {
->>>>>>> decc9eaa
 		if !self.had_genesis {
 			return Err(Error::WrongChunkFormat("No genesis transition included.".into()).into());
 		}
