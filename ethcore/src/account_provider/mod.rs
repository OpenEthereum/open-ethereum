// Copyright 2015-2017 Parity Technologies (UK) Ltd.
// This file is part of Parity.

// Parity is free software: you can redistribute it and/or modify
// it under the terms of the GNU General Public License as published by
// the Free Software Foundation, either version 3 of the License, or
// (at your option) any later version.

// Parity is distributed in the hope that it will be useful,
// but WITHOUT ANY WARRANTY; without even the implied warranty of
// MERCHANTABILITY or FITNESS FOR A PARTICULAR PURPOSE.  See the
// GNU General Public License for more details.

// You should have received a copy of the GNU General Public License
// along with Parity.  If not, see <http://www.gnu.org/licenses/>.

//! Account management.

mod stores;

use self::stores::{AddressBook, DappsSettingsStore, NewDappsPolicy};

use std::fmt;
use std::collections::HashMap;
use std::time::{Instant, Duration};
use util::RwLock;
use ethstore::{SimpleSecretStore, SecretStore, Error as SSError, EthStore, EthMultiStore,
	random_string, SecretVaultRef, StoreAccountRef};
use ethstore::dir::MemoryDirectory;
use ethstore::ethkey::{Address, Message, Public, Secret, Random, Generator};
use ethjson::misc::AccountMeta;
pub use ethstore::ethkey::Signature;

/// Type of unlock.
#[derive(Clone)]
enum Unlock {
	/// If account is unlocked temporarily, it should be locked after first usage.
	Temp,
	/// Account unlocked permantently can always sign message.
	/// Use with caution.
	Perm,
	/// Account unlocked with a timeout
	Timed(Instant),
}

/// Data associated with account.
#[derive(Clone)]
struct AccountData {
	unlock: Unlock,
	password: String,
}

/// Signing error
#[derive(Debug)]
pub enum SignError {
	/// Account is not unlocked
	NotUnlocked,
	/// Low-level error from store
	SStore(SSError)
}

impl fmt::Display for SignError {
	fn fmt(&self, f: &mut fmt::Formatter) -> Result<(), fmt::Error> {
		match *self {
			SignError::NotUnlocked => write!(f, "Account is locked"),
			SignError::SStore(ref e) => write!(f, "{}", e),
		}
	}
}

impl From<SSError> for SignError {
	fn from(e: SSError) -> Self {
		SignError::SStore(e)
	}
}

/// `AccountProvider` errors.
pub type Error = SSError;

/// Dapp identifier
#[derive(Default, Debug, Clone, Eq, PartialEq, Hash, Ord, PartialOrd)]
pub struct DappId(String);

impl From<DappId> for String {
	fn from(id: DappId) -> String { id.0 }
}
impl From<String> for DappId {
	fn from(id: String) -> DappId { DappId(id) }
}
impl<'a> From<&'a str> for DappId {
	fn from(id: &'a str) -> DappId { DappId(id.to_owned()) }
}

fn transient_sstore() -> EthMultiStore {
	EthMultiStore::open(Box::new(MemoryDirectory::default())).expect("MemoryDirectory load always succeeds; qed")
}

type AccountToken = String;

/// Account management.
/// Responsible for unlocking accounts.
pub struct AccountProvider {
	unlocked: RwLock<HashMap<StoreAccountRef, AccountData>>,
	address_book: RwLock<AddressBook>,
	dapps_settings: RwLock<DappsSettingsStore>,
	/// Accounts on disk
	sstore: Box<SecretStore>,
	/// Accounts unlocked with rolling tokens
	transient_sstore: EthMultiStore,
}

impl AccountProvider {
	/// Creates new account provider.
	pub fn new(sstore: Box<SecretStore>) -> Self {
		AccountProvider {
			unlocked: RwLock::new(HashMap::new()),
			address_book: RwLock::new(AddressBook::new(sstore.local_path().into())),
			dapps_settings: RwLock::new(DappsSettingsStore::new(sstore.local_path().into())),
			sstore: sstore,
			transient_sstore: transient_sstore(),
		}
	}

	/// Creates not disk backed provider.
	pub fn transient_provider() -> Self {
		AccountProvider {
			unlocked: RwLock::new(HashMap::new()),
			address_book: RwLock::new(AddressBook::transient()),
			dapps_settings: RwLock::new(DappsSettingsStore::transient()),
			sstore: Box::new(EthStore::open(Box::new(MemoryDirectory::default())).expect("MemoryDirectory load always succeeds; qed")),
			transient_sstore: transient_sstore(),
		}
	}

	/// Creates new random account.
	pub fn new_account(&self, password: &str) -> Result<Address, Error> {
		self.new_account_and_public(password).map(|d| d.0)
	}

	/// Creates new random account and returns address and public key
	pub fn new_account_and_public(&self, password: &str) -> Result<(Address, Public), Error> {
		let acc = Random.generate().expect("secp context has generation capabilities; qed");
		let public = acc.public().clone();
		let secret = acc.secret().clone();
		let account = self.sstore.insert_account(SecretVaultRef::Root, secret, password)?;
		Ok((account.address, public))
	}

	/// Inserts new account into underlying store.
	/// Does not unlock account!
	pub fn insert_account(&self, secret: Secret, password: &str) -> Result<Address, Error> {
		let account = self.sstore.insert_account(SecretVaultRef::Root, secret, password)?;
		Ok(account.address)
	}

	/// Import a new presale wallet.
	pub fn import_presale(&self, presale_json: &[u8], password: &str) -> Result<Address, Error> {
		let account = self.sstore.import_presale(SecretVaultRef::Root, presale_json, password)?;
		Ok(Address::from(account.address).into())
	}

	/// Import a new presale wallet.
	pub fn import_wallet(&self, json: &[u8], password: &str) -> Result<Address, Error> {
		let account = self.sstore.import_wallet(SecretVaultRef::Root, json, password)?;
		Ok(Address::from(account.address).into())
	}

	/// Checks whether an account with a given address is present.
	pub fn has_account(&self, address: Address) -> Result<bool, Error> {
		Ok(self.accounts()?.iter().any(|&a| a == address))
	}

	/// Returns addresses of all accounts.
	pub fn accounts(&self) -> Result<Vec<Address>, Error> {
		let accounts = self.sstore.accounts()?;
		Ok(accounts.into_iter().map(|a| a.address).collect())
	}

	/// Sets a whitelist of accounts exposed for unknown dapps.
	/// `None` means that all accounts will be visible.
	pub fn set_new_dapps_whitelist(&self, accounts: Option<Vec<Address>>) -> Result<(), Error> {
		self.dapps_settings.write().set_policy(match accounts {
			None => NewDappsPolicy::AllAccounts,
			Some(accounts) => NewDappsPolicy::Whitelist(accounts),
		});
		Ok(())
	}

	/// Gets a whitelist of accounts exposed for unknown dapps.
	/// `None` means that all accounts will be visible.
	pub fn new_dapps_whitelist(&self) -> Result<Option<Vec<Address>>, Error> {
		Ok(match self.dapps_settings.read().policy() {
			NewDappsPolicy::AllAccounts => None,
			NewDappsPolicy::Whitelist(accounts) => Some(accounts),
		})
	}

	/// Gets a list of dapps recently requesting accounts.
	pub fn recent_dapps(&self) -> Result<HashMap<DappId, u64>, Error> {
		Ok(self.dapps_settings.read().recent_dapps())
	}

	/// Marks dapp as recently used.
	pub fn note_dapp_used(&self, dapp: DappId) -> Result<(), Error> {
		let mut dapps = self.dapps_settings.write();
		dapps.mark_dapp_used(dapp.clone());
		Ok(())
	}

	/// Gets addresses visile for dapp.
	pub fn dapps_addresses(&self, dapp: DappId) -> Result<Vec<Address>, Error> {
		let dapps = self.dapps_settings.read();

		let accounts = dapps.settings().get(&dapp).map(|settings| settings.accounts.clone());
		match accounts {
			Some(accounts) => Ok(accounts),
			None => match dapps.policy() {
				NewDappsPolicy::AllAccounts => self.accounts(),
				NewDappsPolicy::Whitelist(accounts) => Ok(accounts),
			}
		}
	}

	/// Returns default account for particular dapp falling back to other allowed accounts if necessary.
	pub fn default_address(&self, dapp: DappId) -> Result<Address, Error> {
		self.dapps_addresses(dapp)?
			.get(0)
			.cloned()
			.ok_or(SSError::InvalidAccount)
	}

	/// Sets addresses visile for dapp.
	pub fn set_dapps_addresses(&self, dapp: DappId, addresses: Vec<Address>) -> Result<(), Error> {
		self.dapps_settings.write().set_accounts(dapp, addresses);
		Ok(())
	}

	/// Returns each address along with metadata.
	pub fn addresses_info(&self) -> Result<HashMap<Address, AccountMeta>, Error> {
		Ok(self.address_book.read().get())
	}

	/// Returns each address along with metadata.
	pub fn set_address_name(&self, account: Address, name: String) -> Result<(), Error> {
		Ok(self.address_book.write().set_name(account, name))
	}

	/// Returns each address along with metadata.
	pub fn set_address_meta(&self, account: Address, meta: String) -> Result<(), Error> {
		Ok(self.address_book.write().set_meta(account, meta))
	}

	/// Removes and address from the addressbook
	pub fn remove_address(&self, addr: Address) -> Result<(), Error> {
		Ok(self.address_book.write().remove(addr))
	}

	/// Returns each account along with name and meta.
	pub fn accounts_info(&self) -> Result<HashMap<Address, AccountMeta>, Error> {
		let r: HashMap<Address, AccountMeta> = self.sstore.accounts()?
			.into_iter()
			.map(|a| (a.address.clone(), self.account_meta(a.address).ok().unwrap_or_default()))
			.collect();
		Ok(r)
	}

	/// Returns each account along with name and meta.
	pub fn account_meta(&self, address: Address) -> Result<AccountMeta, Error> {
		let account = StoreAccountRef::root(address);
		Ok(AccountMeta {
			name: self.sstore.name(&account)?,
			meta: self.sstore.meta(&account)?,
			uuid: self.sstore.uuid(&account).ok().map(Into::into),	// allowed to not have a Uuid
		})
	}

	/// Returns each account along with name and meta.
	pub fn set_account_name(&self, address: Address, name: String) -> Result<(), Error> {
		self.sstore.set_name(&StoreAccountRef::root(address), name)?;
		Ok(())
	}

	/// Returns each account along with name and meta.
	pub fn set_account_meta(&self, address: Address, meta: String) -> Result<(), Error> {
		self.sstore.set_meta(&StoreAccountRef::root(address), meta)?;
		Ok(())
	}

	/// Returns `true` if the password for `account` is `password`. `false` if not.
	pub fn test_password(&self, address: &Address, password: &str) -> Result<bool, Error> {
		self.sstore.test_password(&StoreAccountRef::root(address.clone()), password)
			.map_err(Into::into)
	}

	/// Permanently removes an account.
	pub fn kill_account(&self, address: &Address, password: &str) -> Result<(), Error> {
		self.sstore.remove_account(&StoreAccountRef::root(address.clone()), &password)?;
		Ok(())
	}

	/// Changes the password of `account` from `password` to `new_password`. Fails if incorrect `password` given.
<<<<<<< HEAD
	pub fn change_password(&self, account: &Address, password: String, new_password: String) -> Result<(), Error> {
		self.sstore.change_password(account, &password, &new_password)
=======
	pub fn change_password(&self, address: &Address, password: String, new_password: String) -> Result<(), Error> {
		self.sstore.change_password(&StoreAccountRef::root(address.clone()), &password, &new_password).map_err(Error::SStore)
>>>>>>> 43cc4ea1
	}

	/// Helper method used for unlocking accounts.
	fn unlock_account(&self, address: Address, password: String, unlock: Unlock) -> Result<(), Error> {
		// verify password by signing dump message
		// result may be discarded
		let account = StoreAccountRef::root(address);
		let _ = self.sstore.sign(&account, &password, &Default::default())?;

		// check if account is already unlocked pernamently, if it is, do nothing
		let mut unlocked = self.unlocked.write();
		if let Some(data) = unlocked.get(&account) {
			if let Unlock::Perm = data.unlock {
				return Ok(())
			}
		}

		let data = AccountData {
			unlock: unlock,
			password: password,
		};

		unlocked.insert(account, data);
		Ok(())
	}

<<<<<<< HEAD
	fn password(&self, account: &Address) -> Result<String, SignError> {
=======
	fn password(&self, account: &StoreAccountRef) -> Result<String, Error> {
>>>>>>> 43cc4ea1
		let mut unlocked = self.unlocked.write();
		let data = unlocked.get(account).ok_or(SignError::NotUnlocked)?.clone();
		if let Unlock::Temp = data.unlock {
			unlocked.remove(account).expect("data exists: so key must exist: qed");
		}
		if let Unlock::Timed(ref end) = data.unlock {
			if Instant::now() > *end {
				unlocked.remove(account).expect("data exists: so key must exist: qed");
				return Err(SignError::NotUnlocked);
			}
		}
		Ok(data.password.clone())
	}

	/// Unlocks account permanently.
	pub fn unlock_account_permanently(&self, account: Address, password: String) -> Result<(), Error> {
		self.unlock_account(account, password, Unlock::Perm)
	}

	/// Unlocks account temporarily (for one signing).
	pub fn unlock_account_temporarily(&self, account: Address, password: String) -> Result<(), Error> {
		self.unlock_account(account, password, Unlock::Temp)
	}

	/// Unlocks account temporarily with a timeout.
	pub fn unlock_account_timed(&self, account: Address, password: String, duration_ms: u32) -> Result<(), Error> {
		self.unlock_account(account, password, Unlock::Timed(Instant::now() + Duration::from_millis(duration_ms as u64)))
	}

	/// Checks if given account is unlocked
	pub fn is_unlocked(&self, address: Address) -> bool {
		let unlocked = self.unlocked.read();
		let account = StoreAccountRef::root(address);
		unlocked.get(&account).is_some()
	}

	/// Signs the message. If password is not provided the account must be unlocked.
<<<<<<< HEAD
	pub fn sign(&self, account: Address, password: Option<String>, message: Message) -> Result<Signature, SignError> {
=======
	pub fn sign(&self, address: Address, password: Option<String>, message: Message) -> Result<Signature, Error> {
		let account = StoreAccountRef::root(address);
>>>>>>> 43cc4ea1
		let password = password.map(Ok).unwrap_or_else(|| self.password(&account))?;
		Ok(self.sstore.sign(&account, &password, &message)?)
	}

	/// Signs given message with supplied token. Returns a token to use in next signing within this session.
<<<<<<< HEAD
	pub fn sign_with_token(&self, account: Address, token: AccountToken, message: Message) -> Result<(Signature, AccountToken), SignError> {
=======
	pub fn sign_with_token(&self, address: Address, token: AccountToken, message: Message) -> Result<(Signature, AccountToken), Error> {
		let account = StoreAccountRef::root(address);
>>>>>>> 43cc4ea1
		let is_std_password = self.sstore.test_password(&account, &token)?;

		let new_token = random_string(16);
		let signature = if is_std_password {
			// Insert to transient store
			self.sstore.copy_account(&self.transient_sstore, SecretVaultRef::Root, &account, &token, &new_token)?;
			// sign
			self.sstore.sign(&account, &token, &message)?
		} else {
			// check transient store
			self.transient_sstore.change_password(&account, &token, &new_token)?;
			// and sign
			self.transient_sstore.sign(&account, &new_token, &message)?
		};

		Ok((signature, new_token))
	}

	/// Decrypts a message with given token. Returns a token to use in next operation for this account.
<<<<<<< HEAD
	pub fn decrypt_with_token(&self, account: Address, token: AccountToken, shared_mac: &[u8], message: &[u8])
		-> Result<(Vec<u8>, AccountToken), SignError>
=======
	pub fn decrypt_with_token(&self, address: Address, token: AccountToken, shared_mac: &[u8], message: &[u8])
		-> Result<(Vec<u8>, AccountToken), Error>
>>>>>>> 43cc4ea1
	{
		let account = StoreAccountRef::root(address);
		let is_std_password = self.sstore.test_password(&account, &token)?;

		let new_token = random_string(16);
		let message = if is_std_password {
			// Insert to transient store
			self.sstore.copy_account(&self.transient_sstore, SecretVaultRef::Root, &account, &token, &new_token)?;
			// decrypt
			self.sstore.decrypt(&account, &token, shared_mac, message)?
		} else {
			// check transient store
			self.transient_sstore.change_password(&account, &token, &new_token)?;
			// and decrypt
			self.transient_sstore.decrypt(&account, &token, shared_mac, message)?
		};

		Ok((message, new_token))
	}

	/// Decrypts a message. If password is not provided the account must be unlocked.
<<<<<<< HEAD
	pub fn decrypt(&self, account: Address, password: Option<String>, shared_mac: &[u8], message: &[u8]) -> Result<Vec<u8>, SignError> {
=======
	pub fn decrypt(&self, address: Address, password: Option<String>, shared_mac: &[u8], message: &[u8]) -> Result<Vec<u8>, Error> {
		let account = StoreAccountRef::root(address);
>>>>>>> 43cc4ea1
		let password = password.map(Ok).unwrap_or_else(|| self.password(&account))?;
		Ok(self.sstore.decrypt(&account, &password, shared_mac, message)?)
	}

	/// Returns the underlying `SecretStore` reference if one exists.
	pub fn list_geth_accounts(&self, testnet: bool) -> Vec<Address> {
		self.sstore.list_geth_accounts(testnet).into_iter().map(|a| Address::from(a).into()).collect()
	}

	/// Returns the underlying `SecretStore` reference if one exists.
	pub fn import_geth_accounts(&self, desired: Vec<Address>, testnet: bool) -> Result<Vec<Address>, Error> {
		self.sstore.import_geth_accounts(SecretVaultRef::Root, desired, testnet)
			.map(|a| a.into_iter().map(|a| a.address).collect())
			.map_err(Into::into)
	}
}

#[cfg(test)]
mod tests {
	use super::{AccountProvider, Unlock, DappId};
	use std::time::Instant;
	use ethstore::ethkey::{Generator, Random};
	use ethstore::StoreAccountRef;

	#[test]
	fn unlock_account_temp() {
		let kp = Random.generate().unwrap();
		let ap = AccountProvider::transient_provider();
		assert!(ap.insert_account(kp.secret().clone(), "test").is_ok());
		assert!(ap.unlock_account_temporarily(kp.address(), "test1".into()).is_err());
		assert!(ap.unlock_account_temporarily(kp.address(), "test".into()).is_ok());
		assert!(ap.sign(kp.address(), None, Default::default()).is_ok());
		assert!(ap.sign(kp.address(), None, Default::default()).is_err());
	}

	#[test]
	fn unlock_account_perm() {
		let kp = Random.generate().unwrap();
		let ap = AccountProvider::transient_provider();
		assert!(ap.insert_account(kp.secret().clone(), "test").is_ok());
		assert!(ap.unlock_account_permanently(kp.address(), "test1".into()).is_err());
		assert!(ap.unlock_account_permanently(kp.address(), "test".into()).is_ok());
		assert!(ap.sign(kp.address(), None, Default::default()).is_ok());
		assert!(ap.sign(kp.address(), None, Default::default()).is_ok());
		assert!(ap.unlock_account_temporarily(kp.address(), "test".into()).is_ok());
		assert!(ap.sign(kp.address(), None, Default::default()).is_ok());
		assert!(ap.sign(kp.address(), None, Default::default()).is_ok());
	}

	#[test]
	fn unlock_account_timer() {
		let kp = Random.generate().unwrap();
		let ap = AccountProvider::transient_provider();
		assert!(ap.insert_account(kp.secret().clone(), "test").is_ok());
		assert!(ap.unlock_account_timed(kp.address(), "test1".into(), 60000).is_err());
		assert!(ap.unlock_account_timed(kp.address(), "test".into(), 60000).is_ok());
		assert!(ap.sign(kp.address(), None, Default::default()).is_ok());
		ap.unlocked.write().get_mut(&StoreAccountRef::root(kp.address())).unwrap().unlock = Unlock::Timed(Instant::now());
		assert!(ap.sign(kp.address(), None, Default::default()).is_err());
	}

	#[test]
	fn should_sign_and_return_token() {
		// given
		let kp = Random.generate().unwrap();
		let ap = AccountProvider::transient_provider();
		assert!(ap.insert_account(kp.secret().clone(), "test").is_ok());

		// when
		let (_signature, token) = ap.sign_with_token(kp.address(), "test".into(), Default::default()).unwrap();

		// then
		ap.sign_with_token(kp.address(), token.clone(), Default::default())
			.expect("First usage of token should be correct.");
		assert!(ap.sign_with_token(kp.address(), token, Default::default()).is_err(), "Second usage of the same token should fail.");
	}

	#[test]
	fn should_set_dapps_addresses() {
		// given
		let ap = AccountProvider::transient_provider();
		let app = DappId("app1".into());
		// set `AllAccounts` policy
		ap.set_new_dapps_whitelist(None).unwrap();

		// when
		ap.set_dapps_addresses(app.clone(), vec![1.into(), 2.into()]).unwrap();

		// then
		assert_eq!(ap.dapps_addresses(app.clone()).unwrap(), vec![1.into(), 2.into()]);
	}

	#[test]
	fn should_set_dapps_policy() {
		// given
		let ap = AccountProvider::transient_provider();
		let address = ap.new_account("test").unwrap();

		// When returning nothing
		ap.set_new_dapps_whitelist(Some(vec![])).unwrap();
		assert_eq!(ap.dapps_addresses("app1".into()).unwrap(), vec![]);

		// change to all
		ap.set_new_dapps_whitelist(None).unwrap();
		assert_eq!(ap.dapps_addresses("app1".into()).unwrap(), vec![address]);

		// change to a whitelist
		ap.set_new_dapps_whitelist(Some(vec![1.into()])).unwrap();
		assert_eq!(ap.dapps_addresses("app1".into()).unwrap(), vec![1.into()]);
	}
}<|MERGE_RESOLUTION|>--- conflicted
+++ resolved
@@ -298,14 +298,9 @@
 		Ok(())
 	}
 
-	/// Changes the password of `account` from `password` to `new_password`. Fails if incorrect `password` given.
-<<<<<<< HEAD
-	pub fn change_password(&self, account: &Address, password: String, new_password: String) -> Result<(), Error> {
-		self.sstore.change_password(account, &password, &new_password)
-=======
-	pub fn change_password(&self, address: &Address, password: String, new_password: String) -> Result<(), Error> {
+	/// Changes the password of `address` from `password` to `new_password`. Fails if incorrect `password` given.
+	pub fn change_password(&self, address: &Address, password: String, new_password: String) -> Result<(), SignError> {
 		self.sstore.change_password(&StoreAccountRef::root(address.clone()), &password, &new_password).map_err(Error::SStore)
->>>>>>> 43cc4ea1
 	}
 
 	/// Helper method used for unlocking accounts.
@@ -332,11 +327,7 @@
 		Ok(())
 	}
 
-<<<<<<< HEAD
-	fn password(&self, account: &Address) -> Result<String, SignError> {
-=======
-	fn password(&self, account: &StoreAccountRef) -> Result<String, Error> {
->>>>>>> 43cc4ea1
+	fn password(&self, account: &StoreAccountRef) -> Result<String, SignError> {
 		let mut unlocked = self.unlocked.write();
 		let data = unlocked.get(account).ok_or(SignError::NotUnlocked)?.clone();
 		if let Unlock::Temp = data.unlock {
@@ -374,23 +365,15 @@
 	}
 
 	/// Signs the message. If password is not provided the account must be unlocked.
-<<<<<<< HEAD
-	pub fn sign(&self, account: Address, password: Option<String>, message: Message) -> Result<Signature, SignError> {
-=======
-	pub fn sign(&self, address: Address, password: Option<String>, message: Message) -> Result<Signature, Error> {
-		let account = StoreAccountRef::root(address);
->>>>>>> 43cc4ea1
+	pub fn sign(&self, address: Address, password: Option<String>, message: Message) -> Result<Signature, SignError> {
+		let account = StoreAccountRef::root(address);
 		let password = password.map(Ok).unwrap_or_else(|| self.password(&account))?;
 		Ok(self.sstore.sign(&account, &password, &message)?)
 	}
 
 	/// Signs given message with supplied token. Returns a token to use in next signing within this session.
-<<<<<<< HEAD
-	pub fn sign_with_token(&self, account: Address, token: AccountToken, message: Message) -> Result<(Signature, AccountToken), SignError> {
-=======
-	pub fn sign_with_token(&self, address: Address, token: AccountToken, message: Message) -> Result<(Signature, AccountToken), Error> {
-		let account = StoreAccountRef::root(address);
->>>>>>> 43cc4ea1
+	pub fn sign_with_token(&self, address: Address, token: AccountToken, message: Message) -> Result<(Signature, AccountToken), SignError> {
+		let account = StoreAccountRef::root(address);
 		let is_std_password = self.sstore.test_password(&account, &token)?;
 
 		let new_token = random_string(16);
@@ -410,13 +393,8 @@
 	}
 
 	/// Decrypts a message with given token. Returns a token to use in next operation for this account.
-<<<<<<< HEAD
-	pub fn decrypt_with_token(&self, account: Address, token: AccountToken, shared_mac: &[u8], message: &[u8])
+	pub fn decrypt_with_token(&self, address: Address, token: AccountToken, shared_mac: &[u8], message: &[u8])
 		-> Result<(Vec<u8>, AccountToken), SignError>
-=======
-	pub fn decrypt_with_token(&self, address: Address, token: AccountToken, shared_mac: &[u8], message: &[u8])
-		-> Result<(Vec<u8>, AccountToken), Error>
->>>>>>> 43cc4ea1
 	{
 		let account = StoreAccountRef::root(address);
 		let is_std_password = self.sstore.test_password(&account, &token)?;
@@ -438,12 +416,8 @@
 	}
 
 	/// Decrypts a message. If password is not provided the account must be unlocked.
-<<<<<<< HEAD
-	pub fn decrypt(&self, account: Address, password: Option<String>, shared_mac: &[u8], message: &[u8]) -> Result<Vec<u8>, SignError> {
-=======
-	pub fn decrypt(&self, address: Address, password: Option<String>, shared_mac: &[u8], message: &[u8]) -> Result<Vec<u8>, Error> {
-		let account = StoreAccountRef::root(address);
->>>>>>> 43cc4ea1
+	pub fn decrypt(&self, address: Address, password: Option<String>, shared_mac: &[u8], message: &[u8]) -> Result<Vec<u8>, SignError> {
+		let account = StoreAccountRef::root(address);
 		let password = password.map(Ok).unwrap_or_else(|| self.password(&account))?;
 		Ok(self.sstore.decrypt(&account, &password, shared_mac, message)?)
 	}
