--- conflicted
+++ resolved
@@ -15,13 +15,9 @@
 // along with Parity.  If not, see <http://www.gnu.org/licenses/>.
 
 use ethereum_types::{H256, U256};
-<<<<<<< HEAD
-use bytes::Bytes;
-use header::{BlockNumber};
-=======
+
 use encoded;
 use header::{Header, BlockNumber};
->>>>>>> 9436e88d
 
 /// Contains information on a best block that is specific to the consensus engine.
 ///
