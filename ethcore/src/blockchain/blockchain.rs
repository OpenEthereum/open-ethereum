--- conflicted
+++ resolved
@@ -752,16 +752,6 @@
 
 		// These cached values must be updated last with all three locks taken to avoid
 		// cache decoherence
-<<<<<<< HEAD
-		let mut best_block = self.best_block.write();
-		// update best block
-		match update.info.location {
-			BlockLocation::Branch => (),
-			_ => {
-				// see if this really is the best.
-				if update.info.total_difficulty > best_block.total_difficulty {
-					batch.put(b"best", &update.info.hash).unwrap();
-=======
 		{
 			let mut best_block = self.best_block.write();
 			// update best block
@@ -769,7 +759,6 @@
 				BlockLocation::Branch => (),
 				_ => {
 					batch.put(DB_COL_EXTRA, b"best", &update.info.hash).unwrap();
->>>>>>> 53f1d7b6
 					*best_block = BestBlock {
 						hash: update.info.hash,
 						number: update.info.number,
@@ -782,19 +771,8 @@
 
 		let mut write_hashes = self.block_hashes.write();
 		let mut write_txs = self.transaction_addresses.write();
-
-<<<<<<< HEAD
-		// These cached values must be updated last and together
-		batch.extend_with_cache(&mut *write_hashes, update.block_hashes, CacheUpdatePolicy::Remove);
-		batch.extend_with_cache(&mut *write_txs, update.transactions_addresses, CacheUpdatePolicy::Remove);
-
-		// update extras database
-		self.extras_db.write(batch).unwrap();
-=======
-			batch.extend_with_cache(DB_COL_EXTRA, &mut *write_hashes, update.block_hashes, CacheUpdatePolicy::Remove);
-			batch.extend_with_cache(DB_COL_EXTRA, &mut *write_txs, update.transactions_addresses, CacheUpdatePolicy::Remove);
-		}
->>>>>>> 53f1d7b6
+		batch.extend_with_cache(DB_COL_EXTRA, &mut *write_hashes, update.block_hashes, CacheUpdatePolicy::Remove);
+		batch.extend_with_cache(DB_COL_EXTRA, &mut *write_txs, update.transactions_addresses, CacheUpdatePolicy::Remove);
 	}
 
 	/// Iterator that lists `first` and then all of `first`'s ancestors, by hash.
@@ -833,50 +811,6 @@
 		Some(ret)
 	}
 
-<<<<<<< HEAD
-	/// Get inserted block info which is critical to prepare extras updates.
-	fn block_info(&self, block_bytes: &[u8], hash: H256) -> BlockInfo {
-		let block = BlockView::new(block_bytes);
-		let header = block.header_view();
-		let number = header.number();
-		let parent_hash = header.parent_hash();
-		let parent_details = self.block_details(&parent_hash).unwrap_or_else(|| panic!("Invalid parent hash: {:?}", parent_hash));
-		let total_difficulty = parent_details.total_difficulty + header.difficulty();
-		let is_new_best = total_difficulty > self.best_block_total_difficulty();
-
-		BlockInfo {
-			hash: hash,
-			number: number,
-			total_difficulty: total_difficulty,
-			location: if is_new_best {
-				// on new best block we need to make sure that all ancestors
-				// are moved to "canon chain"
-				// find the route between old best block and the new one
-				let best_hash = self.best_block_hash();
-				let route = self.tree_route(best_hash, parent_hash);
-
-				assert_eq!(number, parent_details.number + 1);
-
-				match route.blocks.len() {
-					0 => BlockLocation::CanonChain,
-					_ => {
-						let retracted = route.blocks.iter().take(route.index).cloned().collect::<Vec<H256>>();
-
-						BlockLocation::BranchBecomingCanonChain(BranchBecomingCanonChainData {
-							ancestor: route.ancestor,
-							enacted: route.blocks.into_iter().skip(route.index).collect(),
-							retracted: retracted.into_iter().rev().collect(),
-						})
-					}
-				}
-			} else {
-				BlockLocation::Branch
-			}
-		}
-	}
-
-=======
->>>>>>> 53f1d7b6
 	/// This function returns modified block hashes.
 	fn prepare_block_hashes_update(&self, block_bytes: &[u8], info: &BlockInfo) -> HashMap<BlockNumber, H256> {
 		let mut block_hashes = HashMap::new();
