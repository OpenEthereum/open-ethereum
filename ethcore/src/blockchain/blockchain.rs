--- conflicted
+++ resolved
@@ -353,8 +353,6 @@
 		self.extras_db.read_with_cache(&self.block_details, parent).map_or(false, |d| d.children.contains(hash))
 	}
 
-<<<<<<< HEAD
-=======
 	/// Rewind to a previous block
 	pub fn rewind(&self) -> Option<H256> {
 		let batch = DBTransaction::new();
@@ -395,7 +393,6 @@
 		return None;
 	}
 
->>>>>>> 18f16616
 	/// Set the cache configuration.
 	pub fn configure_cache(&self, pref_cache_size: usize, max_cache_size: usize) {
 		self.pref_cache_size.store(pref_cache_size, AtomicOrder::Relaxed);
