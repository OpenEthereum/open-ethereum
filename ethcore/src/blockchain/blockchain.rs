--- conflicted
+++ resolved
@@ -47,12 +47,9 @@
 use rayon::prelude::*;
 use ansi_term::Colour;
 use kvdb::{DBTransaction, KeyValueDB};
-<<<<<<< HEAD
 use stream_encoder::Stream;
-=======
 use error::Error;
 use std::path::Path;
->>>>>>> 458afcd2
 
 /// Database backing `BlockChain`.
 pub trait BlockChainDB: Send + Sync {
