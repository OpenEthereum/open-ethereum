// Copyright 2015, 2016 Ethcore (UK) Ltd.
// This file is part of Parity.

// Parity is free software: you can redistribute it and/or modify
// it under the terms of the GNU General Public License as published by
// the Free Software Foundation, either version 3 of the License, or
// (at your option) any later version.

// Parity is distributed in the hope that it will be useful,
// but WITHOUT ANY WARRANTY; without even the implied warranty of
// MERCHANTABILITY or FITNESS FOR A PARTICULAR PURPOSE.  See the
// GNU General Public License for more details.

// You should have received a copy of the GNU General Public License
// along with Parity.  If not, see <http://www.gnu.org/licenses/>.

//! Blockchain database.

use std::sync::atomic::{AtomicUsize, Ordering as AtomicOrder};
use bloomchain as bc;
use util::*;
use header::*;
use super::extras::*;
use transaction::*;
use views::*;
use receipt::Receipt;
use blooms::{Bloom, BloomGroup};
use blockchain::block_info::{BlockInfo, BlockLocation, BranchBecomingCanonChainData};
use blockchain::best_block::BestBlock;
use types::tree_route::TreeRoute;
use blockchain::update::ExtrasUpdate;
use blockchain::{CacheSize, ImportRoute, Config};
use db::{Writable, Readable, CacheUpdatePolicy, Key};

const LOG_BLOOMS_LEVELS: usize = 3;
const LOG_BLOOMS_ELEMENTS_PER_INDEX: usize = 16;

/// Interface for querying blocks by hash and by number.
pub trait BlockProvider {
	/// Returns true if the given block is known
	/// (though not necessarily a part of the canon chain).
	fn is_known(&self, hash: &H256) -> bool;

	/// Get raw block data
	fn block(&self, hash: &H256) -> Option<Bytes>;

	/// Get the familial details concerning a block.
	fn block_details(&self, hash: &H256) -> Option<BlockDetails>;

	/// Get the hash of given block's number.
	fn block_hash(&self, index: BlockNumber) -> Option<H256>;

	/// Get the address of transaction with given hash.
	fn transaction_address(&self, hash: &H256) -> Option<TransactionAddress>;

	/// Get receipts of block with given hash.
	fn block_receipts(&self, hash: &H256) -> Option<BlockReceipts>;

	/// Get the partial-header of a block.
	fn block_header(&self, hash: &H256) -> Option<Header> {
		self.block(hash).map(|bytes| BlockView::new(&bytes).header())
	}

	/// Get a list of uncles for a given block.
	/// Returns None if block does not exist.
	fn uncles(&self, hash: &H256) -> Option<Vec<Header>> {
		self.block(hash).map(|bytes| BlockView::new(&bytes).uncles())
	}

	/// Get a list of uncle hashes for a given block.
	/// Returns None if block does not exist.
	fn uncle_hashes(&self, hash: &H256) -> Option<Vec<H256>> {
		self.block(hash).map(|bytes| BlockView::new(&bytes).uncle_hashes())
	}

	/// Get the number of given block's hash.
	fn block_number(&self, hash: &H256) -> Option<BlockNumber> {
		self.block(hash).map(|bytes| BlockView::new(&bytes).header_view().number())
	}

	/// Get transaction with given transaction hash.
	fn transaction(&self, address: &TransactionAddress) -> Option<LocalizedTransaction> {
		self.block(&address.block_hash).and_then(|bytes| BlockView::new(&bytes).localized_transaction_at(address.index))
	}

	/// Get transaction receipt.
	fn transaction_receipt(&self, address: &TransactionAddress) -> Option<Receipt> {
		self.block_receipts(&address.block_hash).and_then(|br| br.receipts.into_iter().nth(address.index))
	}

	/// Get a list of transactions for a given block.
	/// Returns None if block does not exist.
	fn transactions(&self, hash: &H256) -> Option<Vec<LocalizedTransaction>> {
		self.block(hash).map(|bytes| BlockView::new(&bytes).localized_transactions())
	}

	/// Returns reference to genesis hash.
	fn genesis_hash(&self) -> H256 {
		self.block_hash(0).expect("Genesis hash should always exist")
	}

	/// Returns the header of the genesis block.
	fn genesis_header(&self) -> Header {
		self.block_header(&self.genesis_hash()).unwrap()
	}

	/// Returns numbers of blocks containing given bloom.
	fn blocks_with_bloom(&self, bloom: &H2048, from_block: BlockNumber, to_block: BlockNumber) -> Vec<BlockNumber>;
}

#[derive(Debug, Hash, Eq, PartialEq, Clone)]
enum CacheID {
	Block(H256),
	BlockDetails(H256),
	BlockHashes(BlockNumber),
	TransactionAddresses(H256),
	BlocksBlooms(LogGroupPosition),
	BlockReceipts(H256),
}

struct CacheManager {
	cache_usage: VecDeque<HashSet<CacheID>>,
	in_use: HashSet<CacheID>,
}

impl bc::group::BloomGroupDatabase for BlockChain {
	fn blooms_at(&self, position: &bc::group::GroupPosition) -> Option<bc::group::BloomGroup> {
		let position = LogGroupPosition::from(position.clone());
		self.note_used(CacheID::BlocksBlooms(position.clone()));
		self.extras_db.read_with_cache(&self.blocks_blooms, &position).map(Into::into)
	}
}

/// Structure providing fast access to blockchain data.
///
/// **Does not do input data verification.**
pub struct BlockChain {
	// All locks must be captured in the order declared here.
	pref_cache_size: AtomicUsize,
	max_cache_size: AtomicUsize,
	blooms_config: bc::Config,

	best_block: RwLock<BestBlock>,

	// block cache
	blocks: RwLock<HashMap<H256, Bytes>>,

	// extra caches
	block_details: RwLock<HashMap<H256, BlockDetails>>,
	block_hashes: RwLock<HashMap<BlockNumber, H256>>,
	transaction_addresses: RwLock<HashMap<H256, TransactionAddress>>,
	blocks_blooms: RwLock<HashMap<LogGroupPosition, BloomGroup>>,
	block_receipts: RwLock<HashMap<H256, BlockReceipts>>,

	extras_db: Database,
	blocks_db: Database,

	cache_man: RwLock<CacheManager>,

	insert_lock: Mutex<()>
}

impl BlockProvider for BlockChain {
	/// Returns true if the given block is known
	/// (though not necessarily a part of the canon chain).
	fn is_known(&self, hash: &H256) -> bool {
		self.extras_db.exists_with_cache(&self.block_details, hash)
	}

	/// Get raw block data
	fn block(&self, hash: &H256) -> Option<Bytes> {
		{
			let read = self.blocks.read();
			if let Some(v) = read.get(hash) {
				return Some(v.clone());
			}
		}

		let opt = self.blocks_db.get(hash)
			.expect("Low level database error. Some issue with disk?");

		self.note_used(CacheID::Block(hash.clone()));

		match opt {
			Some(b) => {
				let bytes: Bytes = b.to_vec();
				let mut write = self.blocks.write();
				write.insert(hash.clone(), bytes.clone());
				Some(bytes)
			},
			None => None
		}
	}

	/// Get the familial details concerning a block.
	fn block_details(&self, hash: &H256) -> Option<BlockDetails> {
		self.note_used(CacheID::BlockDetails(hash.clone()));
		self.extras_db.read_with_cache(&self.block_details, hash)
	}

	/// Get the hash of given block's number.
	fn block_hash(&self, index: BlockNumber) -> Option<H256> {
		self.note_used(CacheID::BlockHashes(index));
		self.extras_db.read_with_cache(&self.block_hashes, &index)
	}

	/// Get the address of transaction with given hash.
	fn transaction_address(&self, hash: &H256) -> Option<TransactionAddress> {
		self.note_used(CacheID::TransactionAddresses(hash.clone()));
		self.extras_db.read_with_cache(&self.transaction_addresses, hash)
	}

	/// Get receipts of block with given hash.
	fn block_receipts(&self, hash: &H256) -> Option<BlockReceipts> {
		self.note_used(CacheID::BlockReceipts(hash.clone()));
		self.extras_db.read_with_cache(&self.block_receipts, hash)
	}

	/// Returns numbers of blocks containing given bloom.
	fn blocks_with_bloom(&self, bloom: &H2048, from_block: BlockNumber, to_block: BlockNumber) -> Vec<BlockNumber> {
		let range = from_block as bc::Number..to_block as bc::Number;
		let chain = bc::group::BloomGroupChain::new(self.blooms_config, self);
		chain.with_bloom(&range, &Bloom::from(bloom.clone()).into())
			.into_iter()
			.map(|b| b as BlockNumber)
			.collect()
	}
}

const COLLECTION_QUEUE_SIZE: usize = 8;

pub struct AncestryIter<'a> {
	current: H256,
	chain: &'a BlockChain,
}

impl<'a> Iterator for AncestryIter<'a> {
	type Item = H256;
	fn next(&mut self) -> Option<H256> {
		if self.current.is_zero() {
			Option::None
		} else {
			let mut n = self.chain.block_details(&self.current).unwrap().parent;
			mem::swap(&mut self.current, &mut n);
			Some(n)
		}
	}
}

impl BlockChain {
	/// Create new instance of blockchain from given Genesis
	pub fn new(config: Config, genesis: &[u8], path: &Path) -> BlockChain {
		// open extras db
		let mut extras_path = path.to_path_buf();
		extras_path.push("extras");
		let extras_db = match config.db_cache_size {
			None => Database::open_default(extras_path.to_str().unwrap()).unwrap(),
			Some(cache_size) => Database::open(
				&DatabaseConfig::with_cache(cache_size/2),
				extras_path.to_str().unwrap()).unwrap(),
		};

		// open blocks db
		let mut blocks_path = path.to_path_buf();
		blocks_path.push("blocks");
		let blocks_db = match config.db_cache_size {
			None => Database::open_default(blocks_path.to_str().unwrap()).unwrap(),
			Some(cache_size) => Database::open(
				&DatabaseConfig::with_cache(cache_size/2),
				blocks_path.to_str().unwrap()).unwrap(),
		};

		let mut cache_man = CacheManager{cache_usage: VecDeque::new(), in_use: HashSet::new()};
		(0..COLLECTION_QUEUE_SIZE).foreach(|_| cache_man.cache_usage.push_back(HashSet::new()));

		let bc = BlockChain {
			pref_cache_size: AtomicUsize::new(config.pref_cache_size),
			max_cache_size: AtomicUsize::new(config.max_cache_size),
			blooms_config: bc::Config {
				levels: LOG_BLOOMS_LEVELS,
				elements_per_index: LOG_BLOOMS_ELEMENTS_PER_INDEX,
			},
			best_block: RwLock::new(BestBlock::default()),
			blocks: RwLock::new(HashMap::new()),
			block_details: RwLock::new(HashMap::new()),
			block_hashes: RwLock::new(HashMap::new()),
			transaction_addresses: RwLock::new(HashMap::new()),
			blocks_blooms: RwLock::new(HashMap::new()),
			block_receipts: RwLock::new(HashMap::new()),
			extras_db: extras_db,
			blocks_db: blocks_db,
			cache_man: RwLock::new(cache_man),
			insert_lock: Mutex::new(()),
		};

		// load best block
		let best_block_hash = match bc.extras_db.get(b"best").unwrap() {
			Some(best) => {
				let best = H256::from_slice(&best);
				let mut b = best.clone();
				let mut removed = 0;
				let mut best_num = 0;
				while !bc.blocks_db.get(&b).unwrap().is_some() {
					// track back to the best block we have in the blocks database
					let extras: BlockDetails = bc.extras_db.read(&b).unwrap();
					type DetailsKey = Key<BlockDetails, Target=H264>;
					bc.extras_db.delete(&(DetailsKey::key(&b))).unwrap();
					b = extras.parent;
					best_num = extras.number;
					removed += 1;
				}
				if b != best {
					let batch = DBTransaction::new();
					let range = (best_num + 1) as bc::Number .. (best_num + removed) as bc::Number;
					let chain = bc::group::BloomGroupChain::new(bc.blooms_config, &bc);
					let changes = chain.replace(&range, vec![]);
					for (k, v) in changes.into_iter() {
						batch.write(&LogGroupPosition::from(k), &BloomGroup::from(v));
					}
					batch.put(b"best", &b).unwrap();
					bc.extras_db.write(batch).unwrap();
					info!("Restored mismatched best block. Was: {}, new: {}", best.hex(), b.hex());
				}
				b
			}
			None => {
				// best block does not exist
				// we need to insert genesis into the cache
				let block = BlockView::new(genesis);
				let header = block.header_view();
				let hash = block.sha3();

				let details = BlockDetails {
					number: header.number(),
					total_difficulty: header.difficulty(),
					parent: header.parent_hash(),
					children: vec![]
				};

				bc.blocks_db.put(&hash, genesis).unwrap();

				let batch = DBTransaction::new();
				batch.write(&hash, &details);
				batch.write(&header.number(), &hash);
				batch.put(b"best", &hash).unwrap();
				bc.extras_db.write(batch).unwrap();

				hash
			}
		};

		{
			let mut best_block = bc.best_block.write();
			best_block.number = bc.block_number(&best_block_hash).unwrap();
			best_block.total_difficulty = bc.block_details(&best_block_hash).unwrap().total_difficulty;
			best_block.hash = best_block_hash;
		}

		bc
	}

	/// Returns true if the given parent block has given child
	/// (though not necessarily a part of the canon chain).
	fn is_known_child(&self, parent: &H256, hash: &H256) -> bool {
		self.extras_db.read_with_cache(&self.block_details, parent).map_or(false, |d| d.children.contains(hash))
	}

	/// Set the cache configuration.
	pub fn configure_cache(&self, pref_cache_size: usize, max_cache_size: usize) {
		self.pref_cache_size.store(pref_cache_size, AtomicOrder::Relaxed);
		self.max_cache_size.store(max_cache_size, AtomicOrder::Relaxed);
	}

	/// Returns a tree route between `from` and `to`, which is a tuple of:
	///
	/// - a vector of hashes of all blocks, ordered from `from` to `to`.
	///
	/// - common ancestor of these blocks.
	///
	/// - an index where best common ancestor would be
	///
	/// 1.) from newer to older
	///
	/// - bc: `A1 -> A2 -> A3 -> A4 -> A5`
	/// - from: A5, to: A4
	/// - route:
	///
	///   ```json
	///   { blocks: [A5], ancestor: A4, index: 1 }
	///   ```
	///
	/// 2.) from older to newer
	///
	/// - bc: `A1 -> A2 -> A3 -> A4 -> A5`
	/// - from: A3, to: A4
	/// - route:
	///
	///   ```json
	///   { blocks: [A4], ancestor: A3, index: 0 }
	///   ```
	///
	/// 3.) fork:
	///
	/// - bc:
	///
	///   ```text
	///   A1 -> A2 -> A3 -> A4
	///              -> B3 -> B4
	///   ```
	/// - from: B4, to: A4
	/// - route:
	///
	///   ```json
	///   { blocks: [B4, B3, A3, A4], ancestor: A2, index: 2 }
	///   ```
	pub fn tree_route(&self, from: H256, to: H256) -> TreeRoute {
		let mut from_branch = vec![];
		let mut to_branch = vec![];

		let mut from_details = self.block_details(&from).expect(&format!("0. Expected to find details for block {:?}", from));
		let mut to_details = self.block_details(&to).expect(&format!("1. Expected to find details for block {:?}", to));
		let mut current_from = from;
		let mut current_to = to;

		// reset from && to to the same level
		while from_details.number > to_details.number {
			from_branch.push(current_from);
			current_from = from_details.parent.clone();
			from_details = self.block_details(&from_details.parent).expect(&format!("2. Expected to find details for block {:?}", from_details.parent));
		}

		while to_details.number > from_details.number {
			to_branch.push(current_to);
			current_to = to_details.parent.clone();
			to_details = self.block_details(&to_details.parent).expect(&format!("3. Expected to find details for block {:?}", to_details.parent));
		}

		assert_eq!(from_details.number, to_details.number);

		// move to shared parent
		while current_from != current_to {
			from_branch.push(current_from);
			current_from = from_details.parent.clone();
			from_details = self.block_details(&from_details.parent).expect(&format!("4. Expected to find details for block {:?}", from_details.parent));

			to_branch.push(current_to);
			current_to = to_details.parent.clone();
			to_details = self.block_details(&to_details.parent).expect(&format!("5. Expected to find details for block {:?}", from_details.parent));
		}

		let index = from_branch.len();

		from_branch.extend(to_branch.into_iter().rev());

		TreeRoute {
			blocks: from_branch,
			ancestor: current_from,
			index: index
		}
	}

	/// Inserts a verified, known block from the canonical chain.
	///
	/// Can be performed out-of-order.
	/// This is used by snapshot restoration.
	/// Note that this does not update the block extras.
	pub fn insert_canon_block(&self, bytes: &[u8], receipts: Vec<Receipt>, parent_details: Option<BlockDetails>) {
		let block = BlockView::new(bytes);
		let header = block.header_view();
		let hash = header.sha3();

		if self.is_known(&hash) {
			return;
		}

		let _lock = self.insert_lock.lock();
		self.blocks_db.put(&hash, &bytes).unwrap();

		let parent_details = parent_details.or(self.block_details(&header.parent_hash()))
			.expect("parent details are always submitted for first block in chunk; qed");

		let info = BlockInfo {
			hash: hash,
			number: header.number(),
			total_difficulty: parent_details.total_difficulty + header.difficulty(),
			location: BlockLocation::CanonChain,
		};

		self.apply_update(ExtrasUpdate {
			block_hashes: self.prepare_block_hashes_update(bytes, &info),
			block_details: self.prepare_block_details_update(bytes, &info, Some(parent_details)),
			block_receipts: self.prepare_block_receipts_update(receipts, &info),
			transactions_addresses: self.prepare_transaction_addresses_update(bytes, &info),
			blocks_blooms: self.prepare_block_blooms_update(bytes, &info),
			info: info,
		});
	}

	#[cfg_attr(feature="dev", allow(similar_names))]
	/// Inserts the block into backing cache database.
	/// Expects the block to be valid and already verified.
	/// If the block is already known, does nothing.
	pub fn insert_block(&self, bytes: &[u8], receipts: Vec<Receipt>) -> ImportRoute {
		// create views onto rlp
		let block = BlockView::new(bytes);
		let header = block.header_view();
		let hash = header.sha3();

		if self.is_known_child(&header.parent_hash(), &hash) {
			return ImportRoute::none();
		}

		let _lock = self.insert_lock.lock();
		// store block in db
		self.blocks_db.put(&hash, &bytes).unwrap();

		let info = self.block_info(bytes, hash);

		self.apply_update(ExtrasUpdate {
			block_hashes: self.prepare_block_hashes_update(bytes, &info),
			block_details: self.prepare_block_details_update(bytes, &info, None),
			block_receipts: self.prepare_block_receipts_update(receipts, &info),
			transactions_addresses: self.prepare_transaction_addresses_update(bytes, &info),
			blocks_blooms: self.prepare_block_blooms_update(bytes, &info),
			info: info.clone(),
		});

		ImportRoute::from(info)
	}

	/// Applies extras update.
	fn apply_update(&self, update: ExtrasUpdate) {
		let batch = DBTransaction::new();

		{
			for hash in update.block_details.keys().cloned() {
				self.note_used(CacheID::BlockDetails(hash));
			}

			let mut write_details = self.block_details.write();
			batch.extend_with_cache(&mut *write_details, update.block_details, CacheUpdatePolicy::Overwrite);
		}

		{
			let mut write_receipts = self.block_receipts.write();
			batch.extend_with_cache(&mut *write_receipts, update.block_receipts, CacheUpdatePolicy::Remove);
		}

		{
			let mut write_blocks_blooms = self.blocks_blooms.write();
			batch.extend_with_cache(&mut *write_blocks_blooms, update.blocks_blooms, CacheUpdatePolicy::Remove);
		}

<<<<<<< HEAD
		// update best block
		match update.info.location {
			BlockLocation::Branch => (),
			_ => {
				let mut best_block = self.best_block.write();

				if update.info.total_difficulty > best_block.total_difficulty {
					batch.put(b"best", &update.info.hash).unwrap();

=======
		// These cached values must be updated last and togeterh
		{
			// update best block
			match update.info.location {
				BlockLocation::Branch => (),
				_ => {
					batch.put(b"best", &update.info.hash).unwrap();
					let mut best_block = self.best_block.write();
>>>>>>> 5ab18d13
					*best_block = BestBlock {
						hash: update.info.hash,
						number: update.info.number,
						total_difficulty: update.info.total_difficulty
					};
				}
			}
		}

<<<<<<< HEAD
		let mut write_hashes = self.block_hashes.write();
		let mut write_txs = self.transaction_addresses.write();

		// These cached values must be updated last and together
		batch.extend_with_cache(&mut *write_hashes, update.block_hashes, CacheUpdatePolicy::Remove);
		batch.extend_with_cache(&mut *write_txs, update.transactions_addresses, CacheUpdatePolicy::Remove);

		// update extras database
		self.extras_db.write(batch).unwrap();
=======
			let mut write_hashes = self.block_hashes.write();
			let mut write_txs = self.transaction_addresses.write();

			batch.extend_with_cache(&mut *write_hashes, update.block_hashes, CacheUpdatePolicy::Remove);
			batch.extend_with_cache(&mut *write_txs, update.transactions_addresses, CacheUpdatePolicy::Remove);
>>>>>>> 5ab18d13

	}

	/// Iterator that lists `first` and then all of `first`'s ancestors, by hash.
	pub fn ancestry_iter(&self, first: H256) -> Option<AncestryIter> {
		if self.is_known(&first) {
			Some(AncestryIter {
				current: first,
				chain: &self,
			})
		} else {
			None
		}
	}

	/// Given a block's `parent`, find every block header which represents a valid possible uncle.
	pub fn find_uncle_headers(&self, parent: &H256, uncle_generations: usize) -> Option<Vec<Header>> {
		self.find_uncle_hashes(parent, uncle_generations).map(|v| v.into_iter().filter_map(|h| self.block_header(&h)).collect())
	}

	/// Given a block's `parent`, find every block hash which represents a valid possible uncle.
	pub fn find_uncle_hashes(&self, parent: &H256, uncle_generations: usize) -> Option<Vec<H256>> {
		if !self.is_known(parent) { return None; }

		let mut excluded = HashSet::new();
		for a in self.ancestry_iter(parent.clone()).unwrap().take(uncle_generations) {
			excluded.extend(self.uncle_hashes(&a).unwrap().into_iter());
			excluded.insert(a);
		}

		let mut ret = Vec::new();
		for a in self.ancestry_iter(parent.clone()).unwrap().skip(1).take(uncle_generations) {
			ret.extend(self.block_details(&a).unwrap().children.iter()
				.filter(|h| !excluded.contains(h))
			);
		}
		Some(ret)
	}

	/// Get inserted block info which is critical to prepare extras updates.
	fn block_info(&self, block_bytes: &[u8], hash: H256) -> BlockInfo {
		let block = BlockView::new(block_bytes);
		let header = block.header_view();
		let number = header.number();
		let parent_hash = header.parent_hash();
		let parent_details = self.block_details(&parent_hash).expect(format!("Invalid parent hash: {:?}", parent_hash).as_ref());
		let total_difficulty = parent_details.total_difficulty + header.difficulty();
		let is_new_best = total_difficulty > self.best_block_total_difficulty();

		BlockInfo {
			hash: hash,
			number: number,
			total_difficulty: total_difficulty,
			location: if is_new_best {
				// on new best block we need to make sure that all ancestors
				// are moved to "canon chain"
				// find the route between old best block and the new one
				let best_hash = self.best_block_hash();
				let route = self.tree_route(best_hash, parent_hash);

				assert_eq!(number, parent_details.number + 1);

				match route.blocks.len() {
					0 => BlockLocation::CanonChain,
					_ => {
						let retracted = route.blocks.iter().take(route.index).cloned().collect::<Vec<H256>>();

						BlockLocation::BranchBecomingCanonChain(BranchBecomingCanonChainData {
							ancestor: route.ancestor,
							enacted: route.blocks.into_iter().skip(route.index).collect(),
							retracted: retracted.into_iter().rev().collect(),
						})
					}
				}
			} else {
				BlockLocation::Branch
			}
		}
	}

	/// This function returns modified block hashes.
	fn prepare_block_hashes_update(&self, block_bytes: &[u8], info: &BlockInfo) -> HashMap<BlockNumber, H256> {
		let mut block_hashes = HashMap::new();
		let block = BlockView::new(block_bytes);
		let header = block.header_view();
		let number = header.number();

		match info.location {
			BlockLocation::Branch => (),
			BlockLocation::CanonChain => {
				block_hashes.insert(number, info.hash.clone());
			},
			BlockLocation::BranchBecomingCanonChain(ref data) => {
				let ancestor_number = self.block_number(&data.ancestor).unwrap();
				let start_number = ancestor_number + 1;

				for (index, hash) in data.enacted.iter().cloned().enumerate() {
					block_hashes.insert(start_number + index as BlockNumber, hash);
				}

				block_hashes.insert(number, info.hash.clone());
			}
		}

		block_hashes
	}

	/// This function returns modified block details.
	/// Uses the given parent details or attempts to load them from the database.
	/// The optional parameter is used when inserting blocks out-of-order from a snapshot.
	fn prepare_block_details_update(&self, block_bytes: &[u8], info: &BlockInfo, parent_details: Option<BlockDetails>) -> HashMap<H256, BlockDetails> {
		let block = BlockView::new(block_bytes);
		let header = block.header_view();
		let parent_hash = header.parent_hash();

		// update parent
		let mut parent_details = parent_details.or(self.block_details(&parent_hash)).expect(format!("Invalid parent hash: {:?}", parent_hash).as_ref());
		parent_details.children.push(info.hash.clone());

		// create current block details
		let details = BlockDetails {
			number: header.number(),
			total_difficulty: info.total_difficulty,
			parent: parent_hash.clone(),
			children: vec![]
		};

		// write to batch
		let mut block_details = HashMap::new();
		block_details.insert(parent_hash, parent_details);
		block_details.insert(info.hash.clone(), details);
		block_details
	}

	/// This function returns modified block receipts.
	fn prepare_block_receipts_update(&self, receipts: Vec<Receipt>, info: &BlockInfo) -> HashMap<H256, BlockReceipts> {
		let mut block_receipts = HashMap::new();
		block_receipts.insert(info.hash.clone(), BlockReceipts::new(receipts));
		block_receipts
	}

	/// This function returns modified transaction addresses.
	fn prepare_transaction_addresses_update(&self, block_bytes: &[u8], info: &BlockInfo) -> HashMap<H256, TransactionAddress> {
		let block = BlockView::new(block_bytes);
		let transaction_hashes = block.transaction_hashes();

		transaction_hashes.into_iter()
			.enumerate()
			.fold(HashMap::new(), |mut acc, (i ,tx_hash)| {
				acc.insert(tx_hash, TransactionAddress {
					block_hash: info.hash.clone(),
					index: i
				});
				acc
			})
	}

	/// This functions returns modified blocks blooms.
	///
	/// To accelerate blooms lookups, blomms are stored in multiple
	/// layers (BLOOM_LEVELS, currently 3).
	/// ChainFilter is responsible for building and rebuilding these layers.
	/// It returns them in HashMap, where values are Blooms and
	/// keys are BloomIndexes. BloomIndex represents bloom location on one
	/// of these layers.
	///
	/// To reduce number of queries to databse, block blooms are stored
	/// in BlocksBlooms structure which contains info about several
	/// (BLOOM_INDEX_SIZE, currently 16) consecutive blocks blooms.
	///
	/// Later, BloomIndexer is used to map bloom location on filter layer (BloomIndex)
	/// to bloom location in database (BlocksBloomLocation).
	///
	fn prepare_block_blooms_update(&self, block_bytes: &[u8], info: &BlockInfo) -> HashMap<LogGroupPosition, BloomGroup> {
		let block = BlockView::new(block_bytes);
		let header = block.header_view();

		let log_blooms = match info.location {
			BlockLocation::Branch => HashMap::new(),
			BlockLocation::CanonChain => {
				let chain = bc::group::BloomGroupChain::new(self.blooms_config, self);
				chain.insert(info.number as bc::Number, Bloom::from(header.log_bloom()).into())
			},
			BlockLocation::BranchBecomingCanonChain(ref data) => {
				let ancestor_number = self.block_number(&data.ancestor).unwrap();
				let start_number = ancestor_number + 1;
				let range = start_number as bc::Number..self.best_block_number() as bc::Number;

				let mut blooms: Vec<bc::Bloom> = data.enacted.iter()
					.map(|hash| self.block(hash).unwrap())
					.map(|bytes| BlockView::new(&bytes).header_view().log_bloom())
					.map(Bloom::from)
					.map(Into::into)
					.collect();

				blooms.push(Bloom::from(header.log_bloom()).into());

				let chain = bc::group::BloomGroupChain::new(self.blooms_config, self);
				chain.replace(&range, blooms)
			}
		};

		log_blooms.into_iter()
			.map(|p| (From::from(p.0), From::from(p.1)))
			.collect()
	}

	/// Get best block hash.
	pub fn best_block_hash(&self) -> H256 {
		self.best_block.read().hash.clone()
	}

	/// Get best block number.
	pub fn best_block_number(&self) -> BlockNumber {
		self.best_block.read().number
	}

	/// Get best block total difficulty.
	pub fn best_block_total_difficulty(&self) -> U256 {
		self.best_block.read().total_difficulty
	}

	/// Get current cache size.
	pub fn cache_size(&self) -> CacheSize {
		CacheSize {
			blocks: self.blocks.read().heap_size_of_children(),
			block_details: self.block_details.read().heap_size_of_children(),
			transaction_addresses: self.transaction_addresses.read().heap_size_of_children(),
			blocks_blooms: self.blocks_blooms.read().heap_size_of_children(),
			block_receipts: self.block_receipts.read().heap_size_of_children(),
		}
	}

	/// Let the cache system know that a cacheable item has been used.
	fn note_used(&self, id: CacheID) {
		let mut cache_man = self.cache_man.write();
		if !cache_man.cache_usage[0].contains(&id) {
			cache_man.cache_usage[0].insert(id.clone());
			if cache_man.in_use.contains(&id) {
				if let Some(c) = cache_man.cache_usage.iter_mut().skip(1).find(|e|e.contains(&id)) {
					c.remove(&id);
				}
			} else {
				cache_man.in_use.insert(id);
			}
		}
	}

	/// Ticks our cache system and throws out any old data.
	pub fn collect_garbage(&self) {
		if self.cache_size().total() < self.pref_cache_size.load(AtomicOrder::Relaxed) { return; }

		for _ in 0..COLLECTION_QUEUE_SIZE {
			{
				let mut blocks = self.blocks.write();
				let mut block_details = self.block_details.write();
				let mut block_hashes = self.block_hashes.write();
				let mut transaction_addresses = self.transaction_addresses.write();
				let mut blocks_blooms = self.blocks_blooms.write();
				let mut block_receipts = self.block_receipts.write();
				let mut cache_man = self.cache_man.write();

				for id in cache_man.cache_usage.pop_back().unwrap().into_iter() {
					cache_man.in_use.remove(&id);
					match id {
						CacheID::Block(h) => { blocks.remove(&h); },
						CacheID::BlockDetails(h) => { block_details.remove(&h); }
						CacheID::BlockHashes(h) => { block_hashes.remove(&h); }
						CacheID::TransactionAddresses(h) => { transaction_addresses.remove(&h); }
						CacheID::BlocksBlooms(h) => { blocks_blooms.remove(&h); }
						CacheID::BlockReceipts(h) => { block_receipts.remove(&h); }
					}
				}
				cache_man.cache_usage.push_front(HashSet::new());

				// TODO: handle block_hashes properly.
				block_hashes.clear();

				blocks.shrink_to_fit();
				block_details.shrink_to_fit();
 				block_hashes.shrink_to_fit();
 				transaction_addresses.shrink_to_fit();
 				blocks_blooms.shrink_to_fit();
 				block_receipts.shrink_to_fit();
			}
			if self.cache_size().total() < self.max_cache_size.load(AtomicOrder::Relaxed) { break; }
		}

		// TODO: m_lastCollection = chrono::system_clock::now();
	}
}

#[cfg(test)]
mod tests {
	#![cfg_attr(feature="dev", allow(similar_names))]
	use std::str::FromStr;
	use rustc_serialize::hex::FromHex;
	use util::hash::*;
	use util::sha3::Hashable;
	use blockchain::{BlockProvider, BlockChain, Config, ImportRoute};
	use tests::helpers::*;
	use devtools::*;
	use blockchain::generator::{ChainGenerator, ChainIterator, BlockFinalizer};
	use views::BlockView;

	#[test]
	fn basic_blockchain_insert() {
		let mut canon_chain = ChainGenerator::default();
		let mut finalizer = BlockFinalizer::default();
		let genesis = canon_chain.generate(&mut finalizer).unwrap();
		let first = canon_chain.generate(&mut finalizer).unwrap();
		let genesis_hash = BlockView::new(&genesis).header_view().sha3();
		let first_hash = BlockView::new(&first).header_view().sha3();

		let temp = RandomTempPath::new();
		let bc = BlockChain::new(Config::default(), &genesis, temp.as_path());

		assert_eq!(bc.genesis_hash(), genesis_hash.clone());
		assert_eq!(bc.best_block_number(), 0);
		assert_eq!(bc.best_block_hash(), genesis_hash.clone());
		assert_eq!(bc.block_hash(0), Some(genesis_hash.clone()));
		assert_eq!(bc.block_hash(1), None);
		assert_eq!(bc.block_details(&genesis_hash).unwrap().children, vec![]);

		bc.insert_block(&first, vec![]);

		assert_eq!(bc.block_hash(0), Some(genesis_hash.clone()));
		assert_eq!(bc.best_block_number(), 1);
		assert_eq!(bc.best_block_hash(), first_hash.clone());
		assert_eq!(bc.block_hash(1), Some(first_hash.clone()));
		assert_eq!(bc.block_details(&first_hash).unwrap().parent, genesis_hash.clone());
		assert_eq!(bc.block_details(&genesis_hash).unwrap().children, vec![first_hash.clone()]);
		assert_eq!(bc.block_hash(2), None);
	}

	#[test]
	fn check_ancestry_iter() {
		let mut canon_chain = ChainGenerator::default();
		let mut finalizer = BlockFinalizer::default();
		let genesis = canon_chain.generate(&mut finalizer).unwrap();
		let genesis_hash = BlockView::new(&genesis).header_view().sha3();

		let temp = RandomTempPath::new();
		let bc = BlockChain::new(Config::default(), &genesis, temp.as_path());

		let mut block_hashes = vec![genesis_hash.clone()];
		for _ in 0..10 {
			let block = canon_chain.generate(&mut finalizer).unwrap();
			block_hashes.push(BlockView::new(&block).header_view().sha3());
			bc.insert_block(&block, vec![]);
		}

		block_hashes.reverse();

		assert_eq!(bc.ancestry_iter(block_hashes[0].clone()).unwrap().collect::<Vec<_>>(), block_hashes)
	}

	#[test]
	#[cfg_attr(feature="dev", allow(cyclomatic_complexity))]
	fn test_find_uncles() {
		let mut canon_chain = ChainGenerator::default();
		let mut finalizer = BlockFinalizer::default();
		let genesis = canon_chain.generate(&mut finalizer).unwrap();
		let b1b = canon_chain.fork(1).generate(&mut finalizer.fork()).unwrap();
		let b1a = canon_chain.generate(&mut finalizer).unwrap();
		let b2b = canon_chain.fork(1).generate(&mut finalizer.fork()).unwrap();
		let b2a = canon_chain.generate(&mut finalizer).unwrap();
		let b3b = canon_chain.fork(1).generate(&mut finalizer.fork()).unwrap();
		let b3a = canon_chain.generate(&mut finalizer).unwrap();
		let b4b = canon_chain.fork(1).generate(&mut finalizer.fork()).unwrap();
		let b4a = canon_chain.generate(&mut finalizer).unwrap();
		let b5b = canon_chain.fork(1).generate(&mut finalizer.fork()).unwrap();
		let b5a = canon_chain.generate(&mut finalizer).unwrap();

		let temp = RandomTempPath::new();
		let bc = BlockChain::new(Config::default(), &genesis, temp.as_path());
		bc.insert_block(&b1a, vec![]);
		bc.insert_block(&b1b, vec![]);
		bc.insert_block(&b2a, vec![]);
		bc.insert_block(&b2b, vec![]);
		bc.insert_block(&b3a, vec![]);
		bc.insert_block(&b3b, vec![]);
		bc.insert_block(&b4a, vec![]);
		bc.insert_block(&b4b, vec![]);
		bc.insert_block(&b5a, vec![]);
		bc.insert_block(&b5b, vec![]);

		assert_eq!(
			[&b4b, &b3b, &b2b].iter().map(|b| BlockView::new(b).header()).collect::<Vec<_>>(),
			bc.find_uncle_headers(&BlockView::new(&b4a).header_view().sha3(), 3).unwrap()
		);

		// TODO: insert block that already includes one of them as an uncle to check it's not allowed.
	}

	#[test]
	#[cfg_attr(feature="dev", allow(cyclomatic_complexity))]
	fn test_small_fork() {
		let mut canon_chain = ChainGenerator::default();
		let mut finalizer = BlockFinalizer::default();
		let genesis = canon_chain.generate(&mut finalizer).unwrap();
		let b1 = canon_chain.generate(&mut finalizer).unwrap();
		let b2 = canon_chain.generate(&mut finalizer).unwrap();
		let b3b = canon_chain.fork(1).generate(&mut finalizer.fork()).unwrap();
		let b3a = canon_chain.generate(&mut finalizer).unwrap();

		let genesis_hash = BlockView::new(&genesis).header_view().sha3();
		let b1_hash= BlockView::new(&b1).header_view().sha3();
		let b2_hash= BlockView::new(&b2).header_view().sha3();
		let b3a_hash= BlockView::new(&b3a).header_view().sha3();
		let b3b_hash= BlockView::new(&b3b).header_view().sha3();

		// b3a is a part of canon chain, whereas b3b is part of sidechain
		let best_block_hash = b3a_hash.clone();

		let temp = RandomTempPath::new();
		let bc = BlockChain::new(Config::default(), &genesis, temp.as_path());
		let ir1 = bc.insert_block(&b1, vec![]);
		let ir2 = bc.insert_block(&b2, vec![]);
		let ir3b = bc.insert_block(&b3b, vec![]);
		let ir3a = bc.insert_block(&b3a, vec![]);

		assert_eq!(ir1, ImportRoute {
			enacted: vec![b1_hash],
			retracted: vec![],
			omitted: vec![],
		});

		assert_eq!(ir2, ImportRoute {
			enacted: vec![b2_hash],
			retracted: vec![],
			omitted: vec![],
		});

		assert_eq!(ir3b, ImportRoute {
			enacted: vec![b3b_hash],
			retracted: vec![],
			omitted: vec![],
		});

		assert_eq!(ir3a, ImportRoute {
			enacted: vec![b3a_hash],
			retracted: vec![b3b_hash],
			omitted: vec![],
		});

		assert_eq!(bc.best_block_hash(), best_block_hash);
		assert_eq!(bc.block_number(&genesis_hash).unwrap(), 0);
		assert_eq!(bc.block_number(&b1_hash).unwrap(), 1);
		assert_eq!(bc.block_number(&b2_hash).unwrap(), 2);
		assert_eq!(bc.block_number(&b3a_hash).unwrap(), 3);
		assert_eq!(bc.block_number(&b3b_hash).unwrap(), 3);

		assert_eq!(bc.block_hash(0).unwrap(), genesis_hash);
		assert_eq!(bc.block_hash(1).unwrap(), b1_hash);
		assert_eq!(bc.block_hash(2).unwrap(), b2_hash);
		assert_eq!(bc.block_hash(3).unwrap(), b3a_hash);

		// test trie route
		let r0_1 = bc.tree_route(genesis_hash.clone(), b1_hash.clone());
		assert_eq!(r0_1.ancestor, genesis_hash);
		assert_eq!(r0_1.blocks, [b1_hash.clone()]);
		assert_eq!(r0_1.index, 0);

		let r0_2 = bc.tree_route(genesis_hash.clone(), b2_hash.clone());
		assert_eq!(r0_2.ancestor, genesis_hash);
		assert_eq!(r0_2.blocks, [b1_hash.clone(), b2_hash.clone()]);
		assert_eq!(r0_2.index, 0);

		let r1_3a = bc.tree_route(b1_hash.clone(), b3a_hash.clone());
		assert_eq!(r1_3a.ancestor, b1_hash);
		assert_eq!(r1_3a.blocks, [b2_hash.clone(), b3a_hash.clone()]);
		assert_eq!(r1_3a.index, 0);

		let r1_3b = bc.tree_route(b1_hash.clone(), b3b_hash.clone());
		assert_eq!(r1_3b.ancestor, b1_hash);
		assert_eq!(r1_3b.blocks, [b2_hash.clone(), b3b_hash.clone()]);
		assert_eq!(r1_3b.index, 0);

		let r3a_3b = bc.tree_route(b3a_hash.clone(), b3b_hash.clone());
		assert_eq!(r3a_3b.ancestor, b2_hash);
		assert_eq!(r3a_3b.blocks, [b3a_hash.clone(), b3b_hash.clone()]);
		assert_eq!(r3a_3b.index, 1);

		let r1_0 = bc.tree_route(b1_hash.clone(), genesis_hash.clone());
		assert_eq!(r1_0.ancestor, genesis_hash);
		assert_eq!(r1_0.blocks, [b1_hash.clone()]);
		assert_eq!(r1_0.index, 1);

		let r2_0 = bc.tree_route(b2_hash.clone(), genesis_hash.clone());
		assert_eq!(r2_0.ancestor, genesis_hash);
		assert_eq!(r2_0.blocks, [b2_hash.clone(), b1_hash.clone()]);
		assert_eq!(r2_0.index, 2);

		let r3a_1 = bc.tree_route(b3a_hash.clone(), b1_hash.clone());
		assert_eq!(r3a_1.ancestor, b1_hash);
		assert_eq!(r3a_1.blocks, [b3a_hash.clone(), b2_hash.clone()]);
		assert_eq!(r3a_1.index, 2);

		let r3b_1 = bc.tree_route(b3b_hash.clone(), b1_hash.clone());
		assert_eq!(r3b_1.ancestor, b1_hash);
		assert_eq!(r3b_1.blocks, [b3b_hash.clone(), b2_hash.clone()]);
		assert_eq!(r3b_1.index, 2);

		let r3b_3a = bc.tree_route(b3b_hash.clone(), b3a_hash.clone());
		assert_eq!(r3b_3a.ancestor, b2_hash);
		assert_eq!(r3b_3a.blocks, [b3b_hash.clone(), b3a_hash.clone()]);
		assert_eq!(r3b_3a.index, 1);
	}

	#[test]
	fn test_reopen_blockchain_db() {
		let mut canon_chain = ChainGenerator::default();
		let mut finalizer = BlockFinalizer::default();
		let genesis = canon_chain.generate(&mut finalizer).unwrap();
		let first = canon_chain.generate(&mut finalizer).unwrap();
		let genesis_hash = BlockView::new(&genesis).header_view().sha3();
		let first_hash = BlockView::new(&first).header_view().sha3();

		let temp = RandomTempPath::new();
		{
			let bc = BlockChain::new(Config::default(), &genesis, temp.as_path());
			assert_eq!(bc.best_block_hash(), genesis_hash);
			bc.insert_block(&first, vec![]);
			assert_eq!(bc.best_block_hash(), first_hash);
		}

		{
			let bc = BlockChain::new(Config::default(), &genesis, temp.as_path());
			assert_eq!(bc.best_block_hash(), first_hash);
		}
	}

	#[test]
	fn can_contain_arbitrary_block_sequence() {
		let bc_result = generate_dummy_blockchain(50);
		let bc = bc_result.reference();
		assert_eq!(bc.best_block_number(), 49);
	}

	#[test]
	fn can_collect_garbage() {
		let bc_result = generate_dummy_blockchain(3000);
		let bc = bc_result.reference();

		assert_eq!(bc.best_block_number(), 2999);
		let best_hash = bc.best_block_hash();
		let mut block_header = bc.block_header(&best_hash);

		while !block_header.is_none() {
			block_header = bc.block_header(&block_header.unwrap().parent_hash);
		}
		assert!(bc.cache_size().blocks > 1024 * 1024);

		for _ in 0..2 {
			bc.collect_garbage();
		}
		assert!(bc.cache_size().blocks < 1024 * 1024);
	}

	#[test]
	fn can_contain_arbitrary_block_sequence_with_extra() {
		let bc_result = generate_dummy_blockchain_with_extra(25);
		let bc = bc_result.reference();
		assert_eq!(bc.best_block_number(), 24);
	}

	#[test]
	fn can_contain_only_genesis_block() {
		let bc_result = generate_dummy_empty_blockchain();
		let bc = bc_result.reference();
		assert_eq!(bc.best_block_number(), 0);
	}

	#[test]
	fn find_transaction_by_hash() {
		let genesis = "f901fcf901f7a00000000000000000000000000000000000000000000000000000000000000000a01dcc4de8dec75d7aab85b567b6ccd41ad312451b948a7413f0a142fd40d49347948888f1f195afa192cfee860698584c030f4c9db1a0af81e09f8c46ca322193edfda764fa7e88e81923f802f1d325ec0b0308ac2cd0a056e81f171bcc55a6ff8345e692c0f86e5b48e01b996cadc001622fb5e363b421a056e81f171bcc55a6ff8345e692c0f86e5b48e01b996cadc001622fb5e363b421b9010000000000000000000000000000000000000000000000000000000000000000000000000000000000000000000000000000000000000000000000000000000000000000000000000000000000000000000000000000000000000000000000000000000000000000000000000000000000000000000000000000000000000000000000000000000000000000000000000000000000000000000000000000000000000000000000000000000000000000000000000000000000000000000000000000000000000000000000000000000000000000000000000000000000000000000000000000000000000000000000000000000000000000000000000000000000830200008083023e38808454c98c8142a056e81f171bcc55a6ff8345e692c0f86e5b48e01b996cadc001622fb5e363b421880102030405060708c0c0".from_hex().unwrap();
		let b1 = "f904a8f901faa0ce1f26f798dd03c8782d63b3e42e79a64eaea5694ea686ac5d7ce3df5171d1aea01dcc4de8dec75d7aab85b567b6ccd41ad312451b948a7413f0a142fd40d49347948888f1f195afa192cfee860698584c030f4c9db1a0a65c2364cd0f1542d761823dc0109c6b072f14c20459598c5455c274601438f4a070616ebd7ad2ed6fb7860cf7e9df00163842351c38a87cac2c1cb193895035a2a05c5b4fc43c2d45787f54e1ae7d27afdb4ad16dfc567c5692070d5c4556e0b1d7b9010000000000000000000000000000000000000000000000000000000000000000000000000000000000000000000000000000000000000000000000000000000000000000000000000000000000000000000000000000000000000000000000000000000000000000000000000000000000000000000000000000000000000000000000000000000000000000000000000000000000000000000000000000000000000000000000000000000000000000000000000000000000000000000000000000000000000000000000000000000000000000000000000000000000000000000000000000000000000000000000000000000000000000000000000000000000830200000183023ec683021536845685109780a029f07836e4e59229b3a065913afc27702642c683bba689910b2b2fd45db310d3888957e6d004a31802f902a7f85f800a8255f094aaaf5374fce5edbc8e2a8697c15331677e6ebf0b0a801ca0575da4e21b66fa764be5f74da9389e67693d066fb0d1312e19e17e501da00ecda06baf5a5327595f6619dfc2fcb3f2e6fb410b5810af3cb52d0e7508038e91a188f85f010a82520894bbbf5374fce5edbc8e2a8697c15331677e6ebf0b0a801ba04fa966bf34b93abc1bcd665554b7f316b50f928477b50be0f3285ead29d18c5ba017bba0eeec1625ab433746955e125d46d80b7fdc97386c51266f842d8e02192ef85f020a82520894bbbf5374fce5edbc8e2a8697c15331677e6ebf0b0a801ca004377418ae981cc32b1312b4a427a1d69a821b28db8584f5f2bd8c6d42458adaa053a1dba1af177fac92f3b6af0a9fa46a22adf56e686c93794b6a012bf254abf5f85f030a82520894bbbf5374fce5edbc8e2a8697c15331677e6ebf0b0a801ca04fe13febd28a05f4fcb2f451d7ddc2dda56486d9f8c79a62b0ba4da775122615a0651b2382dd402df9ebc27f8cb4b2e0f3cea68dda2dca0ee9603608f0b6f51668f85f040a82520894bbbf5374fce5edbc8e2a8697c15331677e6ebf0b0a801ba078e6a0ba086a08f8450e208a399bb2f2d2a0d984acd2517c7c7df66ccfab567da013254002cd45a97fac049ae00afbc43ed0d9961d0c56a3b2382c80ce41c198ddf85f050a82520894bbbf5374fce5edbc8e2a8697c15331677e6ebf0b0a801ba0a7174d8f43ea71c8e3ca9477691add8d80ac8e0ed89d8d8b572041eef81f4a54a0534ea2e28ec4da3b5b944b18c51ec84a5cf35f5b3343c5fb86521fd2d388f506f85f060a82520894bbbf5374fce5edbc8e2a8697c15331677e6ebf0b0a801ba034bd04065833536a10c77ee2a43a5371bc6d34837088b861dd9d4b7f44074b59a078807715786a13876d3455716a6b9cb2186b7a4887a5c31160fc877454958616c0".from_hex().unwrap();
		let b1_hash = H256::from_str("f53f268d23a71e85c7d6d83a9504298712b84c1a2ba220441c86eeda0bf0b6e3").unwrap();

		let temp = RandomTempPath::new();
		let bc = BlockChain::new(Config::default(), &genesis, temp.as_path());
		bc.insert_block(&b1, vec![]);

		let transactions = bc.transactions(&b1_hash).unwrap();
		assert_eq!(transactions.len(), 7);
		for t in transactions {
			assert_eq!(bc.transaction(&bc.transaction_address(&t.hash()).unwrap()).unwrap(), t);
		}
	}

	#[test]
	fn test_bloom_filter_simple() {
		// TODO: From here
		let bloom_b1 = H2048::from_str("00000020000000000000000000000000000000000000000002000000000000000000000000000000020000000000000000000000000000000000000000000000000000000000000000000000000000010000000000000000000000000000000000000000000000000000000000000000000000000000000000000000000000000000000000000000040000000000000010000000000000000000000000000000000000000000000000000000000000000000000000000000000000000000000000000000000000000000000000000000000000000000000000000000000000000000000000000000000000000000000008000400000000000000000000002000").unwrap();

		let bloom_b2 = H2048::from_str("00000000000000000000000000000000000000000000020000001000000000000000000000000000000000000000000000000000000000000000000000000000100000000000000000008000000000000000000000000000000000040000000000000000000000000000000000000000000000000000000000000000000000800000000000000000000000000000000000000000000000000000000000008000000000000000000000000000000000000000000000000000000000000000000000000000000000000002000000000000000000040000000000000000000000000000000000000000000000000000000000000000000000000000000000000000").unwrap();

		let bloom_ba = H2048::from_str("00000000000000000000000000000000000000000000020000000800000000000000000000000000000000000000000000000000000000000000000000000000100000000000000000008000000000000000000000000000000000040000000000000000000000000000000000000000000000000000000000000000000000800000000000000000000000000000000000000000000000000000000000008000000000000000000000000000000000000000000000000000000000000000000000000000000000000002000000000000000000040000000000000000000000000000000000000000000000000000000000000000000000000000000000000000").unwrap();

		let mut canon_chain = ChainGenerator::default();
		let mut finalizer = BlockFinalizer::default();
		let genesis = canon_chain.generate(&mut finalizer).unwrap();
		let mut fork = canon_chain.fork(1);
		let mut fork_finalizer = finalizer.fork();
		let b1 = fork.with_bloom(bloom_b1.clone()).generate(&mut fork_finalizer).unwrap();
		let b2 = fork.with_bloom(bloom_b2.clone()).generate(&mut fork_finalizer).unwrap();
		let b3 = fork.with_bloom(bloom_ba.clone()).generate(&mut fork_finalizer).unwrap();
		let b1a = canon_chain.with_bloom(bloom_ba.clone()).generate(&mut finalizer).unwrap();
		let b2a = canon_chain.with_bloom(bloom_ba.clone()).generate(&mut finalizer).unwrap();

		let temp = RandomTempPath::new();
		let bc = BlockChain::new(Config::default(), &genesis, temp.as_path());

		let blocks_b1 = bc.blocks_with_bloom(&bloom_b1, 0, 5);
		let blocks_b2 = bc.blocks_with_bloom(&bloom_b2, 0, 5);
		assert_eq!(blocks_b1, vec![]);
		assert_eq!(blocks_b2, vec![]);

		bc.insert_block(&b1, vec![]);
		let blocks_b1 = bc.blocks_with_bloom(&bloom_b1, 0, 5);
		let blocks_b2 = bc.blocks_with_bloom(&bloom_b2, 0, 5);
		assert_eq!(blocks_b1, vec![1]);
		assert_eq!(blocks_b2, vec![]);

		bc.insert_block(&b2, vec![]);
		let blocks_b1 = bc.blocks_with_bloom(&bloom_b1, 0, 5);
		let blocks_b2 = bc.blocks_with_bloom(&bloom_b2, 0, 5);
		assert_eq!(blocks_b1, vec![1]);
		assert_eq!(blocks_b2, vec![2]);

		// hasn't been forked yet
		bc.insert_block(&b1a, vec![]);
		let blocks_b1 = bc.blocks_with_bloom(&bloom_b1, 0, 5);
		let blocks_b2 = bc.blocks_with_bloom(&bloom_b2, 0, 5);
		let blocks_ba = bc.blocks_with_bloom(&bloom_ba, 0, 5);
		assert_eq!(blocks_b1, vec![1]);
		assert_eq!(blocks_b2, vec![2]);
		assert_eq!(blocks_ba, vec![]);

		// fork has happend
		bc.insert_block(&b2a, vec![]);
		let blocks_b1 = bc.blocks_with_bloom(&bloom_b1, 0, 5);
		let blocks_b2 = bc.blocks_with_bloom(&bloom_b2, 0, 5);
		let blocks_ba = bc.blocks_with_bloom(&bloom_ba, 0, 5);
		assert_eq!(blocks_b1, vec![]);
		assert_eq!(blocks_b2, vec![]);
		assert_eq!(blocks_ba, vec![1, 2]);

		// fork back
		bc.insert_block(&b3, vec![]);
		let blocks_b1 = bc.blocks_with_bloom(&bloom_b1, 0, 5);
		let blocks_b2 = bc.blocks_with_bloom(&bloom_b2, 0, 5);
		let blocks_ba = bc.blocks_with_bloom(&bloom_ba, 0, 5);
		assert_eq!(blocks_b1, vec![1]);
		assert_eq!(blocks_b2, vec![2]);
		assert_eq!(blocks_ba, vec![3]);
	}

	#[test]
	fn test_best_block_update() {
		let mut canon_chain = ChainGenerator::default();
		let mut finalizer = BlockFinalizer::default();
		let genesis = canon_chain.generate(&mut finalizer).unwrap();

		let temp = RandomTempPath::new();

		{
			let bc = BlockChain::new(Config::default(), &genesis, temp.as_path());
			let uncle = canon_chain.fork(1).generate(&mut finalizer.fork()).unwrap();

			// create a longer fork
			for _ in 0..5 {
				let canon_block = canon_chain.generate(&mut finalizer).unwrap();
				bc.insert_block(&canon_block, vec![]);
			}

			assert_eq!(bc.best_block_number(), 5);
			bc.insert_block(&uncle, vec![]);
		}

		// re-loading the blockchain should load the correct best block.
		let bc = BlockChain::new(Config::default(), &genesis, temp.as_path());
		assert_eq!(bc.best_block_number(), 5);
	}
}<|MERGE_RESOLUTION|>--- conflicted
+++ resolved
@@ -551,7 +551,6 @@
 			batch.extend_with_cache(&mut *write_blocks_blooms, update.blocks_blooms, CacheUpdatePolicy::Remove);
 		}
 
-<<<<<<< HEAD
 		// update best block
 		match update.info.location {
 			BlockLocation::Branch => (),
@@ -560,17 +559,6 @@
 
 				if update.info.total_difficulty > best_block.total_difficulty {
 					batch.put(b"best", &update.info.hash).unwrap();
-
-=======
-		// These cached values must be updated last and togeterh
-		{
-			// update best block
-			match update.info.location {
-				BlockLocation::Branch => (),
-				_ => {
-					batch.put(b"best", &update.info.hash).unwrap();
-					let mut best_block = self.best_block.write();
->>>>>>> 5ab18d13
 					*best_block = BestBlock {
 						hash: update.info.hash,
 						number: update.info.number,
@@ -580,7 +568,6 @@
 			}
 		}
 
-<<<<<<< HEAD
 		let mut write_hashes = self.block_hashes.write();
 		let mut write_txs = self.transaction_addresses.write();
 
@@ -590,14 +577,6 @@
 
 		// update extras database
 		self.extras_db.write(batch).unwrap();
-=======
-			let mut write_hashes = self.block_hashes.write();
-			let mut write_txs = self.transaction_addresses.write();
-
-			batch.extend_with_cache(&mut *write_hashes, update.block_hashes, CacheUpdatePolicy::Remove);
-			batch.extend_with_cache(&mut *write_txs, update.transactions_addresses, CacheUpdatePolicy::Remove);
->>>>>>> 5ab18d13
-
 	}
 
 	/// Iterator that lists `first` and then all of `first`'s ancestors, by hash.
