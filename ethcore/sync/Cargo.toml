--- conflicted
+++ resolved
@@ -20,14 +20,8 @@
 ethkey = { path = "../../accounts/ethkey" }
 ethstore = { path = "../../accounts/ethstore" }
 fastmap = { path = "../../util/fastmap" }
-<<<<<<< HEAD
 hash-db = "0.12.2"
-heapsize = "0.4"
-keccak-hash = "0.1"
-=======
-hash-db = "0.12.4"
 keccak-hash = "0.2.0"
->>>>>>> a23f5b8f
 keccak-hasher = { path = "../../util/keccak-hasher" }
 kvdb = "0.1"
 log = "0.4"
