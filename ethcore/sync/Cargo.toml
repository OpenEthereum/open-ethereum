[package]
description = "OpenEthereum (EthCore) Blockchain Synchronization (Strategy, Blockchain Downloader, Blockchain Synchronization Implementation of Ethereum Protocol, Propagating Data to Peers, Requesting Data from Peers, Supplying Data in Response to Peer Requests, Handling Peer Responses, Matching Packet IDs and Protocol, Light Client Synchronization of Header Chain, Header Download State Machine, Light Decoding & Verifying Header Responses, Private Transaction Handling, Synchronization Snapshot Service to Download & Verify Block Chunks, Peer Connection Management and Blockchain Client I/O Interface for Synchronization Handler, Transaction Statistics)"
name = "ethcore-sync"
version = "1.12.0"
license = "GPL-3.0"
authors = ["Parity Technologies <admin@parity.io>"]
edition = "2018"

[lib]

[dependencies]
bytes = { package = "parity-bytes", version = "0.1" }
client-traits = { path = "../client-traits" }
common-types = { path = "../types" }
devp2p = { package = "ethcore-network-devp2p", path = "../../util/network-devp2p" }
enum-primitive-derive = "0.2"
ethcore-io = { path = "../../util/io" }
ethcore-private-tx = { path = "../private-tx" }
ethereum-forkid = "0.2"
ethereum-types = "0.9.1"
fastmap = { path = "../../util/fastmap" }
futures = "0.1"
indexmap = "1.3.0"
keccak-hash = "0.5.0"
light = { package = "ethcore-light", path = "../light" }
log = "0.4"
network = { package = "ethcore-network", path = "../../util/network" }
num-traits = "0.2"
parity-runtime = "0.1.1"
<<<<<<< HEAD
parity-crypto = { version = "0.6.1", features = ["publickey"] }
parity-util-mem = "0.6.1"
=======
parity-crypto = { version = "0.6.2", features = ["publickey"] }
parity-util-mem = "0.6.0"
>>>>>>> f81c5764
rand = "0.7.3"
parking_lot = "0.10.0"
rlp = "0.4.5"
snapshot = { path = "../snapshot" }
trace-time = "0.1"
triehash-ethereum = { version = "0.2", path = "../../util/triehash-ethereum" }

[dev-dependencies]
env_logger = "0.5"
engine = { path = "../engine" }
ethcore = { path = "..", features = ["test-helpers"] }
ethcore-io = { path = "../../util/io", features = ["mio"] }
kvdb-memorydb = "0.6"
machine = { path = "../machine" }
rand_xorshift = "0.2.0"
rustc-hex = "2.1.0"
spec = { path = "../spec" }<|MERGE_RESOLUTION|>--- conflicted
+++ resolved
@@ -27,13 +27,8 @@
 network = { package = "ethcore-network", path = "../../util/network" }
 num-traits = "0.2"
 parity-runtime = "0.1.1"
-<<<<<<< HEAD
-parity-crypto = { version = "0.6.1", features = ["publickey"] }
+parity-crypto = { version = "0.6.2", features = ["publickey"] }
 parity-util-mem = "0.6.1"
-=======
-parity-crypto = { version = "0.6.2", features = ["publickey"] }
-parity-util-mem = "0.6.0"
->>>>>>> f81c5764
 rand = "0.7.3"
 parking_lot = "0.10.0"
 rlp = "0.4.5"
