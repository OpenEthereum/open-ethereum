--- conflicted
+++ resolved
@@ -28,12 +28,8 @@
 parity-bytes = "0.1"
 parking_lot = "0.7"
 rand = "0.4"
-<<<<<<< HEAD
 parity-util-mem = { git = "https://github.com/cheme/parity-common", branch = "mem-tools2" }
-parking_lot = "0.6"
-=======
 rlp = { version = "0.3.0", features = ["ethereum"] }
->>>>>>> 3d28823b
 trace-time = "0.1"
 triehash-ethereum = {version = "0.2", path = "../../util/triehash-ethereum" }
 
