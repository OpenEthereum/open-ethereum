--- conflicted
+++ resolved
@@ -21,12 +21,8 @@
 use bytes::Bytes;
 use ethereum_types::H256;
 use fastmap::H256FastSet;
-<<<<<<< HEAD
-use network::{PeerId, PacketId,ProtocolId};
-=======
-use network::{PeerId, PacketId};
+use network::{PeerId, PacketId, ProtocolId};
 use network::client_version::ClientCapabilities;
->>>>>>> 6fa4b2de
 use rand::Rng;
 use rlp::{Encodable, RlpStream};
 use sync_io::SyncIo;
@@ -47,7 +43,6 @@
 	TRANSACTIONS_PACKET,
 };
 
-<<<<<<< HEAD
 /// Checks if peer is able to process service transactions
 fn accepts_service_transaction(client_id: &str) -> bool {
 	// Parity versions starting from this will accept service-transactions
@@ -70,8 +65,6 @@
 			.collect();
 	ver.len() == 2 && (ver[0] > SERVICE_TRANSACTIONS_VERSION.0 || (ver[0] == SERVICE_TRANSACTIONS_VERSION.0 && ver[1] >= SERVICE_TRANSACTIONS_VERSION.1))
 }
-=======
->>>>>>> 6fa4b2de
 
 /// The Chain Sync Propagator: propagates data to peers
 pub struct SyncPropagator;
