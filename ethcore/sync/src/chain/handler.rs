// Copyright 2015-2018 Parity Technologies (UK) Ltd.
// This file is part of Parity.

// Parity is free software: you can redistribute it and/or modify
// it under the terms of the GNU General Public License as published by
// the Free Software Foundation, either version 3 of the License, or
// (at your option) any later version.

// Parity is distributed in the hope that it will be useful,
// but WITHOUT ANY WARRANTY; without even the implied warranty of
// MERCHANTABILITY or FITNESS FOR A PARTICULAR PURPOSE.  See the
// GNU General Public License for more details.

// You should have received a copy of the GNU General Public License
// along with Parity.  If not, see <http://www.gnu.org/licenses/>.

use api::WARP_SYNC_PROTOCOL_ID;
use block_sync::{BlockDownloaderImportError as DownloaderImportError, DownloadAction};
use bytes::Bytes;
use ethcore::client::{BlockId, BlockStatus};
use ethcore::error::{Error as EthcoreError, ErrorKind as EthcoreErrorKind, ImportErrorKind, BlockError};
use ethcore::header::BlockNumber;
use ethcore::snapshot::{ManifestData, RestorationStatus};
use ethcore::verification::queue::kind::blocks::Unverified;
use ethereum_types::{H256, U256};
use hash::keccak;
use network::PeerId;
use rlp::Rlp;
use snapshot::ChunkType;
use std::cmp;
use std::mem;
use std::time::Instant;
use sync_io::SyncIo;

use super::{
	BlockSet,
	ChainSync,
	ForkConfirmation,
	PacketDecodeError,
	PeerAsking,
	PeerInfo,
	SyncRequester,
	SyncState,
	ETH_PROTOCOL_VERSION_62,
	ETH_PROTOCOL_VERSION_63,
	MAX_NEW_BLOCK_AGE,
	MAX_NEW_HASHES,
	PAR_PROTOCOL_VERSION_1,
	PAR_PROTOCOL_VERSION_3,
	BLOCK_BODIES_PACKET,
	BLOCK_HEADERS_PACKET,
	NEW_BLOCK_HASHES_PACKET,
	NEW_BLOCK_PACKET,
	PRIVATE_TRANSACTION_PACKET,
	RECEIPTS_PACKET,
	SIGNED_PRIVATE_TRANSACTION_PACKET,
	SNAPSHOT_DATA_PACKET,
	SNAPSHOT_MANIFEST_PACKET,
	STATUS_PACKET,
};

/// The Chain Sync Handler: handles responses from peers
pub struct SyncHandler;

impl SyncHandler {
	/// Handle incoming packet from peer
	pub fn on_packet(sync: &mut ChainSync, io: &mut SyncIo, peer: PeerId, packet_id: u8, data: &[u8]) {
		let rlp = Rlp::new(data);
<<<<<<< HEAD
		let (sync_peer, result) = match packet_id {
			STATUS_PACKET => (true, SyncHandler::on_peer_status(sync, io, peer, &rlp)),
			TRANSACTIONS_PACKET => (false, SyncHandler::on_peer_transactions(sync, io, peer, &rlp)),
			BLOCK_HEADERS_PACKET => (true, SyncHandler::on_peer_block_headers(sync, io, peer, &rlp)),
			BLOCK_BODIES_PACKET => (true, SyncHandler::on_peer_block_bodies(sync, io, peer, &rlp)),
			RECEIPTS_PACKET => (true, SyncHandler::on_peer_block_receipts(sync, io, peer, &rlp)),
			NEW_BLOCK_PACKET => (true, SyncHandler::on_peer_new_block(sync, io, peer, &rlp)),
			NEW_BLOCK_HASHES_PACKET => (true, SyncHandler::on_peer_new_hashes(sync, io, peer, &rlp)),
			SNAPSHOT_MANIFEST_PACKET => (true, SyncHandler::on_snapshot_manifest(sync, io, peer, &rlp)),
			SNAPSHOT_DATA_PACKET => (true, SyncHandler::on_snapshot_data(sync, io, peer, &rlp)),
			PRIVATE_TRANSACTION_PACKET => (true, SyncHandler::on_private_transaction(sync, io, peer, &rlp)),
			SIGNED_PRIVATE_TRANSACTION_PACKET => (true, SyncHandler::on_signed_private_transaction(sync, io, peer, &rlp)),
=======
		let result = match packet_id {
			STATUS_PACKET => SyncHandler::on_peer_status(sync, io, peer, &rlp),
			BLOCK_HEADERS_PACKET => SyncHandler::on_peer_block_headers(sync, io, peer, &rlp),
			BLOCK_BODIES_PACKET => SyncHandler::on_peer_block_bodies(sync, io, peer, &rlp),
			RECEIPTS_PACKET => SyncHandler::on_peer_block_receipts(sync, io, peer, &rlp),
			NEW_BLOCK_PACKET => SyncHandler::on_peer_new_block(sync, io, peer, &rlp),
			NEW_BLOCK_HASHES_PACKET => SyncHandler::on_peer_new_hashes(sync, io, peer, &rlp),
			SNAPSHOT_MANIFEST_PACKET => SyncHandler::on_snapshot_manifest(sync, io, peer, &rlp),
			SNAPSHOT_DATA_PACKET => SyncHandler::on_snapshot_data(sync, io, peer, &rlp),
			PRIVATE_TRANSACTION_PACKET => SyncHandler::on_private_transaction(sync, io, peer, &rlp),
			SIGNED_PRIVATE_TRANSACTION_PACKET => SyncHandler::on_signed_private_transaction(sync, io, peer, &rlp),
>>>>>>> 0b5bbf60
			_ => {
				debug!(target: "sync", "{}: Unknown packet {}", peer, packet_id);
				(false, Ok(()))
			}
		};

		match result {
			Err(DownloaderImportError::Invalid) => {
				debug!(target:"sync", "{} -> Invalid packet {}", peer, packet_id);
				io.disable_peer(peer);
				sync.deactivate_peer(io, peer);
			},
			Err(DownloaderImportError::Useless) => {
				sync.deactivate_peer(io, peer);
			},
			Ok(()) if sync_peer => {
				// give a task to the same peer first
				sync.sync_peer(io, peer, false);
			},
			_ => (),
		}
	}

	/// Called when peer sends us new consensus packet
	pub fn on_consensus_packet(io: &mut SyncIo, peer_id: PeerId, r: &Rlp) {
		trace!(target: "sync", "Received consensus packet from {:?}", peer_id);
		io.chain().queue_consensus_message(r.as_raw().to_vec());
	}

	/// Called by peer when it is disconnecting
	pub fn on_peer_aborting(sync: &mut ChainSync, io: &mut SyncIo, peer_id: PeerId) {
		trace!(target: "sync", "== Disconnecting {}: {}", peer_id, io.peer_info(peer_id));
		sync.handshaking_peers.remove(&peer_id);
		if sync.peers.contains_key(&peer_id) {
			debug!(target: "sync", "Disconnected {}", peer_id);
			sync.clear_peer_download(peer_id);
			sync.peers.remove(&peer_id);
			sync.active_peers.remove(&peer_id);

			if sync.state == SyncState::SnapshotManifest {
				// Check if we are asking other peers for
				// the snapshot manifest as well.
				// If not, return to initial state
				let still_asking_manifest = sync.peers.iter()
					.filter(|&(id, p)| sync.active_peers.contains(id) && p.asking == PeerAsking::SnapshotManifest)
					.next().is_none();

				if still_asking_manifest {
					sync.state = ChainSync::get_init_state(sync.warp_sync, io.chain());
				}
			}
			sync.continue_sync(io);
		}
	}

	/// Called when a new peer is connected
	pub fn on_peer_connected(sync: &mut ChainSync, io: &mut SyncIo, peer: PeerId) {
		trace!(target: "sync", "== Connected {}: {}", peer, io.peer_info(peer));
		if let Err(e) = sync.send_status(io, peer) {
			debug!(target:"sync", "Error sending status request: {:?}", e);
			io.disconnect_peer(peer);
		} else {
			sync.handshaking_peers.insert(peer, Instant::now());
		}
	}

	/// Called by peer once it has new block bodies
	pub fn on_peer_new_block(sync: &mut ChainSync, io: &mut SyncIo, peer_id: PeerId, r: &Rlp) -> Result<(), DownloaderImportError> {
		if !sync.peers.get(&peer_id).map_or(false, |p| p.can_sync()) {
			trace!(target: "sync", "Ignoring new block from unconfirmed peer {}", peer_id);
			return Ok(());
		}
		let difficulty: U256 = r.val_at(1)?;
		if let Some(ref mut peer) = sync.peers.get_mut(&peer_id) {
			if peer.difficulty.map_or(true, |pd| difficulty > pd) {
				peer.difficulty = Some(difficulty);
			}
		}
		let block = Unverified::from_rlp(r.at(0)?.as_raw().to_vec())?;
		let hash = block.header.hash();
		let number = block.header.number();
		trace!(target: "sync", "{} -> NewBlock ({})", peer_id, hash);
		if number > sync.highest_block.unwrap_or(0) {
			sync.highest_block = Some(number);
		}
		let mut unknown = false;

		if let Some(ref mut peer) = sync.peers.get_mut(&peer_id) {
			peer.latest_hash = hash;
		}

		let last_imported_number = sync.new_blocks.last_imported_block_number();
		if last_imported_number > number && last_imported_number - number > MAX_NEW_BLOCK_AGE {
			trace!(target: "sync", "Ignored ancient new block {:?}", hash);
			return Err(DownloaderImportError::Invalid);
		}
		match io.chain().import_block(block) {
			Err(EthcoreError(EthcoreErrorKind::Import(ImportErrorKind::AlreadyInChain), _)) => {
				trace!(target: "sync", "New block already in chain {:?}", hash);
			},
			Err(EthcoreError(EthcoreErrorKind::Import(ImportErrorKind::AlreadyQueued), _)) => {
				trace!(target: "sync", "New block already queued {:?}", hash);
			},
			Ok(_) => {
				// abort current download of the same block
				sync.complete_sync(io);
				sync.new_blocks.mark_as_known(&hash, number);
				trace!(target: "sync", "New block queued {:?} ({})", hash, number);
			},
			Err(EthcoreError(EthcoreErrorKind::Block(BlockError::UnknownParent(p)), _)) => {
				unknown = true;
				trace!(target: "sync", "New block with unknown parent ({:?}) {:?}", p, hash);
			},
			Err(e) => {
				debug!(target: "sync", "Bad new block {:?} : {:?}", hash, e);
				return Err(DownloaderImportError::Invalid);
			}
		};
		if unknown {
			if sync.state != SyncState::Idle {
				trace!(target: "sync", "NewBlock ignored while seeking");
			} else {
				trace!(target: "sync", "New unknown block {:?}", hash);
				//TODO: handle too many unknown blocks
				sync.sync_peer(io, peer_id, true);
			}
		}
		Ok(())
	}

	/// Handles `NewHashes` packet. Initiates headers download for any unknown hashes.
	pub fn on_peer_new_hashes(sync: &mut ChainSync, io: &mut SyncIo, peer_id: PeerId, r: &Rlp) -> Result<(), DownloaderImportError> {
		if !sync.peers.get(&peer_id).map_or(false, |p| p.can_sync()) {
			trace!(target: "sync", "Ignoring new hashes from unconfirmed peer {}", peer_id);
			return Ok(());
		}
		let hashes: Vec<_> = r.iter().take(MAX_NEW_HASHES).map(|item| (item.val_at::<H256>(0), item.val_at::<BlockNumber>(1))).collect();
		if let Some(ref mut peer) = sync.peers.get_mut(&peer_id) {
			// Peer has new blocks with unknown difficulty
			peer.difficulty = None;
			if let Some(&(Ok(ref h), _)) = hashes.last() {
				peer.latest_hash = h.clone();
			}
		}
		if sync.state != SyncState::Idle {
			trace!(target: "sync", "Ignoring new hashes since we're already downloading.");
			let max = r.iter().take(MAX_NEW_HASHES).map(|item| item.val_at::<BlockNumber>(1).unwrap_or(0)).fold(0u64, cmp::max);
			if max > sync.highest_block.unwrap_or(0) {
				sync.highest_block = Some(max);
			}
			return Ok(());
		}
		trace!(target: "sync", "{} -> NewHashes ({} entries)", peer_id, r.item_count()?);
		let mut max_height: BlockNumber = 0;
		let mut new_hashes = Vec::new();
		let last_imported_number = sync.new_blocks.last_imported_block_number();
		for (rh, rn) in hashes {
			let hash = rh?;
			let number = rn?;
			if number > sync.highest_block.unwrap_or(0) {
				sync.highest_block = Some(number);
			}
			if sync.new_blocks.is_downloading(&hash) {
				continue;
			}
			if last_imported_number > number && last_imported_number - number > MAX_NEW_BLOCK_AGE {
				trace!(target: "sync", "Ignored ancient new block hash {:?}", hash);
				return Err(DownloaderImportError::Invalid);
			}
			match io.chain().block_status(BlockId::Hash(hash.clone())) {
				BlockStatus::InChain  => {
					trace!(target: "sync", "New block hash already in chain {:?}", hash);
				},
				BlockStatus::Queued => {
					trace!(target: "sync", "New hash block already queued {:?}", hash);
				},
				BlockStatus::Unknown => {
					new_hashes.push(hash.clone());
					if number > max_height {
						trace!(target: "sync", "New unknown block hash {:?}", hash);
						if let Some(ref mut peer) = sync.peers.get_mut(&peer_id) {
							peer.latest_hash = hash.clone();
						}
						max_height = number;
					}
				},
				BlockStatus::Bad => {
					debug!(target: "sync", "Bad new block hash {:?}", hash);
					return Err(DownloaderImportError::Invalid);
				}
			}
		};
		if max_height != 0 {
			trace!(target: "sync", "Downloading blocks for new hashes");
			sync.new_blocks.reset_to(new_hashes);
			sync.state = SyncState::NewBlocks;
			sync.sync_peer(io, peer_id, true);
		}
		Ok(())
	}

	/// Called by peer once it has new block bodies
	fn on_peer_block_bodies(sync: &mut ChainSync, io: &mut SyncIo, peer_id: PeerId, r: &Rlp) -> Result<(), DownloaderImportError> {
		sync.clear_peer_download(peer_id);
		let block_set = sync.peers.get(&peer_id)
			.and_then(|p| p.block_set)
			.unwrap_or(BlockSet::NewBlocks);
		let allowed = sync.peers.get(&peer_id).map(|p| p.is_allowed()).unwrap_or(false);

		if !sync.reset_peer_asking(peer_id, PeerAsking::BlockBodies) || !allowed {
			trace!(target: "sync", "{}: Ignored unexpected bodies", peer_id);
			return Ok(());
		}
		let expected_blocks = match sync.peers.get_mut(&peer_id) {
			Some(peer) => mem::replace(&mut peer.asking_blocks, Vec::new()),
			None => {
				trace!(target: "sync", "{}: Ignored unexpected bodies (peer not found)", peer_id);
				return Ok(());
			}
		};
		let item_count = r.item_count()?;
		trace!(target: "sync", "{} -> BlockBodies ({} entries), set = {:?}", peer_id, item_count, block_set);
		if item_count == 0 {
			Err(DownloaderImportError::Useless)
		} else if sync.state == SyncState::Waiting {
			trace!(target: "sync", "Ignored block bodies while waiting");
			Ok(())
		} else {
			{
				let downloader = match block_set {
					BlockSet::NewBlocks => &mut sync.new_blocks,
					BlockSet::OldBlocks => match sync.old_blocks {
						None => {
							trace!(target: "sync", "Ignored block headers while block download is inactive");
							return Ok(());
						},
						Some(ref mut blocks) => blocks,
					}
				};
				downloader.import_bodies(r, expected_blocks.as_slice())?;
			}
			sync.collect_blocks(io, block_set);
			Ok(())
		}
	}

	fn on_peer_fork_header(sync: &mut ChainSync, io: &mut SyncIo, peer_id: PeerId, r: &Rlp) -> Result<(), DownloaderImportError> {
		{
			let peer = sync.peers.get_mut(&peer_id).expect("Is only called when peer is present in peers");
			peer.asking = PeerAsking::Nothing;
			let item_count = r.item_count()?;
			let (fork_number, fork_hash) = sync.fork_block.expect("ForkHeader request is sent only fork block is Some; qed").clone();

			if item_count == 0 || item_count != 1 {
				trace!(target: "sync", "{}: Chain is too short to confirm the block", peer_id);
				peer.confirmation = ForkConfirmation::TooShort;

			} else {
				let header = r.at(0)?.as_raw();
				if keccak(&header) != fork_hash {
					trace!(target: "sync", "{}: Fork mismatch", peer_id);
					return Err(DownloaderImportError::Invalid);
				}

				trace!(target: "sync", "{}: Confirmed peer", peer_id);
				peer.confirmation = ForkConfirmation::Confirmed;

				if !io.chain_overlay().read().contains_key(&fork_number) {
					trace!(target: "sync", "Inserting (fork) block {} header", fork_number);
					io.chain_overlay().write().insert(fork_number, header.to_vec());
				}
			}
		}

		return Ok(());
	}

	/// Called by peer once it has new block headers during sync
	fn on_peer_block_headers(sync: &mut ChainSync, io: &mut SyncIo, peer_id: PeerId, r: &Rlp) -> Result<(), DownloaderImportError> {
		let is_fork_header_request = match sync.peers.get(&peer_id) {
			Some(peer) if peer.asking == PeerAsking::ForkHeader => true,
			_ => false,
		};

		if is_fork_header_request {
			return SyncHandler::on_peer_fork_header(sync, io, peer_id, r);
		}

		sync.clear_peer_download(peer_id);
		let expected_hash = sync.peers.get(&peer_id).and_then(|p| p.asking_hash);
		let allowed = sync.peers.get(&peer_id).map(|p| p.is_allowed()).unwrap_or(false);
		let block_set = sync.peers.get(&peer_id).and_then(|p| p.block_set).unwrap_or(BlockSet::NewBlocks);

		if !sync.reset_peer_asking(peer_id, PeerAsking::BlockHeaders) {
			debug!(target: "sync", "{}: Ignored unexpected headers", peer_id);
			return Ok(());
		}
		let expected_hash = match expected_hash {
			Some(hash) => hash,
			None => {
				debug!(target: "sync", "{}: Ignored unexpected headers (expected_hash is None)", peer_id);
				return Ok(());
			}
		};
		if !allowed {
			debug!(target: "sync", "{}: Ignored unexpected headers (peer not allowed)", peer_id);
			return Ok(());
		}

		let item_count = r.item_count()?;
		trace!(target: "sync", "{} -> BlockHeaders ({} entries), state = {:?}, set = {:?}", peer_id, item_count, sync.state, block_set);
		if (sync.state == SyncState::Idle || sync.state == SyncState::WaitingPeers) && sync.old_blocks.is_none() {
			trace!(target: "sync", "Ignored unexpected block headers");
			return Ok(());
		}
		if sync.state == SyncState::Waiting {
			trace!(target: "sync", "Ignored block headers while waiting");
			return Ok(());
		}

		let result = {
			let downloader = match block_set {
				BlockSet::NewBlocks => &mut sync.new_blocks,
				BlockSet::OldBlocks => {
					match sync.old_blocks {
						None => {
							trace!(target: "sync", "Ignored block headers while block download is inactive");
							return Ok(());
						},
						Some(ref mut blocks) => blocks,
					}
				}
			};
			downloader.import_headers(io, r, expected_hash)?
		};

		if result == DownloadAction::Reset {
			sync.reset_downloads(block_set);
		}

		sync.collect_blocks(io, block_set);
		Ok(())
	}

	/// Called by peer once it has new block receipts
	fn on_peer_block_receipts(sync: &mut ChainSync, io: &mut SyncIo, peer_id: PeerId, r: &Rlp) -> Result<(), DownloaderImportError> {
		sync.clear_peer_download(peer_id);
		let block_set = sync.peers.get(&peer_id).and_then(|p| p.block_set).unwrap_or(BlockSet::NewBlocks);
		let allowed = sync.peers.get(&peer_id).map(|p| p.is_allowed()).unwrap_or(false);
		if !sync.reset_peer_asking(peer_id, PeerAsking::BlockReceipts) || !allowed {
			trace!(target: "sync", "{}: Ignored unexpected receipts", peer_id);
			return Ok(());
		}
		let expected_blocks = match sync.peers.get_mut(&peer_id) {
			Some(peer) => mem::replace(&mut peer.asking_blocks, Vec::new()),
			None => {
				trace!(target: "sync", "{}: Ignored unexpected bodies (peer not found)", peer_id);
				return Ok(());
			}
		};
		let item_count = r.item_count()?;
		trace!(target: "sync", "{} -> BlockReceipts ({} entries)", peer_id, item_count);
		if item_count == 0 {
			Err(DownloaderImportError::Useless)
		} else if sync.state == SyncState::Waiting {
			trace!(target: "sync", "Ignored block receipts while waiting");
			Ok(())
		} else {
			{
				let downloader = match block_set {
					BlockSet::NewBlocks => &mut sync.new_blocks,
					BlockSet::OldBlocks => match sync.old_blocks {
						None => {
							trace!(target: "sync", "Ignored block headers while block download is inactive");
							return Ok(());
						},
						Some(ref mut blocks) => blocks,
					}
				};
				downloader.import_receipts(r, expected_blocks.as_slice())?;
			}
			sync.collect_blocks(io, block_set);
			Ok(())
		}
	}

	/// Called when snapshot manifest is downloaded from a peer.
	fn on_snapshot_manifest(sync: &mut ChainSync, io: &mut SyncIo, peer_id: PeerId, r: &Rlp) -> Result<(), DownloaderImportError> {
		if !sync.peers.get(&peer_id).map_or(false, |p| p.can_sync()) {
			trace!(target: "sync", "Ignoring snapshot manifest from unconfirmed peer {}", peer_id);
			return Ok(());
		}
		sync.clear_peer_download(peer_id);
		if !sync.reset_peer_asking(peer_id, PeerAsking::SnapshotManifest) || sync.state != SyncState::SnapshotManifest {
			trace!(target: "sync", "{}: Ignored unexpected/expired manifest", peer_id);
			return Ok(());
		}

		let manifest_rlp = r.at(0)?;
		let manifest = ManifestData::from_rlp(manifest_rlp.as_raw())?;

		let is_supported_version = io.snapshot_service().supported_versions()
			.map_or(false, |(l, h)| manifest.version >= l && manifest.version <= h);

		if !is_supported_version {
			trace!(target: "sync", "{}: Snapshot manifest version not supported: {}", peer_id, manifest.version);
			return Err(DownloaderImportError::Invalid);
		}
		sync.snapshot.reset_to(&manifest, &keccak(manifest_rlp.as_raw()));
		io.snapshot_service().begin_restore(manifest);
		sync.state = SyncState::SnapshotData;

		Ok(())
	}

	/// Called when snapshot data is downloaded from a peer.
	fn on_snapshot_data(sync: &mut ChainSync, io: &mut SyncIo, peer_id: PeerId, r: &Rlp) -> Result<(), DownloaderImportError> {
		if !sync.peers.get(&peer_id).map_or(false, |p| p.can_sync()) {
			trace!(target: "sync", "Ignoring snapshot data from unconfirmed peer {}", peer_id);
			return Ok(());
		}
		sync.clear_peer_download(peer_id);
		if !sync.reset_peer_asking(peer_id, PeerAsking::SnapshotData) || (sync.state != SyncState::SnapshotData && sync.state != SyncState::SnapshotWaiting) {
			trace!(target: "sync", "{}: Ignored unexpected snapshot data", peer_id);
			return Ok(());
		}

		// check service status
		let status = io.snapshot_service().status();
		match status {
			RestorationStatus::Inactive | RestorationStatus::Failed => {
				trace!(target: "sync", "{}: Snapshot restoration aborted", peer_id);
				sync.state = SyncState::WaitingPeers;

				// only note bad if restoration failed.
				if let (Some(hash), RestorationStatus::Failed) = (sync.snapshot.snapshot_hash(), status) {
					trace!(target: "sync", "Noting snapshot hash {} as bad", hash);
					sync.snapshot.note_bad(hash);
				}

				sync.snapshot.clear();
				return Ok(());
			},
			RestorationStatus::Initializing  { .. } => {
				trace!(target: "warp", "{}: Snapshot restoration is initializing", peer_id);
				return Ok(());
			}
			RestorationStatus::Ongoing { .. } => {
				trace!(target: "sync", "{}: Snapshot restoration is ongoing", peer_id);
			},
		}

		let snapshot_data: Bytes = r.val_at(0)?;
		match sync.snapshot.validate_chunk(&snapshot_data) {
			Ok(ChunkType::Block(hash)) => {
				trace!(target: "sync", "{}: Processing block chunk", peer_id);
				io.snapshot_service().restore_block_chunk(hash, snapshot_data);
			}
			Ok(ChunkType::State(hash)) => {
				trace!(target: "sync", "{}: Processing state chunk", peer_id);
				io.snapshot_service().restore_state_chunk(hash, snapshot_data);
			}
			Err(()) => {
				trace!(target: "sync", "{}: Got bad snapshot chunk", peer_id);
				io.disconnect_peer(peer_id);
				return Ok(());
			}
		}

		if sync.snapshot.is_complete() {
			// wait for snapshot restoration process to complete
			sync.state = SyncState::SnapshotWaiting;
		}

		Ok(())
	}

	/// Called by peer to report status
	fn on_peer_status(sync: &mut ChainSync, io: &mut SyncIo, peer_id: PeerId, r: &Rlp) -> Result<(), DownloaderImportError> {
		sync.handshaking_peers.remove(&peer_id);
		let protocol_version: u8 = r.val_at(0)?;
		let warp_protocol = io.protocol_version(&WARP_SYNC_PROTOCOL_ID, peer_id) != 0;
		let peer = PeerInfo {
			protocol_version: protocol_version,
			network_id: r.val_at(1)?,
			difficulty: Some(r.val_at(2)?),
			latest_hash: r.val_at(3)?,
			genesis: r.val_at(4)?,
			asking: PeerAsking::Nothing,
			asking_blocks: Vec::new(),
			asking_hash: None,
			ask_time: Instant::now(),
			last_sent_transactions: Default::default(),
			last_sent_private_transactions: Default::default(),
			expired: false,
			confirmation: if sync.fork_block.is_none() { ForkConfirmation::Confirmed } else { ForkConfirmation::Unconfirmed },
			asking_snapshot_data: None,
			snapshot_hash: if warp_protocol { Some(r.val_at(5)?) } else { None },
			snapshot_number: if warp_protocol { Some(r.val_at(6)?) } else { None },
			block_set: None,
		};

		trace!(target: "sync", "New peer {} (protocol: {}, network: {:?}, difficulty: {:?}, latest:{}, genesis:{}, snapshot:{:?})",
			peer_id, peer.protocol_version, peer.network_id, peer.difficulty, peer.latest_hash, peer.genesis, peer.snapshot_number);
		if io.is_expired() {
			trace!(target: "sync", "Status packet from expired session {}:{}", peer_id, io.peer_info(peer_id));
			return Ok(());
		}

		if sync.peers.contains_key(&peer_id) {
			debug!(target: "sync", "Unexpected status packet from {}:{}", peer_id, io.peer_info(peer_id));
			return Ok(());
		}
		let chain_info = io.chain().chain_info();
		if peer.genesis != chain_info.genesis_hash {
			trace!(target: "sync", "Peer {} genesis hash mismatch (ours: {}, theirs: {})", peer_id, chain_info.genesis_hash, peer.genesis);
			return Err(DownloaderImportError::Invalid);
		}
		if peer.network_id != sync.network_id {
			trace!(target: "sync", "Peer {} network id mismatch (ours: {}, theirs: {})", peer_id, sync.network_id, peer.network_id);
			return Err(DownloaderImportError::Invalid);
		}

		if false
			|| (warp_protocol && (peer.protocol_version < PAR_PROTOCOL_VERSION_1.0 || peer.protocol_version > PAR_PROTOCOL_VERSION_3.0))
			|| (!warp_protocol && (peer.protocol_version < ETH_PROTOCOL_VERSION_62.0 || peer.protocol_version > ETH_PROTOCOL_VERSION_63.0))
		{
			trace!(target: "sync", "Peer {} unsupported eth protocol ({})", peer_id, peer.protocol_version);
			return Err(DownloaderImportError::Invalid);
		}

		if sync.sync_start_time.is_none() {
			sync.sync_start_time = Some(Instant::now());
		}

		sync.peers.insert(peer_id.clone(), peer);
		// Don't activate peer immediatelly when searching for common block.
		// Let the current sync round complete first.
		sync.active_peers.insert(peer_id.clone());
		debug!(target: "sync", "Connected {}:{}", peer_id, io.peer_info(peer_id));

		if let Some((fork_block, _)) = sync.fork_block {
			SyncRequester::request_fork_header(sync, io, peer_id, fork_block);
		}

		Ok(())
	}

	/// Called when peer sends us new transactions
	pub fn on_peer_transactions(sync: &ChainSync, io: &mut SyncIo, peer_id: PeerId, r: &Rlp) -> Result<(), PacketDecodeError> {
		// Accept transactions only when fully synced
		if !io.is_chain_queue_empty() || (sync.state != SyncState::Idle && sync.state != SyncState::NewBlocks) {
			trace!(target: "sync", "{} Ignoring transactions while syncing", peer_id);
			return Ok(());
		}
		if !sync.peers.get(&peer_id).map_or(false, |p| p.can_sync()) {
			trace!(target: "sync", "{} Ignoring transactions from unconfirmed/unknown peer", peer_id);
			return Ok(());
		}

		let item_count = r.item_count()?;
		trace!(target: "sync", "{:02} -> Transactions ({} entries)", peer_id, item_count);
		let mut transactions = Vec::with_capacity(item_count);
		for i in 0 .. item_count {
			let rlp = r.at(i)?;
			let tx = rlp.as_raw().to_vec();
			transactions.push(tx);
		}
		io.chain().queue_transactions(transactions, peer_id);
		Ok(())
	}

	/// Called when peer sends us signed private transaction packet
	fn on_signed_private_transaction(sync: &mut ChainSync, _io: &mut SyncIo, peer_id: PeerId, r: &Rlp) -> Result<(), DownloaderImportError> {
		if !sync.peers.get(&peer_id).map_or(false, |p| p.can_sync()) {
			trace!(target: "sync", "{} Ignoring packet from unconfirmed/unknown peer", peer_id);
			return Ok(());
		}

		trace!(target: "sync", "Received signed private transaction packet from {:?}", peer_id);
		match sync.private_tx_handler.import_signed_private_transaction(r.as_raw()) {
			Ok(transaction_hash) => {
				//don't send the packet back
				if let Some(ref mut peer) = sync.peers.get_mut(&peer_id) {
					peer.last_sent_private_transactions.insert(transaction_hash);
				}
			},
			Err(e) => {
				trace!(target: "sync", "Ignoring the message, error queueing: {}", e);
			}
 		}
		Ok(())
	}

	/// Called when peer sends us new private transaction packet
	fn on_private_transaction(sync: &mut ChainSync, _io: &mut SyncIo, peer_id: PeerId, r: &Rlp) -> Result<(), DownloaderImportError> {
		if !sync.peers.get(&peer_id).map_or(false, |p| p.can_sync()) {
			trace!(target: "sync", "{} Ignoring packet from unconfirmed/unknown peer", peer_id);
			return Ok(());
		}

		trace!(target: "sync", "Received private transaction packet from {:?}", peer_id);

		match sync.private_tx_handler.import_private_transaction(r.as_raw()) {
			Ok(transaction_hash) => {
				//don't send the packet back
				if let Some(ref mut peer) = sync.peers.get_mut(&peer_id) {
					peer.last_sent_private_transactions.insert(transaction_hash);
				}
			},
			Err(e) => {
				trace!(target: "sync", "Ignoring the message, error queueing: {}", e);
			}
 		}
		Ok(())
	}
}

#[cfg(test)]
mod tests {
	use ethcore::client::{ChainInfo, EachBlockWith, TestBlockChainClient};
	use parking_lot::RwLock;
	use rlp::{Rlp};
	use std::collections::{VecDeque};
	use tests::helpers::{TestIo};
	use tests::snapshot::TestSnapshotService;

	use super::*;
	use super::super::tests::{
		dummy_sync_with_peer,
		get_dummy_block,
		get_dummy_blocks,
		get_dummy_hashes,
	};

	#[test]
	fn handles_peer_new_hashes() {
		let mut client = TestBlockChainClient::new();
		client.add_blocks(10, EachBlockWith::Uncle);
		let queue = RwLock::new(VecDeque::new());
		let mut sync = dummy_sync_with_peer(client.block_hash_delta_minus(5), &client);
		let ss = TestSnapshotService::new();
		let mut io = TestIo::new(&mut client, &ss, &queue, None);

		let hashes_data = get_dummy_hashes();
		let hashes_rlp = Rlp::new(&hashes_data);

		let result = SyncHandler::on_peer_new_hashes(&mut sync, &mut io, 0, &hashes_rlp);

		assert!(result.is_ok());
	}

	#[test]
	fn handles_peer_new_block_malformed() {
		let mut client = TestBlockChainClient::new();
		client.add_blocks(10, EachBlockWith::Uncle);

		let block_data = get_dummy_block(11, client.chain_info().best_block_hash);

		let queue = RwLock::new(VecDeque::new());
		let mut sync = dummy_sync_with_peer(client.block_hash_delta_minus(5), &client);
		//sync.have_common_block = true;
		let ss = TestSnapshotService::new();
		let mut io = TestIo::new(&mut client, &ss, &queue, None);

		let block = Rlp::new(&block_data);

		let result = SyncHandler::on_peer_new_block(&mut sync, &mut io, 0, &block);

		assert!(result.is_err());
	}

	#[test]
	fn handles_peer_new_block() {
		let mut client = TestBlockChainClient::new();
		client.add_blocks(10, EachBlockWith::Uncle);

		let block_data = get_dummy_blocks(11, client.chain_info().best_block_hash);

		let queue = RwLock::new(VecDeque::new());
		let mut sync = dummy_sync_with_peer(client.block_hash_delta_minus(5), &client);
		let ss = TestSnapshotService::new();
		let mut io = TestIo::new(&mut client, &ss, &queue, None);

		let block = Rlp::new(&block_data);

		SyncHandler::on_peer_new_block(&mut sync, &mut io, 0, &block).expect("result to be ok");
	}

	#[test]
	fn handles_peer_new_block_empty() {
		let mut client = TestBlockChainClient::new();
		client.add_blocks(10, EachBlockWith::Uncle);
		let queue = RwLock::new(VecDeque::new());
		let mut sync = dummy_sync_with_peer(client.block_hash_delta_minus(5), &client);
		let ss = TestSnapshotService::new();
		let mut io = TestIo::new(&mut client, &ss, &queue, None);

		let empty_data = vec![];
		let block = Rlp::new(&empty_data);

		let result = SyncHandler::on_peer_new_block(&mut sync, &mut io, 0, &block);

		assert!(result.is_err());
	}

	#[test]
	fn handles_peer_new_hashes_empty() {
		let mut client = TestBlockChainClient::new();
		client.add_blocks(10, EachBlockWith::Uncle);
		let queue = RwLock::new(VecDeque::new());
		let mut sync = dummy_sync_with_peer(client.block_hash_delta_minus(5), &client);
		let ss = TestSnapshotService::new();
		let mut io = TestIo::new(&mut client, &ss, &queue, None);

		let empty_hashes_data = vec![];
		let hashes_rlp = Rlp::new(&empty_hashes_data);

		let result = SyncHandler::on_peer_new_hashes(&mut sync, &mut io, 0, &hashes_rlp);

		assert!(result.is_ok());
	}
}<|MERGE_RESOLUTION|>--- conflicted
+++ resolved
@@ -66,20 +66,6 @@
 	/// Handle incoming packet from peer
 	pub fn on_packet(sync: &mut ChainSync, io: &mut SyncIo, peer: PeerId, packet_id: u8, data: &[u8]) {
 		let rlp = Rlp::new(data);
-<<<<<<< HEAD
-		let (sync_peer, result) = match packet_id {
-			STATUS_PACKET => (true, SyncHandler::on_peer_status(sync, io, peer, &rlp)),
-			TRANSACTIONS_PACKET => (false, SyncHandler::on_peer_transactions(sync, io, peer, &rlp)),
-			BLOCK_HEADERS_PACKET => (true, SyncHandler::on_peer_block_headers(sync, io, peer, &rlp)),
-			BLOCK_BODIES_PACKET => (true, SyncHandler::on_peer_block_bodies(sync, io, peer, &rlp)),
-			RECEIPTS_PACKET => (true, SyncHandler::on_peer_block_receipts(sync, io, peer, &rlp)),
-			NEW_BLOCK_PACKET => (true, SyncHandler::on_peer_new_block(sync, io, peer, &rlp)),
-			NEW_BLOCK_HASHES_PACKET => (true, SyncHandler::on_peer_new_hashes(sync, io, peer, &rlp)),
-			SNAPSHOT_MANIFEST_PACKET => (true, SyncHandler::on_snapshot_manifest(sync, io, peer, &rlp)),
-			SNAPSHOT_DATA_PACKET => (true, SyncHandler::on_snapshot_data(sync, io, peer, &rlp)),
-			PRIVATE_TRANSACTION_PACKET => (true, SyncHandler::on_private_transaction(sync, io, peer, &rlp)),
-			SIGNED_PRIVATE_TRANSACTION_PACKET => (true, SyncHandler::on_signed_private_transaction(sync, io, peer, &rlp)),
-=======
 		let result = match packet_id {
 			STATUS_PACKET => SyncHandler::on_peer_status(sync, io, peer, &rlp),
 			BLOCK_HEADERS_PACKET => SyncHandler::on_peer_block_headers(sync, io, peer, &rlp),
@@ -91,10 +77,9 @@
 			SNAPSHOT_DATA_PACKET => SyncHandler::on_snapshot_data(sync, io, peer, &rlp),
 			PRIVATE_TRANSACTION_PACKET => SyncHandler::on_private_transaction(sync, io, peer, &rlp),
 			SIGNED_PRIVATE_TRANSACTION_PACKET => SyncHandler::on_signed_private_transaction(sync, io, peer, &rlp),
->>>>>>> 0b5bbf60
 			_ => {
 				debug!(target: "sync", "{}: Unknown packet {}", peer, packet_id);
-				(false, Ok(()))
+				Ok(())
 			}
 		};
 
@@ -107,11 +92,10 @@
 			Err(DownloaderImportError::Useless) => {
 				sync.deactivate_peer(io, peer);
 			},
-			Ok(()) if sync_peer => {
+			Ok(()) => {
 				// give a task to the same peer first
 				sync.sync_peer(io, peer, false);
 			},
-			_ => (),
 		}
 	}
 
