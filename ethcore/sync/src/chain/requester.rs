--- conflicted
+++ resolved
@@ -61,12 +61,9 @@
 		for h in &hashes {
 			rlp.append(&h.clone());
 		}
-<<<<<<< HEAD
-		SyncRequester::send_request(sync, io, peer_id, PeerAsking::BlockBodies, ETH_PROTOCOL, GET_BLOCK_BODIES_PACKET, rlp.out());
-=======
 
-		SyncRequester::send_request(sync, io, peer_id, PeerAsking::BlockBodies, GET_BLOCK_BODIES_PACKET, rlp.out());
->>>>>>> 6fa4b2de
+    SyncRequester::send_request(sync, io, peer_id, PeerAsking::BlockBodies, ETH_PROTOCOL, GET_BLOCK_BODIES_PACKET, rlp.out());
+
 		let peer = sync.peers.get_mut(&peer_id).expect("peer_id may originate either from on_packet, where it is already validated or from enumerating self.peers. qed");
 		peer.asking_blocks = hashes;
 		peer.block_set = Some(set);
