--- conflicted
+++ resolved
@@ -22,16 +22,12 @@
 //!
 
 extern crate common_types as types;
-extern crate env_logger;
 extern crate ethcore;
 extern crate ethcore_io as io;
 extern crate ethcore_network as network;
 extern crate ethcore_network_devp2p as devp2p;
 extern crate ethereum_types;
-<<<<<<< HEAD
-=======
 extern crate ethstore;
->>>>>>> 3650f2d5
 extern crate fastmap;
 extern crate keccak_hash as hash;
 extern crate parity_bytes as bytes;
