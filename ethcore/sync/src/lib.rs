--- conflicted
+++ resolved
@@ -22,22 +22,13 @@
 //!
 
 extern crate common_types as types;
-<<<<<<< HEAD
-extern crate env_logger;
-=======
->>>>>>> 53c408f5
 extern crate ethcore;
 extern crate ethcore_io as io;
 extern crate ethcore_network as network;
 extern crate ethcore_network_devp2p as devp2p;
-<<<<<<< HEAD
-extern crate ethcore_transaction as transaction;
 extern crate ethereum_types;
 extern crate ethkey;
-=======
-extern crate ethereum_types;
 extern crate ethstore;
->>>>>>> 53c408f5
 extern crate fastmap;
 extern crate keccak_hash as hash;
 extern crate parity_bytes as bytes;
@@ -48,14 +39,9 @@
 
 extern crate ethcore_light as light;
 
-<<<<<<< HEAD
+#[cfg(test)] extern crate env_logger;
 #[cfg(test)] extern crate ethcore_accounts as accounts;
 #[cfg(test)] extern crate ethcore_private_tx;
-=======
-#[cfg(test)] extern crate env_logger;
-#[cfg(test)] extern crate ethcore_private_tx;
-#[cfg(test)] extern crate ethkey;
->>>>>>> 53c408f5
 #[cfg(test)] extern crate kvdb_memorydb;
 #[cfg(test)] extern crate rustc_hex;
 
