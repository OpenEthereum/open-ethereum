--- conflicted
+++ resolved
@@ -307,28 +307,16 @@
 			}
 		}
 
-<<<<<<< HEAD
-		// Disable the peer for this syncing round if it gives invalid chain
-		if !valid_response {
-			trace_sync!(self, "Invalid headers response");
-			return Err(BlockDownloaderImportError::Invalid);
-=======
 		if let Some((number, _)) = last_header {
 			if self.highest_block.as_ref().map_or(true, |n| number > *n) {
 				self.highest_block = Some(number);
 			}
->>>>>>> 2fc16798
 		}
 
 		match self.state {
 			State::ChainHead => {
 				if !headers.is_empty() {
-<<<<<<< HEAD
-					// TODO: validate heads better. E.g. check that there is enough distance between blocks.
-					trace_sync!(self, "Received {} subchain heads, proceeding to download", headers.len());
-=======
-					trace!(target: "sync", "Received {} subchain heads, proceeding to download", headers.len());
->>>>>>> 2fc16798
+					trace_sync!("Received {} subchain heads, proceeding to download", headers.len());
 					self.blocks.reset_to(hashes);
 					self.state = State::Blocks;
 					return Ok(DownloadAction::Reset);
@@ -344,9 +332,8 @@
 			},
 			State::Blocks => {
 				let count = headers.len();
-<<<<<<< HEAD
 				// At least one of the headers must advance the subchain. Otherwise they are all useless.
-				if count == 0 || !any_known {
+				if count == 0 {
 					trace_sync!(self, "No useful headers, expected hash {:?}", expected_hash);
 					self.useless_headers_count += 1;
 					// only reset download if we have multiple subchain heads, to avoid unnecessary resets
@@ -355,10 +342,6 @@
 						trace_sync!(self, "Received {:?} useless responses this round. Resetting sync", MAX_USELESS_HEADERS_PER_ROUND);
 						self.reset();
 					}
-=======
-				if count == 0 {
-					trace!(target: "sync", "No useful headers");
->>>>>>> 2fc16798
 					return Err(BlockDownloaderImportError::Useless);
 				}
 				self.blocks.insert_headers(headers);
@@ -384,18 +367,13 @@
 				bodies.push(body);
 			}
 
-<<<<<<< HEAD
-			if self.blocks.insert_bodies(bodies) != item_count {
-				trace_sync!(self, "Deactivating peer for giving invalid block bodies");
-=======
 			let hashes = self.blocks.insert_bodies(bodies);
 			if hashes.len() != item_count {
-				trace!(target: "sync", "Deactivating peer for giving invalid block bodies");
->>>>>>> 2fc16798
+				trace_sync!("Deactivating peer for giving invalid block bodies");
 				return Err(BlockDownloaderImportError::Invalid);
 			}
 			if !all_expected(hashes.as_slice(), expected_hashes, |&a, &b| a == b) {
-				trace!(target: "sync", "Deactivating peer for giving unexpected block bodies");
+				trace_sync!("Deactivating peer for giving unexpected block bodies");
 				return Err(BlockDownloaderImportError::Invalid);
 			}
 		}
@@ -420,18 +398,13 @@
 				})?;
 				receipts.push(receipt.as_raw().to_vec());
 			}
-<<<<<<< HEAD
-			if self.blocks.insert_receipts(receipts) != item_count {
-				trace_sync!(self, "Deactivating peer for giving invalid block receipts");
-=======
 			let hashes = self.blocks.insert_receipts(receipts);
 			if hashes.len() != item_count {
-				trace!(target: "sync", "Deactivating peer for giving invalid block receipts");
->>>>>>> 2fc16798
+				trace_sync!("Deactivating peer for giving invalid block receipts");
 				return Err(BlockDownloaderImportError::Invalid);
 			}
 			if !all_expected(hashes.as_slice(), expected_hashes, |a, b| a.contains(b)) {
-				trace!(target: "sync", "Deactivating peer for giving unexpected block receipts");
+				trace_sync!("Deactivating peer for giving unexpected block receipts");
 				return Err(BlockDownloaderImportError::Invalid);
 			}
 		}
@@ -624,125 +597,6 @@
 	}
 }
 
-<<<<<<< HEAD
-#[cfg(test)]
-mod tests {
-	use ethcore::header::*;
-	use ethcore::client::{TestBlockChainClient};
-	use parking_lot::RwLock;
-	use rlp::*;
-	use std::collections::{VecDeque};
-	use tests::helpers::{TestIo};
-	use tests::snapshot::TestSnapshotService;
-
-	use super::*;
-
-	fn get_dummy_headers(count: u32) -> Vec<Header> {
-		let mut parent_hash = H256::new();
-		let mut tx_root = H256::new();
-		let mut headers = Vec::new();
-		for i in 0..count {
-			let mut header = Header::new();
-			header.set_difficulty((i * 100).into());
-			header.set_timestamp((i * 10) as u64);
-			header.set_number(i as u64);
-			header.set_parent_hash(parent_hash);
-			header.set_transactions_root(tx_root);
-			parent_hash = header.hash();
-			tx_root = H256::random();
-			headers.push(header);
-		}
-		headers
-	}
-
-	fn import_headers(headers: &[Header], downloader: &mut BlockDownloader, io: &mut SyncIo) -> Result<DownloadAction, BlockDownloaderImportError> {
-		let mut stream = RlpStream::new();
-		stream.append_list(headers);
-		let bytes = stream.out();
-		let rlp = Rlp::new(&bytes);
-		let expected_hash = headers.first().map(|h| h.hash());
-		downloader.import_headers(io, &rlp, expected_hash)
-	}
-
-	fn import_headers_ok(headers: &[Header], downloader: &mut BlockDownloader, io: &mut SyncIo) {
-		let res = import_headers(headers, downloader, io);
-		assert!(res.is_ok());
-	}
-
-	#[test]
-	fn reset_after_multiple_sets_of_useless_headers() {
-		::env_logger::try_init().ok();
-		let headers1 = get_dummy_headers(20);
-		let short_subchain = get_dummy_headers(5);
-
-		let mut client = TestBlockChainClient::new();
-		let queue = RwLock::new(VecDeque::new());
-		let ss = TestSnapshotService::new();
-		let mut io = TestIo::new(&mut client, &ss, &queue, None);
-
-		let heads : Vec<_> = headers1.iter()
-			.enumerate().filter_map(|(i, h)| if i % 10 == 0 { Some(h.clone()) } else { None }).collect();
-		let start_hash = heads[0].hash();
-
-		let mut downloader = BlockDownloader::new(BlockSet::OldBlocks, &start_hash, 0);
-
-		downloader.request_blocks(&mut io, 1);
-
-		import_headers_ok(&heads, &mut downloader, &mut io);
-		import_headers_ok(&short_subchain, &mut downloader, &mut io);
-
-		assert_eq!(downloader.state, State::Blocks);
-		assert!(!downloader.blocks.is_empty());
-
-		// simulate receiving useless headers
-		let head = vec![short_subchain.last().unwrap().clone()];
-		for _ in 0..MAX_USELESS_HEADERS_PER_ROUND {
-			let res = import_headers(&head, &mut downloader, &mut io);
-			assert!(res.is_err());
-		}
-
-		assert_eq!(downloader.state, State::Idle);
-		assert!(downloader.blocks.is_empty());
-	}
-
-	#[test]
-	fn dont_reset_after_multiple_sets_of_useless_headers_for_chain_head() {
-		::env_logger::try_init().ok();
-		let headers = get_dummy_headers(10);
-		let short_subchain = get_dummy_headers(5);
-
-		let mut client = TestBlockChainClient::new();
-		let queue = RwLock::new(VecDeque::new());
-		let ss = TestSnapshotService::new();
-		let mut io = TestIo::new(&mut client, &ss, &queue, None);
-
-		let heads : Vec<_> = headers.iter()
-			.enumerate().filter_map(|(i, h)| if i % 10 == 0 { Some(h.clone()) } else { None }).collect();
-		let start_hash = heads[0].hash();
-
-		let mut downloader = BlockDownloader::new(BlockSet::OldBlocks, &start_hash, 0);
-
-		downloader.request_blocks(&mut io, 1);
-
-		import_headers_ok(&heads, &mut downloader, &mut io);
-		import_headers_ok(&short_subchain, &mut downloader, &mut io);
-
-		assert_eq!(downloader.state, State::Blocks);
-		assert!(!downloader.blocks.is_empty());
-
-		// simulate receiving useless headers
-		let head = vec![short_subchain.last().unwrap().clone()];
-
-		for _ in 0..MAX_USELESS_HEADERS_PER_ROUND {
-			let res = import_headers(&head, &mut downloader, &mut io);
-			assert!(res.is_err());
-		}
-
-		// download shouldn't be reset since this is the chain head for a single subchain.
-		// this state usually occurs for NewBlocks when it has reached the chain head.
-		assert_eq!(downloader.state, State::Blocks);
-		assert!(!downloader.blocks.is_empty());
-=======
 // Determines if the first argument matches an ordered subset of the second, according to some predicate.
 fn all_expected<A, B, F>(values: &[A], expected_values: &[B], is_expected: F) -> bool
 	where F: Fn(&A, &B) -> bool
@@ -784,9 +638,37 @@
 		header
 	}
 
+	fn get_dummy_headers(count: u32) -> Vec<Header> {
+		let mut parent_hash = H256::new();
+		let mut tx_root = H256::new();
+		let mut headers = Vec::new();
+		for i in 0..count {
+			let mut header = dummy_header(i as u64, parent_hash);
+			header.set_transactions_root(tx_root);
+			parent_hash = header.hash();
+			tx_root = H256::random();
+			headers.push(header);
+		}
+		headers
+	}
+
 	fn dummy_signed_tx() -> SignedTransaction {
 		let keypair = Random.generate().unwrap();
 		Transaction::default().sign(keypair.secret(), None)
+	}
+
+	fn import_headers(headers: &[Header], downloader: &mut BlockDownloader, io: &mut SyncIo) -> Result<DownloadAction, BlockDownloaderImportError> {
+		let mut stream = RlpStream::new();
+		stream.append_list(headers);
+		let bytes = stream.out();
+		let rlp = Rlp::new(&bytes);
+		let expected_hash = headers.first().map(|h| h.hash());
+		downloader.import_headers(io, &rlp, expected_hash)
+	}
+
+	fn import_headers_ok(headers: &[Header], downloader: &mut BlockDownloader, io: &mut SyncIo) {
+		let res = import_headers(headers, downloader, io);
+		assert!(res.is_ok());
 	}
 
 	#[test]
@@ -1036,6 +918,80 @@
 			Err(BlockDownloaderImportError::Invalid) => (),
 			_ => panic!("expected BlockDownloaderImportError"),
 		};
->>>>>>> 2fc16798
+	}
+
+	#[test]
+	fn reset_after_multiple_sets_of_useless_headers() {
+		::env_logger::try_init().ok();
+		let headers1 = get_dummy_headers(20);
+		let short_subchain = get_dummy_headers(5);
+
+		let mut client = TestBlockChainClient::new();
+		let queue = RwLock::new(VecDeque::new());
+		let ss = TestSnapshotService::new();
+		let mut io = TestIo::new(&mut client, &ss, &queue, None);
+
+		let heads : Vec<_> = headers1.iter()
+			.enumerate().filter_map(|(i, h)| if i % 10 == 0 { Some(h.clone()) } else { None }).collect();
+		let start_hash = heads[0].hash();
+
+		let mut downloader = BlockDownloader::new(BlockSet::OldBlocks, &start_hash, 0);
+
+		downloader.request_blocks(&mut io, 1);
+
+		import_headers_ok(&heads, &mut downloader, &mut io);
+		import_headers_ok(&short_subchain, &mut downloader, &mut io);
+
+		assert_eq!(downloader.state, State::Blocks);
+		assert!(!downloader.blocks.is_empty());
+
+		// simulate receiving useless headers
+		let head = vec![short_subchain.last().unwrap().clone()];
+		for _ in 0..MAX_USELESS_HEADERS_PER_ROUND {
+			let res = import_headers(&head, &mut downloader, &mut io);
+			assert!(res.is_err());
+		}
+
+		assert_eq!(downloader.state, State::Idle);
+		assert!(downloader.blocks.is_empty());
+	}
+
+	#[test]
+	fn dont_reset_after_multiple_sets_of_useless_headers_for_chain_head() {
+		::env_logger::try_init().ok();
+		let headers = get_dummy_headers(10);
+		let short_subchain = get_dummy_headers(5);
+
+		let mut client = TestBlockChainClient::new();
+		let queue = RwLock::new(VecDeque::new());
+		let ss = TestSnapshotService::new();
+		let mut io = TestIo::new(&mut client, &ss, &queue, None);
+
+		let heads : Vec<_> = headers.iter()
+			.enumerate().filter_map(|(i, h)| if i % 10 == 0 { Some(h.clone()) } else { None }).collect();
+		let start_hash = heads[0].hash();
+
+		let mut downloader = BlockDownloader::new(BlockSet::OldBlocks, &start_hash, 0);
+
+		downloader.request_blocks(&mut io, 1);
+
+		import_headers_ok(&heads, &mut downloader, &mut io);
+		import_headers_ok(&short_subchain, &mut downloader, &mut io);
+
+		assert_eq!(downloader.state, State::Blocks);
+		assert!(!downloader.blocks.is_empty());
+
+		// simulate receiving useless headers
+		let head = vec![short_subchain.last().unwrap().clone()];
+
+		for _ in 0..MAX_USELESS_HEADERS_PER_ROUND {
+			let res = import_headers(&head, &mut downloader, &mut io);
+			assert!(res.is_err());
+		}
+
+		// download shouldn't be reset since this is the chain head for a single subchain.
+		// this state usually occurs for NewBlocks when it has reached the chain head.
+		assert_eq!(downloader.state, State::Blocks);
+		assert!(!downloader.blocks.is_empty());
 	}
 }