--- conflicted
+++ resolved
@@ -219,34 +219,6 @@
 	}
 }
 
-<<<<<<< HEAD
-=======
-/// Configuration to attach alternate protocol handlers.
-/// Only works when IPC is disabled.
-pub struct AttachedProtocol {
-	/// The protocol handler in question.
-	pub handler: Arc<dyn NetworkProtocolHandler + Send + Sync>,
-	/// 3-character ID for the protocol.
-	pub protocol_id: ProtocolId,
-	/// Supported versions and their packet counts.
-	pub versions: &'static [(u8, u8)],
-}
-
-impl AttachedProtocol {
-	fn register(&self, network: &NetworkService) {
-		let res = network.register_protocol(
-			self.handler.clone(),
-			self.protocol_id,
-			self.versions
-		);
-
-		if let Err(e) = res {
-			warn!(target: "sync", "Error attaching protocol {:?}: {:?}", self.protocol_id, e);
-		}
-	}
-}
-
->>>>>>> f53c3e58
 /// A prioritized tasks run in a specialised timer.
 /// Every task should be completed within a hard deadline,
 /// if it's not it's either cancelled or split into multiple tasks.
@@ -880,24 +852,13 @@
 	/// Subprotocol name.
 	pub subprotocol_name: [u8; 3],
 	/// Other handlers to attach.
-<<<<<<< HEAD
-	pub handlers: Vec<Arc<LightHandler>>,
-=======
 	pub handlers: Vec<Arc<dyn LightHandler>>,
-	/// Other subprotocols to run.
-	pub attached_protos: Vec<AttachedProtocol>,
->>>>>>> f53c3e58
 }
 
 /// Service for light synchronization.
 pub struct LightSync {
 	proto: Arc<LightProtocol>,
-<<<<<<< HEAD
-	sync: Arc<SyncInfo + Sync + Send>,
-=======
 	sync: Arc<dyn SyncInfo + Sync + Send>,
-	attached_protos: Vec<AttachedProtocol>,
->>>>>>> f53c3e58
 	network: NetworkService,
 	subprotocol_name: [u8; 3],
 	network_id: u64,
