// Copyright 2015-2018 Parity Technologies (UK) Ltd.
// This file is part of Parity.

// Parity is free software: you can redistribute it and/or modify
// it under the terms of the GNU General Public License as published by
// the Free Software Foundation, either version 3 of the License, or
// (at your option) any later version.

// Parity is distributed in the hope that it will be useful,
// but WITHOUT ANY WARRANTY; without even the implied warranty of
// MERCHANTABILITY or FITNESS FOR A PARTICULAR PURPOSE.  See the
// GNU General Public License for more details.

// You should have received a copy of the GNU General Public License
// along with Parity.  If not, see <http://www.gnu.org/licenses/>.

use std::sync::{Arc, mpsc, atomic};
use std::collections::{HashMap, BTreeMap};
use std::io;
use std::ops::Range;
use std::time::Duration;
use bytes::Bytes;
use devp2p::NetworkService;
use network::{NetworkProtocolHandler, NetworkContext, PeerId, ProtocolId,
	NetworkConfiguration as BasicNetworkConfiguration, NonReservedPeerMode, Error, ErrorKind,
	ConnectionFilter};

use types::pruning_info::PruningInfo;
use ethereum_types::{H256, H512, U256};
use io::{TimerToken};
use ethcore::ethstore::ethkey::Secret;
use ethcore::client::{BlockChainClient, ChainNotify, ChainRoute, ChainMessageType};
use ethcore::snapshot::SnapshotService;
use ethcore::header::BlockNumber;
use sync_io::NetSyncIo;
use chain::{ChainSyncApi, SyncStatus as EthSyncStatus};
use std::net::{SocketAddr, AddrParseError};
use std::str::FromStr;
use parking_lot::{RwLock, Mutex};
use chain::{ETH_PROTOCOL_VERSION_63, ETH_PROTOCOL_VERSION_62,
	PAR_PROTOCOL_VERSION_1, PAR_PROTOCOL_VERSION_2, PAR_PROTOCOL_VERSION_3,
	PRIVATE_TRANSACTION_PACKET, SIGNED_PRIVATE_TRANSACTION_PACKET};
use light::client::AsLightClient;
use light::Provider;
use light::net::{
	self as light_net, LightProtocol, Params as LightParams,
	Capabilities, Handler as LightHandler, EventContext, SampleStore,
};
use network::IpFilter;
use private_tx::PrivateTxHandler;
use transaction::UnverifiedTransaction;

/// Parity sync protocol
pub const WARP_SYNC_PROTOCOL_ID: ProtocolId = *b"par";
/// Ethereum sync protocol
pub const ETH_PROTOCOL: ProtocolId = *b"eth";
/// Ethereum light protocol
pub const LIGHT_PROTOCOL: ProtocolId = *b"pip";

/// Determine warp sync status.
#[derive(Debug, Clone, Copy, PartialEq, Eq)]
pub enum WarpSync {
	/// Warp sync is enabled.
	Enabled,
	/// Warp sync is disabled.
	Disabled,
	/// Only warp sync is allowed (no regular sync) and only after given block number.
	OnlyAndAfter(BlockNumber),
}

impl WarpSync {
	/// Returns true if warp sync is enabled.
	pub fn is_enabled(&self) -> bool {
		match *self {
			WarpSync::Enabled => true,
			WarpSync::OnlyAndAfter(_) => true,
			WarpSync::Disabled => false,
		}
	}

	/// Returns `true` if we are in warp-only mode.
	///
	/// i.e. we will never fall back to regular sync
	/// until given block number is reached by
	/// successfuly finding and restoring from a snapshot.
	pub fn is_warp_only(&self) -> bool {
		if let WarpSync::OnlyAndAfter(_) = *self {
			true
		} else {
			false
		}
	}
}

/// Sync configuration
#[derive(Debug, Clone, Copy)]
pub struct SyncConfig {
	/// Max blocks to download ahead
	pub max_download_ahead_blocks: usize,
	/// Enable ancient block download.
	pub download_old_blocks: bool,
	/// Network ID
	pub network_id: u64,
	/// Main "eth" subprotocol name.
	pub subprotocol_name: [u8; 3],
	/// Light subprotocol name.
	pub light_subprotocol_name: [u8; 3],
	/// Fork block to check
	pub fork_block: Option<(BlockNumber, H256)>,
	/// Enable snapshot sync
	pub warp_sync: WarpSync,
	/// Enable light client server.
	pub serve_light: bool,
}

impl Default for SyncConfig {
	fn default() -> SyncConfig {
		SyncConfig {
			max_download_ahead_blocks: 20000,
			download_old_blocks: true,
			network_id: 1,
			subprotocol_name: ETH_PROTOCOL,
			light_subprotocol_name: LIGHT_PROTOCOL,
			fork_block: None,
			warp_sync: WarpSync::Disabled,
			serve_light: false,
		}
	}
}

/// Current sync status
pub trait SyncProvider: Send + Sync {
	/// Get sync status
	fn status(&self) -> EthSyncStatus;

	/// Get peers information
	fn peers(&self) -> Vec<PeerInfo>;

	/// Get the enode if available.
	fn enode(&self) -> Option<String>;

	/// Returns propagation count for pending transactions.
	fn transactions_stats(&self) -> BTreeMap<H256, TransactionStats>;
}

/// Transaction stats
#[derive(Debug)]
pub struct TransactionStats {
	/// Block number where this TX was first seen.
	pub first_seen: u64,
	/// Peers it was propagated to.
	pub propagated_to: BTreeMap<H512, usize>,
}

/// Peer connection information
#[derive(Debug)]
pub struct PeerInfo {
	/// Public node id
	pub id: Option<String>,
	/// Node client ID
	pub client_version: String,
	/// Capabilities
	pub capabilities: Vec<String>,
	/// Remote endpoint address
	pub remote_address: String,
	/// Local endpoint address
	pub local_address: String,
	/// Eth protocol info.
	pub eth_info: Option<EthProtocolInfo>,
	/// Light protocol info.
	pub pip_info: Option<PipProtocolInfo>,
}

/// Ethereum protocol info.
#[derive(Debug)]
pub struct EthProtocolInfo {
	/// Protocol version
	pub version: u32,
	/// SHA3 of peer best block hash
	pub head: H256,
	/// Peer total difficulty if known
	pub difficulty: Option<U256>,
}

/// PIP protocol info.
#[derive(Debug)]
pub struct PipProtocolInfo {
	/// Protocol version
	pub version: u32,
	/// SHA3 of peer best block hash
	pub head: H256,
	/// Peer total difficulty if known
	pub difficulty: U256,
}

impl From<light_net::Status> for PipProtocolInfo {
	fn from(status: light_net::Status) -> Self {
		PipProtocolInfo {
			version: status.protocol_version,
			head: status.head_hash,
			difficulty: status.head_td,
		}
	}
}

/// Configuration to attach alternate protocol handlers.
/// Only works when IPC is disabled.
pub struct AttachedProtocol {
	/// The protocol handler in question.
	pub handler: Arc<NetworkProtocolHandler + Send + Sync>,
	/// 3-character ID for the protocol.
	pub protocol_id: ProtocolId,
	/// Supported versions and their packet counts.
	pub versions: &'static [(u8, u8)],
}

impl AttachedProtocol {
	fn register(&self, network: &NetworkService) {
		let res = network.register_protocol(
			self.handler.clone(),
			self.protocol_id,
			self.versions
		);

		if let Err(e) = res {
			warn!(target: "sync", "Error attaching protocol {:?}: {:?}", self.protocol_id, e);
		}
	}
}

/// A prioritized tasks run in a specialised timer.
/// Every task should be completed within a hard deadline,
/// if it's not it's either cancelled or split into multiple tasks.
/// NOTE These tasks might not complete at all, so anything
/// that happens here should work even if the task is cancelled.
#[derive(Debug)]
pub enum PriorityTask {
	/// Propagate given block
	PropagateBlock {
		/// When the task was initiated
		started: ::std::time::Instant,
		/// Raw block RLP to propagate
		block: Bytes,
		/// Block hash
		hash: H256,
		/// Blocks difficulty
		difficulty: U256,
	},
	/// Propagate a list of transactions
	PropagateTransactions(::std::time::Instant, Arc<atomic::AtomicBool>),
}
impl PriorityTask {
	/// Mark the task as being processed, right after it's retrieved from the queue.
	pub fn starting(&self) {
		match *self {
			PriorityTask::PropagateTransactions(_, ref is_ready) => is_ready.store(true, atomic::Ordering::SeqCst),
			_ => {},
		}
	}
}

/// EthSync initialization parameters.
pub struct Params {
	/// Configuration.
	pub config: SyncConfig,
	/// Blockchain client.
	pub chain: Arc<BlockChainClient>,
	/// Snapshot service.
	pub snapshot_service: Arc<SnapshotService>,
	/// Private tx service.
	pub private_tx_handler: Arc<PrivateTxHandler>,
	/// Light data provider.
	pub provider: Arc<::light::Provider>,
	/// Network layer configuration.
	pub network_config: NetworkConfiguration,
	/// Other protocols to attach.
	pub attached_protos: Vec<AttachedProtocol>,
}

/// Ethereum network protocol handler
pub struct EthSync {
	/// Network service
	network: NetworkService,
	/// Main (eth/par) protocol handler
	eth_handler: Arc<SyncProtocolHandler>,
	/// Light (pip) protocol handler
	light_proto: Option<Arc<LightProtocol>>,
	/// Other protocols to attach.
	attached_protos: Vec<AttachedProtocol>,
	/// The main subprotocol name
	subprotocol_name: [u8; 3],
	/// Light subprotocol name.
	light_subprotocol_name: [u8; 3],
	/// Priority tasks notification channel
	priority_tasks: Mutex<mpsc::Sender<PriorityTask>>,
}

fn light_params(
	network_id: u64,
	median_peers: f64,
	pruning_info: PruningInfo,
	sample_store: Option<Box<SampleStore>>,
) -> LightParams {
	let mut light_params = LightParams {
		network_id: network_id,
		config: Default::default(),
		capabilities: Capabilities {
			serve_headers: true,
			serve_chain_since: Some(pruning_info.earliest_chain),
			serve_state_since: Some(pruning_info.earliest_state),
			tx_relay: true,
		},
		sample_store: sample_store,
	};

	light_params.config.median_peers = median_peers;
	light_params
}

impl EthSync {
	/// Creates and register protocol with the network service
	pub fn new(params: Params, connection_filter: Option<Arc<ConnectionFilter>>) -> Result<Arc<EthSync>, Error> {
		let pruning_info = params.chain.pruning_info();
		let light_proto = match params.config.serve_light {
			false => None,
			true => Some({
				let sample_store = params.network_config.net_config_path
					.clone()
					.map(::std::path::PathBuf::from)
					.map(|mut p| { p.push("request_timings"); light_net::FileStore(p) })
					.map(|store| Box::new(store) as Box<_>);

				let median_peers = (params.network_config.min_peers + params.network_config.max_peers) as f64 / 2.0;
				let light_params = light_params(
					params.config.network_id,
					median_peers,
					pruning_info,
					sample_store,
				);

				let mut light_proto = LightProtocol::new(params.provider, light_params);
				light_proto.add_handler(Arc::new(TxRelay(params.chain.clone())));

				Arc::new(light_proto)
			})
		};

		let (priority_tasks_tx, priority_tasks_rx) = mpsc::channel();
		let sync = ChainSyncApi::new(
			params.config,
			&*params.chain,
			params.private_tx_handler.clone(),
			priority_tasks_rx,
		);
		let service = NetworkService::new(params.network_config.clone().into_basic()?, connection_filter)?;

		let sync = Arc::new(EthSync {
			network: service,
			eth_handler: Arc::new(SyncProtocolHandler {
				sync,
				chain: params.chain,
				snapshot_service: params.snapshot_service,
				overlay: RwLock::new(HashMap::new()),
			}),
			light_proto: light_proto,
			subprotocol_name: params.config.subprotocol_name,
			light_subprotocol_name: params.config.light_subprotocol_name,
			attached_protos: params.attached_protos,
			priority_tasks: Mutex::new(priority_tasks_tx),
		});

		Ok(sync)
	}

	/// Priority tasks producer
	pub fn priority_tasks(&self) -> mpsc::Sender<PriorityTask> {
		self.priority_tasks.lock().clone()
	}
}

impl SyncProvider for EthSync {
	/// Get sync status
	fn status(&self) -> EthSyncStatus {
		self.eth_handler.sync.status()
	}

	/// Get sync peers
	fn peers(&self) -> Vec<PeerInfo> {
		self.network.with_context_eval(self.subprotocol_name, |ctx| {
			let peer_ids = self.network.connected_peers();
			let light_proto = self.light_proto.as_ref();

			let peer_info = self.eth_handler.sync.peer_info(&peer_ids);
			peer_ids.into_iter().zip(peer_info).filter_map(|(peer_id, peer_info)| {
				let session_info = match ctx.session_info(peer_id) {
					None => return None,
					Some(info) => info,
				};

				Some(PeerInfo {
					id: session_info.id.map(|id| format!("{:x}", id)),
					client_version: session_info.client_version,
					capabilities: session_info.peer_capabilities.into_iter().map(|c| c.to_string()).collect(),
					remote_address: session_info.remote_address,
					local_address: session_info.local_address,
					eth_info: peer_info,
					pip_info: light_proto.as_ref().and_then(|lp| lp.peer_status(peer_id)).map(Into::into),
				})
			}).collect()
		}).unwrap_or_else(Vec::new)
	}

	fn enode(&self) -> Option<String> {
		self.network.external_url()
	}

	fn transactions_stats(&self) -> BTreeMap<H256, TransactionStats> {
		self.eth_handler.sync.transactions_stats()
	}
}

const PEERS_TIMER: TimerToken = 0;
<<<<<<< HEAD
const MAINTAIN_SYNC_TIMER: TimerToken = 1;
const CONTINUE_SYNC_TIMER: TimerToken = 2;
const TX_TIMER: TimerToken = 3;
=======
const SYNC_TIMER: TimerToken = 1;
const TX_TIMER: TimerToken = 2;
const PRIORITY_TIMER: TimerToken = 3;

pub(crate) const PRIORITY_TIMER_INTERVAL: Duration = Duration::from_millis(250);
>>>>>>> 0b5bbf60

struct SyncProtocolHandler {
	/// Shared blockchain client.
	chain: Arc<BlockChainClient>,
	/// Shared snapshot service.
	snapshot_service: Arc<SnapshotService>,
	/// Sync strategy
	sync: ChainSyncApi,
	/// Chain overlay used to cache data such as fork block.
	overlay: RwLock<HashMap<BlockNumber, Bytes>>,
}

impl NetworkProtocolHandler for SyncProtocolHandler {
	fn initialize(&self, io: &NetworkContext) {
		if io.subprotocol_name() != WARP_SYNC_PROTOCOL_ID {
			io.register_timer(PEERS_TIMER, Duration::from_millis(700)).expect("Error registering peers timer");
			io.register_timer(MAINTAIN_SYNC_TIMER, Duration::from_millis(1100)).expect("Error registering sync timer");
			io.register_timer(CONTINUE_SYNC_TIMER, Duration::from_millis(2500)).expect("Error registering sync timer");
			io.register_timer(TX_TIMER, Duration::from_millis(1300)).expect("Error registering transactions timer");

			io.register_timer(PRIORITY_TIMER, PRIORITY_TIMER_INTERVAL).expect("Error registering peers timer");
		}
	}

	fn read(&self, io: &NetworkContext, peer: &PeerId, packet_id: u8, data: &[u8]) {
		self.sync.dispatch_packet(&mut NetSyncIo::new(io, &*self.chain, &*self.snapshot_service, &self.overlay), *peer, packet_id, data);
	}

	fn connected(&self, io: &NetworkContext, peer: &PeerId) {
		trace_time!("sync::connected");
		// If warp protocol is supported only allow warp handshake
		let warp_protocol = io.protocol_version(WARP_SYNC_PROTOCOL_ID, *peer).unwrap_or(0) != 0;
		let warp_context = io.subprotocol_name() == WARP_SYNC_PROTOCOL_ID;
		if warp_protocol == warp_context {
			self.sync.write().on_peer_connected(&mut NetSyncIo::new(io, &*self.chain, &*self.snapshot_service, &self.overlay), *peer);
		}
	}

	fn disconnected(&self, io: &NetworkContext, peer: &PeerId) {
		trace_time!("sync::disconnected");
		if io.subprotocol_name() != WARP_SYNC_PROTOCOL_ID {
			self.sync.write().on_peer_aborting(&mut NetSyncIo::new(io, &*self.chain, &*self.snapshot_service, &self.overlay), *peer);
		}
	}

	fn timeout(&self, io: &NetworkContext, timer: TimerToken) {
		trace_time!("sync::timeout");
		let mut io = NetSyncIo::new(io, &*self.chain, &*self.snapshot_service, &self.overlay);
		match timer {
			PEERS_TIMER => self.sync.write().maintain_peers(&mut io),
<<<<<<< HEAD
			MAINTAIN_SYNC_TIMER => self.sync.write().maintain_sync(&mut io),
			CONTINUE_SYNC_TIMER => self.sync.write().continue_sync(&mut io),
			TX_TIMER => {
				self.sync.write().propagate_new_transactions(&mut io);
			},
=======
			SYNC_TIMER => self.sync.write().maintain_sync(&mut io),
			TX_TIMER => self.sync.write().propagate_new_transactions(&mut io),
			PRIORITY_TIMER => self.sync.process_priority_queue(&mut io),
>>>>>>> 0b5bbf60
			_ => warn!("Unknown timer {} triggered.", timer),
		}
	}
}

impl ChainNotify for EthSync {
	fn block_pre_import(&self, bytes: &Bytes, hash: &H256, difficulty: &U256) {
		let task = PriorityTask::PropagateBlock {
			started: ::std::time::Instant::now(),
			block: bytes.clone(),
			hash: *hash,
			difficulty: *difficulty,
		};
		if let Err(e) = self.priority_tasks.lock().send(task) {
			warn!(target: "sync", "Unexpected error during priority block propagation: {:?}", e);
		}
	}

	fn new_blocks(&self,
		imported: Vec<H256>,
		invalid: Vec<H256>,
		route: ChainRoute,
		sealed: Vec<H256>,
		proposed: Vec<Bytes>,
		_duration: Duration)
	{
		use light::net::Announcement;

		self.network.with_context(self.subprotocol_name, |context| {
			let mut sync_io = NetSyncIo::new(context, &*self.eth_handler.chain, &*self.eth_handler.snapshot_service,
				&self.eth_handler.overlay);
			self.eth_handler.sync.write().chain_new_blocks(
				&mut sync_io,
				&imported,
				&invalid,
				route.enacted(),
				route.retracted(),
				&sealed,
				&proposed);
		});

		self.network.with_context(self.light_subprotocol_name, |context| {
			let light_proto = match self.light_proto.as_ref() {
				Some(lp) => lp,
				None => return,
			};

			let chain_info = self.eth_handler.chain.chain_info();
			light_proto.make_announcement(&context, Announcement {
				head_hash: chain_info.best_block_hash,
				head_num: chain_info.best_block_number,
				head_td: chain_info.total_difficulty,
				reorg_depth: 0, // recalculated on a per-peer basis.
				serve_headers: false, // these fields consist of _changes_ in capability.
				serve_state_since: None,
				serve_chain_since: None,
				tx_relay: false,
			})
		})
	}

	fn start(&self) {
		match self.network.start() {
			Err((err, listen_address)) => {
				match err.into() {
					ErrorKind::Io(ref e) if e.kind() == io::ErrorKind::AddrInUse => {
						warn!("Network port {:?} is already in use, make sure that another instance of an Ethereum client is not running or change the port using the --port option.", listen_address.expect("Listen address is not set."))
					},
					err => warn!("Error starting network: {}", err),
				}
			},
			_ => {},
		}

		self.network.register_protocol(self.eth_handler.clone(), self.subprotocol_name, &[ETH_PROTOCOL_VERSION_62, ETH_PROTOCOL_VERSION_63])
			.unwrap_or_else(|e| warn!("Error registering ethereum protocol: {:?}", e));
		// register the warp sync subprotocol
		self.network.register_protocol(self.eth_handler.clone(), WARP_SYNC_PROTOCOL_ID, &[PAR_PROTOCOL_VERSION_1, PAR_PROTOCOL_VERSION_2, PAR_PROTOCOL_VERSION_3])
			.unwrap_or_else(|e| warn!("Error registering snapshot sync protocol: {:?}", e));

		// register the light protocol.
		if let Some(light_proto) = self.light_proto.as_ref().map(|x| x.clone()) {
			self.network.register_protocol(light_proto, self.light_subprotocol_name, ::light::net::PROTOCOL_VERSIONS)
				.unwrap_or_else(|e| warn!("Error registering light client protocol: {:?}", e));
		}

		// register any attached protocols.
		for proto in &self.attached_protos { proto.register(&self.network) }
	}

	fn stop(&self) {
		self.eth_handler.snapshot_service.abort_restore();
		self.network.stop();
	}

	fn broadcast(&self, message_type: ChainMessageType) {
		self.network.with_context(WARP_SYNC_PROTOCOL_ID, |context| {
			let mut sync_io = NetSyncIo::new(context, &*self.eth_handler.chain, &*self.eth_handler.snapshot_service, &self.eth_handler.overlay);
			match message_type {
				ChainMessageType::Consensus(message) => self.eth_handler.sync.write().propagate_consensus_packet(&mut sync_io, message),
				ChainMessageType::PrivateTransaction(transaction_hash, message) =>
					self.eth_handler.sync.write().propagate_private_transaction(&mut sync_io, transaction_hash, PRIVATE_TRANSACTION_PACKET, message),
				ChainMessageType::SignedPrivateTransaction(transaction_hash, message) =>
					self.eth_handler.sync.write().propagate_private_transaction(&mut sync_io, transaction_hash, SIGNED_PRIVATE_TRANSACTION_PACKET, message),
			}
		});
	}

	fn transactions_received(&self, txs: &[UnverifiedTransaction], peer_id: PeerId) {
		let mut sync = self.eth_handler.sync.write();
		sync.transactions_received(txs, peer_id);
	}
}

/// PIP event handler.
/// Simply queues transactions from light client peers.
struct TxRelay(Arc<BlockChainClient>);

impl LightHandler for TxRelay {
	fn on_transactions(&self, ctx: &EventContext, relay: &[::transaction::UnverifiedTransaction]) {
		trace!(target: "pip", "Relaying {} transactions from peer {}", relay.len(), ctx.peer());
		self.0.queue_transactions(relay.iter().map(|tx| ::rlp::encode(tx)).collect(), ctx.peer())
	}
}

/// Trait for managing network
pub trait ManageNetwork : Send + Sync {
	/// Set to allow unreserved peers to connect
	fn accept_unreserved_peers(&self);
	/// Set to deny unreserved peers to connect
	fn deny_unreserved_peers(&self);
	/// Remove reservation for the peer
	fn remove_reserved_peer(&self, peer: String) -> Result<(), String>;
	/// Add reserved peer
	fn add_reserved_peer(&self, peer: String) -> Result<(), String>;
	/// Start network
	fn start_network(&self);
	/// Stop network
	fn stop_network(&self);
	/// Returns the minimum and maximum peers.
	/// Note that `range.end` is *exclusive*.
	// TODO: Range should be changed to RangeInclusive once stable (https://github.com/rust-lang/rust/pull/50758)
	fn num_peers_range(&self) -> Range<u32>;
	/// Get network context for protocol.
	fn with_proto_context(&self, proto: ProtocolId, f: &mut FnMut(&NetworkContext));
}

impl ManageNetwork for EthSync {
	fn accept_unreserved_peers(&self) {
		self.network.set_non_reserved_mode(NonReservedPeerMode::Accept);
	}

	fn deny_unreserved_peers(&self) {
		self.network.set_non_reserved_mode(NonReservedPeerMode::Deny);
	}

	fn remove_reserved_peer(&self, peer: String) -> Result<(), String> {
		self.network.remove_reserved_peer(&peer).map_err(|e| format!("{:?}", e))
	}

	fn add_reserved_peer(&self, peer: String) -> Result<(), String> {
		self.network.add_reserved_peer(&peer).map_err(|e| format!("{:?}", e))
	}

	fn start_network(&self) {
		self.start();
	}

	fn stop_network(&self) {
		self.network.with_context(self.subprotocol_name, |context| {
			let mut sync_io = NetSyncIo::new(context, &*self.eth_handler.chain, &*self.eth_handler.snapshot_service, &self.eth_handler.overlay);
			self.eth_handler.sync.write().abort(&mut sync_io);
		});

		if let Some(light_proto) = self.light_proto.as_ref() {
			light_proto.abort();
		}

		self.stop();
	}

	fn num_peers_range(&self) -> Range<u32> {
		self.network.num_peers_range()
	}

	fn with_proto_context(&self, proto: ProtocolId, f: &mut FnMut(&NetworkContext)) {
		self.network.with_context_eval(proto, f);
	}
}

#[derive(Debug, Clone, PartialEq, Eq)]
/// Network service configuration
pub struct NetworkConfiguration {
	/// Directory path to store general network configuration. None means nothing will be saved
	pub config_path: Option<String>,
	/// Directory path to store network-specific configuration. None means nothing will be saved
	pub net_config_path: Option<String>,
	/// IP address to listen for incoming connections. Listen to all connections by default
	pub listen_address: Option<String>,
	/// IP address to advertise. Detected automatically if none.
	pub public_address: Option<String>,
	/// Port for UDP connections, same as TCP by default
	pub udp_port: Option<u16>,
	/// Enable NAT configuration
	pub nat_enabled: bool,
	/// Enable discovery
	pub discovery_enabled: bool,
	/// List of initial node addresses
	pub boot_nodes: Vec<String>,
	/// Use provided node key instead of default
	pub use_secret: Option<Secret>,
	/// Max number of connected peers to maintain
	pub max_peers: u32,
	/// Min number of connected peers to maintain
	pub min_peers: u32,
	/// Max pending peers.
	pub max_pending_peers: u32,
	/// Reserved snapshot sync peers.
	pub snapshot_peers: u32,
	/// List of reserved node addresses.
	pub reserved_nodes: Vec<String>,
	/// The non-reserved peer mode.
	pub allow_non_reserved: bool,
	/// IP Filtering
	pub ip_filter: IpFilter,
	/// Client version string
	pub client_version: String,
}

impl NetworkConfiguration {
	/// Create a new default config.
	pub fn new() -> Self {
		From::from(BasicNetworkConfiguration::new())
	}

	/// Create a new local config.
	pub fn new_local() -> Self {
		From::from(BasicNetworkConfiguration::new_local())
	}

	/// Attempt to convert this config into a BasicNetworkConfiguration.
	pub fn into_basic(self) -> Result<BasicNetworkConfiguration, AddrParseError> {
		Ok(BasicNetworkConfiguration {
			config_path: self.config_path,
			net_config_path: self.net_config_path,
			listen_address: match self.listen_address { None => None, Some(addr) => Some(SocketAddr::from_str(&addr)?) },
			public_address: match self.public_address { None => None, Some(addr) => Some(SocketAddr::from_str(&addr)?) },
			udp_port: self.udp_port,
			nat_enabled: self.nat_enabled,
			discovery_enabled: self.discovery_enabled,
			boot_nodes: self.boot_nodes,
			use_secret: self.use_secret,
			max_peers: self.max_peers,
			min_peers: self.min_peers,
			max_handshakes: self.max_pending_peers,
			reserved_protocols: hash_map![WARP_SYNC_PROTOCOL_ID => self.snapshot_peers],
			reserved_nodes: self.reserved_nodes,
			ip_filter: self.ip_filter,
			non_reserved_mode: if self.allow_non_reserved { NonReservedPeerMode::Accept } else { NonReservedPeerMode::Deny },
			client_version: self.client_version,
		})
	}
}

impl From<BasicNetworkConfiguration> for NetworkConfiguration {
	fn from(other: BasicNetworkConfiguration) -> Self {
		NetworkConfiguration {
			config_path: other.config_path,
			net_config_path: other.net_config_path,
			listen_address: other.listen_address.and_then(|addr| Some(format!("{}", addr))),
			public_address: other.public_address.and_then(|addr| Some(format!("{}", addr))),
			udp_port: other.udp_port,
			nat_enabled: other.nat_enabled,
			discovery_enabled: other.discovery_enabled,
			boot_nodes: other.boot_nodes,
			use_secret: other.use_secret,
			max_peers: other.max_peers,
			min_peers: other.min_peers,
			max_pending_peers: other.max_handshakes,
			snapshot_peers: *other.reserved_protocols.get(&WARP_SYNC_PROTOCOL_ID).unwrap_or(&0),
			reserved_nodes: other.reserved_nodes,
			ip_filter: other.ip_filter,
			allow_non_reserved: match other.non_reserved_mode { NonReservedPeerMode::Accept => true, _ => false } ,
			client_version: other.client_version,
		}
	}
}

/// Configuration for IPC service.
#[derive(Debug, Clone)]
pub struct ServiceConfiguration {
	/// Sync config.
	pub sync: SyncConfig,
	/// Network configuration.
	pub net: NetworkConfiguration,
	/// IPC path.
	pub io_path: String,
}

/// Numbers of peers (max, min, active).
#[derive(Debug, Clone)]
pub struct PeerNumbers {
	/// Number of connected peers.
	pub connected: usize,
	/// Number of active peers.
	pub active: usize,
	/// Max peers.
	pub max: usize,
	/// Min peers.
	pub min: usize,
}

/// Light synchronization.
pub trait LightSyncProvider {
	/// Get peer numbers.
	fn peer_numbers(&self) -> PeerNumbers;

	/// Get peers information
	fn peers(&self) -> Vec<PeerInfo>;

	/// Get network id.
	fn network_id(&self) -> u64;

	/// Get the enode if available.
	fn enode(&self) -> Option<String>;

	/// Returns propagation count for pending transactions.
	fn transactions_stats(&self) -> BTreeMap<H256, TransactionStats>;
}

/// Configuration for the light sync.
pub struct LightSyncParams<L> {
	/// Network configuration.
	pub network_config: BasicNetworkConfiguration,
	/// Light client to sync to.
	pub client: Arc<L>,
	/// Network ID.
	pub network_id: u64,
	/// Subprotocol name.
	pub subprotocol_name: [u8; 3],
	/// Other handlers to attach.
	pub handlers: Vec<Arc<LightHandler>>,
	/// Other subprotocols to run.
	pub attached_protos: Vec<AttachedProtocol>,
}

/// Service for light synchronization.
pub struct LightSync {
	proto: Arc<LightProtocol>,
	sync: Arc<::light_sync::SyncInfo + Sync + Send>,
	attached_protos: Vec<AttachedProtocol>,
	network: NetworkService,
	subprotocol_name: [u8; 3],
	network_id: u64,
}

impl LightSync {
	/// Create a new light sync service.
	pub fn new<L>(params: LightSyncParams<L>) -> Result<Self, Error>
		where L: AsLightClient + Provider + Sync + Send + 'static
	{
		use light_sync::LightSync as SyncHandler;

		// initialize light protocol handler and attach sync module.
		let (sync, light_proto) = {
			let light_params = LightParams {
				network_id: params.network_id,
				config: Default::default(),
				capabilities: Capabilities {
					serve_headers: false,
					serve_chain_since: None,
					serve_state_since: None,
					tx_relay: false,
				},
				sample_store: None,
			};

			let mut light_proto = LightProtocol::new(params.client.clone(), light_params);
			let sync_handler = Arc::new(SyncHandler::new(params.client.clone())?);
			light_proto.add_handler(sync_handler.clone());

			for handler in params.handlers {
				light_proto.add_handler(handler);
			}

			(sync_handler, Arc::new(light_proto))
		};

		let service = NetworkService::new(params.network_config, None)?;

		Ok(LightSync {
			proto: light_proto,
			sync: sync,
			attached_protos: params.attached_protos,
			network: service,
			subprotocol_name: params.subprotocol_name,
			network_id: params.network_id,
		})
	}

	/// Execute a closure with a protocol context.
	pub fn with_context<F, T>(&self, f: F) -> Option<T>
		where F: FnOnce(&::light::net::BasicContext) -> T
	{
		self.network.with_context_eval(
			self.subprotocol_name,
			move |ctx| self.proto.with_context(&ctx, f),
		)
	}
}

impl ::std::ops::Deref for LightSync {
	type Target = ::light_sync::SyncInfo;

	fn deref(&self) -> &Self::Target { &*self.sync }
}

impl ManageNetwork for LightSync {
	fn accept_unreserved_peers(&self) {
		self.network.set_non_reserved_mode(NonReservedPeerMode::Accept);
	}

	fn deny_unreserved_peers(&self) {
		self.network.set_non_reserved_mode(NonReservedPeerMode::Deny);
	}

	fn remove_reserved_peer(&self, peer: String) -> Result<(), String> {
		self.network.remove_reserved_peer(&peer).map_err(|e| format!("{:?}", e))
	}

	fn add_reserved_peer(&self, peer: String) -> Result<(), String> {
		self.network.add_reserved_peer(&peer).map_err(|e| format!("{:?}", e))
	}

	fn start_network(&self) {
		match self.network.start() {
			Err((err, listen_address)) => {
				match err.into() {
					ErrorKind::Io(ref e) if e.kind() == io::ErrorKind::AddrInUse => {
						warn!("Network port {:?} is already in use, make sure that another instance of an Ethereum client is not running or change the port using the --port option.", listen_address.expect("Listen address is not set."))
					},
					err => warn!("Error starting network: {}", err),
				}
			},
			_ => {},
		}

		let light_proto = self.proto.clone();

		self.network.register_protocol(light_proto, self.subprotocol_name, ::light::net::PROTOCOL_VERSIONS)
			.unwrap_or_else(|e| warn!("Error registering light client protocol: {:?}", e));

		for proto in &self.attached_protos { proto.register(&self.network) }
	}

	fn stop_network(&self) {
		self.proto.abort();
		self.network.stop();
	}

	fn num_peers_range(&self) -> Range<u32> {
		self.network.num_peers_range()
	}

	fn with_proto_context(&self, proto: ProtocolId, f: &mut FnMut(&NetworkContext)) {
		self.network.with_context_eval(proto, f);
	}
}

impl LightSyncProvider for LightSync {
	fn peer_numbers(&self) -> PeerNumbers {
		let (connected, active) = self.proto.peer_count();
		let peers_range = self.num_peers_range();
		debug_assert!(peers_range.end > peers_range.start);
		PeerNumbers {
			connected: connected,
			active: active,
			max: peers_range.end as usize - 1,
			min: peers_range.start as usize,
		}
	}

	fn peers(&self) -> Vec<PeerInfo> {
		self.network.with_context_eval(self.subprotocol_name, |ctx| {
			let peer_ids = self.network.connected_peers();

			peer_ids.into_iter().filter_map(|peer_id| {
				let session_info = match ctx.session_info(peer_id) {
					None => return None,
					Some(info) => info,
				};

				Some(PeerInfo {
					id: session_info.id.map(|id| format!("{:x}", id)),
					client_version: session_info.client_version,
					capabilities: session_info.peer_capabilities.into_iter().map(|c| c.to_string()).collect(),
					remote_address: session_info.remote_address,
					local_address: session_info.local_address,
					eth_info: None,
					pip_info: self.proto.peer_status(peer_id).map(Into::into),
				})
			}).collect()
		}).unwrap_or_else(Vec::new)
	}

	fn enode(&self) -> Option<String> {
		self.network.external_url()
	}

	fn network_id(&self) -> u64 {
		self.network_id
	}

	fn transactions_stats(&self) -> BTreeMap<H256, TransactionStats> {
		Default::default() // TODO
	}
}<|MERGE_RESOLUTION|>--- conflicted
+++ resolved
@@ -420,17 +420,12 @@
 }
 
 const PEERS_TIMER: TimerToken = 0;
-<<<<<<< HEAD
 const MAINTAIN_SYNC_TIMER: TimerToken = 1;
 const CONTINUE_SYNC_TIMER: TimerToken = 2;
 const TX_TIMER: TimerToken = 3;
-=======
-const SYNC_TIMER: TimerToken = 1;
-const TX_TIMER: TimerToken = 2;
-const PRIORITY_TIMER: TimerToken = 3;
+const PRIORITY_TIMER: TimerToken = 4;
 
 pub(crate) const PRIORITY_TIMER_INTERVAL: Duration = Duration::from_millis(250);
->>>>>>> 0b5bbf60
 
 struct SyncProtocolHandler {
 	/// Shared blockchain client.
@@ -481,17 +476,10 @@
 		let mut io = NetSyncIo::new(io, &*self.chain, &*self.snapshot_service, &self.overlay);
 		match timer {
 			PEERS_TIMER => self.sync.write().maintain_peers(&mut io),
-<<<<<<< HEAD
 			MAINTAIN_SYNC_TIMER => self.sync.write().maintain_sync(&mut io),
 			CONTINUE_SYNC_TIMER => self.sync.write().continue_sync(&mut io),
-			TX_TIMER => {
-				self.sync.write().propagate_new_transactions(&mut io);
-			},
-=======
-			SYNC_TIMER => self.sync.write().maintain_sync(&mut io),
 			TX_TIMER => self.sync.write().propagate_new_transactions(&mut io),
 			PRIORITY_TIMER => self.sync.process_priority_queue(&mut io),
->>>>>>> 0b5bbf60
 			_ => warn!("Unknown timer {} triggered.", timer),
 		}
 	}
