--- conflicted
+++ resolved
@@ -22,10 +22,6 @@
 extern crate rlp;
 extern crate keccak_hash as hash;
 extern crate patricia_trie_ethereum as ethtrie;
-<<<<<<< HEAD
-extern crate trie_db as trie;
-=======
->>>>>>> a23f5b8f
 
 mod action_params;
 mod call_type;
