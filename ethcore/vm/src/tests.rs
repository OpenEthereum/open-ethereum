// Copyright 2015-2019 Parity Technologies (UK) Ltd.
// This file is part of Parity Ethereum.

// Parity Ethereum is free software: you can redistribute it and/or modify
// it under the terms of the GNU General Public License as published by
// the Free Software Foundation, either version 3 of the License, or
// (at your option) any later version.

// Parity Ethereum is distributed in the hope that it will be useful,
// but WITHOUT ANY WARRANTY; without even the implied warranty of
// MERCHANTABILITY or FITNESS FOR A PARTICULAR PURPOSE.  See the
// GNU General Public License for more details.

// You should have received a copy of the GNU General Public License
// along with Parity Ethereum.  If not, see <http://www.gnu.org/licenses/>.

use std::sync::Arc;
use std::collections::{HashMap, HashSet};

use ethereum_types::{U256, H256, Address};
use bytes::Bytes;
use {
	CallType, Schedule, EnvInfo,
	ReturnData, Ext, ContractCreateResult, MessageCallResult,
	CreateContractAddress, Result, GasLeft,
};
use hash::keccak;
use error::TrapKind;

pub struct FakeLogEntry {
	pub topics: Vec<H256>,
	pub data: Bytes
}

#[derive(PartialEq, Eq, Hash, Debug)]
pub enum FakeCallType {
	Call, Create
}

#[derive(PartialEq, Eq, Hash, Debug)]
pub struct FakeCall {
	pub call_type: FakeCallType,
	pub create_scheme: Option<CreateContractAddress>,
	pub gas: U256,
	pub sender_address: Option<Address>,
	pub receive_address: Option<Address>,
	pub value: Option<U256>,
	pub data: Bytes,
	pub code_address: Option<Address>,
}

/// Fake externalities test structure.
///
/// Can't do recursive calls.
#[derive(Default)]
pub struct FakeExt {
	pub store: HashMap<H256, H256>,
	pub suicides: HashSet<Address>,
	pub calls: HashSet<FakeCall>,
	pub sstore_clears: i128,
	pub depth: usize,
	pub blockhashes: HashMap<U256, H256>,
	pub codes: HashMap<Address, Arc<Bytes>>,
	pub logs: Vec<FakeLogEntry>,
	pub info: EnvInfo,
	pub schedule: Schedule,
	pub balances: HashMap<Address, U256>,
	pub tracing: bool,
	pub is_static: bool,

	chain_id: u64,
}

// similar to the normal `finalize` function, but ignoring NeedsReturn.
pub fn test_finalize(res: Result<GasLeft>) -> Result<U256> {
	match res {
		Ok(GasLeft::Known(gas)) => Ok(gas),
		Ok(GasLeft::NeedsReturn{..}) => unimplemented!(), // since ret is unimplemented.
		Err(e) => Err(e),
	}
}

impl FakeExt {
	/// New fake externalities
	pub fn new() -> Self {
		FakeExt::default()
	}

	/// New fake externalities with byzantium schedule rules
	pub fn new_byzantium() -> Self {
		let mut ext = FakeExt::default();
		ext.schedule = Schedule::new_byzantium();
		ext
	}

	/// New fake externalities with constantinople schedule rules
	pub fn new_constantinople() -> Self {
		let mut ext = FakeExt::default();
		ext.schedule = Schedule::new_constantinople();
		ext
	}

<<<<<<< HEAD
	/// New fake externalities with istanbul schedule rules
=======
	/// New fake externalities with constantinople schedule rules
>>>>>>> 3ca11c0e
	pub fn new_istanbul() -> Self {
		let mut ext = FakeExt::default();
		ext.schedule = Schedule::new_istanbul();
		ext
	}

	/// Alter fake externalities to allow wasm
	pub fn with_wasm(mut self) -> Self {
		self.schedule.wasm = Some(Default::default());
		self
	}

	/// Set chain ID
	pub fn with_chain_id(mut self, chain_id: u64) -> Self {
		self.chain_id = chain_id;
		self
	}
}

impl Ext for FakeExt {
	fn initial_storage_at(&self, _key: &H256) -> Result<H256> {
		Ok(H256::zero())
	}

	fn storage_at(&self, key: &H256) -> Result<H256> {
		Ok(self.store.get(key).unwrap_or(&H256::zero()).clone())
	}

	fn set_storage(&mut self, key: H256, value: H256) -> Result<()> {
		self.store.insert(key, value);
		Ok(())
	}

	fn exists(&self, address: &Address) -> Result<bool> {
		Ok(self.balances.contains_key(address))
	}

	fn exists_and_not_null(&self, address: &Address) -> Result<bool> {
		Ok(self.balances.get(address).map_or(false, |b| !b.is_zero()))
	}

	fn origin_balance(&self) -> Result<U256> {
		unimplemented!()
	}

	fn balance(&self, address: &Address) -> Result<U256> {
		Ok(self.balances[address])
	}

	fn blockhash(&mut self, number: &U256) -> H256 {
		self.blockhashes.get(number).unwrap_or(&H256::zero()).clone()
	}

	fn create(
		&mut self,
		gas: &U256,
		value: &U256,
		code: &[u8],
		_parent_version: &U256,
		address: CreateContractAddress,
		_trap: bool,
	) -> ::std::result::Result<ContractCreateResult, TrapKind> {
		self.calls.insert(FakeCall {
			call_type: FakeCallType::Create,
			create_scheme: Some(address),
			gas: *gas,
			sender_address: None,
			receive_address: None,
			value: Some(*value),
			data: code.to_vec(),
			code_address: None
		});
		// TODO: support traps in testing.
		Ok(ContractCreateResult::Failed)
	}

	fn call(
		&mut self,
		gas: &U256,
		sender_address: &Address,
		receive_address: &Address,
		value: Option<U256>,
		data: &[u8],
		code_address: &Address,
		_call_type: CallType,
		_trap: bool,
	) -> ::std::result::Result<MessageCallResult, TrapKind> {
		self.calls.insert(FakeCall {
			call_type: FakeCallType::Call,
			create_scheme: None,
			gas: *gas,
			sender_address: Some(sender_address.clone()),
			receive_address: Some(receive_address.clone()),
			value: value,
			data: data.to_vec(),
			code_address: Some(code_address.clone())
		});
		// TODO: support traps in testing.
		Ok(MessageCallResult::Success(*gas, ReturnData::empty()))
	}

	fn extcode(&self, address: &Address) -> Result<Option<Arc<Bytes>>> {
		Ok(self.codes.get(address).cloned())
	}

	fn extcodesize(&self, address: &Address) -> Result<Option<usize>> {
		Ok(self.codes.get(address).map(|c| c.len()))
	}

	fn extcodehash(&self, address: &Address) -> Result<Option<H256>> {
		Ok(self.codes.get(address).map(|c| keccak(c.as_ref())))
	}

	fn log(&mut self, topics: Vec<H256>, data: &[u8]) -> Result<()> {
		self.logs.push(FakeLogEntry {
			topics,
			data: data.to_vec()
		});
		Ok(())
	}

	fn ret(self, _gas: &U256, _data: &ReturnData, _apply_state: bool) -> Result<U256> {
		unimplemented!();
	}

	fn suicide(&mut self, refund_address: &Address) -> Result<()> {
		self.suicides.insert(refund_address.clone());
		Ok(())
	}

	fn schedule(&self) -> &Schedule {
		&self.schedule
	}

	fn env_info(&self) -> &EnvInfo {
		&self.info
	}

	fn chain_id(&self) -> u64 {
		self.chain_id
	}

	fn depth(&self) -> usize {
		self.depth
	}

	fn is_static(&self) -> bool {
		self.is_static
	}

	fn add_sstore_refund(&mut self, value: usize) {
		self.sstore_clears += value as i128;
	}

	fn sub_sstore_refund(&mut self, value: usize) {
		self.sstore_clears -= value as i128;
	}

	fn trace_next_instruction(&mut self, _pc: usize, _instruction: u8, _gas: U256) -> bool {
		self.tracing
	}
}<|MERGE_RESOLUTION|>--- conflicted
+++ resolved
@@ -100,11 +100,7 @@
 		ext
 	}
 
-<<<<<<< HEAD
-	/// New fake externalities with istanbul schedule rules
-=======
-	/// New fake externalities with constantinople schedule rules
->>>>>>> 3ca11c0e
+	/// New fake externalities with Istanbul schedule rules
 	pub fn new_istanbul() -> Self {
 		let mut ext = FakeExt::default();
 		ext.schedule = Schedule::new_istanbul();
