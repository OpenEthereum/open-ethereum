// Copyright 2015-2019 Parity Technologies (UK) Ltd.
// This file is part of Parity Ethereum.

// Parity Ethereum is free software: you can redistribute it and/or modify
// it under the terms of the GNU General Public License as published by
// the Free Software Foundation, either version 3 of the License, or
// (at your option) any later version.

// Parity Ethereum is distributed in the hope that it will be useful,
// but WITHOUT ANY WARRANTY; without even the implied warranty of
// MERCHANTABILITY or FITNESS FOR A PARTICULAR PURPOSE.  See the
// GNU General Public License for more details.

// You should have received a copy of the GNU General Public License
// along with Parity Ethereum.  If not, see <http://www.gnu.org/licenses/>.

//! Cost schedule and other parameterisations for the EVM.
use std::collections::HashMap;
use ethereum_types::U256;

/// Definition of schedules that can be applied to a version.
pub enum VersionedSchedule {
	PWasm,
}

/// Definition of the cost schedule and other parameterisations for the EVM.
pub struct Schedule {
	/// Does it support exceptional failed code deposit
	pub exceptional_failed_code_deposit: bool,
	/// Does it have a delegate cal
	pub have_delegate_call: bool,
	/// Does it have a CREATE2 instruction
	pub have_create2: bool,
	/// Does it have a REVERT instruction
	pub have_revert: bool,
	/// Does it have a EXTCODEHASH instruction
	pub have_extcodehash: bool,
	/// VM stack limit
	pub stack_limit: usize,
	/// Max number of nested calls/creates
	pub max_depth: usize,
	/// Gas prices for instructions in all tiers
	pub tier_step_gas: [usize; 8],
	/// Gas price for `EXP` opcode
	pub exp_gas: usize,
	/// Additional gas for `EXP` opcode for each byte of exponent
	pub exp_byte_gas: usize,
	/// Gas price for `SHA3` opcode
	pub sha3_gas: usize,
	/// Additional gas for `SHA3` opcode for each word of hashed memory
	pub sha3_word_gas: usize,
	/// Gas price for loading from storage
	pub sload_gas: usize,
	/// Gas price for setting new value to storage (`storage==0`, `new!=0`)
	pub sstore_set_gas: usize,
	/// Gas price for altering value in storage
	pub sstore_reset_gas: usize,
	/// Gas refund for `SSTORE` clearing (when `storage!=0`, `new==0`)
	pub sstore_refund_gas: usize,
	/// Gas price for `JUMPDEST` opcode
	pub jumpdest_gas: usize,
	/// Gas price for `LOG*`
	pub log_gas: usize,
	/// Additional gas for data in `LOG*`
	pub log_data_gas: usize,
	/// Additional gas for each topic in `LOG*`
	pub log_topic_gas: usize,
	/// Gas price for `CREATE` opcode
	pub create_gas: usize,
	/// Gas price for `*CALL*` opcodes
	pub call_gas: usize,
	/// Stipend for transfer for `CALL|CALLCODE` opcode when `value>0`
	pub call_stipend: usize,
	/// Additional gas required for value transfer (`CALL|CALLCODE`)
	pub call_value_transfer_gas: usize,
	/// Additional gas for creating new account (`CALL|CALLCODE`)
	pub call_new_account_gas: usize,
	/// Refund for SUICIDE
	pub suicide_refund_gas: usize,
	/// Gas for used memory
	pub memory_gas: usize,
	/// Coefficient used to convert memory size to gas price for memory
	pub quad_coeff_div: usize,
	/// Cost for contract length when executing `CREATE`
	pub create_data_gas: usize,
	/// Maximum code size when creating a contract.
	pub create_data_limit: usize,
	/// Transaction cost
	pub tx_gas: usize,
	/// `CREATE` transaction cost
	pub tx_create_gas: usize,
	/// Additional cost for empty data transaction
	pub tx_data_zero_gas: usize,
	/// Additional cost for non-empty data transaction
	pub tx_data_non_zero_gas: usize,
	/// Gas price for copying memory
	pub copy_gas: usize,
	/// Price of EXTCODESIZE
	pub extcodesize_gas: usize,
	/// Base price of EXTCODECOPY
	pub extcodecopy_base_gas: usize,
	/// Price of BALANCE
	pub balance_gas: usize,
	/// Price of EXTCODEHASH
	pub extcodehash_gas: usize,
	/// Price of SUICIDE
	pub suicide_gas: usize,
	/// Amount of additional gas to pay when SUICIDE credits a non-existant account
	pub suicide_to_new_account_cost: usize,
	/// If Some(x): let limit = GAS * (x - 1) / x; let CALL's gas = min(requested, limit). let CREATE's gas = limit.
	/// If None: let CALL's gas = (requested > GAS ? [OOG] : GAS). let CREATE's gas = GAS
	pub sub_gas_cap_divisor: Option<usize>,
	/// Don't ever make empty accounts; contracts start with nonce=1. Also, don't charge 25k when sending/suicide zero-value.
	pub no_empty: bool,
	/// Kill empty accounts if touched.
	pub kill_empty: bool,
	/// Blockhash instruction gas cost.
	pub blockhash_gas: usize,
	/// Static Call opcode enabled.
	pub have_static_call: bool,
	/// RETURNDATA and RETURNDATASIZE opcodes enabled.
	pub have_return_data: bool,
	/// SHL, SHR, SAR opcodes enabled.
	pub have_bitwise_shifting: bool,
	/// CHAINID opcode enabled.
	pub have_chain_id: bool,
	/// Kill basic accounts below this balance if touched.
	pub kill_dust: CleanDustMode,
	/// Enable EIP-1283 rules
	pub eip1283: bool,
	/// VM execution does not increase null signed address nonce if this field is true.
	pub keep_unsigned_nonce: bool,
	/// Latest VM version for contract creation transaction.
	pub latest_version: U256,
	/// All supported non-legacy VM versions.
	pub versions: HashMap<U256, VersionedSchedule>,
	/// Wasm extra schedule settings, if wasm activated
	pub wasm: Option<WasmCosts>,
}

/// Wasm cost table
pub struct WasmCosts {
	/// Default opcode cost
	pub regular: u32,
	/// Div operations multiplier.
	pub div: u32,
	/// Div operations multiplier.
	pub mul: u32,
	/// Memory (load/store) operations multiplier.
	pub mem: u32,
	/// General static query of U256 value from env-info
	pub static_u256: u32,
	/// General static query of Address value from env-info
	pub static_address: u32,
	/// Memory stipend. Amount of free memory (in 64kb pages) each contract can use for stack.
	pub initial_mem: u32,
	/// Grow memory cost, per page (64kb)
	pub grow_mem: u32,
	/// Memory copy cost, per byte
	pub memcpy: u32,
	/// Max stack height (native WebAssembly stack limiter)
	pub max_stack_height: u32,
	/// Cost of wasm opcode is calculated as TABLE_ENTRY_COST * `opcodes_mul` / `opcodes_div`
	pub opcodes_mul: u32,
	/// Cost of wasm opcode is calculated as TABLE_ENTRY_COST * `opcodes_mul` / `opcodes_div`
	pub opcodes_div: u32,
	/// Whether create2 extern function is activated.
	pub have_create2: bool,
	/// Whether gasleft extern function is activated.
	pub have_gasleft: bool,
}

impl Default for WasmCosts {
	fn default() -> Self {
		WasmCosts {
			regular: 1,
			div: 16,
			mul: 4,
			mem: 2,
			static_u256: 64,
			static_address: 40,
			initial_mem: 4096,
			grow_mem: 8192,
			memcpy: 1,
			max_stack_height: 64*1024,
			opcodes_mul: 3,
			opcodes_div: 8,
			have_create2: false,
			have_gasleft: false,
		}
	}
}

/// Dust accounts cleanup mode.
#[derive(PartialEq, Eq)]
pub enum CleanDustMode {
	/// Dust cleanup is disabled.
	Off,
	/// Basic dust accounts will be removed.
	BasicOnly,
	/// Basic and contract dust accounts will be removed.
	WithCodeAndStorage,
}

impl Schedule {
	/// Schedule for the Frontier-era of the Ethereum main net.
	pub fn new_frontier() -> Schedule {
		Self::new(false, false, 21000)
	}

	/// Schedule for the Homestead-era of the Ethereum main net.
	pub fn new_homestead() -> Schedule {
		Self::new(true, true, 53000)
	}

	/// Schedule for the post-EIP-150-era of the Ethereum main net.
	pub fn new_post_eip150(max_code_size: usize, fix_exp: bool, no_empty: bool, kill_empty: bool) -> Schedule {
		Schedule {
			exceptional_failed_code_deposit: true,
			have_delegate_call: true,
			have_create2: false,
			have_revert: false,
			have_return_data: false,
			have_bitwise_shifting: false,
			have_chain_id: false,
			have_extcodehash: false,
			stack_limit: 1024,
			max_depth: 1024,
			tier_step_gas: [0, 2, 3, 5, 8, 10, 20, 0],
			exp_gas: 10,
			exp_byte_gas: if fix_exp {50} else {10},
			sha3_gas: 30,
			sha3_word_gas: 6,
			sload_gas: 200,
			sstore_set_gas: 20000,
			sstore_reset_gas: 5000,
			sstore_refund_gas: 15000,
			jumpdest_gas: 1,
			log_gas: 375,
			log_data_gas: 8,
			log_topic_gas: 375,
			create_gas: 32000,
			call_gas: 700,
			call_stipend: 2300,
			call_value_transfer_gas: 9000,
			call_new_account_gas: 25000,
			suicide_refund_gas: 24000,
			memory_gas: 3,
			quad_coeff_div: 512,
			create_data_gas: 200,
			create_data_limit: max_code_size,
			tx_gas: 21000,
			tx_create_gas: 53000,
			tx_data_zero_gas: 4,
			tx_data_non_zero_gas: 68,
			copy_gas: 3,
			extcodesize_gas: 700,
			extcodecopy_base_gas: 700,
			extcodehash_gas: 400,
			balance_gas: 400,
			suicide_gas: 5000,
			suicide_to_new_account_cost: 25000,
			sub_gas_cap_divisor: Some(64),
			no_empty: no_empty,
			kill_empty: kill_empty,
			blockhash_gas: 20,
			have_static_call: false,
			kill_dust: CleanDustMode::Off,
			eip1283: false,
			keep_unsigned_nonce: false,
			latest_version: U256::zero(),
			versions: HashMap::new(),
			wasm: None,
		}
	}

	/// Schedule for the Byzantium fork of the Ethereum main net.
	pub fn new_byzantium() -> Schedule {
		let mut schedule = Self::new_post_eip150(24576, true, true, true);
		schedule.have_create2 = true;
		schedule.have_revert = true;
		schedule.have_static_call = true;
		schedule.have_return_data = true;
		schedule
	}

	/// Schedule for the Constantinople fork of the Ethereum main net.
	pub fn new_constantinople() -> Schedule {
		let mut schedule = Self::new_byzantium();
		schedule.have_bitwise_shifting = true;
		schedule
	}

<<<<<<< HEAD
	/// Schedule for the Constantinople fork of the Ethereum main net.
	pub fn new_istanbul() -> Schedule {
		let mut schedule = Self::new_constantinople();
		schedule.have_chain_id = true;
=======
	/// Schedule for the Istanbul fork of the Ethereum main net.
	pub fn new_istanbul() -> Schedule {
		let mut schedule = Self::new_constantinople();
		schedule.tx_data_non_zero_gas = 16;
>>>>>>> 3ca11c0e
		schedule
	}

	fn new(efcd: bool, hdc: bool, tcg: usize) -> Schedule {
		Schedule {
			exceptional_failed_code_deposit: efcd,
			have_delegate_call: hdc,
			have_create2: false,
			have_revert: false,
			have_return_data: false,
			have_bitwise_shifting: false,
			have_chain_id: false,
			have_extcodehash: false,
			stack_limit: 1024,
			max_depth: 1024,
			tier_step_gas: [0, 2, 3, 5, 8, 10, 20, 0],
			exp_gas: 10,
			exp_byte_gas: 10,
			sha3_gas: 30,
			sha3_word_gas: 6,
			sload_gas: 50,
			sstore_set_gas: 20000,
			sstore_reset_gas: 5000,
			sstore_refund_gas: 15000,
			jumpdest_gas: 1,
			log_gas: 375,
			log_data_gas: 8,
			log_topic_gas: 375,
			create_gas: 32000,
			call_gas: 40,
			call_stipend: 2300,
			call_value_transfer_gas: 9000,
			call_new_account_gas: 25000,
			suicide_refund_gas: 24000,
			memory_gas: 3,
			quad_coeff_div: 512,
			create_data_gas: 200,
			create_data_limit: usize::max_value(),
			tx_gas: 21000,
			tx_create_gas: tcg,
			tx_data_zero_gas: 4,
			tx_data_non_zero_gas: 68,
			copy_gas: 3,
			extcodesize_gas: 20,
			extcodecopy_base_gas: 20,
			extcodehash_gas: 400,
			balance_gas: 20,
			suicide_gas: 0,
			suicide_to_new_account_cost: 0,
			sub_gas_cap_divisor: None,
			no_empty: false,
			kill_empty: false,
			blockhash_gas: 20,
			have_static_call: false,
			kill_dust: CleanDustMode::Off,
			eip1283: false,
			keep_unsigned_nonce: false,
			latest_version: U256::zero(),
			versions: HashMap::new(),
			wasm: None,
		}
	}

	/// Returns wasm schedule
	///
	/// May panic if there is no wasm schedule
	pub fn wasm(&self) -> &WasmCosts {
		// *** Prefer PANIC here instead of silently breaking consensus! ***
		self.wasm.as_ref().expect("Wasm schedule expected to exist while checking wasm contract. Misconfigured client?")
	}
}

impl Default for Schedule {
	fn default() -> Self {
		Schedule::new_frontier()
	}
}

#[test]
#[cfg(test)]
fn schedule_evm_assumptions() {
	let s1 = Schedule::new_frontier();
	let s2 = Schedule::new_homestead();

	// To optimize division we assume 2**9 for quad_coeff_div
	assert_eq!(s1.quad_coeff_div, 512);
	assert_eq!(s2.quad_coeff_div, 512);
}<|MERGE_RESOLUTION|>--- conflicted
+++ resolved
@@ -291,17 +291,11 @@
 		schedule
 	}
 
-<<<<<<< HEAD
-	/// Schedule for the Constantinople fork of the Ethereum main net.
-	pub fn new_istanbul() -> Schedule {
-		let mut schedule = Self::new_constantinople();
-		schedule.have_chain_id = true;
-=======
 	/// Schedule for the Istanbul fork of the Ethereum main net.
 	pub fn new_istanbul() -> Schedule {
 		let mut schedule = Self::new_constantinople();
+        schedule.have_chain_id = true;
 		schedule.tx_data_non_zero_gas = 16;
->>>>>>> 3ca11c0e
 		schedule
 	}
 
