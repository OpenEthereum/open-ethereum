--- conflicted
+++ resolved
@@ -117,15 +117,10 @@
 	pub have_bitwise_shifting: bool,
 	/// Kill basic accounts below this balance if touched.
 	pub kill_dust: CleanDustMode,
-<<<<<<< HEAD
-	/// Enable EIP-86 rules
-	pub eip86: bool,
 	/// Enable EIP-1283 rules
 	pub eip1283: bool,
-=======
 	/// VM execution does not increase null signed address nonce if this field is true.
 	pub keep_unsigned_nonce: bool,
->>>>>>> caca3a80
 	/// Wasm extra schedule settings, if wasm activated
 	pub wasm: Option<WasmCosts>,
 }
@@ -257,12 +252,8 @@
 			blockhash_gas: 20,
 			have_static_call: false,
 			kill_dust: CleanDustMode::Off,
-<<<<<<< HEAD
-			eip86: false,
 			eip1283: false,
-=======
 			keep_unsigned_nonce: false,
->>>>>>> caca3a80
 			wasm: None,
 		}
 	}
@@ -335,12 +326,8 @@
 			blockhash_gas: 20,
 			have_static_call: false,
 			kill_dust: CleanDustMode::Off,
-<<<<<<< HEAD
-			eip86: false,
 			eip1283: false,
-=======
 			keep_unsigned_nonce: false,
->>>>>>> caca3a80
 			wasm: None,
 		}
 	}
