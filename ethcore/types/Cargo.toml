--- conflicted
+++ resolved
@@ -12,14 +12,9 @@
 ethjson = { path = "../../json" }
 keccak-hash = "0.4.0"
 parity-bytes = "0.1"
-<<<<<<< HEAD
-parity-snappy = "0.1"
-parity-util-mem = "0.2.0"
-=======
 parity-crypto = { version = "0.4.2", features = ["publickey"] }
 parity-util-mem = "0.2.0"
 parity-snappy = "0.1"
->>>>>>> ffeaee77
 parking_lot = "0.9.0"
 patricia-trie-ethereum = { path = "../../util/patricia-trie-ethereum" }
 rlp = "0.4.0"
