--- conflicted
+++ resolved
@@ -13,13 +13,8 @@
 ethereum-types = "0.9.1"
 ethjson = { path = "../../json" }
 hash = { package = "keccak-hash", version = "0.5" }
-<<<<<<< HEAD
-parity-crypto = { version = "0.6.1", features = ["publickey"] }
+parity-crypto = { version = "0.6.2", features = ["publickey"] }
 parity-util-mem = "0.6.1"
-=======
-parity-crypto = { version = "0.6.2", features = ["publickey"] }
-parity-util-mem = "0.6.0"
->>>>>>> f81c5764
 ethtrie = { package = "patricia-trie-ethereum", path = "../../util/patricia-trie-ethereum" }
 rlp = "0.4.5"
 rlp-derive = "0.1"
