[package]
name = "common-types"
description = "Common types used throughout the codebase"
version = "0.1.0"
authors = ["Parity Technologies <admin@parity.io>"]

[dependencies]
<<<<<<< HEAD
ethcore-transaction = { path = "../transaction" }
=======
rlp = { version = "0.3.0", features = ["ethereum"] }
rlp_derive = { path = "../../util/rlp-derive" }
parity-bytes = "0.1"
>>>>>>> 9136c81f
ethereum-types = "0.4"
ethjson = { path = "../../json" }
heapsize = "0.4"
keccak-hash = "0.1"
parity-bytes = "0.1"
parity-machine = { path = "../../machine" }
rlp = { version = "0.3.0", features = ["ethereum"] }
rlp_derive = { path = "../../util/rlp_derive" }

[dev-dependencies]
rustc-hex= "1.0"<|MERGE_RESOLUTION|>--- conflicted
+++ resolved
@@ -5,13 +5,7 @@
 authors = ["Parity Technologies <admin@parity.io>"]
 
 [dependencies]
-<<<<<<< HEAD
 ethcore-transaction = { path = "../transaction" }
-=======
-rlp = { version = "0.3.0", features = ["ethereum"] }
-rlp_derive = { path = "../../util/rlp-derive" }
-parity-bytes = "0.1"
->>>>>>> 9136c81f
 ethereum-types = "0.4"
 ethjson = { path = "../../json" }
 heapsize = "0.4"
@@ -19,7 +13,7 @@
 parity-bytes = "0.1"
 parity-machine = { path = "../../machine" }
 rlp = { version = "0.3.0", features = ["ethereum"] }
-rlp_derive = { path = "../../util/rlp_derive" }
+rlp_derive = { path = "../../util/rlp-derive" }
 
 [dev-dependencies]
 rustc-hex= "1.0"