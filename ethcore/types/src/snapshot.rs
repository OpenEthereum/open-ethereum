--- conflicted
+++ resolved
@@ -60,29 +60,6 @@
 }
 
 impl Progress {
-<<<<<<< HEAD
-	/// Instantiate a new Progress meter
-	pub fn new() -> Self {
-		Progress {
-			accounts: AtomicUsize::new(0),
-			blocks: AtomicUsize::new(0),
-			size: AtomicU64::new(0),
-			abort: AtomicBool::new(false),
-			done: AtomicBool::new(false),
-		}
-	}
-
-	/// Reset the progress.
-	pub fn reset(&self) {
-		self.accounts.store(0, Ordering::Release);
-		self.blocks.store(0, Ordering::Release);
-		self.size.store(0, Ordering::Release);
-		self.abort.store(false, Ordering::Release);
-
-		// atomic fence here to ensure the others are written first?
-		// logs might very rarely get polluted if not.
-		self.done.store(false, Ordering::Release);
-=======
 	/// Create a new progress tracker.
 	pub fn new() -> Progress {
 		Progress {
@@ -95,7 +72,6 @@
 			done: false,
 			last_tick: Instant::now(),
 		}
->>>>>>> 8adde605
 	}
 
 	/// Get the number of accounts snapshotted thus far.
