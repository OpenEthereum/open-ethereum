--- conflicted
+++ resolved
@@ -16,11 +16,7 @@
 
 //! Types used in the public API
 
-<<<<<<< HEAD
-extern crate ethcore_bigint as bigint;
-=======
 extern crate ethereum_types;
->>>>>>> bf2a9253
 extern crate ethcore_bytes as bytes;
 extern crate ethjson;
 extern crate rlp;
