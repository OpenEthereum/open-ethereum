// Copyright 2015-2017 Parity Technologies (UK) Ltd.
// This file is part of Parity.

// Parity is free software: you can redistribute it and/or modify
// it under the terms of the GNU General Public License as published by
// the Free Software Foundation, either version 3 of the License, or
// (at your option) any later version.

// Parity is distributed in the hope that it will be useful,
// but WITHOUT ANY WARRANTY; without even the implied warranty of
// MERCHANTABILITY or FITNESS FOR A PARTICULAR PURPOSE.  See the
// GNU General Public License for more details.

// You should have received a copy of the GNU General Public License
// along with Parity.  If not, see <http://www.gnu.org/licenses/>.

//! Types used in the public API

extern crate ethcore_util as util;
extern crate ethjson;
extern crate rlp;
<<<<<<< HEAD
#[macro_use]
extern crate rlp_derive;
=======
extern crate bloomable;
>>>>>>> d1150065

#[cfg(test)]
extern crate rustc_hex;

pub mod account_diff;
pub mod basic_account;
pub mod block_status;
pub mod blockchain_info;
pub mod call_analytics;
pub mod filter;
pub mod ids;
pub mod log_entry;
pub mod mode;
pub mod pruning_info;
pub mod receipt;
pub mod restoration_status;
pub mod security_level;
pub mod snapshot_manifest;
pub mod state_diff;
pub mod trace_filter;
pub mod tree_route;
pub mod verification_queue_info;

/// Type for block number.
pub type BlockNumber = u64;<|MERGE_RESOLUTION|>--- conflicted
+++ resolved
@@ -19,12 +19,9 @@
 extern crate ethcore_util as util;
 extern crate ethjson;
 extern crate rlp;
-<<<<<<< HEAD
 #[macro_use]
 extern crate rlp_derive;
-=======
 extern crate bloomable;
->>>>>>> d1150065
 
 #[cfg(test)]
 extern crate rustc_hex;
