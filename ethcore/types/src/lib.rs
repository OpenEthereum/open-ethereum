// Copyright 2015-2019 Parity Technologies (UK) Ltd.
// This file is part of Parity Ethereum.

// Parity Ethereum is free software: you can redistribute it and/or modify
// it under the terms of the GNU General Public License as published by
// the Free Software Foundation, either version 3 of the License, or
// (at your option) any later version.

// Parity Ethereum is distributed in the hope that it will be useful,
// but WITHOUT ANY WARRANTY; without even the implied warranty of
// MERCHANTABILITY or FITNESS FOR A PARTICULAR PURPOSE.  See the
// GNU General Public License for more details.

// You should have received a copy of the GNU General Public License
// along with Parity Ethereum.  If not, see <http://www.gnu.org/licenses/>.

//! Types used in the public API
//!
//! This crate stores Parity Etherem specific types that are
//! COMMONLY used across different separate modules of the codebase.
//! It should only focus on data structures, not any logic that relates to them.
//!
//! The interaction between modules should be possible by
//! implementing a required trait that potentially uses some of the data
//! structures from that crate.
//!
//! NOTE If you can specify your data type in the same crate as your trait, please do that.
//! Don't treat this crate as a bag for any types that we use in Parity Ethereum.
//! This one is reserved for types that are shared heavily (like transactions),
//! historically this contains types extracted from `ethcore` crate, if possible
//! we should try to dissolve that crate in favour of more fine-grained crates,
//! by moving the types closer to where they are actually required.

#![warn(missing_docs, unused_extern_crates)]

extern crate ethereum_types;
extern crate ethjson;
extern crate ethkey;
extern crate heapsize;
extern crate keccak_hash as hash;
extern crate parity_bytes as bytes;
extern crate parity_machine;
extern crate rlp;
extern crate unexpected;

#[macro_use]
extern crate rlp_derive;
<<<<<<< HEAD
extern crate keccak_hash as hash;
extern crate parity_util_mem as mem;
extern crate parity_util_mem as malloc_size_of;
=======
>>>>>>> 3d28823b

#[cfg(test)]
extern crate rustc_hex;

#[macro_use]
pub mod views;

pub mod account_diff;
pub mod ancestry_action;
pub mod basic_account;
pub mod block;
pub mod block_status;
pub mod blockchain_info;
pub mod call_analytics;
pub mod encoded;
pub mod engines;
pub mod filter;
pub mod header;
pub mod ids;
pub mod log_entry;
pub mod pruning_info;
pub mod receipt;
pub mod restoration_status;
pub mod security_level;
pub mod snapshot_manifest;
pub mod state_diff;
pub mod trace_filter;
pub mod transaction;
pub mod tree_route;
pub mod verification_queue_info;

/// Type for block number.
pub type BlockNumber = u64;<|MERGE_RESOLUTION|>--- conflicted
+++ resolved
@@ -45,12 +45,8 @@
 
 #[macro_use]
 extern crate rlp_derive;
-<<<<<<< HEAD
-extern crate keccak_hash as hash;
 extern crate parity_util_mem as mem;
 extern crate parity_util_mem as malloc_size_of;
-=======
->>>>>>> 3d28823b
 
 #[cfg(test)]
 extern crate rustc_hex;
