--- conflicted
+++ resolved
@@ -16,12 +16,7 @@
 
 //! Blockchain filter
 
-<<<<<<< HEAD
-use bigint::hash::H160 as Address;
-use bigint::hash::{H256, H2048};
-=======
 use ethereum_types::{H256, H2048, Address};
->>>>>>> bf2a9253
 use bloomable::Bloomable;
 use ids::BlockId;
 use log_entry::LogEntry;
