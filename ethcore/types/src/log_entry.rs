--- conflicted
+++ resolved
@@ -18,12 +18,7 @@
 
 use std::ops::Deref;
 use util::{H256, Address, Bytes, HeapSizeOf, Hashable};
-<<<<<<< HEAD
-use util::bloom::Bloomable;
-=======
 use bloomable::Bloomable;
-use rlp::*;
->>>>>>> d1150065
 
 use {BlockNumber};
 use ethjson;
