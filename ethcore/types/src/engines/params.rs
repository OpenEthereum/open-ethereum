// Copyright 2015-2019 Parity Technologies (UK) Ltd.
// This file is part of Parity Ethereum.

// Parity Ethereum is free software: you can redistribute it and/or modify
// it under the terms of the GNU General Public License as published by
// the Free Software Foundation, either version 3 of the License, or
// (at your option) any later version.

// Parity Ethereum is distributed in the hope that it will be useful,
// but WITHOUT ANY WARRANTY; without even the implied warranty of
// MERCHANTABILITY or FITNESS FOR A PARTICULAR PURPOSE.  See the
// GNU General Public License for more details.

// You should have received a copy of the GNU General Public License
// along with Parity Ethereum.  If not, see <http://www.gnu.org/licenses/>.

//! Engine-specific parameter types.

use ethereum_types::{Address, U256, H256};
use bytes::Bytes;
use ethjson;

use BlockNumber;
use engines::DEFAULT_BLOCKHASH_CONTRACT;

const MAX_TRANSACTION_SIZE: usize = 300 * 1024;

/// Parameters common to ethereum-like blockchains.
/// NOTE: when adding bugfix hard-fork parameters,
/// add to `nonzero_bugfix_hard_fork`
///
/// we define a "bugfix" hard fork as any hard fork which
/// you would put on-by-default in a new chain.
// NOTE [dvdplm]: `Clone` is needed only for tests.
#[derive(Debug, PartialEq, Default, Clone)]
pub struct CommonParams {
	/// Account start nonce.
	pub account_start_nonce: U256,
	/// Maximum size of extra data.
	pub maximum_extra_data_size: usize,
	/// Network id.
	pub network_id: u64,
	/// Chain id.
	pub chain_id: u64,
	/// Main subprotocol name.
	pub subprotocol_name: String,
	/// Minimum gas limit.
	pub min_gas_limit: U256,
	/// Fork block to check.
	pub fork_block: Option<(BlockNumber, H256)>,
	/// EIP150 transition block number.
	pub eip150_transition: BlockNumber,
	/// Number of first block where EIP-160 rules begin.
	pub eip160_transition: BlockNumber,
	/// Number of first block where EIP-161.abc begin.
	pub eip161abc_transition: BlockNumber,
	/// Number of first block where EIP-161.d begins.
	pub eip161d_transition: BlockNumber,
	/// Number of first block where EIP-98 rules begin.
	pub eip98_transition: BlockNumber,
	/// Number of first block where EIP-658 rules begin.
	pub eip658_transition: BlockNumber,
	/// Number of first block where EIP-155 rules begin.
	pub eip155_transition: BlockNumber,
	/// Validate block receipts root.
	pub validate_receipts_transition: BlockNumber,
	/// Validate transaction chain id.
	pub validate_chain_id_transition: BlockNumber,
	/// Number of first block where EIP-140 rules begin.
	pub eip140_transition: BlockNumber,
	/// Number of first block where EIP-210 rules begin.
	pub eip210_transition: BlockNumber,
	/// EIP-210 Blockhash contract address.
	pub eip210_contract_address: Address,
	/// EIP-210 Blockhash contract code.
	pub eip210_contract_code: Bytes,
	/// Gas allocated for EIP-210 blockhash update.
	pub eip210_contract_gas: U256,
	/// Number of first block where EIP-211 rules begin.
	pub eip211_transition: BlockNumber,
	/// Number of first block where EIP-214 rules begin.
	pub eip214_transition: BlockNumber,
	/// Number of first block where EIP-145 rules begin.
	pub eip145_transition: BlockNumber,
	/// Number of first block where EIP-1052 rules begin.
	pub eip1052_transition: BlockNumber,
	/// Number of first block where EIP-1283 rules begin.
	pub eip1283_transition: BlockNumber,
	/// Number of first block where EIP-1283 rules end.
	pub eip1283_disable_transition: BlockNumber,
	/// Number of first block where EIP-1014 rules begin.
	pub eip1014_transition: BlockNumber,
<<<<<<< HEAD
	/// Number of first block where EIP-1344 rules begin: https://github.com/ethereum/EIPs/blob/master/EIPS/eip-1344.md
	pub eip1344_transition: BlockNumber,
=======
	/// Number of first block where EIP-2028 rules begin.
	pub eip2028_transition: BlockNumber,
>>>>>>> 3ca11c0e
	/// Number of first block where dust cleanup rules (EIP-168 and EIP169) begin.
	pub dust_protection_transition: BlockNumber,
	/// Nonce cap increase per block. Nonce cap is only checked if dust protection is enabled.
	pub nonce_cap_increment: u64,
	/// Enable dust cleanup for contracts.
	pub remove_dust_contracts: bool,
	/// Wasm activation blocknumber, if any disabled initially.
	pub wasm_activation_transition: BlockNumber,
	/// Wasm account version, activated after `wasm_activation_transition`. If this field is defined, do not use code
	/// prefix to determine VM to execute.
	pub wasm_version: Option<U256>,
	/// Number of first block where KIP-4 rules begin. Only has effect if Wasm is activated.
	pub kip4_transition: BlockNumber,
	/// Number of first block where KIP-6 rules begin. Only has effect if Wasm is activated.
	pub kip6_transition: BlockNumber,
	/// Gas limit bound divisor (how much gas limit can change per block)
	pub gas_limit_bound_divisor: U256,
	/// Registrar contract address.
	pub registrar: Option<Address>,
	/// Node permission managing contract address.
	pub node_permission_contract: Option<Address>,
	/// Maximum contract code size that can be deployed.
	pub max_code_size: u64,
	/// Number of first block where max code size limit is active.
	pub max_code_size_transition: BlockNumber,
	/// Transaction permission managing contract address.
	pub transaction_permission_contract: Option<Address>,
	/// Block at which the transaction permission contract should start being used.
	pub transaction_permission_contract_transition: BlockNumber,
	/// Maximum size of transaction's RLP payload
	pub max_transaction_size: usize,
}

impl CommonParams {
	/// Schedule for an EVM in the post-EIP-150-era of the Ethereum main net.
	pub fn schedule(&self, block_number: u64) -> vm::Schedule {
		if block_number < self.eip150_transition {
			vm::Schedule::new_homestead()
		} else {
			let max_code_size = self.max_code_size(block_number);
			let mut schedule = vm::Schedule::new_post_eip150(
				max_code_size as _,
				block_number >= self.eip160_transition,
				block_number >= self.eip161abc_transition,
				block_number >= self.eip161d_transition
			);

			self.update_schedule(block_number, &mut schedule);
			schedule
		}
	}

	/// Returns max code size at given block.
	pub fn max_code_size(&self, block_number: u64) -> u64 {
		if block_number >= self.max_code_size_transition {
			self.max_code_size
		} else {
			u64::max_value()
		}
	}

	/// Apply common spec config parameters to the schedule.
	pub fn update_schedule(&self, block_number: u64, schedule: &mut vm::Schedule) {
		schedule.have_create2 = block_number >= self.eip1014_transition;
		schedule.have_revert = block_number >= self.eip140_transition;
		schedule.have_static_call = block_number >= self.eip214_transition;
		schedule.have_return_data = block_number >= self.eip211_transition;
		schedule.have_bitwise_shifting = block_number >= self.eip145_transition;
		schedule.have_extcodehash = block_number >= self.eip1052_transition;
		schedule.have_chain_id = block_number >= self.eip1344_transition;
		schedule.eip1283 = block_number >= self.eip1283_transition && !(block_number >= self.eip1283_disable_transition);
		if block_number >= self.eip2028_transition {
			schedule.tx_data_non_zero_gas = 16;
		}
		if block_number >= self.eip210_transition {
			schedule.blockhash_gas = 800;
		}
		if block_number >= self.dust_protection_transition {
			schedule.kill_dust = match self.remove_dust_contracts {
				true => vm::CleanDustMode::WithCodeAndStorage,
				false => vm::CleanDustMode::BasicOnly,
			};
		}
		if block_number >= self.wasm_activation_transition {
			let mut wasm = vm::WasmCosts::default();
			if block_number >= self.kip4_transition {
				wasm.have_create2 = true;
			}
			if block_number >= self.kip6_transition {
				wasm.have_gasleft = true;
			}
			schedule.wasm = Some(wasm);
			if let Some(version) = self.wasm_version {
				schedule.versions.insert(version, vm::VersionedSchedule::PWasm);
			}
		}
	}

	/// Return Some if the current parameters contain a bugfix hard fork not on block 0.
	pub fn nonzero_bugfix_hard_fork(&self) -> Option<&str> {
		if self.eip155_transition != 0 {
			return Some("eip155Transition");
		}

		if self.validate_receipts_transition != 0 {
			return Some("validateReceiptsTransition");
		}

		if self.validate_chain_id_transition != 0 {
			return Some("validateChainIdTransition");
		}

		None
	}
}

impl From<ethjson::spec::Params> for CommonParams {
	fn from(p: ethjson::spec::Params) -> Self {
		CommonParams {
			account_start_nonce: p.account_start_nonce.map_or_else(U256::zero, Into::into),
			maximum_extra_data_size: p.maximum_extra_data_size.into(),
			network_id: p.network_id.into(),
			chain_id: if let Some(n) = p.chain_id {
				n.into()
			} else {
				p.network_id.into()
			},
			subprotocol_name: p.subprotocol_name.unwrap_or_else(|| "eth".to_owned()),
			min_gas_limit: p.min_gas_limit.into(),
			fork_block: if let (Some(n), Some(h)) = (p.fork_block, p.fork_hash) {
				Some((n.into(), h.into()))
			} else {
				None
			},
			eip150_transition: p.eip150_transition.map_or(0, Into::into),
			eip160_transition: p.eip160_transition.map_or(0, Into::into),
			eip161abc_transition: p.eip161abc_transition.map_or(0, Into::into),
			eip161d_transition: p.eip161d_transition.map_or(0, Into::into),
			eip98_transition: p.eip98_transition.map_or_else(
				BlockNumber::max_value,
				Into::into,
			),
			eip155_transition: p.eip155_transition.map_or(0, Into::into),
			validate_receipts_transition: p.validate_receipts_transition.map_or(0, Into::into),
			validate_chain_id_transition: p.validate_chain_id_transition.map_or(0, Into::into),
			eip140_transition: p.eip140_transition.map_or_else(
				BlockNumber::max_value,
				Into::into,
			),
			eip210_transition: p.eip210_transition.map_or_else(
				BlockNumber::max_value,
				Into::into,
			),
			eip210_contract_address: p.eip210_contract_address.map_or(Address::from_low_u64_be(0xf0), Into::into),
			eip210_contract_code: p.eip210_contract_code.map_or_else(
				|| DEFAULT_BLOCKHASH_CONTRACT.to_vec(),
				Into::into,
			),
			eip210_contract_gas: p.eip210_contract_gas.map_or(1000000.into(), Into::into),
			eip211_transition: p.eip211_transition.map_or_else(
				BlockNumber::max_value,
				Into::into,
			),
			eip145_transition: p.eip145_transition.map_or_else(
				BlockNumber::max_value,
				Into::into,
			),
			eip214_transition: p.eip214_transition.map_or_else(
				BlockNumber::max_value,
				Into::into,
			),
			eip658_transition: p.eip658_transition.map_or_else(
				BlockNumber::max_value,
				Into::into,
			),
			eip1052_transition: p.eip1052_transition.map_or_else(
				BlockNumber::max_value,
				Into::into,
			),
			eip1283_transition: p.eip1283_transition.map_or_else(
				BlockNumber::max_value,
				Into::into,
			),
			eip1283_disable_transition: p.eip1283_disable_transition.map_or_else(
				BlockNumber::max_value,
				Into::into,
			),
			eip1014_transition: p.eip1014_transition.map_or_else(
				BlockNumber::max_value,
				Into::into,
			),
<<<<<<< HEAD
			eip1344_transition: p.eip1344_transition.map_or_else(
=======
			eip2028_transition: p.eip2028_transition.map_or_else(
>>>>>>> 3ca11c0e
				BlockNumber::max_value,
				Into::into,
			),
			dust_protection_transition: p.dust_protection_transition.map_or_else(
				BlockNumber::max_value,
				Into::into,
			),
			nonce_cap_increment: p.nonce_cap_increment.map_or(64, Into::into),
			remove_dust_contracts: p.remove_dust_contracts.unwrap_or(false),
			gas_limit_bound_divisor: p.gas_limit_bound_divisor.into(),
			registrar: p.registrar.map(Into::into),
			node_permission_contract: p.node_permission_contract.map(Into::into),
			max_code_size: p.max_code_size.map_or(u64::max_value(), Into::into),
			max_transaction_size: p.max_transaction_size.map_or(MAX_TRANSACTION_SIZE, Into::into),
			max_code_size_transition: p.max_code_size_transition.map_or(0, Into::into),
			transaction_permission_contract: p.transaction_permission_contract.map(Into::into),
			transaction_permission_contract_transition:
			p.transaction_permission_contract_transition.map_or(0, Into::into),
			wasm_activation_transition: p.wasm_activation_transition.map_or_else(
				BlockNumber::max_value,
				Into::into
			),
			wasm_version: p.wasm_version.map(Into::into),
			kip4_transition: p.kip4_transition.map_or_else(
				BlockNumber::max_value,
				Into::into
			),
			kip6_transition: p.kip6_transition.map_or_else(
				BlockNumber::max_value,
				Into::into
			),
		}
	}
}<|MERGE_RESOLUTION|>--- conflicted
+++ resolved
@@ -90,13 +90,10 @@
 	pub eip1283_disable_transition: BlockNumber,
 	/// Number of first block where EIP-1014 rules begin.
 	pub eip1014_transition: BlockNumber,
-<<<<<<< HEAD
 	/// Number of first block where EIP-1344 rules begin: https://github.com/ethereum/EIPs/blob/master/EIPS/eip-1344.md
 	pub eip1344_transition: BlockNumber,
-=======
 	/// Number of first block where EIP-2028 rules begin.
 	pub eip2028_transition: BlockNumber,
->>>>>>> 3ca11c0e
 	/// Number of first block where dust cleanup rules (EIP-168 and EIP169) begin.
 	pub dust_protection_transition: BlockNumber,
 	/// Nonce cap increase per block. Nonce cap is only checked if dust protection is enabled.
@@ -288,11 +285,11 @@
 				BlockNumber::max_value,
 				Into::into,
 			),
-<<<<<<< HEAD
 			eip1344_transition: p.eip1344_transition.map_or_else(
-=======
+				BlockNumber::max_value,
+				Into::into,
+			),
 			eip2028_transition: p.eip2028_transition.map_or_else(
->>>>>>> 3ca11c0e
 				BlockNumber::max_value,
 				Into::into,
 			),
