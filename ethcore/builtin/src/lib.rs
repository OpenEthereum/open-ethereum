--- conflicted
+++ resolved
@@ -1124,11 +1124,7 @@
 	use parity_bytes::BytesRef;
 	use super::{
 		Builtin, EthereumBuiltin, FromStr, Implementation, Linear,
-<<<<<<< HEAD
-		ModexpPricer, modexp as me, Pricing,
-=======
 		ModexpPricer, Pricing,
->>>>>>> bedbff50
 		Bls12ConstOperations,
 		Bls12PairingPrice,Bls12PairingPricer
 	};
