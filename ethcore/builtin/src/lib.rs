--- conflicted
+++ resolved
@@ -20,12 +20,7 @@
 
 use std::{
 	cmp::{max, min},
-<<<<<<< HEAD
-	collections::BTreeMap,
-	convert::TryFrom,
-=======
 	convert::{TryFrom, TryInto},
->>>>>>> 6960d35a
 	io::{self, Read, Cursor},
 	mem::size_of,
 	str::FromStr
@@ -60,14 +55,8 @@
 pub type Blake2FPricer = u64;
 
 impl Pricer for Blake2FPricer {
-<<<<<<< HEAD
-	fn cost(&self, input: &[u8]) -> U256 {
-		use std::convert::TryInto;
-		let (rounds_bytes, _) = input.split_at(std::mem::size_of::<u32>());
-=======
 	fn cost(&self, input: &[u8], _at: u64) -> U256 {
 		const FOUR: usize = std::mem::size_of::<u32>();
->>>>>>> 6960d35a
 		// Returning zero if the conversion fails is fine because `execute()` will check the length
 		// and bail with the appropriate error.
 		if input.len() < FOUR {
