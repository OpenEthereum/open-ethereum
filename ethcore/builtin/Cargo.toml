[package]
description = "ethereum vm builtin"
name = "ethcore-builtin"
version = "0.1.0"
authors = ["Parity Technologies <admin@parity.io>"]
edition = "2018"

[dependencies]
bn = { git = "https://github.com/paritytech/bn", default-features = false }
byteorder = "1.3.2"
common-types = { path = "../types" }
eip-152 = { path = "../../util/EIP-152" }
ethereum-types = "0.8.0"
ethjson = { path = "../../json" }
keccak-hash = "0.4.0"
log = "0.4"
macros = { path = "../../util/macros" }
num = { version = "0.1", default-features = false, features = ["bigint"] }
parity-bytes = "0.1"
<<<<<<< HEAD
parity-crypto = "0.4.0"
=======
eip-152 = { path = "../../util/EIP-152" }
parity-crypto = { version = "0.4.2", features = ["publickey"] }
byteorder = "1.3.2"
>>>>>>> ffeaee77

[dev-dependencies]
hex-literal = "0.2.1"<|MERGE_RESOLUTION|>--- conflicted
+++ resolved
@@ -17,13 +17,7 @@
 macros = { path = "../../util/macros" }
 num = { version = "0.1", default-features = false, features = ["bigint"] }
 parity-bytes = "0.1"
-<<<<<<< HEAD
-parity-crypto = "0.4.0"
-=======
-eip-152 = { path = "../../util/EIP-152" }
 parity-crypto = { version = "0.4.2", features = ["publickey"] }
-byteorder = "1.3.2"
->>>>>>> ffeaee77
 
 [dev-dependencies]
 hex-literal = "0.2.1"