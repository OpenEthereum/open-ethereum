[package]
description = "Parity Private Transactions"
name = "ethcore-private-tx"
version = "1.0.0"
license = "GPL-3.0"
authors = ["Parity Technologies <admin@parity.io>"]

[dependencies]
account-state = { path = "../account-state" }
client-traits = { path = "../client-traits" }
common-types = { path = "../types" }
derive_more = "0.14.0"
ethabi = "8.0"
ethabi-contract = "8.0"
ethabi-derive = "8.0"
ethcore = { path = ".." }
ethcore-call-contract = { path = "../call-contract" }
ethcore-io = { path = "../../util/io" }
ethcore-miner = { path = "../../miner" }
ethereum-types = "0.6.0"
ethjson = { path = "../../json" }
ethkey = { path = "../../accounts/ethkey" }
fetch = { path = "../../util/fetch" }
futures = "0.1"
parity-util-mem = "0.1"
keccak-hash = "0.2.0"
log = "0.4"
machine = { path = "../machine" }
parity-bytes = "0.1"
<<<<<<< HEAD
parity-crypto = "0.3.0"
parking_lot = "0.7"
trie-db = "0.12.2"
=======
parity-crypto = "0.4.0"
parking_lot = "0.8"
trie-db = "0.12.4"
>>>>>>> a23f5b8f
patricia-trie-ethereum = { path = "../../util/patricia-trie-ethereum" }
rand = "0.3"
rlp = "0.4.0"
rlp_derive = { path = "../../util/rlp-derive" }
rustc-hex = "1.0"
serde = "1.0"
serde_derive = "1.0"
serde_json = "1.0"
state-db = { path = "../state-db" }
time-utils = { path = "../../util/time-utils" }
tiny-keccak = "1.4"
trace = { path = "../trace" }
transaction-pool = "2.0"
url = "1"
vm = { path = "../vm" }

[dev-dependencies]
env_logger = "0.5"
ethcore = { path = "..", features = ["test-helpers"] }<|MERGE_RESOLUTION|>--- conflicted
+++ resolved
@@ -27,15 +27,9 @@
 log = "0.4"
 machine = { path = "../machine" }
 parity-bytes = "0.1"
-<<<<<<< HEAD
-parity-crypto = "0.3.0"
-parking_lot = "0.7"
-trie-db = "0.12.2"
-=======
 parity-crypto = "0.4.0"
 parking_lot = "0.8"
-trie-db = "0.12.4"
->>>>>>> a23f5b8f
+trie-db = "0.12.2"
 patricia-trie-ethereum = { path = "../../util/patricia-trie-ethereum" }
 rand = "0.3"
 rlp = "0.4.0"
