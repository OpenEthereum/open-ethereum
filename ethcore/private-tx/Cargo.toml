[package]
description = "Parity Private Transactions"
name = "ethcore-private-tx"
version = "1.0.0"
license = "GPL-3.0"
authors = ["Parity Technologies <admin@parity.io>"]

[dependencies]
account-state = { path = "../account-state" }
client-traits = { path = "../client-traits" }
common-types = { path = "../types" }
derive_more = "0.99"
ethabi = "9.0.1"
ethabi-contract = "9.0.0"
ethabi-derive = "9.0.1"
ethcore = { path = ".." }
ethcore-db = { path = "../db" }
ethcore-call-contract = { path = "../call-contract" }
ethcore-io = { path = "../../util/io" }
ethcore-miner = { path = "../../miner" }
ethereum-types = "0.8.0"
ethjson = { path = "../../json" }
fetch = { path = "../../util/fetch" }
futures = "0.1"
<<<<<<< HEAD
parity-util-mem = "0.5.0"
=======
parity-util-mem = "0.5.1"
>>>>>>> 65463226
hash-db = "0.15.0"
keccak-hash = "0.4.0"
keccak-hasher = { path = "../../util/keccak-hasher" }
kvdb = "0.4.0"
log = "0.4"
machine = { path = "../machine" }
journaldb = { path = "../../util/journaldb" }
parity-bytes = "0.1"
parity-crypto = { version = "0.4.2", features = ["publickey"] }
parking_lot = "0.10.0"
<<<<<<< HEAD
trie-db = "0.18.0"
=======
trie-db = "0.20.0"
>>>>>>> 65463226
patricia-trie-ethereum = { path = "../../util/patricia-trie-ethereum" }
registrar = { path = "../../util/registrar" }
rlp = "0.4.0"
rlp_derive = { path = "../../util/rlp-derive" }
rustc-hex = "1.0"
serde = "1.0"
serde_derive = "1.0"
serde_json = "1.0"
spec = { path = "../spec" }
state-db = { path = "../state-db" }
time-utils = { path = "../../util/time-utils" }
tiny-keccak = "1.4"
trace = { path = "../trace" }
transaction-pool = "2.0.1"
url = "2"
vm = { path = "../vm" }

[dev-dependencies]
env_logger = "0.5"
ethcore = { path = "..", features = ["test-helpers"] }<|MERGE_RESOLUTION|>--- conflicted
+++ resolved
@@ -22,11 +22,7 @@
 ethjson = { path = "../../json" }
 fetch = { path = "../../util/fetch" }
 futures = "0.1"
-<<<<<<< HEAD
-parity-util-mem = "0.5.0"
-=======
 parity-util-mem = "0.5.1"
->>>>>>> 65463226
 hash-db = "0.15.0"
 keccak-hash = "0.4.0"
 keccak-hasher = { path = "../../util/keccak-hasher" }
@@ -37,11 +33,7 @@
 parity-bytes = "0.1"
 parity-crypto = { version = "0.4.2", features = ["publickey"] }
 parking_lot = "0.10.0"
-<<<<<<< HEAD
-trie-db = "0.18.0"
-=======
 trie-db = "0.20.0"
->>>>>>> 65463226
 patricia-trie-ethereum = { path = "../../util/patricia-trie-ethereum" }
 registrar = { path = "../../util/registrar" }
 rlp = "0.4.0"
