[package]
description = "Parity Private Transactions"
name = "ethcore-private-tx"
version = "1.0.0"
license = "GPL-3.0"
authors = ["Parity Technologies <admin@parity.io>"]

[dependencies]
error-chain = { version = "0.12", default-features = false }
ethabi = "5.1.2"
ethabi-derive = "5.1.3"
ethabi-contract = "5.1.1"
ethcore = { path = ".." }
parity-bytes = "0.1"
parity-crypto = "0.1"
ethcore-io = { path = "../../util/io" }
ethcore-logger = { path = "../../logger" }
ethcore-miner = { path = "../../miner" }
ethcore-transaction = { path = "../transaction" }
ethereum-types = "0.4"
ethjson = { path = "../../json" }
ethkey = { path = "../../ethkey" }
fetch = { path = "../../util/fetch" }
futures = "0.1"
<<<<<<< HEAD
keccak-hash = "0.1"
=======
heapsize = "0.4"
keccak-hash = { git = "https://github.com/paritytech/parity-common" }
>>>>>>> 8a5c9a8c
log = "0.4"
parking_lot = "0.6"
patricia-trie = "0.2.1"
patricia-trie-ethereum = { path = "../../util/patricia-trie-ethereum" }
rand = "0.3"
rlp = { version = "0.2.4", features = ["ethereum"] }
rlp_derive = { path = "../../util/rlp_derive" }
rustc-hex = "1.0"
serde = "1.0"
serde_derive = "1.0"
serde_json = "1.0"
tiny-keccak = "1.4"
transaction-pool = { path = "../../transaction-pool" }
url = "1"

[dev-dependencies]
ethcore = { path = "..", features = ["test-helpers"] }<|MERGE_RESOLUTION|>--- conflicted
+++ resolved
@@ -22,12 +22,8 @@
 ethkey = { path = "../../ethkey" }
 fetch = { path = "../../util/fetch" }
 futures = "0.1"
-<<<<<<< HEAD
-keccak-hash = "0.1"
-=======
 heapsize = "0.4"
-keccak-hash = { git = "https://github.com/paritytech/parity-common" }
->>>>>>> 8a5c9a8c
+keccak-hash = "0.1.2"
 log = "0.4"
 parking_lot = "0.6"
 patricia-trie = "0.2.1"
@@ -40,7 +36,7 @@
 serde_derive = "1.0"
 serde_json = "1.0"
 tiny-keccak = "1.4"
-transaction-pool = { path = "../../transaction-pool" }
+transaction-pool = "1.13.2"
 url = "1"
 
 [dev-dependencies]
