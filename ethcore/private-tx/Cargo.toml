[package]
description = "Parity Private Transactions"
name = "ethcore-private-tx"
version = "1.0.0"
license = "GPL-3.0"
authors = ["Parity Technologies <admin@parity.io>"]

[dependencies]
common-types = { path = "../types" }
derive_more = "0.14.0"
ethabi = "8.0"
ethabi-contract = "8.0"
ethabi-derive = "8.0"
ethcore = { path = ".." }
ethcore-call-contract = { path = "../call-contract" }
ethcore-io = { path = "../../util/io" }
ethcore-miner = { path = "../../miner" }
ethereum-types = "0.6.0"
ethjson = { path = "../../json" }
ethkey = { path = "../../accounts/ethkey" }
fetch = { path = "../../util/fetch" }
futures = "0.1"
<<<<<<< HEAD
parity-util-mem = "0.1"
keccak-hash = "0.1.2"
=======
heapsize = "0.4"
keccak-hash = "0.2.0"
>>>>>>> 9de1afee
log = "0.4"
parity-bytes = "0.1"
parity-crypto = "0.4.0"
parking_lot = "0.7"
trie-db = "0.12.2"
patricia-trie-ethereum = { path = "../../util/patricia-trie-ethereum" }
rand = "0.3"
rlp = "0.4.0"
rlp_derive = { path = "../../util/rlp-derive" }
rustc-hex = "1.0"
serde = "1.0"
serde_derive = "1.0"
serde_json = "1.0"
time-utils = { path = "../../util/time-utils" }
tiny-keccak = "1.4"
transaction-pool = "2.0"
url = "1"

[dev-dependencies]
env_logger = "0.5"
ethcore = { path = "..", features = ["test-helpers"] }<|MERGE_RESOLUTION|>--- conflicted
+++ resolved
@@ -20,18 +20,13 @@
 ethkey = { path = "../../accounts/ethkey" }
 fetch = { path = "../../util/fetch" }
 futures = "0.1"
-<<<<<<< HEAD
 parity-util-mem = "0.1"
-keccak-hash = "0.1.2"
-=======
-heapsize = "0.4"
 keccak-hash = "0.2.0"
->>>>>>> 9de1afee
 log = "0.4"
 parity-bytes = "0.1"
 parity-crypto = "0.4.0"
 parking_lot = "0.7"
-trie-db = "0.12.2"
+trie-db = "0.12.3"
 patricia-trie-ethereum = { path = "../../util/patricia-trie-ethereum" }
 rand = "0.3"
 rlp = "0.4.0"
