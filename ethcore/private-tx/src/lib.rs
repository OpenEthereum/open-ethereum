--- conflicted
+++ resolved
@@ -282,13 +282,8 @@
 			&*self.client,
 			nonce_cache,
 			engine,
-<<<<<<< HEAD
-			Some(&*self.accounts),
+			local_accounts,
 			None,  // refuse_service_transactions = true
-=======
-			local_accounts,
-			refuse_service_transactions,
->>>>>>> b7e86218
 		)
 	}
 
