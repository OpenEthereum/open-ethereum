// Copyright 2015-2019 Parity Technologies (UK) Ltd.
// This file is part of Parity Ethereum.

// Parity Ethereum is free software: you can redistribute it and/or modify
// it under the terms of the GNU General Public License as published by
// the Free Software Foundation, either version 3 of the License, or
// (at your option) any later version.

// Parity Ethereum is distributed in the hope that it will be useful,
// but WITHOUT ANY WARRANTY; without even the implied warranty of
// MERCHANTABILITY or FITNESS FOR A PARTICULAR PURPOSE.  See the
// GNU General Public License for more details.

// You should have received a copy of the GNU General Public License
// along with Parity Ethereum.  If not, see <http://www.gnu.org/licenses/>.

//! Private transactions module.

// Recursion limit required because of
// error_chain foreign_links.
#![recursion_limit="256"]

mod encryptor;
mod private_transactions;
mod messages;
mod error;

<<<<<<< HEAD
extern crate ethabi;
extern crate ethcore;
#[cfg(feature = "accounts")]
extern crate ethcore_accounts as accounts;
extern crate ethcore_io as io;
extern crate ethcore_miner;
extern crate ethcore_transaction as transaction;
=======
extern crate common_types as types;
extern crate ethabi;
extern crate ethcore;
extern crate ethcore_io as io;
extern crate ethcore_miner;
>>>>>>> 53c408f5
extern crate ethereum_types;
extern crate ethjson;
extern crate ethkey;
extern crate fetch;
extern crate futures;
extern crate heapsize;
extern crate keccak_hash as hash;
extern crate parity_bytes as bytes;
extern crate parity_crypto as crypto;
extern crate parking_lot;
extern crate patricia_trie as trie;
extern crate patricia_trie_ethereum as ethtrie;
extern crate rlp;
extern crate rustc_hex;
extern crate transaction_pool as txpool;
extern crate url;
#[macro_use]
extern crate log;
#[macro_use]
extern crate ethabi_derive;
#[macro_use]
extern crate ethabi_contract;
#[macro_use]
extern crate error_chain;
#[macro_use]
extern crate rlp_derive;

#[cfg(test)]
extern crate rand;
#[cfg(test)]
extern crate env_logger;

pub use encryptor::{Encryptor, SecretStoreEncryptor, EncryptorConfig, NoopEncryptor};
pub use private_transactions::{VerifiedPrivateTransaction, VerificationStore, PrivateTransactionSigningDesc, SigningStore};
pub use messages::{PrivateTransaction, SignedPrivateTransaction};
pub use error::{Error, ErrorKind};

use std::sync::{Arc, Weak};
use std::collections::{HashMap, HashSet, BTreeMap};
use ethereum_types::{H128, H256, U256, Address};
use hash::keccak;
use rlp::*;
use parking_lot::RwLock;
use bytes::Bytes;
use ethkey::{Signature, recover, public_to_address};
use io::IoChannel;
use ethcore::executive::{Executive, TransactOptions};
use ethcore::executed::{Executed};
use types::transaction::{SignedTransaction, Transaction, Action, UnverifiedTransaction};
use ethcore::{contract_address as ethcore_contract_address};
use ethcore::client::{
	Client, ChainNotify, NewBlocks, ChainMessageType, ClientIoMessage, BlockId,
	CallContract, Call, BlockInfo
};
use ethcore::miner::{self, Miner, MinerService, pool_client::NonceCache};
use ethcore::trace::{Tracer, VMTracer};
use rustc_hex::FromHex;
use ethabi::FunctionOutputDecoder;

// Source avaiable at https://github.com/parity-contracts/private-tx/blob/master/contracts/PrivateContract.sol
const DEFAULT_STUB_CONTRACT: &'static str = include_str!("../res/private.evm");

use_contract!(private_contract, "res/private.json");

/// Initialization vector length.
const INIT_VEC_LEN: usize = 16;

/// Size of nonce cache
const NONCE_CACHE_SIZE: usize = 128;

/// Version for the initial private contract wrapper
const INITIAL_PRIVATE_CONTRACT_VER: usize = 1;

/// Version for the private contract notification about private state changes added
const PRIVATE_CONTRACT_WITH_NOTIFICATION_VER: usize = 2;

/// Configurtion for private transaction provider
#[derive(Default, PartialEq, Debug, Clone)]
pub struct ProviderConfig {
	/// Accounts that can be used for validation
	pub validator_accounts: Vec<Address>,
	/// Account used for signing public transactions created from private transactions
	pub signer_account: Option<Address>,
}

#[derive(Debug)]
/// Private transaction execution receipt.
pub struct Receipt {
	/// Private transaction hash.
	pub hash: H256,
	/// Created contract address if any.
	pub contract_address: Option<Address>,
	/// Execution status.
	pub status_code: u8,
}

/// Payload signing and decrypting capabilities.
pub trait Signer: Send + Sync {
	/// Decrypt payload using private key of given address.
	fn decrypt(&self, account: Address, shared_mac: &[u8], payload: &[u8]) -> Result<Vec<u8>, Error>;
	/// Sign given hash using provided account.
	fn sign(&self, account: Address, hash: ethkey::Message) -> Result<Signature, Error>;
}

/// Signer implementation that errors on any request.
pub struct DummySigner;

impl Signer for DummySigner {
	fn decrypt(&self, _account: Address, _shared_mac: &[u8], _payload: &[u8]) -> Result<Vec<u8>, Error> {
		Err("Decrypting is not supported.".to_owned())?
	}

	fn sign(&self, _account: Address, _hash: ethkey::Message) -> Result<Signature, Error> {
		Err("Signing is not supported.".to_owned())?
	}
}

/// Manager of private transactions
pub struct Provider {
	encryptor: Box<Encryptor>,
	validator_accounts: HashSet<Address>,
	signer_account: Option<Address>,
	notify: RwLock<Vec<Weak<ChainNotify>>>,
	transactions_for_signing: RwLock<SigningStore>,
	transactions_for_verification: VerificationStore,
	client: Arc<Client>,
	miner: Arc<Miner>,
	accounts: Arc<Signer>,
	channel: IoChannel<ClientIoMessage>,
}

#[derive(Debug)]
pub struct PrivateExecutionResult<T, V> where T: Tracer, V: VMTracer {
	code: Option<Bytes>,
	state: Bytes,
	contract_address: Option<Address>,
	result: Executed<T::Output, V::Output>,
}

impl Provider {
	/// Create a new provider.
	pub fn new(
		client: Arc<Client>,
		miner: Arc<Miner>,
		accounts: Arc<Signer>,
		encryptor: Box<Encryptor>,
		config: ProviderConfig,
		channel: IoChannel<ClientIoMessage>,
	) -> Self {
		Provider {
			encryptor,
			validator_accounts: config.validator_accounts.into_iter().collect(),
			signer_account: config.signer_account,
			notify: RwLock::default(),
			transactions_for_signing: RwLock::default(),
			transactions_for_verification: VerificationStore::default(),
			client,
			miner,
			accounts,
			channel,
		}
	}

	// TODO [ToDr] Don't use `ChainNotify` here!
	// Better to create a separate notification type for this.
	/// Adds an actor to be notified on certain events
	pub fn add_notify(&self, target: Arc<ChainNotify>) {
		self.notify.write().push(Arc::downgrade(&target));
	}

	fn notify<F>(&self, f: F) where F: Fn(&ChainNotify) {
		for np in self.notify.read().iter() {
			if let Some(n) = np.upgrade() {
				f(&*n);
			}
		}
	}

	/// 1. Create private transaction from the signed transaction
	/// 2. Executes private transaction
	/// 3. Save it with state returned on prev step to the queue for signing
	/// 4. Broadcast corresponding message to the chain
	pub fn create_private_transaction(&self, signed_transaction: SignedTransaction) -> Result<Receipt, Error> {
		trace!(target: "privatetx", "Creating private transaction from regular transaction: {:?}", signed_transaction);
		if self.signer_account.is_none() {
			warn!(target: "privatetx", "Signing account not set");
			bail!(ErrorKind::SignerAccountNotSet);
		}
		let tx_hash = signed_transaction.hash();
		let contract = Self::contract_address_from_transaction(&signed_transaction).map_err(|_| ErrorKind::BadTransactonType)?;
		let data = signed_transaction.rlp_bytes();
		let encrypted_transaction = self.encrypt(&contract, &Self::iv_from_transaction(&signed_transaction), &data)?;
		let private = PrivateTransaction::new(encrypted_transaction, contract);
		// TODO #9825 [ToDr] Using BlockId::Latest is bad here,
		// the block may change in the middle of execution
		// causing really weird stuff to happen.
		// We should retrieve hash and stick to that. IMHO
		// best would be to change the API and only allow H256 instead of BlockID
		// in private-tx to avoid such mistakes.
		let contract_nonce = self.get_contract_nonce(&contract, BlockId::Latest)?;
		let private_state = self.execute_private_transaction(BlockId::Latest, &signed_transaction)?;
		trace!(target: "privatetx", "Private transaction created, encrypted transaction: {:?}, private state: {:?}", private, private_state);
		let contract_validators = self.get_validators(BlockId::Latest, &contract)?;
		trace!(target: "privatetx", "Required validators: {:?}", contract_validators);
		let private_state_hash = self.calculate_state_hash(&private_state, contract_nonce);
		trace!(target: "privatetx", "Hashed effective private state for sender: {:?}", private_state_hash);
		self.transactions_for_signing.write().add_transaction(private.hash(), signed_transaction, contract_validators, private_state, contract_nonce)?;
		self.broadcast_private_transaction(private.hash(), private.rlp_bytes());
		Ok(Receipt {
			hash: tx_hash,
			contract_address: Some(contract),
			status_code: 0,
		})
	}

	/// Calculate hash from united private state and contract nonce
	pub fn calculate_state_hash(&self, state: &Bytes, nonce: U256) -> H256 {
		let state_hash = keccak(state);
		let mut state_buf = [0u8; 64];
		state_buf[..32].clone_from_slice(&state_hash);
		state_buf[32..].clone_from_slice(&H256::from(nonce));
		keccak(&state_buf.as_ref())
	}

	fn pool_client<'a>(&'a self, nonce_cache: &'a NonceCache, local_accounts: &'a HashSet<Address>) -> miner::pool_client::PoolClient<'a, Client> {
		let engine = self.client.engine();
		let refuse_service_transactions = true;
		miner::pool_client::PoolClient::new(
			&*self.client,
			nonce_cache,
			engine,
			local_accounts,
			refuse_service_transactions,
		)
	}

	/// Retrieve and verify the first available private transaction for every sender
	fn process_verification_queue(&self) -> Result<(), Error> {
		let process_transaction = |transaction: &VerifiedPrivateTransaction| -> Result<_, String> {
			let private_hash = transaction.private_transaction.hash();
			match transaction.validator_account {
				None => {
					trace!(target: "privatetx", "Propagating transaction further");
					self.broadcast_private_transaction(private_hash, transaction.private_transaction.rlp_bytes());
					return Ok(());
				}
				Some(validator_account) => {
					if !self.validator_accounts.contains(&validator_account) {
						trace!(target: "privatetx", "Propagating transaction further");
						self.broadcast_private_transaction(private_hash, transaction.private_transaction.rlp_bytes());
						return Ok(());
					}
					let contract = Self::contract_address_from_transaction(&transaction.transaction)
						.map_err(|_| "Incorrect type of action for the transaction")?;
					// TODO #9825 [ToDr] Usage of BlockId::Latest
					let contract_nonce = self.get_contract_nonce(&contract, BlockId::Latest);
					if let Err(e) = contract_nonce {
						bail!("Cannot retrieve contract nonce: {:?}", e);
					}
					let contract_nonce = contract_nonce.expect("Error was checked before");
					let private_state = self.execute_private_transaction(BlockId::Latest, &transaction.transaction);
					if let Err(e) = private_state {
						bail!("Cannot retrieve private state: {:?}", e);
					}
					let private_state = private_state.expect("Error was checked before");
					let private_state_hash = self.calculate_state_hash(&private_state, contract_nonce);
					trace!(target: "privatetx", "Hashed effective private state for validator: {:?}", private_state_hash);
					let signed_state = self.accounts.sign(validator_account, private_state_hash);
					if let Err(e) = signed_state {
						bail!("Cannot sign the state: {:?}", e);
					}
					let signed_state = signed_state.expect("Error was checked before");
					let signed_private_transaction = SignedPrivateTransaction::new(private_hash, signed_state, None);
					trace!(target: "privatetx", "Sending signature for private transaction: {:?}", signed_private_transaction);
					self.broadcast_signed_private_transaction(signed_private_transaction.hash(), signed_private_transaction.rlp_bytes());
				}
			}
			Ok(())
		};
		let nonce_cache = NonceCache::new(NONCE_CACHE_SIZE);
		let local_accounts = HashSet::new();
		let ready_transactions = self.transactions_for_verification.drain(self.pool_client(&nonce_cache, &local_accounts));
		for transaction in ready_transactions {
			if let Err(e) = process_transaction(&transaction) {
				warn!(target: "privatetx", "Error: {:?}", e);
			}
		}
		Ok(())
	}

	/// Add signed private transaction into the store
	/// Creates corresponding public transaction if last required signature collected and sends it to the chain
	pub fn process_signature(&self, signed_tx: &SignedPrivateTransaction) -> Result<(), Error> {
		trace!(target: "privatetx", "Processing signed private transaction");
		let private_hash = signed_tx.private_transaction_hash();
		let desc = match self.transactions_for_signing.read().get(&private_hash) {
			None => {
				// Not our transaction, broadcast further to peers
				self.broadcast_signed_private_transaction(signed_tx.hash(), signed_tx.rlp_bytes());
				return Ok(());
			},
			Some(desc) => desc,
		};
		let last = self.last_required_signature(&desc, signed_tx.signature())?;

		if last {
			let mut signatures = desc.received_signatures.clone();
			signatures.push(signed_tx.signature());
			let rsv: Vec<Signature> = signatures.into_iter().map(|sign| sign.into_electrum().into()).collect();
			// Create public transaction
			let public_tx = self.public_transaction(
				desc.state.clone(),
				&desc.original_transaction,
				&rsv,
				desc.original_transaction.nonce,
				desc.original_transaction.gas_price
			)?;
			trace!(target: "privatetx", "Last required signature received, public transaction created: {:?}", public_tx);
			// Sign and add it to the queue
			let chain_id = desc.original_transaction.chain_id();
			let hash = public_tx.hash(chain_id);
			let signer_account = self.signer_account.ok_or_else(|| ErrorKind::SignerAccountNotSet)?;
			let signature = self.accounts.sign(signer_account, hash)?;
			let signed = SignedTransaction::new(public_tx.with_signature(signature, chain_id))?;
			match self.miner.import_own_transaction(&*self.client, signed.into()) {
				Ok(_) => trace!(target: "privatetx", "Public transaction added to queue"),
				Err(err) => {
					warn!(target: "privatetx", "Failed to add transaction to queue, error: {:?}", err);
					bail!(err);
				}
			}
			// Notify about state changes
			let contract = Self::contract_address_from_transaction(&desc.original_transaction)?;
			// TODO #9825 Usage of BlockId::Latest
			if self.get_contract_version(BlockId::Latest, &contract) >= PRIVATE_CONTRACT_WITH_NOTIFICATION_VER {
				match self.state_changes_notify(BlockId::Latest, &contract, &desc.original_transaction.sender(), desc.original_transaction.hash()) {
					Ok(_) => trace!(target: "privatetx", "Notification about private state changes sent"),
					Err(err) => warn!(target: "privatetx", "Failed to send private state changed notification, error: {:?}", err),
				}
			}
			// Remove from store for signing
			if let Err(err) = self.transactions_for_signing.write().remove(&private_hash) {
				warn!(target: "privatetx", "Failed to remove transaction from signing store, error: {:?}", err);
				bail!(err);
			}
		} else {
			// Add signature to the store
			match self.transactions_for_signing.write().add_signature(&private_hash, signed_tx.signature()) {
				Ok(_) => trace!(target: "privatetx", "Signature stored for private transaction"),
				Err(err) => {
					warn!(target: "privatetx", "Failed to add signature to signing store, error: {:?}", err);
					bail!(err);
				}
			}
		}
		Ok(())
 	}

	fn contract_address_from_transaction(transaction: &SignedTransaction) -> Result<Address, Error> {
		match transaction.action {
			Action::Call(contract) => Ok(contract),
			_ => {
				warn!(target: "privatetx", "Incorrect type of action for the transaction");
				bail!(ErrorKind::BadTransactonType);
			}
		}
	}

	fn last_required_signature(&self, desc: &PrivateTransactionSigningDesc, sign: Signature) -> Result<bool, Error>  {
		if desc.received_signatures.contains(&sign) {
			return Ok(false);
		}
		let state_hash = self.calculate_state_hash(&desc.state, desc.contract_nonce);
		match recover(&sign, &state_hash) {
			Ok(public) => {
				let sender = public_to_address(&public);
				match desc.validators.contains(&sender) {
					true => {
						Ok(desc.received_signatures.len() + 1 == desc.validators.len())
					}
					false => {
						warn!(target: "privatetx", "Sender's state doesn't correspond to validator's");
						bail!(ErrorKind::StateIncorrect);
					}
				}
			}
			Err(err) => {
				warn!(target: "privatetx", "Sender's state doesn't correspond to validator's, error {:?}", err);
				bail!(err);
			}
		}
	}

	/// Broadcast the private transaction message to the chain
	fn broadcast_private_transaction(&self, transaction_hash: H256, message: Bytes) {
		self.notify(|notify| notify.broadcast(ChainMessageType::PrivateTransaction(transaction_hash, message.clone())));
	}

	/// Broadcast signed private transaction message to the chain
	fn broadcast_signed_private_transaction(&self, transaction_hash: H256, message: Bytes) {
		self.notify(|notify| notify.broadcast(ChainMessageType::SignedPrivateTransaction(transaction_hash, message.clone())));
	}

	fn iv_from_transaction(transaction: &SignedTransaction) -> H128 {
		let nonce = keccak(&transaction.nonce.rlp_bytes());
		let (iv, _) = nonce.split_at(INIT_VEC_LEN);
		H128::from_slice(iv)
	}

	fn iv_from_address(contract_address: &Address) -> H128 {
		let address = keccak(&contract_address.rlp_bytes());
		let (iv, _) = address.split_at(INIT_VEC_LEN);
		H128::from_slice(iv)
	}

	fn encrypt(&self, contract_address: &Address, initialisation_vector: &H128, data: &[u8]) -> Result<Bytes, Error> {
		trace!(target: "privatetx", "Encrypt data using key(address): {:?}", contract_address);
		Ok(self.encryptor.encrypt(contract_address, initialisation_vector, data)?)
	}

	fn decrypt(&self, contract_address: &Address, data: &[u8]) -> Result<Bytes, Error> {
		trace!(target: "privatetx", "Decrypt data using key(address): {:?}", contract_address);
		Ok(self.encryptor.decrypt(contract_address, data)?)
	}

	fn get_decrypted_state(&self, address: &Address, block: BlockId) -> Result<Bytes, Error> {
		let (data, decoder) = private_contract::functions::state::call();
		let value = self.client.call_contract(block, *address, data)?;
		let state = decoder.decode(&value).map_err(|e| ErrorKind::Call(format!("Contract call failed {:?}", e)))?;
		self.decrypt(address, &state)
	}

	fn get_decrypted_code(&self, address: &Address, block: BlockId) -> Result<Bytes, Error> {
		let (data, decoder) = private_contract::functions::code::call();
		let value = self.client.call_contract(block, *address, data)?;
		let state = decoder.decode(&value).map_err(|e| ErrorKind::Call(format!("Contract call failed {:?}", e)))?;
		self.decrypt(address, &state)
	}

	pub fn get_contract_nonce(&self, address: &Address, block: BlockId) -> Result<U256, Error> {
		let (data, decoder) = private_contract::functions::nonce::call();
		let value = self.client.call_contract(block, *address, data)?;
		decoder.decode(&value).map_err(|e| ErrorKind::Call(format!("Contract call failed {:?}", e)).into())
	}

	fn snapshot_to_storage(raw: Bytes) -> HashMap<H256, H256> {
		let items = raw.len() / 64;
		(0..items).map(|i| {
			let offset = i * 64;
			let key = H256::from_slice(&raw[offset..(offset + 32)]);
			let value = H256::from_slice(&raw[(offset + 32)..(offset + 64)]);
			(key, value)
		}).collect()
	}

	fn snapshot_from_storage(storage: &HashMap<H256, H256>) -> Bytes {
		let mut raw = Vec::with_capacity(storage.len() * 64);
		// Sort the storage to guarantee the order for all parties
		let sorted_storage: BTreeMap<&H256, &H256> = storage.iter().collect();
		for (key, value) in sorted_storage {
			raw.extend_from_slice(key);
			raw.extend_from_slice(value);
		};
		raw
	}

	pub fn execute_private<T, V>(&self, transaction: &SignedTransaction, options: TransactOptions<T, V>, block: BlockId) -> Result<PrivateExecutionResult<T, V>, Error>
		where
			T: Tracer,
			V: VMTracer,
	{
		let mut env_info = self.client.env_info(block).ok_or(ErrorKind::StatePruned)?;
		env_info.gas_limit = transaction.gas;

		let mut state = self.client.state_at(block).ok_or(ErrorKind::StatePruned)?;
		// TODO #9825 in case of BlockId::Latest these need to operate on the same state
		let contract_address = match transaction.action {
			Action::Call(ref contract_address) => {
				let contract_code = Arc::new(self.get_decrypted_code(contract_address, block)?);
				let contract_state = self.get_decrypted_state(contract_address, block)?;
				trace!(target: "privatetx", "Patching contract at {:?}, code: {:?}, state: {:?}", contract_address, contract_code, contract_state);
				state.patch_account(contract_address, contract_code, Self::snapshot_to_storage(contract_state))?;
				Some(*contract_address)
			},
			Action::Create => None,
		};

		let engine = self.client.engine();
		let contract_address = contract_address.or({
			let sender = transaction.sender();
			let nonce = state.nonce(&sender)?;
			let (new_address, _) = ethcore_contract_address(engine.create_address_scheme(env_info.number), &sender, &nonce, &transaction.data);
			Some(new_address)
		});
		let machine = engine.machine();
		let schedule = machine.schedule(env_info.number);
		let result = Executive::new(&mut state, &env_info, &machine, &schedule).transact_virtual(transaction, options)?;
		let (encrypted_code, encrypted_storage) = match contract_address {
			None => bail!(ErrorKind::ContractDoesNotExist),
			Some(address) => {
				let (code, storage) = state.into_account(&address)?;
				trace!(target: "privatetx", "Private contract executed. code: {:?}, state: {:?}, result: {:?}", code, storage, result.output);
				let enc_code = match code {
					Some(c) => Some(self.encrypt(&address, &Self::iv_from_address(&address), &c)?),
					None => None,
				};
				(enc_code, self.encrypt(&address, &Self::iv_from_transaction(transaction), &Self::snapshot_from_storage(&storage))?)
			},
		};
		Ok(PrivateExecutionResult {
			code: encrypted_code,
			state: encrypted_storage,
			contract_address,
			result,
		})
	}

	fn generate_constructor(validators: &[Address], code: Bytes, storage: Bytes) -> Bytes {
		let constructor_code = DEFAULT_STUB_CONTRACT.from_hex().expect("Default contract code is valid");
		private_contract::constructor(constructor_code, validators.iter().map(|a| *a).collect::<Vec<Address>>(), code, storage)
	}

	fn generate_set_state_call(signatures: &[Signature], storage: Bytes) -> Bytes {
		private_contract::functions::set_state::encode_input(
			storage,
			signatures.iter().map(|s| {
				let mut v: [u8; 32] = [0; 32];
				v[31] = s.v();
				v
			}).collect::<Vec<[u8; 32]>>(),
			signatures.iter().map(|s| s.r()).collect::<Vec<&[u8]>>(),
			signatures.iter().map(|s| s.s()).collect::<Vec<&[u8]>>()
		)
	}

	/// Returns the key from the key server associated with the contract
	pub fn contract_key_id(&self, contract_address: &Address) -> Result<H256, Error> {
		// Current solution uses contract address extended with 0 as id
		let contract_address_extended: H256 = contract_address.into();

		Ok(H256::from_slice(&contract_address_extended))
	}

	/// Create encrypted public contract deployment transaction.
	pub fn public_creation_transaction(&self, block: BlockId, source: &SignedTransaction, validators: &[Address], gas_price: U256) -> Result<(Transaction, Option<Address>), Error> {
		if let Action::Call(_) = source.action {
			bail!(ErrorKind::BadTransactonType);
		}
		let sender = source.sender();
		let state = self.client.state_at(block).ok_or(ErrorKind::StatePruned)?;
		let nonce = state.nonce(&sender)?;
		let executed = self.execute_private(source, TransactOptions::with_no_tracing(), block)?;
		let header = self.client.block_header(block)
			.ok_or(ErrorKind::StatePruned)
			.and_then(|h| h.decode().map_err(|_| ErrorKind::StateIncorrect).into())?;
		let (executed_code, executed_state) = (executed.code.unwrap_or_default(), executed.state);
		let tx_data = Self::generate_constructor(validators, executed_code.clone(), executed_state.clone());
		let mut tx = Transaction {
			nonce: nonce,
			action: Action::Create,
			gas: u64::max_value().into(),
			gas_price: gas_price,
			value: source.value,
			data: tx_data,
		};
		tx.gas = match self.client.estimate_gas(&tx.clone().fake_sign(sender), &state, &header) {
			Ok(estimated_gas) => estimated_gas,
			Err(_) => self.estimate_tx_gas(validators, &executed_code, &executed_state, &[]),
		};

		Ok((tx, executed.contract_address))
	}

	fn estimate_tx_gas(&self, validators: &[Address], code: &Bytes, state: &Bytes, signatures: &[Signature]) -> U256 {
		let default_gas = 650000 +
			validators.len() as u64 * 30000 +
			code.len() as u64 * 8000 +
			signatures.len() as u64 * 50000 +
			state.len() as u64 * 8000;
		default_gas.into()
	}

	/// Create encrypted public contract deployment transaction. Returns updated encrypted state.
	pub fn execute_private_transaction(&self, block: BlockId, source: &SignedTransaction) -> Result<Bytes, Error> {
		if let Action::Create = source.action {
			bail!(ErrorKind::BadTransactonType);
		}
		let result = self.execute_private(source, TransactOptions::with_no_tracing(), block)?;
		Ok(result.state)
	}

	/// Create encrypted public transaction from private transaction.
	pub fn public_transaction(&self, state: Bytes, source: &SignedTransaction, signatures: &[Signature], nonce: U256, gas_price: U256) -> Result<Transaction, Error> {
		let gas = self.estimate_tx_gas(&[], &Vec::new(), &state, signatures);
		Ok(Transaction {
			nonce: nonce,
			action: source.action.clone(),
			gas: gas.into(),
			gas_price: gas_price,
			value: 0.into(),
			data: Self::generate_set_state_call(signatures, state)
		})
	}

	/// Call into private contract.
	pub fn private_call(&self, block: BlockId, transaction: &SignedTransaction) -> Result<Executed, Error> {
		let result = self.execute_private(transaction, TransactOptions::with_no_tracing(), block)?;
		Ok(result.result)
	}

	/// Returns private validators for a contract.
	pub fn get_validators(&self, block: BlockId, address: &Address) -> Result<Vec<Address>, Error> {
		let (data, decoder) = private_contract::functions::get_validators::call();
		let value = self.client.call_contract(block, *address, data)?;
		decoder.decode(&value).map_err(|e| ErrorKind::Call(format!("Contract call failed {:?}", e)).into())
	}

	fn get_contract_version(&self, block: BlockId, address: &Address) -> usize {
		let (data, decoder) = private_contract::functions::get_version::call();
		match self.client.call_contract(block, *address, data)
			.and_then(|value| decoder.decode(&value).map_err(|e| e.to_string())) {
			Ok(version) => version.low_u64() as usize,
			Err(_) => INITIAL_PRIVATE_CONTRACT_VER,
		}
	}

	fn state_changes_notify(&self, block: BlockId, address: &Address, originator: &Address, transaction_hash: H256) -> Result<(), Error> {
		let (data, _) = private_contract::functions::notify_changes::call(*originator, transaction_hash.0.to_vec());
		let _value = self.client.call_contract(block, *address, data)?;
		Ok(())
	}
}

pub trait Importer {
	/// Process received private transaction
	fn import_private_transaction(&self, _rlp: &[u8]) -> Result<H256, Error>;

	/// Add signed private transaction into the store
	///
	/// Creates corresponding public transaction if last required signature collected and sends it to the chain
	fn import_signed_private_transaction(&self, _rlp: &[u8]) -> Result<H256, Error>;
}

// TODO [ToDr] Offload more heavy stuff to the IoService thread.
// It seems that a lot of heavy work (verification) is done in this thread anyway
// it might actually make sense to decouple it from clientService and just use dedicated thread
// for both verification and execution.

impl Importer for Arc<Provider> {
	fn import_private_transaction(&self, rlp: &[u8]) -> Result<H256, Error> {
		trace!(target: "privatetx", "Private transaction received");
		let private_tx: PrivateTransaction = Rlp::new(rlp).as_val()?;
		let private_tx_hash = private_tx.hash();
		let contract = private_tx.contract();
		let contract_validators = self.get_validators(BlockId::Latest, &contract)?;

		let validation_account = contract_validators
			.iter()
			.find(|address| self.validator_accounts.contains(address));

		// Extract the original transaction
		let encrypted_data = private_tx.encrypted();
		let transaction_bytes = self.decrypt(&contract, &encrypted_data)?;
		let original_tx: UnverifiedTransaction = Rlp::new(&transaction_bytes).as_val()?;
		let nonce_cache = NonceCache::new(NONCE_CACHE_SIZE);
		let local_accounts = HashSet::new();
		// Add to the queue for further verification
		self.transactions_for_verification.add_transaction(
			original_tx,
			validation_account.map(|&account| account),
			private_tx,
			self.pool_client(&nonce_cache, &local_accounts),
		)?;
		let provider = Arc::downgrade(self);
		let result = self.channel.send(ClientIoMessage::execute(move |_| {
			if let Some(provider) = provider.upgrade() {
				if let Err(e) = provider.process_verification_queue() {
					warn!(target: "privatetx", "Unable to process the queue: {}", e);
				}
			}
		}));
		if let Err(e) = result {
			warn!(target: "privatetx", "Error sending NewPrivateTransaction message: {:?}", e);
		}
		Ok(private_tx_hash)
	}

	fn import_signed_private_transaction(&self, rlp: &[u8]) -> Result<H256, Error> {
		let tx: SignedPrivateTransaction = Rlp::new(rlp).as_val()?;
		trace!(target: "privatetx", "Signature for private transaction received: {:?}", tx);
		let private_hash = tx.private_transaction_hash();
		let provider = Arc::downgrade(self);
		let result = self.channel.send(ClientIoMessage::execute(move |_| {
			if let Some(provider) = provider.upgrade() {
				if let Err(e) = provider.process_signature(&tx) {
					warn!(target: "privatetx", "Unable to process the signature: {}", e);
				}
			}
		}));
		if let Err(e) = result {
			warn!(target: "privatetx", "Error sending NewSignedPrivateTransaction message: {:?}", e);
		}
		Ok(private_hash)
	}
}

impl ChainNotify for Provider {
	fn new_blocks(&self, new_blocks: NewBlocks) {
		if new_blocks.imported.is_empty() || new_blocks.has_more_blocks_to_import { return }
		trace!(target: "privatetx", "New blocks imported, try to prune the queue");
		if let Err(err) = self.process_verification_queue() {
			warn!(target: "privatetx", "Cannot prune private transactions queue. error: {:?}", err);
		}
	}
}<|MERGE_RESOLUTION|>--- conflicted
+++ resolved
@@ -25,21 +25,11 @@
 mod messages;
 mod error;
 
-<<<<<<< HEAD
-extern crate ethabi;
-extern crate ethcore;
-#[cfg(feature = "accounts")]
-extern crate ethcore_accounts as accounts;
-extern crate ethcore_io as io;
-extern crate ethcore_miner;
-extern crate ethcore_transaction as transaction;
-=======
 extern crate common_types as types;
 extern crate ethabi;
 extern crate ethcore;
 extern crate ethcore_io as io;
 extern crate ethcore_miner;
->>>>>>> 53c408f5
 extern crate ethereum_types;
 extern crate ethjson;
 extern crate ethkey;
@@ -66,6 +56,9 @@
 extern crate error_chain;
 #[macro_use]
 extern crate rlp_derive;
+
+#[cfg(feature = "accounts")]
+extern crate ethcore_accounts as accounts;
 
 #[cfg(test)]
 extern crate rand;
