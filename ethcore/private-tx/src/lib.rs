// Copyright 2015-2019 Parity Technologies (UK) Ltd.
// This file is part of Parity Ethereum.

// Parity Ethereum is free software: you can redistribute it and/or modify
// it under the terms of the GNU General Public License as published by
// the Free Software Foundation, either version 3 of the License, or
// (at your option) any later version.

// Parity Ethereum is distributed in the hope that it will be useful,
// but WITHOUT ANY WARRANTY; without even the implied warranty of
// MERCHANTABILITY or FITNESS FOR A PARTICULAR PURPOSE.  See the
// GNU General Public License for more details.

// You should have received a copy of the GNU General Public License
// along with Parity Ethereum.  If not, see <http://www.gnu.org/licenses/>.

//! Private transactions module.

mod encryptor;
mod key_server_keys;
mod private_transactions;
mod messages;
mod error;
mod log;
mod state_store;
mod private_state_db;

extern crate account_state;
extern crate client_traits;
extern crate common_types as types;
extern crate ethabi;
extern crate ethcore;
extern crate ethcore_call_contract as call_contract;
extern crate ethcore_db;
extern crate ethcore_io as io;
extern crate ethcore_miner;
extern crate ethereum_types;
extern crate ethjson;
extern crate ethkey;
extern crate fetch;
extern crate futures;
extern crate parity_util_mem;
extern crate hash_db;
extern crate keccak_hash as hash;
extern crate keccak_hasher;
extern crate kvdb;
extern crate machine;
extern crate journaldb;
extern crate parity_bytes as bytes;
extern crate parity_crypto as crypto;
extern crate parking_lot;
extern crate trie_db as trie;
extern crate patricia_trie_ethereum as ethtrie;
extern crate rlp;
#[macro_use]
extern crate serde_derive;
extern crate serde;
extern crate serde_json;
extern crate rustc_hex;
extern crate state_db;
extern crate trace;
extern crate transaction_pool as txpool;
extern crate url;
#[macro_use]
extern crate log as ethlog;
extern crate ethabi_derive;
#[macro_use]
extern crate ethabi_contract;
extern crate derive_more;
#[macro_use]
extern crate rlp_derive;
extern crate vm;

#[cfg(not(time_checked_add))]
extern crate time_utils;

#[cfg(test)]
extern crate rand;
#[cfg(test)]
extern crate env_logger;

pub use encryptor::{Encryptor, SecretStoreEncryptor, EncryptorConfig, NoopEncryptor};
pub use key_server_keys::{KeyProvider, SecretStoreKeys, StoringKeyProvider};
pub use private_transactions::{VerifiedPrivateTransaction, VerificationStore, PrivateTransactionSigningDesc, SigningStore};
pub use messages::{PrivateTransaction, SignedPrivateTransaction};
pub use private_state_db::PrivateStateDB;
pub use error::Error;
pub use log::{Logging, TransactionLog, ValidatorLog, PrivateTxStatus, FileLogsSerializer};
use state_store::{PrivateStateStorage, RequestType};

use std::sync::{Arc, Weak};
use std::collections::{HashMap, HashSet, BTreeMap};
use std::time::Duration;
use ethereum_types::{H128, H256, U256, Address, BigEndianHash};
use hash::keccak;
use rlp::*;
use parking_lot::RwLock;
use bytes::Bytes;
use ethkey::{Signature, recover, public_to_address};
use io::{IoChannel, IoHandler, IoContext, TimerToken};
use machine::{
	executive::{Executive, TransactOptions, contract_address as ethcore_contract_address},
	executed::Executed as FlatExecuted,
};
use types::{
	ids::BlockId,
	io_message::ClientIoMessage,
	transaction::{SignedTransaction, Transaction, Action, UnverifiedTransaction},
	engines::machine::Executed,
};
use ethcore::client::{
	Client, ChainNotify, NewBlocks, ChainMessageType, Call
};
use client_traits::BlockInfo;
use ethcore::miner::{self, Miner, MinerService, pool_client::NonceCache};
use state_db::StateDB;
use account_state::State;
use trace::{Tracer, VMTracer};
use call_contract::CallContract;
use kvdb::KeyValueDB;
use rustc_hex::FromHex;
use ethabi::FunctionOutputDecoder;
use vm::CreateContractAddress;

// Source avaiable at https://github.com/parity-contracts/private-tx/blob/master/contracts/PrivateContract.sol
const DEFAULT_STUB_CONTRACT: &'static str = include_str!("../res/private.evm");

use_contract!(private_contract, "res/private.json");

/// Initialization vector length.
const INIT_VEC_LEN: usize = 16;

/// Size of nonce cache
const NONCE_CACHE_SIZE: usize = 128;

/// Version for the initial private contract wrapper
const INITIAL_PRIVATE_CONTRACT_VER: usize = 1;

/// Version for the private contract notification about private state changes added
const PRIVATE_CONTRACT_WITH_NOTIFICATION_VER: usize = 2;

/// Timer for private state retrieval
const STATE_RETRIEVAL_TIMER: TimerToken = 0;

/// Timer for private state retrieval, 5 secs duration
const STATE_RETRIEVAL_TICK: Duration = Duration::from_secs(5);

/// Configurtion for private transaction provider
#[derive(Default, PartialEq, Debug, Clone)]
pub struct ProviderConfig {
	/// Accounts that can be used for validation
	pub validator_accounts: Vec<Address>,
	/// Account used for signing public transactions created from private transactions
	pub signer_account: Option<Address>,
	/// Path to private tx logs
	pub logs_path: Option<String>,
	/// Provider should store the state of the private contract offchain (in DB)
	pub use_offchain_storage: bool,
}

#[derive(Debug)]
/// Private transaction execution receipt.
pub struct Receipt {
	/// Private transaction hash.
	pub hash: H256,
	/// Contract address.
	pub contract_address: Address,
	/// Execution status.
	pub status_code: u8,
}

/// Payload signing and decrypting capabilities.
pub trait Signer: Send + Sync {
	/// Decrypt payload using private key of given address.
	fn decrypt(&self, account: Address, shared_mac: &[u8], payload: &[u8]) -> Result<Vec<u8>, Error>;
	/// Sign given hash using provided account.
	fn sign(&self, account: Address, hash: ethkey::Message) -> Result<Signature, Error>;
}

/// Signer implementation that errors on any request.
pub struct DummySigner;
impl Signer for DummySigner {
	fn decrypt(&self, _account: Address, _shared_mac: &[u8], _payload: &[u8]) -> Result<Vec<u8>, Error> {
		Err("Decrypting is not supported.".to_owned())?
	}

	fn sign(&self, _account: Address, _hash: ethkey::Message) -> Result<Signature, Error> {
		Err("Signing is not supported.".to_owned())?
	}
}

/// Signer implementation using multiple keypairs
pub struct KeyPairSigner(pub Vec<ethkey::KeyPair>);
impl Signer for KeyPairSigner {
	fn decrypt(&self, account: Address, shared_mac: &[u8], payload: &[u8]) -> Result<Vec<u8>, Error> {
		let kp = self.0.iter().find(|k| k.address() == account).ok_or(ethkey::Error::InvalidAddress)?;
		Ok(ethkey::crypto::ecies::decrypt(kp.secret(), shared_mac, payload)?)
	}

	fn sign(&self, account: Address, hash: ethkey::Message) -> Result<Signature, Error> {
		let kp = self.0.iter().find(|k| k.address() == account).ok_or(ethkey::Error::InvalidAddress)?;
		Ok(ethkey::sign(kp.secret(), &hash)?)
	}
}

/// Manager of private transactions
pub struct Provider {
	encryptor: Box<dyn Encryptor>,
	validator_accounts: HashSet<Address>,
	signer_account: Option<Address>,
	notify: RwLock<Vec<Weak<dyn ChainNotify>>>,
	transactions_for_signing: RwLock<SigningStore>,
	transactions_for_verification: VerificationStore,
	client: Arc<Client>,
	miner: Arc<Miner>,
<<<<<<< HEAD
	accounts: Arc<Signer>,
	channel: IoChannel<ClientIoMessage<Client>>,
	keys_provider: Arc<KeyProvider>,
=======
	accounts: Arc<dyn Signer>,
	channel: IoChannel<ClientIoMessage>,
	keys_provider: Arc<dyn KeyProvider>,
>>>>>>> dab2a6bd
	logging: Option<Logging>,
	use_offchain_storage: bool,
	state_storage: PrivateStateStorage,
}

#[derive(Debug)]
pub struct PrivateExecutionResult<T, V> where T: Tracer, V: VMTracer {
	code: Option<Bytes>,
	state: Bytes,
	contract_address: Address,
	result: Executed<T::Output, V::Output>,
}

impl Provider {
	/// Create a new provider.
	pub fn new(
		client: Arc<Client>,
		miner: Arc<Miner>,
		accounts: Arc<dyn Signer>,
		encryptor: Box<dyn Encryptor>,
		config: ProviderConfig,
<<<<<<< HEAD
		channel: IoChannel<ClientIoMessage<Client>>,
		keys_provider: Arc<KeyProvider>,
		db: Arc<KeyValueDB>,
=======
		channel: IoChannel<ClientIoMessage>,
		keys_provider: Arc<dyn KeyProvider>,
		db: Arc<dyn KeyValueDB>,
>>>>>>> dab2a6bd
	) -> Self {
		keys_provider.update_acl_contract();
		Provider {
			encryptor,
			validator_accounts: config.validator_accounts.into_iter().collect(),
			signer_account: config.signer_account,
			notify: RwLock::default(),
			transactions_for_signing: RwLock::default(),
			transactions_for_verification: VerificationStore::default(),
			client,
			miner,
			accounts,
			channel,
			keys_provider,
			logging: config.logs_path.map(|path| Logging::new(Arc::new(FileLogsSerializer::with_path(path)))),
			use_offchain_storage: config.use_offchain_storage,
			state_storage: PrivateStateStorage::new(db),
		}
	}

	/// Returns private state DB
	pub fn private_state_db(&self) -> Arc<PrivateStateDB> {
		self.state_storage.private_state_db()
	}

	// TODO [ToDr] Don't use `ChainNotify` here!
	// Better to create a separate notification type for this.
	/// Adds an actor to be notified on certain events
	pub fn add_notify(&self, target: Arc<dyn ChainNotify>) {
		self.notify.write().push(Arc::downgrade(&target));
	}

	fn notify<F>(&self, f: F) where F: Fn(&dyn ChainNotify) {
		for np in self.notify.read().iter() {
			if let Some(n) = np.upgrade() {
				f(&*n);
			}
		}
	}

	/// 1. Create private transaction from the signed transaction
	/// 2. Executes private transaction
	/// 3. Save it with state returned on prev step to the queue for signing
	/// 4. Broadcast corresponding message to the chain
	pub fn create_private_transaction(&self, signed_transaction: SignedTransaction) -> Result<Receipt, Error> {
		trace!(target: "privatetx", "Creating private transaction from regular transaction: {:?}", signed_transaction);
		if self.signer_account.is_none() {
			warn!(target: "privatetx", "Signing account not set");
			return Err(Error::SignerAccountNotSet);
		}
		let tx_hash = signed_transaction.hash();
		let contract = Self::contract_address_from_transaction(&signed_transaction).map_err(|_| Error::BadTransactionType)?;
		let data = signed_transaction.rlp_bytes();
		let encrypted_transaction = self.encrypt(&contract, &Self::iv_from_transaction(&signed_transaction), &data)?;
		let private = PrivateTransaction::new(encrypted_transaction, contract);
		// TODO #9825 [ToDr] Using BlockId::Latest is bad here,
		// the block may change in the middle of execution
		// causing really weird stuff to happen.
		// We should retrieve hash and stick to that. IMHO
		// best would be to change the API and only allow H256 instead of BlockID
		// in private-tx to avoid such mistakes.
		let contract_nonce = self.get_contract_nonce(&contract, BlockId::Latest)?;
		let private_state = self.execute_private_transaction(BlockId::Latest, &signed_transaction);
		match private_state {
			Err(err) => {
				match err {
					Error::PrivateStateNotFound => {
						trace!(target: "privatetx", "Private state for the contract not found, requesting from peers");
						if let Some(ref logging) = self.logging {
							let contract_validators = self.get_validators(BlockId::Latest, &contract)?;
							logging.private_tx_created(&tx_hash, &contract_validators);
							logging.private_state_request(&tx_hash);
						}
						let request = RequestType::Creation(signed_transaction);
						self.request_private_state(&contract, request)?;
					},
					_ => {},
				}
				Err(err)
			}
			Ok(private_state) => {
				trace!(target: "privatetx", "Private transaction created, encrypted transaction: {:?}, private state: {:?}", private, private_state);
				let contract_validators = self.get_validators(BlockId::Latest, &contract)?;
				trace!(target: "privatetx", "Required validators: {:?}", contract_validators);
				let private_state_hash = self.calculate_state_hash(&private_state, contract_nonce);
				trace!(target: "privatetx", "Hashed effective private state for sender: {:?}", private_state_hash);
				self.transactions_for_signing.write().add_transaction(private.hash(), signed_transaction, &contract_validators, private_state, contract_nonce)?;
				self.broadcast_private_transaction(private.hash(), private.rlp_bytes());
				if let Some(ref logging) = self.logging {
					logging.private_tx_created(&tx_hash, &contract_validators);
				}
				Ok(Receipt {
					hash: tx_hash,
					contract_address: contract,
					status_code: 0,
				})
			}
		}
	}

	/// Calculate hash from united private state and contract nonce
	pub fn calculate_state_hash(&self, state: &Bytes, nonce: U256) -> H256 {
		let state_hash = keccak(state);
		let nonce_h256: H256 = BigEndianHash::from_uint(&nonce);
		let mut state_buf = [0u8; 64];
		state_buf[..32].clone_from_slice(state_hash.as_bytes());
		state_buf[32..].clone_from_slice(nonce_h256.as_bytes());
		keccak(AsRef::<[u8]>::as_ref(&state_buf[..]))
	}

	fn pool_client<'a>(&'a self, nonce_cache: &'a NonceCache, local_accounts: &'a HashSet<Address>) -> miner::pool_client::PoolClient<'a, Client> {
		let engine = self.client.engine();
		miner::pool_client::PoolClient::new(
			&*self.client,
			nonce_cache,
			engine,
			local_accounts,
			None, // refuse_service_transactions = true
		)
	}

	fn process_verification_transaction(&self, transaction: &VerifiedPrivateTransaction) -> Result<(), Error> {
		let private_hash = transaction.private_transaction.hash();
		match transaction.validator_account {
			None => {
				trace!(target: "privatetx", "Propagating transaction further");
				self.broadcast_private_transaction(private_hash, transaction.private_transaction.rlp_bytes());
				return Ok(());
			}
			Some(validator_account) => {
				if !self.validator_accounts.contains(&validator_account) {
					trace!(target: "privatetx", "Propagating transaction further");
					self.broadcast_private_transaction(private_hash, transaction.private_transaction.rlp_bytes());
					return Ok(());
				}
				let contract = Self::contract_address_from_transaction(&transaction.transaction)?;
				// TODO #9825 [ToDr] Usage of BlockId::Latest
				let contract_nonce = self.get_contract_nonce(&contract, BlockId::Latest)?;
				let private_state = self.execute_private_transaction(BlockId::Latest, &transaction.transaction)?;
				let private_state_hash = self.calculate_state_hash(&private_state, contract_nonce);
				trace!(target: "privatetx", "Hashed effective private state for validator: {:?}", private_state_hash);
				let signed_state = self.accounts.sign(validator_account, private_state_hash)?;
				let signed_private_transaction = SignedPrivateTransaction::new(private_hash, signed_state, None);
				trace!(target: "privatetx", "Sending signature for private transaction: {:?}", signed_private_transaction);
				self.broadcast_signed_private_transaction(signed_private_transaction.hash(), signed_private_transaction.rlp_bytes());
			}
		}
		Ok(())
	}

	/// Retrieve and verify the first available private transaction for every sender
	fn process_verification_queue(&self) -> Result<(), Error> {
		let nonce_cache = NonceCache::new(NONCE_CACHE_SIZE);
		let local_accounts = HashSet::new();
		let ready_transactions = self.transactions_for_verification.drain(self.pool_client(&nonce_cache, &local_accounts));
		for transaction in ready_transactions {
			if let Err(err) = self.process_verification_transaction(&transaction) {
				warn!(target: "privatetx", "Error: {:?}", err);
				match err {
					Error::PrivateStateNotFound => {
						let contract = transaction.private_transaction.contract();
						trace!(target: "privatetx", "Private state for the contract {:?} not found, requesting from peers", &contract);
						let request = RequestType::Verification(transaction);
						self.request_private_state(&contract, request)?;
					}
					_ => {}
				}
			}
		}
		Ok(())
	}

	/// Add signed private transaction into the store
	/// Creates corresponding public transaction if last required signature collected and sends it to the chain
	pub fn process_signature(&self, signed_tx: &SignedPrivateTransaction) -> Result<(), Error> {
		trace!(target: "privatetx", "Processing signed private transaction");
		let private_hash = signed_tx.private_transaction_hash();
		let desc = match self.transactions_for_signing.read().get(&private_hash) {
			None => {
				// Not our transaction, broadcast further to peers
				self.broadcast_signed_private_transaction(signed_tx.hash(), signed_tx.rlp_bytes());
				return Ok(());
			},
			Some(desc) => desc,
		};
		let last = self.last_required_signature(&desc, signed_tx.signature())?;
		let original_tx_hash = desc.original_transaction.hash();

		if last.0 {
			let contract = Self::contract_address_from_transaction(&desc.original_transaction)?;
			let mut signatures = desc.received_signatures.clone();
			signatures.push(signed_tx.signature());
			let rsv: Vec<Signature> = signatures.into_iter().map(|sign| sign.into_electrum().into()).collect();
			// Create public transaction
			let signer_account = self.signer_account.ok_or_else(|| Error::SignerAccountNotSet)?;
			let state = self.client.state_at(BlockId::Latest).ok_or(Error::StatePruned)?;
			let nonce = state.nonce(&signer_account)?;
			let public_tx = self.public_transaction(
				desc.state.clone(),
				&desc.original_transaction,
				&rsv,
				nonce,
				desc.original_transaction.gas_price
			)?;
			trace!(target: "privatetx", "Last required signature received, public transaction created: {:?}", public_tx);
			// Sign and add it to the queue
			let chain_id = desc.original_transaction.chain_id();
			let public_tx_hash = public_tx.hash(chain_id);
			let signature = self.accounts.sign(signer_account, public_tx_hash)?;
			let signed = SignedTransaction::new(public_tx.with_signature(signature, chain_id))?;
			match self.miner.import_own_transaction(&*self.client, signed.into()) {
				Ok(_) => trace!(target: "privatetx", "Public transaction added to queue"),
				Err(err) => {
					warn!(target: "privatetx", "Failed to add transaction to queue, error: {:?}", err);
					return Err(err.into());
				}
			}
			// Notify about state changes
			// TODO #9825 Usage of BlockId::Latest
			if self.get_contract_version(BlockId::Latest, &contract) >= PRIVATE_CONTRACT_WITH_NOTIFICATION_VER {
				match self.state_changes_notify(BlockId::Latest, &contract, &desc.original_transaction.sender(), desc.original_transaction.hash()) {
					Ok(_) => trace!(target: "privatetx", "Notification about private state changes sent"),
					Err(err) => warn!(target: "privatetx", "Failed to send private state changed notification, error: {:?}", err),
				}
			}
			// Store logs
			if let Some(ref logging) = self.logging {
				logging.signature_added(&original_tx_hash, &last.1);
				logging.tx_deployed(&original_tx_hash, &public_tx_hash);
			}
			// Remove from store for signing
			if let Err(err) = self.transactions_for_signing.write().remove(&private_hash) {
				warn!(target: "privatetx", "Failed to remove transaction from signing store, error: {:?}", err);
				return Err(err);
			}
		} else {
			// Add signature to the store
			match self.transactions_for_signing.write().add_signature(&private_hash, signed_tx.signature()) {
				Ok(_) => {
					trace!(target: "privatetx", "Signature stored for private transaction");
					if let Some(ref logging) = self.logging {
						logging.signature_added(&original_tx_hash, &last.1);
					}
				}
				Err(err) => {
					warn!(target: "privatetx", "Failed to add signature to signing store, error: {:?}", err);
					return Err(err);
				}
			}
		}
		Ok(())
	}

	fn contract_address_from_transaction(transaction: &SignedTransaction) -> Result<Address, Error> {
		match transaction.action {
			Action::Call(contract) => Ok(contract),
			_ => {
				warn!(target: "privatetx", "Incorrect type of action for the transaction");
				return Err(Error::BadTransactionType);
			}
		}
	}

	fn last_required_signature(&self, desc: &PrivateTransactionSigningDesc, sign: Signature) -> Result<(bool, Address), Error> {
		let state_hash = self.calculate_state_hash(&desc.state, desc.contract_nonce);
		match recover(&sign, &state_hash) {
			Ok(public) => {
				let sender = public_to_address(&public);
				match desc.validators.contains(&sender) {
					true => {
						Ok((desc.received_signatures.len() + 1 == desc.validators.len(), sender))
					}
					false => {
						warn!(target: "privatetx", "Sender's state doesn't correspond to validator's");
						return Err(Error::StateIncorrect);
					}
				}
			}
			Err(err) => {
				warn!(target: "privatetx", "Sender's state doesn't correspond to validator's, error {:?}", err);
				return Err(err.into());
			}
		}
	}

	/// Broadcast the private transaction message to the chain
	fn broadcast_private_transaction(&self, transaction_hash: H256, message: Bytes) {
		self.notify(|notify| notify.broadcast(ChainMessageType::PrivateTransaction(transaction_hash, message.clone())));
	}

	/// Broadcast signed private transaction message to the chain
	fn broadcast_signed_private_transaction(&self, transaction_hash: H256, message: Bytes) {
		self.notify(|notify| notify.broadcast(ChainMessageType::SignedPrivateTransaction(transaction_hash, message.clone())));
	}

	fn request_private_state(&self, address: &Address, request_type: RequestType) -> Result<(), Error> {
		// Define the list of available contracts
		let mut private_contracts = Vec::new();
		private_contracts.push(*address);
		if let Some(key_server_account) = self.keys_provider.key_server_account() {
			if let Some(available_contracts) = self.keys_provider.available_keys(BlockId::Latest, &key_server_account) {
				for private_contract in available_contracts {
					if private_contract == *address {
						continue;
					}
					private_contracts.push(private_contract);
				}
			}
		}
		// Check states for the avaialble contracts, if they're outdated
		let mut stalled_contracts_hashes: HashSet<H256> = HashSet::new();
		for address in private_contracts {
			if let Ok(state_hash) = self.get_decrypted_state_from_contract(&address, BlockId::Latest) {
				if state_hash.len() != H256::len_bytes() {
					return Err(Error::StateIncorrect);
				}
				let state_hash = H256::from_slice(&state_hash);
				if let Err(_) = self.state_storage.private_state_db().state(&state_hash) {
					// State not found in the local db
					stalled_contracts_hashes.insert(state_hash);
				}
			}
		}
		let hashes_to_sync = self.state_storage.add_request(request_type, stalled_contracts_hashes);
		if !hashes_to_sync.is_empty() {
			trace!(target: "privatetx", "Requesting states for the following hashes: {:?}", hashes_to_sync);
			for hash in hashes_to_sync {
				self.notify(|notify| notify.broadcast(ChainMessageType::PrivateStateRequest(hash)));
			}
		}
		Ok(())
	}

	fn private_state_sync_completed(&self, hash: &H256) -> Result<(), Error> {
		self.state_storage.state_sync_completed(hash);
		if self.state_storage.requests_ready() {
			trace!(target: "privatetx", "Private state sync completed, processing pending requests");
			let ready_requests = self.state_storage.drain_ready_requests();
			for request in ready_requests {
				match request {
					RequestType::Creation(transaction) => {
						match self.create_private_transaction(transaction) {
							Ok(receipt) => trace!(target: "privatetx", "Creation request processed, receipt: {:?}", receipt),
							Err(e) => error!(target: "privatetx", "Cannot process creation request with error: {:?}", e),
						}
					}
					RequestType::Verification(transaction) => {
						if let Err(err) = self.process_verification_transaction(&transaction) {
							warn!(target: "privatetx", "Error while processing pending verification request: {:?}", err);
							match err {
								Error::PrivateStateNotFound => {
									let contract = transaction.private_transaction.contract();
									error!(target: "privatetx", "Cannot retrieve private state after sync for {:?}", &contract);
								}
								_ => {}
							}
						}
					}
				}
			}
		}
		Ok(())
	}

	fn iv_from_transaction(transaction: &SignedTransaction) -> H128 {
		let nonce = keccak(&transaction.nonce.rlp_bytes());
		let (iv, _) = nonce.as_bytes().split_at(INIT_VEC_LEN);
		H128::from_slice(iv)
	}

	fn iv_from_address(contract_address: &Address) -> H128 {
		let address = keccak(&contract_address.rlp_bytes());
		let (iv, _) = address.as_bytes().split_at(INIT_VEC_LEN);
		H128::from_slice(iv)
	}

	fn encrypt(&self, contract_address: &Address, initialisation_vector: &H128, data: &[u8]) -> Result<Bytes, Error> {
		trace!(target: "privatetx", "Encrypt data using key(address): {:?}", contract_address);
		Ok(self.encryptor.encrypt(contract_address, initialisation_vector, data)?)
	}

	fn decrypt(&self, contract_address: &Address, data: &[u8]) -> Result<Bytes, Error> {
		trace!(target: "privatetx", "Decrypt data using key(address): {:?}", contract_address);
		Ok(self.encryptor.decrypt(contract_address, data)?)
	}

	fn get_decrypted_state(&self, address: &Address, block: BlockId) -> Result<Bytes, Error> {
		match self.use_offchain_storage {
			true => {
				let hashed_state = self.get_decrypted_state_from_contract(address, block)?;
				if hashed_state.len() != H256::len_bytes() {
					return Err(Error::StateIncorrect);
				}
				let hashed_state = H256::from_slice(&hashed_state);
				let stored_state_data = self.state_storage.private_state_db().state(&hashed_state)?;
				self.decrypt(address, &stored_state_data)
			}
			false => self.get_decrypted_state_from_contract(address, block),
		}
	}

	fn get_decrypted_state_from_contract(&self, address: &Address, block: BlockId) -> Result<Bytes, Error> {
		let (data, decoder) = private_contract::functions::state::call();
		let value = self.client.call_contract(block, *address, data)?;
		let state = decoder.decode(&value).map_err(|e| Error::Call(format!("Contract call failed {:?}", e)))?;
		match self.use_offchain_storage {
			true => Ok(state),
			false => self.decrypt(address, &state),
		}
	}

	fn get_decrypted_code(&self, address: &Address, block: BlockId) -> Result<Bytes, Error> {
		let (data, decoder) = private_contract::functions::code::call();
		let value = self.client.call_contract(block, *address, data)?;
		let state = decoder.decode(&value).map_err(|e| Error::Call(format!("Contract call failed {:?}", e)))?;
		self.decrypt(address, &state)
	}

	pub fn get_contract_nonce(&self, address: &Address, block: BlockId) -> Result<U256, Error> {
		let (data, decoder) = private_contract::functions::nonce::call();
		let value = self.client.call_contract(block, *address, data)?;
		decoder.decode(&value).map_err(|e| Error::Call(format!("Contract call failed {:?}", e)).into())
	}

	fn snapshot_to_storage(raw: Bytes) -> HashMap<H256, H256> {
		let items = raw.len() / 64;
		(0..items).map(|i| {
			let offset = i * 64;
			let key = H256::from_slice(&raw[offset..(offset + 32)]);
			let value = H256::from_slice(&raw[(offset + 32)..(offset + 64)]);
			(key, value)
		}).collect()
	}

	fn snapshot_from_storage(storage: &HashMap<H256, H256>) -> Bytes {
		let mut raw = Vec::with_capacity(storage.len() * 64);
		// Sort the storage to guarantee the order for all parties
		let sorted_storage: BTreeMap<&H256, &H256> = storage.iter().collect();
		for (key, value) in sorted_storage {
			raw.extend_from_slice(key.as_bytes());
			raw.extend_from_slice(value.as_bytes());
		};
		raw
	}

	fn patch_account_state(&self, contract_address: &Address, block: BlockId, state: &mut State<StateDB>) -> Result<(), Error> {
		let contract_code = Arc::new(self.get_decrypted_code(contract_address, block)?);
		let contract_state = self.get_decrypted_state(contract_address, block)?;
		trace!(target: "privatetx", "Patching contract at {:?}, code: {:?}, state: {:?}", contract_address, contract_code, contract_state);
		state.patch_account(contract_address, contract_code, Self::snapshot_to_storage(contract_state))?;
		Ok(())
	}

	pub fn execute_private<T, V>(&self, transaction: &SignedTransaction, options: TransactOptions<T, V>, block: BlockId) -> Result<PrivateExecutionResult<T, V>, Error>
		where
			T: Tracer,
			V: VMTracer,
	{
		let mut env_info = self.client.env_info(block).ok_or(Error::StatePruned)?;
		env_info.gas_limit = transaction.gas;

		let mut state = self.client.state_at(block).ok_or(Error::StatePruned)?;
		// TODO #9825 in case of BlockId::Latest these need to operate on the same state
		let contract_address = match transaction.action {
			Action::Call(ref contract_address) => {
				// Patch current contract state
				self.patch_account_state(contract_address, block, &mut state)?;
				Some(*contract_address)
			},
			Action::Create => None,
		};

		let engine = self.client.engine();
		let sender = transaction.sender();
		let nonce = state.nonce(&sender)?;
		let contract_address = contract_address.unwrap_or_else(|| {
			let (new_address, _) = ethcore_contract_address(CreateContractAddress::FromSenderAndNonce, &sender, &nonce, &transaction.data);
			new_address
		});
		// Patch other available private contracts' states as well
		// TODO: #10133 patch only required for the contract states
		if let Some(key_server_account) = self.keys_provider.key_server_account() {
			if let Some(available_contracts) = self.keys_provider.available_keys(block, &key_server_account) {
				for private_contract in available_contracts {
					if private_contract == contract_address {
						continue;
					}
					self.patch_account_state(&private_contract, block, &mut state)?;
				}
			}
		}
		let machine = engine.machine();
		let schedule = machine.schedule(env_info.number);
		let result = Executive::new(&mut state, &env_info, &machine, &schedule).transact_virtual(transaction, options)?;
		let (encrypted_code, encrypted_storage) = {
			let (code, storage) = state.into_account(&contract_address)?;
			trace!(target: "privatetx", "Private contract executed. code: {:?}, state: {:?}, result: {:?}", code, storage, result.output);
			let enc_code = match code {
				Some(c) => Some(self.encrypt(&contract_address, &Self::iv_from_address(&contract_address), &c)?),
				None => None,
			};
			(enc_code, self.encrypt(&contract_address, &Self::iv_from_transaction(transaction), &Self::snapshot_from_storage(&storage))?)
		};
		let mut saved_state = encrypted_storage;
		if self.use_offchain_storage {
			// Save state into the storage and return its hash
			saved_state = self.state_storage.private_state_db().save_state(&saved_state)?.0.to_vec();
		}
		Ok(PrivateExecutionResult {
			code: encrypted_code,
			state: saved_state,
			contract_address: contract_address,
			result,
		})
	}

	fn generate_constructor(validators: &[Address], code: Bytes, storage: Bytes) -> Bytes {
		let constructor_code = DEFAULT_STUB_CONTRACT.from_hex().expect("Default contract code is valid");
		private_contract::constructor(constructor_code, validators.iter().map(|a| *a).collect::<Vec<Address>>(), code, storage)
	}

	fn generate_set_state_call(signatures: &[Signature], storage: Bytes) -> Bytes {
		private_contract::functions::set_state::encode_input(
			storage,
			signatures.iter().map(|s| {
				let mut v: [u8; 32] = [0; 32];
				v[31] = s.v();
				v
			}).collect::<Vec<[u8; 32]>>(),
			signatures.iter().map(|s| H256::from_slice(s.r())).collect::<Vec<H256>>(),
			signatures.iter().map(|s| H256::from_slice(s.s())).collect::<Vec<H256>>(),
		)
	}

	/// Returns the key from the key server associated with the contract
	pub fn contract_key_id(&self, contract_address: &Address) -> Result<H256, Error> {
		Ok(key_server_keys::address_to_key(contract_address))
	}

	/// Create encrypted public contract deployment transaction.
	pub fn public_creation_transaction(&self, block: BlockId, source: &SignedTransaction, validators: &[Address], gas_price: U256) -> Result<(Transaction, Address), Error> {
		if let Action::Call(_) = source.action {
			return Err(Error::BadTransactionType);
		}
		let sender = source.sender();
		let state = self.client.state_at(block).ok_or(Error::StatePruned)?;
		let nonce = state.nonce(&sender)?;
		let executed = self.execute_private(source, TransactOptions::with_no_tracing(), block)?;
		let header = self.client.block_header(block)
			.ok_or(Error::StatePruned)
			.and_then(|h| h.decode().map_err(|_| Error::StateIncorrect).into())?;
		let (executed_code, executed_state) = (executed.code.unwrap_or_default(), executed.state);
		let tx_data = Self::generate_constructor(validators, executed_code.clone(), executed_state.clone());
		let mut tx = Transaction {
			nonce: nonce,
			action: Action::Create,
			gas: u64::max_value().into(),
			gas_price: gas_price,
			value: source.value,
			data: tx_data,
		};
		tx.gas = match self.client.estimate_gas(&tx.clone().fake_sign(sender), &state, &header) {
			Ok(estimated_gas) => estimated_gas,
			Err(_) => self.estimate_tx_gas(validators, &executed_code, &executed_state, &[]),
		};

		Ok((tx, executed.contract_address))
	}

	fn estimate_tx_gas(&self, validators: &[Address], code: &Bytes, state: &Bytes, signatures: &[Signature]) -> U256 {
		let default_gas = 650000 +
			validators.len() as u64 * 30000 +
			code.len() as u64 * 8000 +
			signatures.len() as u64 * 50000 +
			state.len() as u64 * 8000;
		default_gas.into()
	}

	/// Create encrypted public contract deployment transaction. Returns updated encrypted state.
	pub fn execute_private_transaction(&self, block: BlockId, source: &SignedTransaction) -> Result<Bytes, Error> {
		if let Action::Create = source.action {
			return Err(Error::BadTransactionType);
		}
		let result = self.execute_private(source, TransactOptions::with_no_tracing(), block)?;
		Ok(result.state)
	}

	/// Create encrypted public transaction from private transaction.
	pub fn public_transaction(&self, state: Bytes, source: &SignedTransaction, signatures: &[Signature], nonce: U256, gas_price: U256) -> Result<Transaction, Error> {
		let gas = self.estimate_tx_gas(&[], &Vec::new(), &state, signatures);
		Ok(Transaction {
			nonce: nonce,
			action: source.action.clone(),
			gas: gas.into(),
			gas_price: gas_price,
			value: 0.into(),
			data: Self::generate_set_state_call(signatures, state)
		})
	}

	/// Call into private contract.
	pub fn private_call(&self, block: BlockId, transaction: &SignedTransaction) -> Result<FlatExecuted, Error> {
		let result = self.execute_private(transaction, TransactOptions::with_no_tracing(), block)?;
		Ok(result.result)
	}

	/// Retrieves log information about private transaction
	pub fn private_log(&self, tx_hash: H256) -> Result<TransactionLog, Error> {
		match self.logging {
			Some(ref logging) => logging.tx_log(&tx_hash).ok_or(Error::TxNotFoundInLog),
			None => Err(Error::LoggingPathNotSet),
		}
	}

	/// Returns private validators for a contract.
	pub fn get_validators(&self, block: BlockId, address: &Address) -> Result<Vec<Address>, Error> {
		let (data, decoder) = private_contract::functions::get_validators::call();
		let value = self.client.call_contract(block, *address, data)?;
		decoder.decode(&value).map_err(|e| Error::Call(format!("Contract call failed {:?}", e)).into())
	}

	fn get_contract_version(&self, block: BlockId, address: &Address) -> usize {
		let (data, decoder) = private_contract::functions::get_version::call();
		match self.client.call_contract(block, *address, data)
			.and_then(|value| decoder.decode(&value).map_err(|e| e.to_string())) {
			Ok(version) => version.low_u64() as usize,
			Err(_) => INITIAL_PRIVATE_CONTRACT_VER,
		}
	}

	fn state_changes_notify(&self, block: BlockId, address: &Address, originator: &Address, transaction_hash: H256) -> Result<(), Error> {
		let (data, _) = private_contract::functions::notify_changes::call(*originator, transaction_hash.0.to_vec());
		let _value = self.client.call_contract(block, *address, data)?;
		Ok(())
	}
}

impl IoHandler<ClientIoMessage<Client>> for Provider {
	fn initialize(&self, io: &IoContext<ClientIoMessage<Client>>) {
		if self.use_offchain_storage {
			io.register_timer(STATE_RETRIEVAL_TIMER, STATE_RETRIEVAL_TICK).expect("Error registering state retrieval timer");
		}
	}

	fn timeout(&self, _io: &IoContext<ClientIoMessage<Client>>, timer: TimerToken) {
		match timer {
			STATE_RETRIEVAL_TIMER => self.state_storage.tick(&self.logging),
			_ => warn!("IO service triggered unregistered timer '{}'", timer),
		}
	}
}

pub trait Importer {
	/// Process received private transaction
	fn import_private_transaction(&self, _rlp: &[u8]) -> Result<H256, Error>;

	/// Add signed private transaction into the store
	///
	/// Creates corresponding public transaction if last required signature collected and sends it to the chain
	fn import_signed_private_transaction(&self, _rlp: &[u8]) -> Result<H256, Error>;

	/// Function called when requested private state retrieved from peer and saved to DB.
	fn private_state_synced(&self, hash: &H256) -> Result<(), String>;
}

// TODO [ToDr] Offload more heavy stuff to the IoService thread.
// It seems that a lot of heavy work (verification) is done in this thread anyway
// it might actually make sense to decouple it from clientService and just use dedicated thread
// for both verification and execution.

impl Importer for Arc<Provider> {
	fn import_private_transaction(&self, rlp: &[u8]) -> Result<H256, Error> {
		trace!(target: "privatetx", "Private transaction received");
		let private_tx: PrivateTransaction = Rlp::new(rlp).as_val()?;
		let private_tx_hash = private_tx.hash();
		let contract = private_tx.contract();
		let contract_validators = self.get_validators(BlockId::Latest, &contract)?;

		let validation_account = contract_validators
			.iter()
			.find(|address| self.validator_accounts.contains(address));

		// Extract the original transaction
		let encrypted_data = private_tx.encrypted();
		let transaction_bytes = self.decrypt(&contract, &encrypted_data)?;
		let original_tx: UnverifiedTransaction = Rlp::new(&transaction_bytes).as_val()?;
		let nonce_cache = NonceCache::new(NONCE_CACHE_SIZE);
		let local_accounts = HashSet::new();
		// Add to the queue for further verification
		self.transactions_for_verification.add_transaction(
			original_tx,
			validation_account.map(|&account| account),
			private_tx,
			self.pool_client(&nonce_cache, &local_accounts),
		)?;
		let provider = Arc::downgrade(self);
		let result = self.channel.send(ClientIoMessage::execute(move |_| {
			if let Some(provider) = provider.upgrade() {
				if let Err(e) = provider.process_verification_queue() {
					warn!(target: "privatetx", "Unable to process the queue: {}", e);
				}
			}
		}));
		if let Err(e) = result {
			warn!(target: "privatetx", "Error sending NewPrivateTransaction message: {:?}", e);
		}
		Ok(private_tx_hash)
	}

	fn import_signed_private_transaction(&self, rlp: &[u8]) -> Result<H256, Error> {
		let tx: SignedPrivateTransaction = Rlp::new(rlp).as_val()?;
		trace!(target: "privatetx", "Signature for private transaction received: {:?}", tx);
		let private_hash = tx.private_transaction_hash();
		let provider = Arc::downgrade(self);
		let result = self.channel.send(ClientIoMessage::execute(move |_| {
			if let Some(provider) = provider.upgrade() {
				if let Err(e) = provider.process_signature(&tx) {
					warn!(target: "privatetx", "Unable to process the signature: {}", e);
				}
			}
		}));
		if let Err(e) = result {
			warn!(target: "privatetx", "Error sending NewSignedPrivateTransaction message: {:?}", e);
		}
		Ok(private_hash)
	}

	fn private_state_synced(&self, hash: &H256) -> Result<(), String> {
		trace!(target: "privatetx", "Private state synced, hash: {:?}", hash);
		let provider = Arc::downgrade(self);
		let completed_hash = *hash;
		let result = self.channel.send(ClientIoMessage::execute(move |_| {
			if let Some(provider) = provider.upgrade() {
				if let Err(e) = provider.private_state_sync_completed(&completed_hash) {
					warn!(target: "privatetx", "Unable to process the state synced signal: {}", e);
				}
			}
		}));
		if let Err(e) = result {
			warn!(target: "privatetx", "Error sending private state synced message: {:?}", e);
		}
		Ok(())
	}
}

impl ChainNotify for Provider {
	fn new_blocks(&self, new_blocks: NewBlocks) {
		if new_blocks.imported.is_empty() || new_blocks.has_more_blocks_to_import { return }
		trace!(target: "privatetx", "New blocks imported, try to prune the queue");
		if let Err(err) = self.process_verification_queue() {
			warn!(target: "privatetx", "Cannot prune private transactions queue. error: {:?}", err);
		}
		self.keys_provider.update_acl_contract();
	}
}<|MERGE_RESOLUTION|>--- conflicted
+++ resolved
@@ -213,15 +213,9 @@
 	transactions_for_verification: VerificationStore,
 	client: Arc<Client>,
 	miner: Arc<Miner>,
-<<<<<<< HEAD
-	accounts: Arc<Signer>,
-	channel: IoChannel<ClientIoMessage<Client>>,
-	keys_provider: Arc<KeyProvider>,
-=======
 	accounts: Arc<dyn Signer>,
 	channel: IoChannel<ClientIoMessage>,
 	keys_provider: Arc<dyn KeyProvider>,
->>>>>>> dab2a6bd
 	logging: Option<Logging>,
 	use_offchain_storage: bool,
 	state_storage: PrivateStateStorage,
@@ -243,15 +237,9 @@
 		accounts: Arc<dyn Signer>,
 		encryptor: Box<dyn Encryptor>,
 		config: ProviderConfig,
-<<<<<<< HEAD
-		channel: IoChannel<ClientIoMessage<Client>>,
-		keys_provider: Arc<KeyProvider>,
-		db: Arc<KeyValueDB>,
-=======
 		channel: IoChannel<ClientIoMessage>,
 		keys_provider: Arc<dyn KeyProvider>,
 		db: Arc<dyn KeyValueDB>,
->>>>>>> dab2a6bd
 	) -> Self {
 		keys_provider.update_acl_contract();
 		Provider {
