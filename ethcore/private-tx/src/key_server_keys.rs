// Copyright 2015-2018 Parity Technologies (UK) Ltd.
// This file is part of Parity.

// Parity is free software: you can redistribute it and/or modify
// it under the terms of the GNU General Public License as published by
// the Free Software Foundation, either version 3 of the License, or
// (at your option) any later version.

// Parity is distributed in the hope that it will be useful,
// but WITHOUT ANY WARRANTY; without even the implied warranty of
// MERCHANTABILITY or FITNESS FOR A PARTICULAR PURPOSE.  See the
// GNU General Public License for more details.

// You should have received a copy of the GNU General Public License
// along with Parity.  If not, see <http://www.gnu.org/licenses/>.

//! Wrapper around key server responsible for access keys processing.

use std::sync::Arc;
use parking_lot::RwLock;
use ethereum_types::{H256, Address};
<<<<<<< HEAD
use call_contract::{CallContract, CallOptions, RegistryInfo};
=======
use call_contract::CallContract;
use registrar::RegistrarClient;
>>>>>>> e194a2c6
use types::ids::BlockId;
use ethabi::FunctionOutputDecoder;

const ACL_CHECKER_CONTRACT_REGISTRY_NAME: &'static str = "secretstore_acl_checker";

use_contract!(keys_acl_contract, "res/keys_acl.json");

/// Returns the address (of the contract), that corresponds to the key
pub fn key_to_address(key: &H256) -> Address {
	Address::from_slice(&key.as_bytes()[..10])
}

/// Returns the key from the key server associated with the contract
pub fn address_to_key(contract_address: &Address) -> H256 {
	// Current solution uses contract address extended with 0 as id
	let contract_address_extended: H256 = (*contract_address).into();

	H256::from_slice(contract_address_extended.as_bytes())
}

/// Trait for keys server keys provider.
pub trait KeyProvider: Send + Sync + 'static {
	/// Account, that is used for communication with key server
	fn key_server_account(&self) -> Option<Address>;

	/// List of keys available for the account
	fn available_keys(&self, block: BlockId, account: &Address) -> Option<Vec<Address>>;

	/// Update permissioning contract
	fn update_acl_contract(&self);
}

/// Secret Store keys provider
pub struct SecretStoreKeys<C> where C: CallContract + RegistrarClient + Send + Sync + 'static {
	client: Arc<C>,
	key_server_account: Option<Address>,
	keys_acl_contract: RwLock<Option<Address>>,
}

impl<C> SecretStoreKeys<C> where C: CallContract + RegistrarClient + Send + Sync + 'static {
	/// Create provider
	pub fn new(client: Arc<C>, key_server_account: Option<Address>) -> Self {
		SecretStoreKeys {
			client,
			key_server_account,
			keys_acl_contract: RwLock::new(None),
		}
	}
}

impl<C> KeyProvider for SecretStoreKeys<C>
	where C: CallContract + RegistrarClient + Send + Sync + 'static
{
	fn key_server_account(&self) -> Option<Address> {
		self.key_server_account
	}

	fn available_keys(&self, block: BlockId, account: &Address) -> Option<Vec<Address>> {
		match *self.keys_acl_contract.read() {
			Some(acl_contract_address) => {
				let (data, decoder) = keys_acl_contract::functions::available_keys::call(*account);
				if let Ok(value) = self.client.call_contract(block, CallOptions::new(acl_contract_address, data)) {
					decoder.decode(&value).ok().map(|key_values| {
						key_values.iter().map(key_to_address).collect()
					})
				} else {
					None
				}
			}
			None => None,
		}
	}

	fn update_acl_contract(&self) {
		let contract_address = self.client.get_address(
			ACL_CHECKER_CONTRACT_REGISTRY_NAME,
			BlockId::Latest
		).unwrap_or(None);

		if *self.keys_acl_contract.read() != contract_address {
			trace!(target: "privatetx", "Configuring for ACL checker contract from address {:?}",
				contract_address);
			*self.keys_acl_contract.write() = contract_address;
		}
	}
}

/// Dummy keys provider.
pub struct StoringKeyProvider {
	available_keys: RwLock<Option<Vec<Address>>>,
	key_server_account: Option<Address>,
}

impl StoringKeyProvider {
	/// Store available keys
	pub fn set_available_keys(&self, keys: &Vec<Address>) {
		*self.available_keys.write() = Some(keys.clone())
	}
}

impl Default for StoringKeyProvider {
	fn default() -> Self {
		StoringKeyProvider {
			available_keys: RwLock::new(None),
			key_server_account: Some(Address::zero()),
		}
	}
}

impl KeyProvider for StoringKeyProvider {
	fn key_server_account(&self) -> Option<Address> {
		self.key_server_account
	}

	fn available_keys(&self, _block: BlockId, _account: &Address) -> Option<Vec<Address>> {
		self.available_keys.read().clone()
	}

	fn update_acl_contract(&self) {}
}

#[cfg(test)]
mod tests {
	use std::sync::Arc;
<<<<<<< HEAD
	use call_contract::CallError;
	use ethkey::{Secret, KeyPair};
=======
	use std::str::FromStr;
	use crypto::publickey::{Secret, KeyPair};
>>>>>>> e194a2c6
	use bytes::Bytes;
	use super::*;
	use registrar::RegistrarClient;

	struct DummyRegistryClient {
		registry_address: Option<Address>,
	}

	impl DummyRegistryClient {
		pub fn new(registry_address: Option<Address>) -> Self {
			DummyRegistryClient {
				registry_address
			}
		}
	}

	impl RegistrarClient for DummyRegistryClient {
		fn registrar_address(&self) -> Option<Address> {
			unimplemented!()
		}

		fn get_address(&self, _name: &str, _block: BlockId) -> Result<Option<Address>, String> {
			Ok(self.registry_address)
		}
	}

	impl CallContract for DummyRegistryClient {
<<<<<<< HEAD
		fn call_contract(&self, _id: BlockId, _call_options: CallOptions) -> Result<Bytes, CallError> { Ok(vec![]) }
=======
		fn call_contract(
			&self,
			_block_id: BlockId,
			_address: Address,
			_data: Bytes
		) -> Result<Bytes, String> {
			Ok(vec![])
		}
>>>>>>> e194a2c6
	}

	#[test]
	fn should_update_acl_contract() {
		let key = KeyPair::from_secret(Secret::from_str("0000000000000000000000000000000000000000000000000000000000000011").unwrap()).unwrap();
		let client = DummyRegistryClient::new(Some(key.address()));
		let keys_data = SecretStoreKeys::new(Arc::new(client), None);
		keys_data.update_acl_contract();
		assert_eq!(keys_data.keys_acl_contract.read().unwrap(), key.address());
	}
}<|MERGE_RESOLUTION|>--- conflicted
+++ resolved
@@ -19,12 +19,8 @@
 use std::sync::Arc;
 use parking_lot::RwLock;
 use ethereum_types::{H256, Address};
-<<<<<<< HEAD
-use call_contract::{CallContract, CallOptions, RegistryInfo};
-=======
-use call_contract::CallContract;
+use call_contract::{CallContract, CallOptions};
 use registrar::RegistrarClient;
->>>>>>> e194a2c6
 use types::ids::BlockId;
 use ethabi::FunctionOutputDecoder;
 
@@ -149,13 +145,9 @@
 #[cfg(test)]
 mod tests {
 	use std::sync::Arc;
-<<<<<<< HEAD
+	use std::str::FromStr;
 	use call_contract::CallError;
-	use ethkey::{Secret, KeyPair};
-=======
-	use std::str::FromStr;
 	use crypto::publickey::{Secret, KeyPair};
->>>>>>> e194a2c6
 	use bytes::Bytes;
 	use super::*;
 	use registrar::RegistrarClient;
@@ -183,18 +175,7 @@
 	}
 
 	impl CallContract for DummyRegistryClient {
-<<<<<<< HEAD
 		fn call_contract(&self, _id: BlockId, _call_options: CallOptions) -> Result<Bytes, CallError> { Ok(vec![]) }
-=======
-		fn call_contract(
-			&self,
-			_block_id: BlockId,
-			_address: Address,
-			_data: Bytes
-		) -> Result<Bytes, String> {
-			Ok(vec![])
-		}
->>>>>>> e194a2c6
 	}
 
 	#[test]
