// Copyright 2015-2019 Parity Technologies (UK) Ltd.
// This file is part of Parity Ethereum.

// Parity Ethereum is free software: you can redistribute it and/or modify
// it under the terms of the GNU General Public License as published by
// the Free Software Foundation, either version 3 of the License, or
// (at your option) any later version.

// Parity Ethereum is distributed in the hope that it will be useful,
// but WITHOUT ANY WARRANTY; without even the implied warranty of
// MERCHANTABILITY or FITNESS FOR A PARTICULAR PURPOSE.  See the
// GNU General Public License for more details.

// You should have received a copy of the GNU General Public License
// along with Parity Ethereum.  If not, see <http://www.gnu.org/licenses/>.

//! Contract for private transactions tests.

<<<<<<< HEAD
extern crate rustc_hex;
extern crate ethkey;
extern crate keccak_hash as hash;
extern crate ethcore;
extern crate ethcore_accounts as accounts;
=======
extern crate common_types as types;
extern crate env_logger;
extern crate ethcore;
>>>>>>> 53c408f5
extern crate ethcore_io;
extern crate ethcore_private_tx;
extern crate ethkey;
extern crate keccak_hash as hash;
extern crate rustc_hex;

#[macro_use]
extern crate log;

use std::sync::Arc;
use rustc_hex::FromHex;

<<<<<<< HEAD
use accounts::AccountProvider;
=======
use types::ids::BlockId;
use types::transaction::{Transaction, Action};
>>>>>>> 53c408f5
use ethcore::CreateContractAddress;
use ethcore::client::BlockChainClient;
use ethcore::executive::{contract_address};
use ethcore::miner::Miner;
use ethcore::test_helpers::{generate_dummy_client, push_block_with_transactions};
use ethkey::{Secret, KeyPair, Signature};
use hash::keccak;

use ethcore_private_tx::{NoopEncryptor, Provider, ProviderConfig};

#[test]
fn private_contract() {
	// This uses a simple private contract: contract Test1 { bytes32 public x; function setX(bytes32 _x) { x = _x; } }
	let _ = ::env_logger::try_init();
	let client = generate_dummy_client(0);
	let chain_id = client.signing_chain_id();
	let key1 = KeyPair::from_secret(Secret::from("0000000000000000000000000000000000000000000000000000000000000011")).unwrap();
	let _key2 = KeyPair::from_secret(Secret::from("0000000000000000000000000000000000000000000000000000000000000012")).unwrap();
	let key3 = KeyPair::from_secret(Secret::from("0000000000000000000000000000000000000000000000000000000000000013")).unwrap();
	let key4 = KeyPair::from_secret(Secret::from("0000000000000000000000000000000000000000000000000000000000000014")).unwrap();
	let ap = Arc::new(AccountProvider::transient_provider());
	ap.insert_account(key1.secret().clone(), &"".into()).unwrap();
	ap.insert_account(key3.secret().clone(), &"".into()).unwrap();
	ap.insert_account(key4.secret().clone(), &"".into()).unwrap();

	let config = ProviderConfig{
		validator_accounts: vec![key3.address(), key4.address()],
		signer_account: None,
		passwords: vec!["".into()],
	};

	let io = ethcore_io::IoChannel::disconnected();
	let miner = Arc::new(Miner::new_for_tests(&::ethcore::spec::Spec::new_test(), None));
	let pm = Arc::new(Provider::new(
			client.clone(),
			miner,
			ap.clone(),
			Box::new(NoopEncryptor::default()),
			config,
			io,
	));

	let (address, _) = contract_address(CreateContractAddress::FromSenderAndNonce, &key1.address(), &0.into(), &[]);

	trace!("Creating private contract");
	let private_contract_test = "6060604052341561000f57600080fd5b60d88061001d6000396000f30060606040526000357c0100000000000000000000000000000000000000000000000000000000900463ffffffff1680630c55699c146046578063bc64b76d14607457600080fd5b3415605057600080fd5b60566098565b60405180826000191660001916815260200191505060405180910390f35b3415607e57600080fd5b6096600480803560001916906020019091905050609e565b005b60005481565b8060008160001916905550505600a165627a7a723058206acbdf4b15ca4c2d43e1b1879b830451a34f1e9d02ff1f2f394d8d857e79d2080029".from_hex().unwrap();
	let mut private_create_tx = Transaction::default();
	private_create_tx.action = Action::Create;
	private_create_tx.data = private_contract_test;
	private_create_tx.gas = 200000.into();
	let private_create_tx_signed = private_create_tx.sign(&key1.secret(), None);
	let validators = vec![key3.address(), key4.address()];
	let (public_tx, _) = pm.public_creation_transaction(BlockId::Latest, &private_create_tx_signed, &validators, 0.into()).unwrap();
	let public_tx = public_tx.sign(&key1.secret(), chain_id);
	trace!("Transaction created. Pushing block");
	push_block_with_transactions(&client, &[public_tx]);

	trace!("Querying default private state");
	let mut query_tx = Transaction::default();
	query_tx.action = Action::Call(address.clone());
	query_tx.data = "0c55699c".from_hex().unwrap();  // getX
	query_tx.gas = 50000.into();
	query_tx.nonce = 1.into();
	let query_tx = query_tx.sign(&key1.secret(), chain_id);
	let result = pm.private_call(BlockId::Latest, &query_tx).unwrap();
	assert_eq!(&result.output[..], &("0000000000000000000000000000000000000000000000000000000000000000".from_hex().unwrap()[..]));
	assert_eq!(pm.get_validators(BlockId::Latest, &address).unwrap(), validators);

	trace!("Modifying private state");
	let mut private_tx = Transaction::default();
	private_tx.action = Action::Call(address.clone());
	private_tx.data = "bc64b76d2a00000000000000000000000000000000000000000000000000000000000000".from_hex().unwrap(); //setX(42)
	private_tx.gas = 120000.into();
	private_tx.nonce = 1.into();
	let private_tx = private_tx.sign(&key1.secret(), None);
	let private_contract_nonce = pm.get_contract_nonce(&address, BlockId::Latest).unwrap();
	let private_state = pm.execute_private_transaction(BlockId::Latest, &private_tx).unwrap();
	let nonced_state_hash = pm.calculate_state_hash(&private_state, private_contract_nonce);
	let signatures: Vec<_> = [&key3, &key4].iter().map(|k|
		Signature::from(::ethkey::sign(&k.secret(), &nonced_state_hash).unwrap().into_electrum())).collect();
	let public_tx = pm.public_transaction(private_state, &private_tx, &signatures, 1.into(), 0.into()).unwrap();
	let public_tx = public_tx.sign(&key1.secret(), chain_id);
	push_block_with_transactions(&client, &[public_tx]);

	trace!("Querying private state");
	let mut query_tx = Transaction::default();
	query_tx.action = Action::Call(address.clone());
	query_tx.data = "0c55699c".from_hex().unwrap();  // getX
	query_tx.gas = 50000.into();
	query_tx.nonce = 2.into();
	let query_tx = query_tx.sign(&key1.secret(), chain_id);
	let result = pm.private_call(BlockId::Latest, &query_tx).unwrap();
	assert_eq!(&result.output[..], &("2a00000000000000000000000000000000000000000000000000000000000000".from_hex().unwrap()[..]));
	assert_eq!(pm.get_validators(BlockId::Latest, &address).unwrap(), validators);

	// Now try modification with just one signature
	trace!("Modifying private state");
	let mut private_tx = Transaction::default();
	private_tx.action = Action::Call(address.clone());
	private_tx.data = "bc64b76d2b00000000000000000000000000000000000000000000000000000000000000".from_hex().unwrap(); //setX(43)
	private_tx.gas = 120000.into();
	private_tx.nonce = 2.into();
	let private_tx = private_tx.sign(&key1.secret(), None);
	let private_state = pm.execute_private_transaction(BlockId::Latest, &private_tx).unwrap();
	let private_state_hash = keccak(&private_state);
	let signatures: Vec<_> = [&key4].iter().map(|k|
		Signature::from(::ethkey::sign(&k.secret(), &private_state_hash).unwrap().into_electrum())).collect();
	let public_tx = pm.public_transaction(private_state, &private_tx, &signatures, 2.into(), 0.into()).unwrap();
	let public_tx = public_tx.sign(&key1.secret(), chain_id);
	push_block_with_transactions(&client, &[public_tx]);

	trace!("Querying private state");
	let mut query_tx = Transaction::default();
	query_tx.action = Action::Call(address.clone());
	query_tx.data = "0c55699c".from_hex().unwrap();  // getX
	query_tx.gas = 50000.into();
	query_tx.nonce = 3.into();
	let query_tx = query_tx.sign(&key1.secret(), chain_id);
	let result = pm.private_call(BlockId::Latest, &query_tx).unwrap();
	assert_eq!(result.output, "2a00000000000000000000000000000000000000000000000000000000000000".from_hex().unwrap());
}<|MERGE_RESOLUTION|>--- conflicted
+++ resolved
@@ -16,17 +16,10 @@
 
 //! Contract for private transactions tests.
 
-<<<<<<< HEAD
-extern crate rustc_hex;
-extern crate ethkey;
-extern crate keccak_hash as hash;
-extern crate ethcore;
-extern crate ethcore_accounts as accounts;
-=======
 extern crate common_types as types;
 extern crate env_logger;
 extern crate ethcore;
->>>>>>> 53c408f5
+extern crate ethcore_accounts as accounts;
 extern crate ethcore_io;
 extern crate ethcore_private_tx;
 extern crate ethkey;
@@ -39,12 +32,9 @@
 use std::sync::Arc;
 use rustc_hex::FromHex;
 
-<<<<<<< HEAD
 use accounts::AccountProvider;
-=======
 use types::ids::BlockId;
 use types::transaction::{Transaction, Action};
->>>>>>> 53c408f5
 use ethcore::CreateContractAddress;
 use ethcore::client::BlockChainClient;
 use ethcore::executive::{contract_address};
