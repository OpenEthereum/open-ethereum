--- conflicted
+++ resolved
@@ -68,13 +68,9 @@
 triehash = { path = "../util/triehash" }
 unexpected = { path = "../util/unexpected" }
 journaldb = { path = "../util/journaldb" }
-<<<<<<< HEAD
 stream-encoder = { path = "../util/stream-encoder" }
 keccak-hasher = { path = "../util/keccak-hasher" }
 tempdir = "0.3"
-=======
-tempdir = { version = "0.3", optional = true }
->>>>>>> e9f1b389
 kvdb-rocksdb = { path = "../util/kvdb-rocksdb" }
 
 [dev-dependencies]
