[package]
description = "OpenEthereum (EthCore) Library"
repository = "https://github.com/openethereum/openethereum"
license = "GPL-3.0"
name = "ethcore"
version = "1.12.0"
authors = ["Parity Technologies <admin@parity.io>"]

[dependencies]
account-state = { path = "account-state" }
ansi_term = "0.11"
basic-authority = { path = "./engines/basic-authority", optional = true} # used by test-helpers feature
blooms-db = { path = "../util/blooms-db", optional = true }
client-traits = { path = "./client-traits" }
common-types = { path = "./types" }
engine = { path = "./engine" }
env_logger = { version = "0.5", optional = true }
ethash = { path = "../ethash", optional = true }
ethjson = { path = "../json", optional = true }
ethcore-blockchain = { path = "./blockchain" }
ethcore-call-contract = { path = "./call-contract" }
ethcore-db = { path = "./db" }
ethcore-io = { path = "../util/io" }
ethcore-miner = { path = "../miner" }
ethcore-stratum = { path = "../miner/stratum", optional = true }
ethereum-types = "0.9.2"
evm = { path = "evm" }
executive-state = { path = "executive-state" }
futures = "0.1"
hash-db = "0.15.2"
itertools = "0.8.2"
journaldb = { path = "../util/journaldb" }
keccak-hash = "0.5.0"
kvdb = "0.7"
kvdb-memorydb = { version = "0.7", optional = true }
kvdb-rocksdb = { version = "0.9", optional = true }
lazy_static = { version = "1.3", optional = true }
log = "0.4"
machine = { path = "./machine" }
memory-cache = { path = "../util/memory-cache" }
parity-bytes = "0.1"
parking_lot = "0.10.0"
pod = { path = "pod", optional = true }
<<<<<<< HEAD
trie-db = "0.21.0"
parity-crypto = { version = "0.6.1", features = ["publickey"], optional = true }
=======
trie-db = "0.20.0"
parity-crypto = { version = "0.6.2", features = ["publickey"], optional = true }
>>>>>>> 337d16de
patricia-trie-ethereum = { path = "../util/patricia-trie-ethereum" }
rand = "0.7.3"
rand_xorshift = "0.2.0"
rayon = "1.1"
registrar = { path = "../util/registrar" }
rlp = "0.4.5"
rustc-hex = "2.1.0"
scopeguard = "1.1.0"
serde = "1.0"
serde_derive = "1.0"
snapshot = { path = "snapshot" }
spec = { path = "spec" }
state-db = { path = "state-db" }
tempfile = { version = "3.1", optional = true }
trace = { path = "trace" }
trace-time = "0.1"
trie-vm-factories = { path = "trie-vm-factories" }
triehash-ethereum = { version = "0.2",  path = "../util/triehash-ethereum" }
unexpected = { path = "../util/unexpected" }
using_queue = { path = "../miner/using-queue" }
verification = { path = "./verification" }
vm = { path = "vm" }

[dev-dependencies]
account-db = { path = "account-db" }
blooms-db = { path = "../util/blooms-db" }
criterion = "0.3"
engine = { path = "./engine", features = ["test-helpers"] }
env_logger = "0.5"
ethcore-accounts = { path = "../accounts" }
ethcore-builtin = { path = "./builtin" }
ethjson = { path = "../json", features = ["test-helpers"] }
parity-crypto = { version = "0.6.2", features = ["publickey"] }
fetch = { path = "../util/fetch" }
kvdb-memorydb = "0.7"
kvdb-rocksdb = "0.9"
lazy_static = "1.3"
machine = { path = "./machine", features = ["test-helpers"] }
parity-runtime = "0.1.1"
serde_json = "1.0"
stats = { path = "../util/stats" }
pod = { path = "pod" }
tempfile = "3.1"
trie-standardmap = "0.15.0"

[features]
parity = ["work-notify", "price-info", "stratum"]
# Large optional features that are enabled by default for Parity,
# but might be omitted for other dependent crates.
work-notify = ["ethcore-miner/work-notify"]
price-info = ["ethcore-miner/price-info"]
stratum = [
	"ethash",
	"ethcore-stratum"
]


# Disables seal verification for mined blocks.
# This allows you to submit any seal via RPC to test and benchmark
# how fast pending block get's created while running on the mainnet.
miner-debug = []
# Display EVM debug traces.
evm-debug = ["evm/evm-debug"]
# Display EVM debug traces when running tests.
evm-debug-tests = ["evm-debug", "evm/evm-debug-tests"]
# Measure time of transaction execution.
# Whenever the transaction execution time (in millis) exceeds the value of
# SLOW_TX_DURATION env variable (provided compile time!)
# EVM debug traces are printed.
slow-blocks = []
# Run JSON consensus tests.
json-tests = ["env_logger", "test-helpers", "lazy_static", "machine/test-helpers", "common-types/test-helpers"]
# Run memory/cpu heavy tests.
test-heavy = []
# Compile test helpers
# note[dvdplm]: "basic-authority/test-helpers" is needed so that `generate_dummy_client_with_spec` works
test-helpers = [
    "blooms-db",
    "ethjson/test-helpers",
    "parity-crypto",
    "kvdb-memorydb",
    "kvdb-rocksdb",
    "pod",
    "tempfile",
    "basic-authority/test-helpers"
 ]

[[bench]]
name = "builtin"
harness = false<|MERGE_RESOLUTION|>--- conflicted
+++ resolved
@@ -41,13 +41,8 @@
 parity-bytes = "0.1"
 parking_lot = "0.10.0"
 pod = { path = "pod", optional = true }
-<<<<<<< HEAD
 trie-db = "0.21.0"
-parity-crypto = { version = "0.6.1", features = ["publickey"], optional = true }
-=======
-trie-db = "0.20.0"
 parity-crypto = { version = "0.6.2", features = ["publickey"], optional = true }
->>>>>>> 337d16de
 patricia-trie-ethereum = { path = "../util/patricia-trie-ethereum" }
 rand = "0.7.3"
 rand_xorshift = "0.2.0"
