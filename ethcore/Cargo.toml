[package]
description = "Parity Ethereum (EthCore) Library"
homepage = "http://parity.io"
license = "GPL-3.0"
name = "ethcore"
version = "1.12.0"
authors = ["Parity Technologies <admin@parity.io>"]

[dependencies]
account-db = { path = "account-db" }
account-state = { path = "account-state" }
ansi_term = "0.11"
blooms-db = { path = "../util/blooms-db", optional = true }
client-traits = { path = "./client-traits" }
common-types = { path = "types" }
crossbeam-utils = "0.6"
engine = { path = "./engine" }
env_logger = { version = "0.5", optional = true }
ethabi = "8.0"
ethabi-contract = "8.0"
ethabi-derive = "8.0"
ethash = { path = "../ethash" }
ethcore-blockchain = { path = "./blockchain" }
ethcore-bloom-journal = { path = "../util/bloom" }
ethcore-builtin = { path = "./builtin" }
ethcore-call-contract = { path = "./call-contract" }
ethcore-db = { path = "./db" }
ethcore-io = { path = "../util/io" }
ethcore-miner = { path = "../miner" }
ethcore-stratum = { path = "../miner/stratum", optional = true }
ethereum-types = "0.6.0"
ethjson = { path = "../json" }
ethkey = { path = "../accounts/ethkey" }
evm = { path = "evm" }
futures = "0.1"
<<<<<<< HEAD
hash-db = "0.12.4"
=======
hash-db = "0.15.0"
parity-util-mem = "0.2.0"
>>>>>>> fd754911
itertools = "0.5"
journaldb = { path = "../util/journaldb" }
keccak-hash = "0.2.0"
keccak-hasher = { path = "../util/keccak-hasher" }
kvdb = "0.1"
kvdb-memorydb = "0.1"
kvdb-rocksdb = { version = "0.1.3", optional = true }
lazy_static = "1.2.0"
len-caching-lock = { path = "../util/len-caching-lock" }
log = "0.4"
lru-cache = "0.1"
machine = { path = "./machine" }
macros = { path = "../util/macros" }
memory-cache = { path = "../util/memory-cache" }
num_cpus = "1.2"
parity-bytes = "0.1"
parity-snappy = "0.1"
parity-util-mem = "0.1"
parking_lot = "0.8"
<<<<<<< HEAD
=======
pod = { path = "pod" }
trie-db = "0.15.0"
>>>>>>> fd754911
patricia-trie-ethereum = { path = "../util/patricia-trie-ethereum" }
pod = { path = "pod" }
rand = "0.6"
rand_xorshift = "0.1.1"
rayon = "1.1"
rlp = "0.4.0"
rlp_derive = { path = "../util/rlp-derive" }
rustc-hex = "1.0"
serde = "1.0"
serde_derive = "1.0"
state-db = { path = "state-db" }
stats = { path = "../util/stats" }
tempdir = { version = "0.3", optional = true }
time-utils = { path = "../util/time-utils" }
trace = { path = "trace" }
trace-time = "0.1"
trie-db = "0.12.4"
trie-vm-factories = { path = "trie-vm-factories" }
triehash-ethereum = { version = "0.2",  path = "../util/triehash-ethereum" }
unexpected = { path = "../util/unexpected" }
using_queue = { path = "../miner/using-queue" }
vm = { path = "vm" }

[dev-dependencies]
blooms-db = { path = "../util/blooms-db" }
criterion = "0.2"
engine = { path = "./engine", features = ["test-helpers"] }
env_logger = "0.5"
ethcore-accounts = { path = "../accounts" }
fetch = { path = "../util/fetch" }
kvdb-rocksdb = "0.1.3"
machine = { path = "./machine", features = ["test-helpers"] }
parity-runtime = { path = "../util/runtime" }
rlp_compress = { path = "../util/rlp-compress" }
serde_json = "1.0"
tempdir = "0.3"
<<<<<<< HEAD
trie-standardmap = "0.12.4"
=======
trie-standardmap = "0.15.0"
machine = { path = "./machine", features = ["test-helpers"] }
>>>>>>> fd754911

[features]
parity = ["work-notify", "price-info", "stratum"]
# Large optional features that are enabled by default for Parity,
# but might be omitted for other dependent crates.
work-notify = ["ethcore-miner/work-notify"]
price-info = ["ethcore-miner/price-info"]
stratum = ["ethcore-stratum"]

# Disables seal verification for mined blocks.
# This allows you to submit any seal via RPC to test and benchmark
# how fast pending block get's created while running on the mainnet.
miner-debug = []
# Display EVM debug traces.
evm-debug = ["evm/evm-debug"]
# Display EVM debug traces when running tests.
evm-debug-tests = ["evm-debug", "evm/evm-debug-tests"]
# Measure time of transaction execution.
# Whenever the transaction execution time (in millis) exceeds the value of
# SLOW_TX_DURATION env variable (provided compile time!)
# EVM debug traces are printed.
slow-blocks = []
# Run JSON consensus tests.
json-tests = ["env_logger", "test-helpers", "machine/test-helpers"]
# Skip JSON consensus tests with pending issues.
ci-skip-tests = []
# Run memory/cpu heavy tests.
test-heavy = []
# Compile test helpers
test-helpers = ["tempdir", "kvdb-rocksdb", "blooms-db"]

[[bench]]
name = "builtin"
harness = false<|MERGE_RESOLUTION|>--- conflicted
+++ resolved
@@ -33,12 +33,8 @@
 ethkey = { path = "../accounts/ethkey" }
 evm = { path = "evm" }
 futures = "0.1"
-<<<<<<< HEAD
-hash-db = "0.12.4"
-=======
 hash-db = "0.15.0"
 parity-util-mem = "0.2.0"
->>>>>>> fd754911
 itertools = "0.5"
 journaldb = { path = "../util/journaldb" }
 keccak-hash = "0.2.0"
@@ -58,11 +54,7 @@
 parity-snappy = "0.1"
 parity-util-mem = "0.1"
 parking_lot = "0.8"
-<<<<<<< HEAD
-=======
-pod = { path = "pod" }
 trie-db = "0.15.0"
->>>>>>> fd754911
 patricia-trie-ethereum = { path = "../util/patricia-trie-ethereum" }
 pod = { path = "pod" }
 rand = "0.6"
@@ -99,12 +91,7 @@
 rlp_compress = { path = "../util/rlp-compress" }
 serde_json = "1.0"
 tempdir = "0.3"
-<<<<<<< HEAD
-trie-standardmap = "0.12.4"
-=======
 trie-standardmap = "0.15.0"
-machine = { path = "./machine", features = ["test-helpers"] }
->>>>>>> fd754911
 
 [features]
 parity = ["work-notify", "price-info", "stratum"]
