[package]
description = "Parity Ethereum (EthCore) Library"
homepage = "http://parity.io"
license = "GPL-3.0"
name = "ethcore"
version = "1.12.0"
authors = ["Parity Technologies <admin@parity.io>"]

[dependencies]
account-state = { path = "account-state" }
ansi_term = "0.11"
basic-authority = { path = "./engines/basic-authority", optional = true} # used by test-helpers feature
blooms-db = { path = "../util/blooms-db", optional = true }
client-traits = { path = "./client-traits" }
common-types = { path = "./types" }
engine = { path = "./engine" }
env_logger = { version = "0.5", optional = true }
ethash = { path = "../ethash", optional = true }
ethjson = { path = "../json", optional = true }
ethkey = { path = "../accounts/ethkey", optional = true }
ethcore-blockchain = { path = "./blockchain" }
ethcore-call-contract = { path = "./call-contract" }
ethcore-db = { path = "./db" }
ethcore-io = { path = "../util/io" }
ethcore-miner = { path = "../miner" }
ethcore-stratum = { path = "../miner/stratum", optional = true }
ethereum-types = "0.6.0"
evm = { path = "evm" }
executive-state = { path = "executive-state" }
futures = "0.1"
hash-db = "0.15.0"
itertools = "0.5"
journaldb = { path = "../util/journaldb" }
keccak-hash = "0.2.0"
kvdb = "0.1"
kvdb-memorydb = { version = "0.1.2", optional = true }
kvdb-rocksdb = { version = "0.1.5", optional = true }
lazy_static = { version = "1.3", optional = true }
log = "0.4"
macros = { path = "../util/macros", optional = true }
machine = { path = "./machine" }
memory-cache = { path = "../util/memory-cache" }
parity-bytes = "0.1"
parking_lot = "0.9"
pod = { path = "pod", optional = true }
trie-db = "0.15.0"
patricia-trie-ethereum = { path = "../util/patricia-trie-ethereum" }
<<<<<<< HEAD
rand = "0.7"
rand_xorshift = "0.1.1"
=======
rand = "0.6"
>>>>>>> 35513b14
rayon = "1.1"
registrar = { path = "../util/registrar" }
rlp = "0.4.0"
rustc-hex = "2"
serde = "1.0"
serde_derive = "1.0"
snapshot = { path = "snapshot" }
spec = { path = "spec" }
state-db = { path = "state-db" }
tempdir = { version = "0.3", optional = true }
trace = { path = "trace" }
trace-time = "0.1"
trie-vm-factories = { path = "trie-vm-factories" }
triehash-ethereum = { version = "0.2",  path = "../util/triehash-ethereum" }
unexpected = { path = "../util/unexpected" }
using_queue = { path = "../miner/using-queue" }
verification = { path = "./verification" }
vm = { path = "vm" }

[dev-dependencies]
account-db = { path = "account-db" }
blooms-db = { path = "../util/blooms-db" }
criterion = "0.3"
engine = { path = "./engine", features = ["test-helpers"] }
env_logger = "0.5"
ethash = { path = "../ethash" }
ethcore-accounts = { path = "../accounts" }
ethcore-builtin = { path = "./builtin" }
ethjson = { path = "../json", features = ["test-helpers"] }
ethkey = { path = "../accounts/ethkey" }
fetch = { path = "../util/fetch" }
kvdb-memorydb = "0.1.2"
kvdb-rocksdb = "0.1.5"
lazy_static = "1.3"
machine = { path = "./machine", features = ["test-helpers"] }
macros = { path = "../util/macros" }
parity-runtime = { path = "../util/runtime" }
serde_json = "1.0"
stats = { path = "../util/stats" }
pod = { path = "pod" }
tempdir = "0.3"
trie-standardmap = "0.15.0"

[features]
parity = ["work-notify", "price-info", "stratum", "macros"]
# Large optional features that are enabled by default for Parity,
# but might be omitted for other dependent crates.
work-notify = ["ethcore-miner/work-notify"]
price-info = ["ethcore-miner/price-info"]
stratum = [
	"ethash",
	"ethcore-stratum"
]


# Disables seal verification for mined blocks.
# This allows you to submit any seal via RPC to test and benchmark
# how fast pending block get's created while running on the mainnet.
miner-debug = []
# Display EVM debug traces.
evm-debug = ["evm/evm-debug"]
# Display EVM debug traces when running tests.
evm-debug-tests = ["evm-debug", "evm/evm-debug-tests"]
# Measure time of transaction execution.
# Whenever the transaction execution time (in millis) exceeds the value of
# SLOW_TX_DURATION env variable (provided compile time!)
# EVM debug traces are printed.
slow-blocks = []
# Run JSON consensus tests.
json-tests = ["env_logger", "test-helpers", "lazy_static", "machine/test-helpers"]
# Run memory/cpu heavy tests.
test-heavy = []
# Compile test helpers
# note[dvdplm]: "basic-authority/test-helpers" is needed so that `generate_dummy_client_with_spec` works
test-helpers = [
    "blooms-db",
    "ethjson/test-helpers",
    "ethkey",
    "kvdb-memorydb",
    "kvdb-rocksdb",
    "macros",
    "pod",
    "tempdir",
    "basic-authority/test-helpers"
 ]

[[bench]]
name = "builtin"
harness = false<|MERGE_RESOLUTION|>--- conflicted
+++ resolved
@@ -45,12 +45,8 @@
 pod = { path = "pod", optional = true }
 trie-db = "0.15.0"
 patricia-trie-ethereum = { path = "../util/patricia-trie-ethereum" }
-<<<<<<< HEAD
 rand = "0.7"
 rand_xorshift = "0.1.1"
-=======
-rand = "0.6"
->>>>>>> 35513b14
 rayon = "1.1"
 registrar = { path = "../util/registrar" }
 rlp = "0.4.0"
