[package]
description = "Ethcore library"
homepage = "http://parity.io"
license = "GPL-3.0"
name = "ethcore"
version = "1.12.0"
authors = ["Parity Technologies <admin@parity.io>"]

[dependencies]
ansi_term = "0.10"
blooms-db = { path = "../util/blooms-db" }
bn = { git = "https://github.com/paritytech/bn", default-features = false }
byteorder = "1.0"
common-types = { path = "types" }
crossbeam = "0.3"
ethash = { path = "../ethash" }
ethcore-bloom-journal = { path = "../util/bloom" }
parity-bytes = "0.1"
hashdb = "0.2.1"
memorydb = "0.2.1"
patricia-trie = "0.2.1"
patricia-trie-ethereum = { path = "../util/patricia-trie-ethereum" }
parity-crypto = "0.1"
error-chain = { version = "0.12", default-features = false }
ethcore-io = { path = "../util/io" }
ethcore-logger = { path = "../logger" }
ethcore-miner = { path = "../miner" }
ethcore-stratum = { path = "./stratum", optional = true }
ethcore-transaction = { path = "./transaction" }
ethereum-types = "0.4"
memory-cache = { path = "../util/memory_cache" }
ethabi = "5.1.2"
ethabi-derive = "5.1.3"
ethabi-contract = "5.1.1"
ethjson = { path = "../json" }
ethkey = { path = "../ethkey" }
ethstore = { path = "../ethstore" }
evm = { path = "evm" }
heapsize = "0.4"
itertools = "0.5"
lazy_static = "1.0"
log = "0.4"
lru-cache = "0.1"
num = { version = "0.1", default-features = false, features = ["bigint"] }
num_cpus = "1.2"
parity-machine = { path = "../machine" }
parking_lot = "0.6"
rayon = "1.0"
rand = "0.4"
rlp = { version = "0.2.4", features = ["ethereum"] }
rlp_compress = { path = "../util/rlp_compress" }
rlp_derive = { path = "../util/rlp_derive" }
<<<<<<< HEAD
kvdb = "0.1"
kvdb-memorydb = "0.1"
parity-snappy = "0.1"
=======
kvdb = "0.1.0"
kvdb-memorydb = "0.1.0"
parity-snappy = "0.1.0"
>>>>>>> 1f242622
stop-guard = { path = "../util/stop-guard" }
macros = { path = "../util/macros" }
rustc-hex = "1.0"
stats = { path = "../util/stats" }
trace-time = "0.1"
using_queue = { path = "../util/using_queue" }
vm = { path = "vm" }
wasm = { path = "wasm" }
keccak-hash = "0.1"
triehash-ethereum = { version = "0.2",  path = "../util/triehash-ethereum" }
unexpected = { path = "../util/unexpected" }
journaldb = { path = "../util/journaldb" }
keccak-hasher = { path = "../util/keccak-hasher" }
<<<<<<< HEAD
kvdb-rocksdb = "0.1.2"
=======
kvdb-rocksdb = "0.1.3"
>>>>>>> 1f242622
tempdir = {version="0.3", optional = true}

[target.'cfg(any(target_os = "linux", target_os = "macos", target_os = "windows", target_os = "android"))'.dependencies]
hardware-wallet = { path = "../hw" }

[target.'cfg(not(any(target_os = "linux", target_os = "macos", target_os = "windows", target_os = "android")))'.dependencies]
fake-hardware-wallet = { path = "../util/fake-hardware-wallet" }

[dev-dependencies]
tempdir = "0.3"
trie-standardmap = "0.1"

[features]
parity = ["work-notify", "price-info", "stratum"]
# Large optional features that are enabled by default for Parity,
# but might be omitted for other dependent crates.
work-notify = ["ethcore-miner/work-notify"]
price-info = ["ethcore-miner/price-info"]
stratum = ["ethcore-stratum"]

# Disables seal verification for mined blocks.
# This allows you to submit any seal via RPC to test and benchmark
# how fast pending block get's created while running on the mainnet.
miner-debug = []
# Display EVM debug traces.
evm-debug = ["evm/evm-debug"]
# Display EVM debug traces when running tests.
evm-debug-tests = ["evm-debug", "evm/evm-debug-tests"]
# Measure time of transaction execution.
# Whenever the transaction execution time (in millis) exceeds the value of
# SLOW_TX_DURATION env variable (provided compile time!)
# EVM debug traces are printed.
slow-blocks = []
# Run JSON consensus tests.
json-tests = ["ethcore-transaction/json-tests", "test-helpers", "tempdir"]
# Run memory/cpu heavy tests.
test-heavy = []
# Compile benches
benches = []
# Compile test helpers
test-helpers = ["tempdir"]<|MERGE_RESOLUTION|>--- conflicted
+++ resolved
@@ -50,15 +50,9 @@
 rlp = { version = "0.2.4", features = ["ethereum"] }
 rlp_compress = { path = "../util/rlp_compress" }
 rlp_derive = { path = "../util/rlp_derive" }
-<<<<<<< HEAD
 kvdb = "0.1"
 kvdb-memorydb = "0.1"
 parity-snappy = "0.1"
-=======
-kvdb = "0.1.0"
-kvdb-memorydb = "0.1.0"
-parity-snappy = "0.1.0"
->>>>>>> 1f242622
 stop-guard = { path = "../util/stop-guard" }
 macros = { path = "../util/macros" }
 rustc-hex = "1.0"
@@ -72,11 +66,7 @@
 unexpected = { path = "../util/unexpected" }
 journaldb = { path = "../util/journaldb" }
 keccak-hasher = { path = "../util/keccak-hasher" }
-<<<<<<< HEAD
-kvdb-rocksdb = "0.1.2"
-=======
 kvdb-rocksdb = "0.1.3"
->>>>>>> 1f242622
 tempdir = {version="0.3", optional = true}
 
 [target.'cfg(any(target_os = "linux", target_os = "macos", target_os = "windows", target_os = "android"))'.dependencies]
