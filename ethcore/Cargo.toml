[package]
description = "Parity Ethereum (EthCore) Library"
homepage = "http://parity.io"
license = "GPL-3.0"
name = "ethcore"
version = "1.12.0"
authors = ["Parity Technologies <admin@parity.io>"]

[dependencies]
account-db = { path = "account-db" }
ansi_term = "0.11"
blooms-db = { path = "../util/blooms-db", optional = true }
client-traits = { path = "./client-traits" }
common-types = { path = "types" }
crossbeam-utils = "0.6"
env_logger = { version = "0.5", optional = true }
ethabi = "8.0"
ethabi-contract = "8.0"
ethabi-derive = "8.0"
ethash = { path = "../ethash" }
ethcore-blockchain = { path = "./blockchain" }
ethcore-bloom-journal = { path = "../util/bloom" }
ethcore-builtin = { path = "./builtin" }
ethcore-call-contract = { path = "./call-contract" }
ethcore-db = { path = "./db" }
ethcore-io = { path = "../util/io" }
ethcore-miner = { path = "../miner" }
ethcore-stratum = { path = "../miner/stratum", optional = true }
ethereum-types = "0.6.0"
ethjson = { path = "../json" }
ethkey = { path = "../accounts/ethkey" }
evm = { path = "evm" }
<<<<<<< HEAD
hash-db = "0.12.2"
heapsize = "0.4"
=======
trie-vm-factories = { path = "trie-vm-factories" }
futures = "0.1"
hash-db = "0.12.4"
parity-util-mem = "0.1"
>>>>>>> a23f5b8f
itertools = "0.5"
journaldb = { path = "../util/journaldb" }
keccak-hash = "0.2.0"
keccak-hasher = { path = "../util/keccak-hasher" }
kvdb = "0.1"
kvdb-memorydb = "0.1"
kvdb-rocksdb = { version = "0.1.3", optional = true }
lazy_static = "1.2.0"
len-caching-lock = { path = "../util/len-caching-lock" }
log = "0.4"
lru-cache = "0.1"
machine = { path = "./machine" }
macros = { path = "../util/macros" }
memory-cache = { path = "../util/memory-cache" }
<<<<<<< HEAD
memory-db = "0.12.2"
num = { version = "0.1", default-features = false, features = ["bigint"] }
=======
>>>>>>> a23f5b8f
num_cpus = "1.2"
parity-bytes = "0.1"
parity-snappy = "0.1"
<<<<<<< HEAD
parking_lot = "0.7"
trie-db = "0.12.2"
=======
parking_lot = "0.8"
pod = { path = "pod" }
trie-db = "0.12.4"
>>>>>>> a23f5b8f
patricia-trie-ethereum = { path = "../util/patricia-trie-ethereum" }
rand = "0.6"
rayon = "1.1"
rlp = "0.4.0"
rlp_derive = { path = "../util/rlp-derive" }
rustc-hex = "1.0"
serde = "1.0"
serde_derive = "1.0"
account-state = { path = "account-state" }
stats = { path = "../util/stats" }
state-db = { path = "state-db" }
tempdir = { version = "0.3", optional = true }
time-utils = { path = "../util/time-utils" }
trace = { path = "trace" }
trace-time = "0.1"
triehash-ethereum = { version = "0.2",  path = "../util/triehash-ethereum" }
unexpected = { path = "../util/unexpected" }
using_queue = { path = "../miner/using-queue" }
vm = { path = "vm" }
rand_xorshift = "0.1.1"

[dev-dependencies]
blooms-db = { path = "../util/blooms-db" }
criterion = "0.2"
env_logger = "0.5"
ethcore-accounts = { path = "../accounts" }
fetch = { path = "../util/fetch" }
kvdb-rocksdb = "0.1.3"
parity-runtime = { path = "../util/runtime" }
rlp_compress = { path = "../util/rlp-compress" }
serde_json = "1.0"
tempdir = "0.3"
trie-standardmap = "0.12.4"
machine = { path = "./machine", features = ["test-helpers"] }

[features]
parity = ["work-notify", "price-info", "stratum"]
# Large optional features that are enabled by default for Parity,
# but might be omitted for other dependent crates.
work-notify = ["ethcore-miner/work-notify"]
price-info = ["ethcore-miner/price-info"]
stratum = ["ethcore-stratum"]

# Disables seal verification for mined blocks.
# This allows you to submit any seal via RPC to test and benchmark
# how fast pending block get's created while running on the mainnet.
miner-debug = []
# Display EVM debug traces.
evm-debug = ["evm/evm-debug"]
# Display EVM debug traces when running tests.
evm-debug-tests = ["evm-debug", "evm/evm-debug-tests"]
# Measure time of transaction execution.
# Whenever the transaction execution time (in millis) exceeds the value of
# SLOW_TX_DURATION env variable (provided compile time!)
# EVM debug traces are printed.
slow-blocks = []
# Run JSON consensus tests.
json-tests = ["env_logger", "test-helpers"]
# Skip JSON consensus tests with pending issues.
ci-skip-tests = []
# Run memory/cpu heavy tests.
test-heavy = []
# Compile test helpers
test-helpers = ["tempdir", "kvdb-rocksdb", "blooms-db"]

[[bench]]
name = "builtin"
harness = false<|MERGE_RESOLUTION|>--- conflicted
+++ resolved
@@ -30,15 +30,10 @@
 ethjson = { path = "../json" }
 ethkey = { path = "../accounts/ethkey" }
 evm = { path = "evm" }
-<<<<<<< HEAD
-hash-db = "0.12.2"
-heapsize = "0.4"
-=======
 trie-vm-factories = { path = "trie-vm-factories" }
 futures = "0.1"
-hash-db = "0.12.4"
+hash-db = "0.12.2"
 parity-util-mem = "0.1"
->>>>>>> a23f5b8f
 itertools = "0.5"
 journaldb = { path = "../util/journaldb" }
 keccak-hash = "0.2.0"
@@ -53,22 +48,12 @@
 machine = { path = "./machine" }
 macros = { path = "../util/macros" }
 memory-cache = { path = "../util/memory-cache" }
-<<<<<<< HEAD
-memory-db = "0.12.2"
-num = { version = "0.1", default-features = false, features = ["bigint"] }
-=======
->>>>>>> a23f5b8f
 num_cpus = "1.2"
 parity-bytes = "0.1"
 parity-snappy = "0.1"
-<<<<<<< HEAD
-parking_lot = "0.7"
-trie-db = "0.12.2"
-=======
 parking_lot = "0.8"
 pod = { path = "pod" }
-trie-db = "0.12.4"
->>>>>>> a23f5b8f
+trie-db = "0.12.2"
 patricia-trie-ethereum = { path = "../util/patricia-trie-ethereum" }
 rand = "0.6"
 rayon = "1.1"
