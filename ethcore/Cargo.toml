[package]
description = "Parity Ethereum (EthCore) Library"
homepage = "http://parity.io"
license = "GPL-3.0"
name = "ethcore"
version = "1.12.0"
authors = ["Parity Technologies <admin@parity.io>"]

[dependencies]
<<<<<<< HEAD
=======
account-db = { path = "account-db", optional = true }
>>>>>>> d193ddde
account-state = { path = "account-state" }
ansi_term = "0.11"
basic-authority = { path = "./engines/basic-authority", optional = true} # used by test-helpers feature
blooms-db = { path = "../util/blooms-db", optional = true }
client-traits = { path = "./client-traits" }
common-types = { path = "types" }
engine = { path = "./engine" }
env_logger = { version = "0.5", optional = true }
ethabi = "8.0"
ethabi-contract = "8.0"
ethabi-derive = "8.0"
ethash = { path = "../ethash", optional = true }
ethjson = { path = "../json", optional = true }
ethkey = { path = "../accounts/ethkey", optional = true }
ethcore-blockchain = { path = "./blockchain" }
ethcore-call-contract = { path = "./call-contract" }
ethcore-db = { path = "./db" }
ethcore-io = { path = "../util/io" }
ethcore-miner = { path = "../miner" }
ethcore-stratum = { path = "../miner/stratum", optional = true }
ethereum-types = "0.6.0"
evm = { path = "evm" }
executive-state = { path = "executive-state" }
futures = "0.1"
hash-db = "0.15.0"
itertools = "0.5"
journaldb = { path = "../util/journaldb" }
keccak-hash = "0.2.0"
kvdb = "0.1"
kvdb-memorydb = { version = "0.1", optional = true }
kvdb-rocksdb = { version = "0.1.3", optional = true }
lazy_static = { version = "1.3", optional = true }
log = "0.4"
macros = { path = "../util/macros", optional = true }
machine = { path = "./machine" }
memory-cache = { path = "../util/memory-cache" }
parity-bytes = "0.1"
parking_lot = "0.8"
pod = { path = "pod", optional = true }
trie-db = "0.15.0"
patricia-trie-ethereum = { path = "../util/patricia-trie-ethereum" }
rand = "0.6"
rand_xorshift = "0.1.1"
rayon = "1.1"
rlp = "0.4.0"
rlp_derive = { path = "../util/rlp-derive" }
rustc-hex = { version = "1", optional = true }
serde = "1.0"
serde_derive = "1.0"
snapshot = { path = "snapshot" }
spec = { path = "spec" }
state-db = { path = "state-db" }
tempdir = { version = "0.3", optional = true }
trace = { path = "trace" }
trace-time = "0.1"
trie-vm-factories = { path = "trie-vm-factories" }
triehash-ethereum = { version = "0.2",  path = "../util/triehash-ethereum" }
unexpected = { path = "../util/unexpected" }
using_queue = { path = "../miner/using-queue" }
verification = { path = "./verification" }
vm = { path = "vm" }

[dev-dependencies]
account-db = { path = "account-db" }
blooms-db = { path = "../util/blooms-db" }
ethcore-builtin = { path = "./builtin" }
criterion = "0.2"
engine = { path = "./engine", features = ["test-helpers"] }
env_logger = "0.5"
ethash = { path = "../ethash" }
ethcore-accounts = { path = "../accounts" }
ethjson = { path = "../json" }
ethkey = { path = "../accounts/ethkey" }
fetch = { path = "../util/fetch" }
kvdb-memorydb = "0.1"
kvdb-rocksdb = "0.1.3"
lazy_static = { version = "1.3" }
machine = { path = "./machine", features = ["test-helpers"] }
macros = { path = "../util/macros" }
null-engine = { path = "./engines/null-engine" }
parity-runtime = { path = "../util/runtime" }
pod = { path = "pod" }
rlp_compress = { path = "../util/rlp-compress" }
rustc-hex = "1"
serde_json = "1.0"
stats = { path = "../util/stats" }
tempdir = "0.3"
trie-standardmap = "0.15.0"

[features]
parity = ["work-notify", "price-info", "stratum", "macros"]
# Large optional features that are enabled by default for Parity,
# but might be omitted for other dependent crates.
work-notify = ["ethcore-miner/work-notify"]
price-info = ["ethcore-miner/price-info"]
stratum = ["ethcore-stratum"]

# Disables seal verification for mined blocks.
# This allows you to submit any seal via RPC to test and benchmark
# how fast pending block get's created while running on the mainnet.
miner-debug = []
# Display EVM debug traces.
evm-debug = ["evm/evm-debug"]
# Display EVM debug traces when running tests.
evm-debug-tests = ["evm-debug", "evm/evm-debug-tests"]
# Measure time of transaction execution.
# Whenever the transaction execution time (in millis) exceeds the value of
# SLOW_TX_DURATION env variable (provided compile time!)
# EVM debug traces are printed.
slow-blocks = []
# Run JSON consensus tests.
json-tests = ["env_logger", "test-helpers", "lazy_static", "machine/test-helpers"]
# Skip JSON consensus tests with pending issues.
ci-skip-tests = []
# Run memory/cpu heavy tests.
test-heavy = []
# Compile test helpers
# note[dvdplm]: "basic-authority/test-helpers" is needed so that `generate_dummy_client_with_spec` works
test-helpers = [
    "account-db",
    "blooms-db",
    "ethash",
    "ethjson",
    "ethkey",
    "kvdb-memorydb",
    "kvdb-rocksdb",
    "macros",
    "pod",
    "rustc-hex",
    "tempdir",
    "basic-authority/test-helpers"
 ]

[[bench]]
name = "builtin"
harness = false<|MERGE_RESOLUTION|>--- conflicted
+++ resolved
@@ -7,10 +7,7 @@
 authors = ["Parity Technologies <admin@parity.io>"]
 
 [dependencies]
-<<<<<<< HEAD
-=======
 account-db = { path = "account-db", optional = true }
->>>>>>> d193ddde
 account-state = { path = "account-state" }
 ansi_term = "0.11"
 basic-authority = { path = "./engines/basic-authority", optional = true} # used by test-helpers feature
