--- conflicted
+++ resolved
@@ -68,13 +68,10 @@
 triehash = { path = "../util/triehash" }
 unexpected = { path = "../util/unexpected" }
 journaldb = { path = "../util/journaldb" }
-<<<<<<< HEAD
 stream-encoder = { path = "../util/stream-encoder" }
 keccak-hasher = { path = "../util/keccak-hasher" }
-=======
 tempdir = "0.3"
 kvdb-rocksdb = { path = "../util/kvdb-rocksdb" }
->>>>>>> 458afcd2
 
 [dev-dependencies]
 trie-standardmap = { path = "../util/trie-standardmap" }
