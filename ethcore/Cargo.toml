--- conflicted
+++ resolved
@@ -30,12 +30,8 @@
 ethkey = { path = "../accounts/ethkey" }
 ethstore = { path = "../accounts/ethstore" }
 evm = { path = "evm" }
-<<<<<<< HEAD
 parity-util-mem = { git = "https://github.com/cheme/parity-common", branch = "mem-tools2" }
-=======
 hashdb = "0.3.0"
-heapsize = "0.4"
->>>>>>> 3d28823b
 itertools = "0.5"
 journaldb = { path = "../util/journaldb" }
 keccak-hash = "0.1"
