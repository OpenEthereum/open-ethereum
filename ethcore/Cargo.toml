[package]
description = "Ethcore library"
homepage = "http://ethcore.io"
license = "GPL-3.0"
name = "ethcore"
version = "1.5.0"
authors = ["Ethcore <admin@ethcore.io>"]
build = "build.rs"

[build-dependencies]
"ethcore-ipc-codegen" = { path = "../ipc/codegen" }

[dependencies]
log = "0.3"
env_logger = "0.3"
rustc-serialize = "0.3"
heapsize = "0.3"
rust-crypto = "0.2.34"
num_cpus = "0.2"
crossbeam = "0.2.9"
lazy_static = "0.2"
bloomchain = "0.1"
rayon = "0.4.2"
semver = "0.2"
bit-set = "0.4"
time = "0.1"
rand = "0.3"
byteorder = "0.5"
transient-hashmap = "0.1"
evmjit = { path = "../evmjit", optional = true }
clippy = { version = "0.0.96", optional = true}
ethash = { path = "../ethash" }
ethcore-util = { path = "../util" }
ethcore-io = { path = "../util/io" }
ethcore-devtools = { path = "../devtools" }
ethjson = { path = "../json" }
ethcore-ipc = { path = "../ipc/rpc" }
ethstore = { path = "../ethstore" }
ethkey = { path = "../ethkey" }
ethcore-ipc-nano = { path = "../ipc/nano" }
rlp = { path = "../util/rlp" }
<<<<<<< HEAD
rand = "0.3"
ethcore-stratum = { path = "../stratum", optional = true }
=======
lru-cache = "0.1.0"
ethcore-bloom-journal = { path = "../util/bloom" }
>>>>>>> 4c41195d

[dependencies.hyper]
git = "https://github.com/ethcore/hyper"
default-features = false

[features]
jit = ["evmjit"]
evm-debug = ["slow-blocks"]
evm-debug-tests = ["evm-debug"]
slow-blocks = [] # Use SLOW_TX_DURATION="50" (compile time!) to track transactions over 50ms
json-tests = []
test-heavy = []
dev = ["clippy"]
default = []
benches = []
ipc = []
stratum = ["ethcore-stratum"]
ethkey-cli = ["ethkey/cli"]
ethstore-cli = ["ethstore/cli"]<|MERGE_RESOLUTION|>--- conflicted
+++ resolved
@@ -39,13 +39,9 @@
 ethkey = { path = "../ethkey" }
 ethcore-ipc-nano = { path = "../ipc/nano" }
 rlp = { path = "../util/rlp" }
-<<<<<<< HEAD
-rand = "0.3"
 ethcore-stratum = { path = "../stratum", optional = true }
-=======
 lru-cache = "0.1.0"
 ethcore-bloom-journal = { path = "../util/bloom" }
->>>>>>> 4c41195d
 
 [dependencies.hyper]
 git = "https://github.com/ethcore/hyper"
