--- conflicted
+++ resolved
@@ -30,14 +30,9 @@
 ethjson = { path = "../json" }
 ethkey = { path = "../accounts/ethkey" }
 evm = { path = "evm" }
-<<<<<<< HEAD
-hash-db = "0.12.2"
+futures = "0.1"
+hash-db = "0.12.3"
 parity-util-mem = "0.1"
-=======
-futures = "0.1"
-hash-db = "0.11.0"
-heapsize = "0.4"
->>>>>>> 9de1afee
 itertools = "0.5"
 journaldb = { path = "../util/journaldb" }
 keccak-hash = "0.2.0"
@@ -58,7 +53,7 @@
 parity-crypto = "0.4.0"
 parity-snappy = "0.1"
 parking_lot = "0.7"
-trie-db = "0.12.2"
+trie-db = "0.12.3"
 patricia-trie-ethereum = { path = "../util/patricia-trie-ethereum" }
 rand = "0.6"
 rayon = "1.0"
