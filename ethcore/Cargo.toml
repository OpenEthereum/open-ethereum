--- conflicted
+++ resolved
@@ -45,15 +45,8 @@
 hardware-wallet = { path = "../hw" }
 ethcore-logger = { path = "../logger" }
 stats = { path = "../util/stats" }
-<<<<<<< HEAD
 hyper = { git = "https://github.com/paritytech/hyper", default-features = false }
-=======
 num = "0.1"
-
-[dependencies.hyper]
-git = "https://github.com/ethcore/hyper"
-default-features = false
->>>>>>> d530cc86
 
 [features]
 jit = ["evmjit"]
