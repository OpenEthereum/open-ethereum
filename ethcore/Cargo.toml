--- conflicted
+++ resolved
@@ -60,11 +60,7 @@
 stats = { path = "../util/stats" }
 time = "0.1"
 using_queue = { path = "../util/using_queue" }
-<<<<<<< HEAD
 table = { path = "../util/table" }
-=======
-bloomable = { path = "../util/bloomable" }
->>>>>>> 4079396f
 vm = { path = "vm" }
 wasm = { path = "wasm" }
 keccak-hash = { path = "../util/hash" }
