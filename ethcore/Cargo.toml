--- conflicted
+++ resolved
@@ -25,9 +25,9 @@
 bit-set = "0.4"
 time = "0.1"
 rand = "0.3"
-lru-cache = "0.0.7"
 byteorder = "0.5"
 transient-hashmap = "0.1"
+lru-cache = { git = "https://github.com/contain-rs/lru-cache" }
 evmjit = { path = "../evmjit", optional = true }
 clippy = { version = "0.0.90", optional = true}
 ethash = { path = "../ethash" }
@@ -40,11 +40,6 @@
 ethkey = { path = "../ethkey" }
 ethcore-ipc-nano = { path = "../ipc/nano" }
 rlp = { path = "../util/rlp" }
-<<<<<<< HEAD
-=======
-rand = "0.3"
-lru-cache = { git = "https://github.com/contain-rs/lru-cache" }
->>>>>>> 285727e2
 ethcore-bloom-journal = { path = "../util/bloom" }
 
 [dependencies.hyper]
