// Copyright 2015-2017 Parity Technologies (UK) Ltd.
// This file is part of Parity.

// Parity is free software: you can redistribute it and/or modify
// it under the terms of the GNU General Public License as published by
// the Free Software Foundation, either version 3 of the License, or
// (at your option) any later version.

// Parity is distributed in the hope that it will be useful,
// but WITHOUT ANY WARRANTY; without even the implied warranty of
// MERCHANTABILITY or FITNESS FOR A PARTICULAR PURPOSE.  See the
// GNU General Public License for more details.

// You should have received a copy of the GNU General Public License
// along with Parity.  If not, see <http://www.gnu.org/licenses/>.

//! dev-tools

extern crate rand;

<<<<<<< HEAD
mod test_socket;
mod stop_guard;
pub mod http_client;

pub use test_socket::*;
pub use stop_guard::*;
=======
mod random_path;
pub mod http_client;

pub use random_path::*;
>>>>>>> b535bf39
<|MERGE_RESOLUTION|>--- conflicted
+++ resolved
@@ -16,18 +16,4 @@
 
 //! dev-tools
 
-extern crate rand;
-
-<<<<<<< HEAD
-mod test_socket;
-mod stop_guard;
-pub mod http_client;
-
-pub use test_socket::*;
-pub use stop_guard::*;
-=======
-mod random_path;
-pub mod http_client;
-
-pub use random_path::*;
->>>>>>> b535bf39
+pub mod http_client;