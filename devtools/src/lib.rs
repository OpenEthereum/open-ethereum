// Copyright 2015-2017 Parity Technologies (UK) Ltd.
// This file is part of Parity.

// Parity is free software: you can redistribute it and/or modify
// it under the terms of the GNU General Public License as published by
// the Free Software Foundation, either version 3 of the License, or
// (at your option) any later version.

// Parity is distributed in the hope that it will be useful,
// but WITHOUT ANY WARRANTY; without even the implied warranty of
// MERCHANTABILITY or FITNESS FOR A PARTICULAR PURPOSE.  See the
// GNU General Public License for more details.

// You should have received a copy of the GNU General Public License
// along with Parity.  If not, see <http://www.gnu.org/licenses/>.

//! dev-tools


extern crate rand;

mod random_path;
<<<<<<< HEAD
mod stop_guard;
pub mod http_client;

pub use random_path::*;
pub use stop_guard::*;
=======
mod test_socket;
pub mod http_client;

pub use random_path::*;
pub use test_socket::*;
>>>>>>> 6bebb9e7
<|MERGE_RESOLUTION|>--- conflicted
+++ resolved
@@ -16,20 +16,9 @@
 
 //! dev-tools
 
-
 extern crate rand;
 
 mod random_path;
-<<<<<<< HEAD
-mod stop_guard;
 pub mod http_client;
 
-pub use random_path::*;
-pub use stop_guard::*;
-=======
-mod test_socket;
-pub mod http_client;
-
-pub use random_path::*;
-pub use test_socket::*;
->>>>>>> 6bebb9e7
+pub use random_path::*;