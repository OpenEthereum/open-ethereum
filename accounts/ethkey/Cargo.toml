[package]
name = "ethkey"
version = "0.3.0"
authors = ["Parity Technologies <admin@parity.io>"]

[dependencies]
byteorder = "1.0"
edit-distance = "2.0"
<<<<<<< HEAD
parity-crypto = "0.3.0"
# TODO: use master branch after we switch to rand 0.6
eth-secp256k1 = { git = "https://github.com/paritytech/rust-secp256k1", branch = "rand-0.6" }
ethereum-types = { git = "https://github.com/ordian/parity-common" }
=======
parity-crypto = "0.4.0"
eth-secp256k1 = { git = "https://github.com/paritytech/rust-secp256k1" }
ethereum-types = "0.4"
>>>>>>> 9584faee
lazy_static = "1.0"
log = "0.4"
memzero = { path = "../../util/memzero" }
parity-wordlist = "1.2"
quick-error = "1.2.2"
rand = "0.6"
rustc-hex = "1.0"
serde = "1.0"
serde_derive = "1.0"
tiny-keccak = "1.4"<|MERGE_RESOLUTION|>--- conflicted
+++ resolved
@@ -6,16 +6,10 @@
 [dependencies]
 byteorder = "1.0"
 edit-distance = "2.0"
-<<<<<<< HEAD
-parity-crypto = "0.3.0"
+parity-crypto = "0.4.0"
 # TODO: use master branch after we switch to rand 0.6
 eth-secp256k1 = { git = "https://github.com/paritytech/rust-secp256k1", branch = "rand-0.6" }
 ethereum-types = { git = "https://github.com/ordian/parity-common" }
-=======
-parity-crypto = "0.4.0"
-eth-secp256k1 = { git = "https://github.com/paritytech/rust-secp256k1" }
-ethereum-types = "0.4"
->>>>>>> 9584faee
 lazy_static = "1.0"
 log = "0.4"
 memzero = { path = "../../util/memzero" }
