[package]
description = "Parity Ethereum Key Management"
name = "ethstore"
version = "0.2.1"
authors = ["Parity Technologies <admin@parity.io>"]

[dependencies]
log = "0.4"
libc = "0.2"
rand = "0.7"
ethkey = { path = "../ethkey" }
serde = "1.0"
serde_json = "1.0"
serde_derive = "1.0"
rustc-hex = "1.0"
tiny-keccak = "1.4"
time = "0.1.34"
<<<<<<< HEAD
itertools = "0.5"
=======
>>>>>>> 65463226
parking_lot = "0.10.0"
parity-crypto = { version = "0.4.2", features = ["publickey"] }
ethereum-types = "0.8.0"
dir = { path = "../../util/dir" }
smallvec = "1.2.0"
parity-wordlist = "1.3.1"
tempdir = "0.3"

[dev-dependencies]
matches = "0.1"

[lib]<|MERGE_RESOLUTION|>--- conflicted
+++ resolved
@@ -15,10 +15,6 @@
 rustc-hex = "1.0"
 tiny-keccak = "1.4"
 time = "0.1.34"
-<<<<<<< HEAD
-itertools = "0.5"
-=======
->>>>>>> 65463226
 parking_lot = "0.10.0"
 parity-crypto = { version = "0.4.2", features = ["publickey"] }
 ethereum-types = "0.8.0"
