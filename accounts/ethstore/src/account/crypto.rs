// Copyright 2015-2019 Parity Technologies (UK) Ltd.
// This file is part of Parity Ethereum.

// Parity Ethereum is free software: you can redistribute it and/or modify
// it under the terms of the GNU General Public License as published by
// the Free Software Foundation, either version 3 of the License, or
// (at your option) any later version.

// Parity Ethereum is distributed in the hope that it will be useful,
// but WITHOUT ANY WARRANTY; without even the implied warranty of
// MERCHANTABILITY or FITNESS FOR A PARTICULAR PURPOSE.  See the
// GNU General Public License for more details.

// You should have received a copy of the GNU General Public License
// along with Parity Ethereum.  If not, see <http://www.gnu.org/licenses/>.

use std::str;
use ethkey::{Password, Secret};
use {json, Error, crypto};
use crypto::Keccak256;
use random::Random;
use smallvec::SmallVec;
use account::{Cipher, Kdf, Aes128Ctr, Pbkdf2, Prf};

/// Encrypted data
#[derive(Debug, PartialEq, Clone)]
pub struct Crypto {
	/// Encryption parameters
	pub cipher: Cipher,
	/// Encrypted data buffer
	pub ciphertext: Vec<u8>,
	/// Key derivation function parameters
	pub kdf: Kdf,
	/// Message authentication code
	pub mac: [u8; 32],
}

impl From<json::Crypto> for Crypto {
	fn from(json: json::Crypto) -> Self {
		Crypto {
			cipher: json.cipher.into(),
			ciphertext: json.ciphertext.into(),
			kdf: json.kdf.into(),
			mac: json.mac.into(),
		}
	}
}

impl From<Crypto> for json::Crypto {
	fn from(c: Crypto) -> Self {
		json::Crypto {
			cipher: c.cipher.into(),
			ciphertext: c.ciphertext.into(),
			kdf: c.kdf.into(),
			mac: c.mac.into(),
		}
	}
}

impl str::FromStr for Crypto {
	type Err = <json::Crypto as str::FromStr>::Err;

	fn from_str(s: &str) -> Result<Self, Self::Err> {
		s.parse::<json::Crypto>().map(Into::into)
	}
}

impl From<Crypto> for String {
	fn from(c: Crypto) -> Self {
		json::Crypto::from(c).into()
	}
}

impl Crypto {
	/// Encrypt account secret
<<<<<<< HEAD
	pub fn with_secret(secret: &Secret, password: &Password, iterations: NonZeroU32) -> Result<Self, crypto::Error> {
		Crypto::with_plain(secret.as_ref(), password, iterations)
=======
	pub fn with_secret(secret: &Secret, password: &Password, iterations: u32) -> Result<Self, crypto::Error> {
		Crypto::with_plain(&*secret, password, iterations)
>>>>>>> 9584faee
	}

	/// Encrypt custom plain data
	pub fn with_plain(plain: &[u8], password: &Password, iterations: u32) -> Result<Self, crypto::Error> {
		let salt: [u8; 32] = Random::random();
		let iv: [u8; 16] = Random::random();

		// two parts of derived key
		// DK = [ DK[0..15] DK[16..31] ] = [derived_left_bits, derived_right_bits]
		let (derived_left_bits, derived_right_bits) =
			crypto::derive_key_iterations(password.as_bytes(), &salt, iterations);

		// preallocated (on-stack in case of `Secret`) buffer to hold cipher
		// length = length(plain) as we are using CTR-approach
		let plain_len = plain.len();
		let mut ciphertext: SmallVec<[u8; 32]> = SmallVec::from_vec(vec![0; plain_len]);

		// aes-128-ctr with initial vector of iv
		crypto::aes::encrypt_128_ctr(&derived_left_bits, &iv, plain, &mut *ciphertext)?;

		// KECCAK(DK[16..31] ++ <ciphertext>), where DK[16..31] - derived_right_bits
		let mac = crypto::derive_mac(&derived_right_bits, &*ciphertext).keccak256();

		Ok(Crypto {
			cipher: Cipher::Aes128Ctr(Aes128Ctr {
				iv: iv,
			}),
			ciphertext: ciphertext.into_vec(),
			kdf: Kdf::Pbkdf2(Pbkdf2 {
				dklen: crypto::KEY_LENGTH as u32,
				salt: salt.to_vec(),
				c: iterations,
				prf: Prf::HmacSha256,
			}),
			mac: mac,
		})
	}

	/// Try to decrypt and convert result to account secret
	pub fn secret(&self, password: &Password) -> Result<Secret, Error> {
		if self.ciphertext.len() > 32 {
			return Err(Error::InvalidSecret);
		}

		let secret = self.do_decrypt(password, 32)?;
		Ok(Secret::from_unsafe_slice(&secret)?)
	}

	/// Try to decrypt and return result as is
	pub fn decrypt(&self, password: &Password) -> Result<Vec<u8>, Error> {
		let expected_len = self.ciphertext.len();
		self.do_decrypt(password, expected_len)
	}

	fn do_decrypt(&self, password: &Password, expected_len: usize) -> Result<Vec<u8>, Error> {
		let (derived_left_bits, derived_right_bits) = match self.kdf {
			Kdf::Pbkdf2(ref params) => crypto::derive_key_iterations(password.as_bytes(), &params.salt, params.c),
			Kdf::Scrypt(ref params) => crypto::scrypt::derive_key(password.as_bytes(), &params.salt, params.n, params.p, params.r)?,
		};

		let mac = crypto::derive_mac(&derived_right_bits, &self.ciphertext).keccak256();

		if !crypto::is_equal(&mac, &self.mac) {
			return Err(Error::InvalidPassword)
		}

		let mut plain: SmallVec<[u8; 32]> = SmallVec::from_vec(vec![0; expected_len]);

		match self.cipher {
			Cipher::Aes128Ctr(ref params) => {
				// checker by callers
				debug_assert!(expected_len >= self.ciphertext.len());

				let from = expected_len - self.ciphertext.len();
				crypto::aes::decrypt_128_ctr(&derived_left_bits, &params.iv, &self.ciphertext, &mut plain[from..])?;
				Ok(plain.into_iter().collect())
			},
		}
	}
}

#[cfg(test)]
mod tests {
	use ethkey::{Generator, Random};
	use super::{Crypto, Error};

	#[test]
	fn crypto_with_secret_create() {
		let keypair = Random.generate().unwrap();
		let passwd = "this is sparta".into();
		let crypto = Crypto::with_secret(keypair.secret(), &passwd, 10240).unwrap();
		let secret = crypto.secret(&passwd).unwrap();
		assert_eq!(keypair.secret(), &secret);
	}

	#[test]
	fn crypto_with_secret_invalid_password() {
		let keypair = Random.generate().unwrap();
		let crypto = Crypto::with_secret(keypair.secret(), &"this is sparta".into(), 10240).unwrap();
		assert_matches!(crypto.secret(&"this is sparta!".into()), Err(Error::InvalidPassword))
	}

	#[test]
	fn crypto_with_null_plain_data() {
		let original_data = b"";
		let passwd = "this is sparta".into();
		let crypto = Crypto::with_plain(&original_data[..], &passwd, 10240).unwrap();
		let decrypted_data = crypto.decrypt(&passwd).unwrap();
		assert_eq!(original_data[..], *decrypted_data);
	}

	#[test]
	fn crypto_with_tiny_plain_data() {
		let original_data = b"{}";
		let passwd = "this is sparta".into();
		let crypto = Crypto::with_plain(&original_data[..], &passwd, 10240).unwrap();
		let decrypted_data = crypto.decrypt(&passwd).unwrap();
		assert_eq!(original_data[..], *decrypted_data);
	}

	#[test]
	fn crypto_with_huge_plain_data() {
		let original_data: Vec<_> = (1..65536).map(|i| (i % 256) as u8).collect();
		let passwd = "this is sparta".into();
		let crypto = Crypto::with_plain(&original_data, &passwd, 10240).unwrap();
		let decrypted_data = crypto.decrypt(&passwd).unwrap();
		assert_eq!(&original_data, &decrypted_data);
	}
}<|MERGE_RESOLUTION|>--- conflicted
+++ resolved
@@ -73,13 +73,8 @@
 
 impl Crypto {
 	/// Encrypt account secret
-<<<<<<< HEAD
-	pub fn with_secret(secret: &Secret, password: &Password, iterations: NonZeroU32) -> Result<Self, crypto::Error> {
+	pub fn with_secret(secret: &Secret, password: &Password, iterations: u32) -> Result<Self, crypto::Error> {
 		Crypto::with_plain(secret.as_ref(), password, iterations)
-=======
-	pub fn with_secret(secret: &Secret, password: &Password, iterations: u32) -> Result<Self, crypto::Error> {
-		Crypto::with_plain(&*secret, password, iterations)
->>>>>>> 9584faee
 	}
 
 	/// Encrypt custom plain data
