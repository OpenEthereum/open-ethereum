--- conflicted
+++ resolved
@@ -555,9 +555,6 @@
 	}
 }
 
-<<<<<<< HEAD
-binary_fixed_size!(u16);
-=======
 /// Fixed-sized version of Handshake struct
 #[derive(Clone, Debug, PartialEq, Eq)]
 pub struct BinHandshake {
@@ -613,7 +610,7 @@
 	}
 }
 
->>>>>>> 7be20c39
+binary_fixed_size!(u16);
 binary_fixed_size!(u64);
 binary_fixed_size!(u32);
 binary_fixed_size!(usize);
