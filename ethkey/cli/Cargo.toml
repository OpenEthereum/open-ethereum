[package]
name = "ethkey-cli"
version = "0.1.0"
authors = ["Parity Technologies <admin@parity.io>"]

[dependencies]
docopt = "0.8"
env_logger = "0.4"
ethkey = { path = "../" }
num_cpus = "1.7"
panic_hook = { path = "../../panic_hook" }
rustc-hex = "1.0"
serde = "1.0"
serde_derive = "1.0"
<<<<<<< HEAD
rustc-hex = "1.0"
docopt = "0.8"
parity-wordlist="1.2"
panic_hook = { path = "../../panic_hook" }
=======
>>>>>>> dc42870f

[[bin]]
name = "ethkey"
path = "src/main.rs"
doc = false<|MERGE_RESOLUTION|>--- conflicted
+++ resolved
@@ -9,16 +9,10 @@
 ethkey = { path = "../" }
 num_cpus = "1.7"
 panic_hook = { path = "../../panic_hook" }
+parity-wordlist="1.2"
 rustc-hex = "1.0"
 serde = "1.0"
 serde_derive = "1.0"
-<<<<<<< HEAD
-rustc-hex = "1.0"
-docopt = "0.8"
-parity-wordlist="1.2"
-panic_hook = { path = "../../panic_hook" }
-=======
->>>>>>> dc42870f
 
 [[bin]]
 name = "ethkey"
