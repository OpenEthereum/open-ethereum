// Copyright 2015-2017 Parity Technologies (UK) Ltd.
// This file is part of Parity.

// Parity is free software: you can redistribute it and/or modify
// it under the terms of the GNU General Public License as published by
// the Free Software Foundation, either version 3 of the License, or
// (at your option) any later version.

// Parity is distributed in the hope that it will be useful,
// but WITHOUT ANY WARRANTY; without even the implied warranty of
// MERCHANTABILITY or FITNESS FOR A PARTICULAR PURPOSE.  See the
// GNU General Public License for more details.

// You should have received a copy of the GNU General Public License
// along with Parity.  If not, see <http://www.gnu.org/licenses/>.

//! Parity EVM interpreter binary.

#![warn(missing_docs)]
#![allow(dead_code)]
extern crate ethcore;
extern crate rustc_serialize;
extern crate docopt;
extern crate ethcore_util as util;

use std::sync::Arc;
use std::{fmt, fs};
use docopt::Docopt;
<<<<<<< HEAD
use util::{U256, FromHex, Uint, Bytes, Address};
use ethcore::spec;
=======
use util::{U256, FromHex, Bytes};
use ethcore::evm::{self, Factory, VMType, Finalize};
>>>>>>> bbbdd02a
use ethcore::action_params::ActionParams;

mod vm;
mod display;

use vm::Informant;

const USAGE: &'static str = r#"
EVM implementation for Parity.
  Copyright 2016, 2017 Parity Technologies (UK) Ltd

Usage:
    evmbin stats [options]
    evmbin [options]
    evmbin [-h | --help]

Transaction options:
    --code CODE        Contract code as hex (without 0x).
    --from ADDRESS     Sender address (without 0x).
    --input DATA       Input data as hex (without 0x).
    --gas GAS          Supplied gas as hex (without 0x).

General options:
    --json             Display verbose results in JSON.
    --chain CHAIN      Chain spec file path.
    -h, --help         Display this message and exit.
"#;


fn main() {
	let args: Args = Docopt::new(USAGE).and_then(|d| d.decode()).unwrap_or_else(|e| e.exit());

	if args.flag_json {
		run(args, display::json::Informant::default())
	} else {
		run(args, display::simple::Informant::default())
	}
}

<<<<<<< HEAD
fn run<T: Informant>(args: Args, mut informant: T) {
	let from = arg(args.from(), "--from");
	let code = arg(args.code(), "--code");
	let spec = arg(args.spec(), "--chain");
	let gas = arg(args.gas(), "--gas");
	let data = arg(args.data(), "--input");
=======
/// Execute VM with given `ActionParams`
pub fn run_vm(params: ActionParams) -> Result<Success, Failure> {
	let initial_gas = params.gas;
	let factory = Factory::new(VMType::Interpreter, 1024);
	let mut vm = factory.create(params.gas);
	let mut ext = ext::FakeExt::default();

	let start = Instant::now();
	let res = vm.exec(params, &mut ext).finalize(ext);
	let duration = start.elapsed();

	match res {
		Ok(res) => Ok(Success {
			gas_used: initial_gas - res.gas_left,
			// TODO [ToDr] get output from ext
			output: Vec::new(),
			time: duration,
		}),
		Err(e) => Err(Failure {
			error: e,
			time: duration,
		}),
	}
}
>>>>>>> bbbdd02a

	let mut params = ActionParams::default();
	params.sender = from;
	params.origin = from;
	params.gas = gas;
	params.code = Some(Arc::new(code));
	params.data = data;

	let result = vm::run(&mut informant, spec, params);
	informant.finish(result);
}

#[derive(Debug, RustcDecodable)]
struct Args {
	cmd_stats: bool,
	flag_from: Option<String>,
	flag_code: Option<String>,
	flag_gas: Option<String>,
	flag_input: Option<String>,
	flag_spec: Option<String>,
	flag_json: bool,
}

impl Args {
	pub fn gas(&self) -> Result<U256, String> {
		match self.flag_gas {
			Some(ref gas) => gas.parse().map_err(to_string),
			None => Ok(!U256::zero()),
		}
	}

	pub fn from(&self) -> Result<Address, String> {
		match self.flag_from {
			Some(ref from) => from.parse().map_err(to_string),
			None => Ok(Address::default()),
		}
	}

	pub fn code(&self) -> Result<Bytes, String> {
		match self.flag_code {
			Some(ref code) => code.from_hex().map_err(to_string),
			None => Err("Code is required!".into()),
		}
	}

	pub fn data(&self) -> Result<Option<Bytes>, String> {
		match self.flag_input {
			Some(ref input) => input.from_hex().map_err(to_string).map(Some),
			None => Ok(None),
		}
	}

	pub fn spec(&self) -> Result<spec::Spec, String> {
		Ok(match self.flag_spec {
			Some(ref filename) =>  {
				let file = fs::File::open(filename).map_err(|e| format!("{}", e))?;
				spec::Spec::load(file)?
			},
			None => {
				spec::Spec::new_instant()
			},
		})
	}
}

fn arg<T>(v: Result<T, String>, param: &str) -> T {
	v.unwrap_or_else(|e| die(format!("Invalid {}: {}", param, e)))
}

fn to_string<T: fmt::Display>(msg: T) -> String {
	format!("{}", msg)
}

fn die<T: fmt::Display>(msg: T) -> ! {
	println!("{}", msg);
	::std::process::exit(-1)
}<|MERGE_RESOLUTION|>--- conflicted
+++ resolved
@@ -26,13 +26,8 @@
 use std::sync::Arc;
 use std::{fmt, fs};
 use docopt::Docopt;
-<<<<<<< HEAD
-use util::{U256, FromHex, Uint, Bytes, Address};
+use util::{U256, FromHex, Bytes, Address};
 use ethcore::spec;
-=======
-use util::{U256, FromHex, Bytes};
-use ethcore::evm::{self, Factory, VMType, Finalize};
->>>>>>> bbbdd02a
 use ethcore::action_params::ActionParams;
 
 mod vm;
@@ -72,39 +67,12 @@
 	}
 }
 
-<<<<<<< HEAD
 fn run<T: Informant>(args: Args, mut informant: T) {
 	let from = arg(args.from(), "--from");
 	let code = arg(args.code(), "--code");
 	let spec = arg(args.spec(), "--chain");
 	let gas = arg(args.gas(), "--gas");
 	let data = arg(args.data(), "--input");
-=======
-/// Execute VM with given `ActionParams`
-pub fn run_vm(params: ActionParams) -> Result<Success, Failure> {
-	let initial_gas = params.gas;
-	let factory = Factory::new(VMType::Interpreter, 1024);
-	let mut vm = factory.create(params.gas);
-	let mut ext = ext::FakeExt::default();
-
-	let start = Instant::now();
-	let res = vm.exec(params, &mut ext).finalize(ext);
-	let duration = start.elapsed();
-
-	match res {
-		Ok(res) => Ok(Success {
-			gas_used: initial_gas - res.gas_left,
-			// TODO [ToDr] get output from ext
-			output: Vec::new(),
-			time: duration,
-		}),
-		Err(e) => Err(Failure {
-			error: e,
-			time: duration,
-		}),
-	}
-}
->>>>>>> bbbdd02a
 
 	let mut params = ActionParams::default();
 	params.sender = from;
