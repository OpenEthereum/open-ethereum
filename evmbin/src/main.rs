--- conflicted
+++ resolved
@@ -25,14 +25,9 @@
 #[macro_use]
 extern crate serde_derive;
 extern crate docopt;
-<<<<<<< HEAD
-extern crate ethcore_bigint as bigint;
-extern crate ethcore_bytes as bytes;
 extern crate ethcore_transaction as transaction;
-=======
 extern crate ethcore_bytes as bytes;
 extern crate ethereum_types;
->>>>>>> bf2a9253
 extern crate vm;
 extern crate evm;
 extern crate panic_hook;
@@ -46,12 +41,7 @@
 use std::path::PathBuf;
 use docopt::Docopt;
 use rustc_hex::FromHex;
-<<<<<<< HEAD
-use bigint::prelude::U256;
-use bigint::hash::H160 as Address;
-=======
 use ethereum_types::{U256, Address};
->>>>>>> bf2a9253
 use bytes::Bytes;
 use ethcore::spec;
 use vm::{ActionParams, CallType};
