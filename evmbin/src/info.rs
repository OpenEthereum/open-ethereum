--- conflicted
+++ resolved
@@ -17,12 +17,14 @@
 //! EVM runner.
 
 use std::time::{Instant, Duration};
-use ethereum_types::{H256, U256};
+use account_state;
 use ethcore::client::{self, EvmTestClient, EvmTestError, TransactErr, TransactSuccess};
 use ethcore::{spec, TrieSpec};
-use trace;
+use ethereum_types::{H256, U256};
 use ethjson;
 use pod::PodState;
+use state_db;
+use trace;
 use types::transaction;
 use vm::ActionParams;
 
@@ -53,13 +55,8 @@
 	pub time: Duration,
 	/// Traces.
 	pub traces: Option<T>,
-<<<<<<< HEAD
-	/// Optional end state dump.
-	pub end_state: Option<pod_state::PodState>,
-=======
 	/// Optional end state dump
 	pub end_state: Option<PodState>,
->>>>>>> fa1f81b5
 }
 
 /// Execution failed.
@@ -75,13 +72,8 @@
 	pub time: Duration,
 	/// Traces.
 	pub traces: Option<T>,
-<<<<<<< HEAD
-	/// Optional end state dump.
-	pub end_state: Option<pod_state::PodState>,
-=======
 	/// Optional end state dump
 	pub end_state: Option<PodState>,
->>>>>>> fa1f81b5
 }
 
 /// EVM execution result.
@@ -124,7 +116,7 @@
 	/// State of all accounts in the system that is a binary tree mapping of each account address to account data
 	/// that is expressed as Plain Old Data containing the account balance, account nonce, account code in bytes,
 	/// and the account storage binary tree map.
-	pub pre_state: &'a pod_state::PodState,
+	pub pre_state: &'a PodState,
 	/// State root hash associated with the transaction.
 	pub post_root: H256,
 	/// Client environment information associated with the transaction's chain specification.
@@ -143,19 +135,7 @@
 
 /// Execute given transaction and verify resulting state root.
 pub fn run_transaction<T: Informant>(
-<<<<<<< HEAD
 	tx_input: TxInput<T>
-=======
-	name: &str,
-	idx: usize,
-	spec: &ethjson::spec::ForkSpec,
-	pre_state: &PodState,
-	post_root: H256,
-	env_info: &client::EnvInfo,
-	transaction: transaction::SignedTransaction,
-	mut informant: T,
-	trie_spec: TrieSpec,
->>>>>>> fa1f81b5
 ) {
 	let TxInput {
 		state_test_name, tx_index, fork_spec_name, pre_state, post_root, env_info, transaction, mut informant, trie_spec, ..
@@ -202,15 +182,11 @@
 	T::finish(result, &mut sink)
 }
 
-<<<<<<< HEAD
-fn dump_state(state: &state::State<state_db::StateDB>) -> Option<pod_state::PodState> {
+fn dump_state(state: &account_state::State<state_db::StateDB>) -> Option<PodState> {
 	state.to_pod_full().ok()
 }
 
 /// Execute EVM with given `ActionParams`.
-=======
-/// Execute VM with given `ActionParams`
->>>>>>> fa1f81b5
 pub fn run<'a, F, X>(
 	spec: &'a spec::Spec,
 	trie_spec: TrieSpec,
