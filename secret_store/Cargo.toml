--- conflicted
+++ resolved
@@ -24,12 +24,9 @@
 url = "1.0"
 ethcore = { path = "../ethcore" }
 ethcore-bytes = { path = "../util/bytes" }
-<<<<<<< HEAD
 ethcore-crypto = { path = "../ethcore/crypto" }
 ethcore-logger = { path = "../logger" }
-=======
 ethcore-sync = { path = "../ethcore/sync" }
->>>>>>> 86446d71
 ethcore-transaction = { path = "../ethcore/transaction" }
 ethereum-types = "0.3"
 kvdb = { path = "../util/kvdb" }
