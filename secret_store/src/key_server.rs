// Copyright 2015-2017 Parity Technologies (UK) Ltd.
// This file is part of Parity.

// Parity is free software: you can redistribute it and/or modify
// it under the terms of the GNU General Public License as published by
// the Free Software Foundation, either version 3 of the License, or
// (at your option) any later version.

// Parity is distributed in the hope that it will be useful,
// but WITHOUT ANY WARRANTY; without even the implied warranty of
// MERCHANTABILITY or FITNESS FOR A PARTICULAR PURPOSE.  See the
// GNU General Public License for more details.

// You should have received a copy of the GNU General Public License
// along with Parity.  If not, see <http://www.gnu.org/licenses/>.

use std::collections::BTreeSet;
use std::thread;
use std::sync::Arc;
use std::sync::mpsc;
use futures::{self, Future};
use parking_lot::Mutex;
use tokio_core::reactor::Core;
use ethcrypto;
use super::acl_storage::AclStorage;
use super::key_storage::KeyStorage;
use super::key_server_set::KeyServerSet;
use key_server_cluster::{math, ClusterCore};
use traits::{AdminSessionsServer, ServerKeyGenerator, DocumentKeyServer, MessageSigner, KeyServer, NodeKeyPair};
use types::all::{Error, Public, RequestSignature, Requester, ServerKeyId, EncryptedDocumentKey, EncryptedDocumentKeyShadow,
	ClusterConfiguration, MessageHash, EncryptedMessageSignature, NodeId};
use key_server_cluster::{ClusterClient, ClusterConfiguration as NetClusterConfiguration};

/// Secret store key server implementation
pub struct KeyServerImpl {
	data: Arc<Mutex<KeyServerCore>>,
}

/// Secret store key server data.
pub struct KeyServerCore {
	close: Option<futures::Complete<()>>,
	handle: Option<thread::JoinHandle<()>>,
	cluster: Arc<ClusterClient>,
}

impl KeyServerImpl {
	/// Create new key server instance
	pub fn new(config: &ClusterConfiguration, key_server_set: Arc<KeyServerSet>, self_key_pair: Arc<NodeKeyPair>, acl_storage: Arc<AclStorage>, key_storage: Arc<KeyStorage>) -> Result<Self, Error> {
		Ok(KeyServerImpl {
			data: Arc::new(Mutex::new(KeyServerCore::new(config, key_server_set, self_key_pair, acl_storage, key_storage)?)),
		})
	}

	/// Get cluster client reference.
	pub fn cluster(&self) -> Arc<ClusterClient> {
		self.data.lock().cluster.clone()
	}
}

impl KeyServer for KeyServerImpl {}

impl AdminSessionsServer for KeyServerImpl {
	fn change_servers_set(&self, old_set_signature: RequestSignature, new_set_signature: RequestSignature, new_servers_set: BTreeSet<NodeId>) -> Result<(), Error> {
		let servers_set_change_session = self.data.lock().cluster
			.new_servers_set_change_session(None, None, new_servers_set, old_set_signature, new_set_signature)?;
		servers_set_change_session.as_servers_set_change()
			.expect("new_servers_set_change_session creates servers_set_change_session; qed")
			.wait().map_err(Into::into)
	}
}

impl ServerKeyGenerator for KeyServerImpl {
	fn generate_key(&self, key_id: &ServerKeyId, author: &Requester, threshold: usize) -> Result<Public, Error> {
		// recover requestor' public key from signature
		let address = author.address(key_id).map_err(Error::InsufficientRequesterData)?;

		// generate server key
		let generation_session = self.data.lock().cluster.new_generation_session(key_id.clone(), address, threshold)?;
		generation_session.wait(None)
			.expect("when wait is called without timeout it always returns Some; qed")
			.map_err(Into::into)
	}
}

impl DocumentKeyServer for KeyServerImpl {
	fn store_document_key(&self, key_id: &ServerKeyId, author: &Requester, common_point: Public, encrypted_document_key: Public) -> Result<(), Error> {
		// store encrypted key
		let encryption_session = self.data.lock().cluster.new_encryption_session(key_id.clone(),
<<<<<<< HEAD
			author.clone(), common_point, encrypted_document_key)?;
=======
			signature.clone().into(), common_point, encrypted_document_key)?;
>>>>>>> 3911de89
		encryption_session.wait(None).map_err(Into::into)
	}

	fn generate_document_key(&self, key_id: &ServerKeyId, author: &Requester, threshold: usize) -> Result<EncryptedDocumentKey, Error> {
		// recover requestor' public key from signature
		let public = author.public(key_id).map_err(Error::InsufficientRequesterData)?;

		// generate server key
		let server_key = self.generate_key(key_id, author, threshold)?;

		// generate random document key
		let document_key = math::generate_random_point()?;
		let encrypted_document_key = math::encrypt_secret(&document_key, &server_key)?;

		// store document key in the storage
		self.store_document_key(key_id, author, encrypted_document_key.common_point, encrypted_document_key.encrypted_point)?;

		// encrypt document key with requestor public key
		let document_key = ethcrypto::ecies::encrypt(&public, &ethcrypto::DEFAULT_MAC, &document_key)
			.map_err(|err| Error::Internal(format!("Error encrypting document key: {}", err)))?;
		Ok(document_key)
	}

	fn restore_document_key(&self, key_id: &ServerKeyId, requester: &Requester) -> Result<EncryptedDocumentKey, Error> {
		// recover requestor' public key from signature
		let public = requester.public(key_id).map_err(Error::InsufficientRequesterData)?;

		// decrypt document key
		let decryption_session = self.data.lock().cluster.new_decryption_session(key_id.clone(),
<<<<<<< HEAD
			requester.clone(), None, false, false)?;
		let document_key = decryption_session.wait(None)
			.expect("when wait is called without timeout it always returns Some; qed")?
			.decrypted_secret;
=======
			signature.clone().into(), None, false)?;
		let document_key = decryption_session.wait()?.decrypted_secret;
>>>>>>> 3911de89

		// encrypt document key with requestor public key
		let document_key = ethcrypto::ecies::encrypt(&public, &ethcrypto::DEFAULT_MAC, &document_key)
			.map_err(|err| Error::Internal(format!("Error encrypting document key: {}", err)))?;
		Ok(document_key)
	}

<<<<<<< HEAD
	fn restore_document_key_shadow(&self, key_id: &ServerKeyId, requester: &Requester) -> Result<EncryptedDocumentKeyShadow, Error> {
		let decryption_session = self.data.lock().cluster.new_decryption_session(key_id.clone(),
			requester.clone(), None, true, false)?;
		decryption_session.wait(None)
			.expect("when wait is called without timeout it always returns Some; qed")
			.map_err(Into::into)
=======
	fn restore_document_key_shadow(&self, key_id: &ServerKeyId, signature: &RequestSignature) -> Result<EncryptedDocumentKeyShadow, Error> {
		let decryption_session = self.data.lock().cluster.new_decryption_session(key_id.clone(),
			signature.clone().into(), None, true)?;
		decryption_session.wait().map_err(Into::into)
>>>>>>> 3911de89
	}
}

impl MessageSigner for KeyServerImpl {
<<<<<<< HEAD
	fn sign_message(&self, key_id: &ServerKeyId, requester: &Requester, message: MessageHash) -> Result<EncryptedMessageSignature, Error> {
=======
	fn sign_message_schnorr(&self, key_id: &ServerKeyId, signature: &RequestSignature, message: MessageHash) -> Result<EncryptedMessageSignature, Error> {
>>>>>>> 3911de89
		// recover requestor' public key from signature
		let public = requester.public(key_id).map_err(Error::InsufficientRequesterData)?;

		// sign message
<<<<<<< HEAD
		let signing_session = self.data.lock().cluster.new_signing_session(key_id.clone(),
			requester.clone(), None, message)?;
=======
		let signing_session = self.data.lock().cluster.new_schnorr_signing_session(key_id.clone(),
			signature.clone().into(), None, message)?;
>>>>>>> 3911de89
		let message_signature = signing_session.wait()?;

		// compose two message signature components into single one
		let mut combined_signature = [0; 64];
		combined_signature[..32].clone_from_slice(&**message_signature.0);
		combined_signature[32..].clone_from_slice(&**message_signature.1);

		// encrypt combined signature with requestor public key
		let message_signature = ethcrypto::ecies::encrypt(&public, &ethcrypto::DEFAULT_MAC, &combined_signature)
			.map_err(|err| Error::Internal(format!("Error encrypting message signature: {}", err)))?;
		Ok(message_signature)
	}

	fn sign_message_ecdsa(&self, key_id: &ServerKeyId, signature: &RequestSignature, message: MessageHash) -> Result<EncryptedMessageSignature, Error> {
		// recover requestor' public key from signature
		let public = ethkey::recover(signature, key_id)
			.map_err(|_| Error::BadSignature)?;

		// sign message
		let signing_session = self.data.lock().cluster.new_ecdsa_signing_session(key_id.clone(),
			signature.clone().into(), None, message)?;
		let message_signature = signing_session.wait()?;

		// encrypt combined signature with requestor public key
		let message_signature = ethcrypto::ecies::encrypt(&public, &ethcrypto::DEFAULT_MAC, &*message_signature)
			.map_err(|err| Error::Internal(format!("Error encrypting message signature: {}", err)))?;
		Ok(message_signature)
	}
}

impl KeyServerCore {
	pub fn new(config: &ClusterConfiguration, key_server_set: Arc<KeyServerSet>, self_key_pair: Arc<NodeKeyPair>, acl_storage: Arc<AclStorage>, key_storage: Arc<KeyStorage>) -> Result<Self, Error> {
		let config = NetClusterConfiguration {
			threads: config.threads,
			self_key_pair: self_key_pair,
			listen_address: (config.listener_address.address.clone(), config.listener_address.port),
			key_server_set: key_server_set,
			allow_connecting_to_higher_nodes: config.allow_connecting_to_higher_nodes,
			acl_storage: acl_storage,
			key_storage: key_storage,
			admin_public: config.admin_public.clone(),
			auto_migrate_enabled: config.auto_migrate_enabled,
		};

		let (stop, stopped) = futures::oneshot();
		let (tx, rx) = mpsc::channel();
		let handle = thread::spawn(move || {
			let mut el = match Core::new() {
				Ok(el) => el,
				Err(e) => {
					tx.send(Err(Error::Internal(format!("error initializing event loop: {}", e)))).expect("Rx is blocking upper thread.");
					return;
				},
			};

			let cluster = ClusterCore::new(el.handle(), config);
			let cluster_client = cluster.and_then(|c| c.run().map(|_| c.client()));
			tx.send(cluster_client.map_err(Into::into)).expect("Rx is blocking upper thread.");
			let _ = el.run(futures::empty().select(stopped));
		});
		let cluster = rx.recv().map_err(|e| Error::Internal(format!("error initializing event loop: {}", e)))??;

		Ok(KeyServerCore {
			close: Some(stop),
			handle: Some(handle),
			cluster: cluster,
		})
	}
}

impl Drop for KeyServerCore {
	fn drop(&mut self) {
		self.close.take().map(|v| v.send(()));
		self.handle.take().map(|h| h.join());
	}
}

#[cfg(test)]
pub mod tests {
	use std::collections::BTreeSet;
	use std::time;
	use std::sync::Arc;
	use std::net::SocketAddr;
	use std::collections::BTreeMap;
	use ethcrypto;
	use ethkey::{self, Secret, Random, Generator, verify_public};
	use acl_storage::DummyAclStorage;
	use key_storage::KeyStorage;
	use key_storage::tests::DummyKeyStorage;
	use node_key_pair::PlainNodeKeyPair;
	use key_server_set::tests::MapKeyServerSet;
	use key_server_cluster::math;
	use ethereum_types::{H256, H520};
	use types::all::{Error, Public, ClusterConfiguration, NodeAddress, RequestSignature, ServerKeyId,
		EncryptedDocumentKey, EncryptedDocumentKeyShadow, MessageHash, EncryptedMessageSignature,
		Requester, NodeId};
	use traits::{AdminSessionsServer, ServerKeyGenerator, DocumentKeyServer, MessageSigner, KeyServer};
	use super::KeyServerImpl;

	#[derive(Default)]
	pub struct DummyKeyServer;

	impl KeyServer for DummyKeyServer {}

	impl AdminSessionsServer for DummyKeyServer {
		fn change_servers_set(&self, _old_set_signature: RequestSignature, _new_set_signature: RequestSignature, _new_servers_set: BTreeSet<NodeId>) -> Result<(), Error> {
			unimplemented!("test-only")
		}
	}

	impl ServerKeyGenerator for DummyKeyServer {
		fn generate_key(&self, _key_id: &ServerKeyId, _author: &Requester, _threshold: usize) -> Result<Public, Error> {
			unimplemented!("test-only")
		}
	}

	impl DocumentKeyServer for DummyKeyServer {
		fn store_document_key(&self, _key_id: &ServerKeyId, _author: &Requester, _common_point: Public, _encrypted_document_key: Public) -> Result<(), Error> {
			unimplemented!("test-only")
		}

		fn generate_document_key(&self, _key_id: &ServerKeyId, _author: &Requester, _threshold: usize) -> Result<EncryptedDocumentKey, Error> {
			unimplemented!("test-only")
		}

		fn restore_document_key(&self, _key_id: &ServerKeyId, _requester: &Requester) -> Result<EncryptedDocumentKey, Error> {
			unimplemented!("test-only")
		}

		fn restore_document_key_shadow(&self, _key_id: &ServerKeyId, _requester: &Requester) -> Result<EncryptedDocumentKeyShadow, Error> {
			unimplemented!("test-only")
		}
	}

	impl MessageSigner for DummyKeyServer {
<<<<<<< HEAD
		fn sign_message(&self, _key_id: &ServerKeyId, _requester: &Requester, _message: MessageHash) -> Result<EncryptedMessageSignature, Error> {
=======
		fn sign_message_schnorr(&self, _key_id: &ServerKeyId, _signature: &RequestSignature, _message: MessageHash) -> Result<EncryptedMessageSignature, Error> {
			unimplemented!("test-only")
		}

		fn sign_message_ecdsa(&self, _key_id: &ServerKeyId, _signature: &RequestSignature, _message: MessageHash) -> Result<EncryptedMessageSignature, Error> {
>>>>>>> 3911de89
			unimplemented!("test-only")
		}
	}

	fn make_key_servers(start_port: u16, num_nodes: usize) -> (Vec<KeyServerImpl>, Vec<Arc<DummyKeyStorage>>) {
		let key_pairs: Vec<_> = (0..num_nodes).map(|_| Random.generate().unwrap()).collect();
		let configs: Vec<_> = (0..num_nodes).map(|i| ClusterConfiguration {
				threads: 1,
				listener_address: NodeAddress {
					address: "127.0.0.1".into(),
					port: start_port + (i as u16),
				},
				nodes: key_pairs.iter().enumerate().map(|(j, kp)| (kp.public().clone(),
					NodeAddress {
						address: "127.0.0.1".into(),
						port: start_port + (j as u16),
					})).collect(),
				allow_connecting_to_higher_nodes: false,
				admin_public: None,
				auto_migrate_enabled: false,
			}).collect();
		let key_servers_set: BTreeMap<Public, SocketAddr> = configs[0].nodes.iter()
			.map(|(k, a)| (k.clone(), format!("{}:{}", a.address, a.port).parse().unwrap()))
			.collect();
		let key_storages = (0..num_nodes).map(|_| Arc::new(DummyKeyStorage::default())).collect::<Vec<_>>();
		let key_servers: Vec<_> = configs.into_iter().enumerate().map(|(i, cfg)|
			KeyServerImpl::new(&cfg, Arc::new(MapKeyServerSet::new(key_servers_set.clone())),
				Arc::new(PlainNodeKeyPair::new(key_pairs[i].clone())),
				Arc::new(DummyAclStorage::default()),
				key_storages[i].clone()).unwrap()
		).collect();

		// wait until connections are established. It is fast => do not bother with events here
		let start = time::Instant::now();
		let mut tried_reconnections = false;
		loop {
			if key_servers.iter().all(|ks| ks.cluster().cluster_state().connected.len() == num_nodes - 1) {
				break;
			}

			let old_tried_reconnections = tried_reconnections;
			let mut fully_connected = true;
			for key_server in &key_servers {
				if key_server.cluster().cluster_state().connected.len() != num_nodes - 1 {
					fully_connected = false;
					if !old_tried_reconnections {
						tried_reconnections = true;
						key_server.cluster().connect();
					}
				}
			}
			if fully_connected {
				break;
			}
			if time::Instant::now() - start > time::Duration::from_millis(1000) {
				panic!("connections are not established in 1000ms");
			}
		}

		(key_servers, key_storages)
	}

	#[test]
	fn document_key_generation_and_retrievement_works_over_network_with_single_node() {
		//::logger::init_log();
		let (key_servers, _) = make_key_servers(6070, 1);

		// generate document key
		let threshold = 0;
		let document = Random.generate().unwrap().secret().clone();
		let secret = Random.generate().unwrap().secret().clone();
		let signature = ethkey::sign(&secret, &document).unwrap();
		let generated_key = key_servers[0].generate_document_key(&document, &signature.clone().into(), threshold).unwrap();
		let generated_key = ethcrypto::ecies::decrypt(&secret, &ethcrypto::DEFAULT_MAC, &generated_key).unwrap();

		// now let's try to retrieve key back
		for key_server in key_servers.iter() {
			let retrieved_key = key_server.restore_document_key(&document, &signature.clone().into()).unwrap();
			let retrieved_key = ethcrypto::ecies::decrypt(&secret, &ethcrypto::DEFAULT_MAC, &retrieved_key).unwrap();
			assert_eq!(retrieved_key, generated_key);
		}
	}

	#[test]
	fn document_key_generation_and_retrievement_works_over_network_with_3_nodes() {
		//::logger::init_log();
		let (key_servers, key_storages) = make_key_servers(6080, 3);

		let test_cases = [0, 1, 2];
		for threshold in &test_cases {
			// generate document key
			let document = Random.generate().unwrap().secret().clone();
			let secret = Random.generate().unwrap().secret().clone();
			let signature = ethkey::sign(&secret, &document).unwrap();
			let generated_key = key_servers[0].generate_document_key(&document, &signature.clone().into(), *threshold).unwrap();
			let generated_key = ethcrypto::ecies::decrypt(&secret, &ethcrypto::DEFAULT_MAC, &generated_key).unwrap();

			// now let's try to retrieve key back
			for (i, key_server) in key_servers.iter().enumerate() {
				let retrieved_key = key_server.restore_document_key(&document, &signature.clone().into()).unwrap();
				let retrieved_key = ethcrypto::ecies::decrypt(&secret, &ethcrypto::DEFAULT_MAC, &retrieved_key).unwrap();
				assert_eq!(retrieved_key, generated_key);

				let key_share = key_storages[i].get(&document).unwrap().unwrap();
				assert!(key_share.common_point.is_some());
				assert!(key_share.encrypted_point.is_some());
			}
		}
	}

	#[test]
	fn server_key_generation_and_storing_document_key_works_over_network_with_3_nodes() {
		//::logger::init_log();
		let (key_servers, _) = make_key_servers(6090, 3);

		let test_cases = [0, 1, 2];
		for threshold in &test_cases {
			// generate server key
			let server_key_id = Random.generate().unwrap().secret().clone();
			let requestor_secret = Random.generate().unwrap().secret().clone();
			let signature = ethkey::sign(&requestor_secret, &server_key_id).unwrap();
			let server_public = key_servers[0].generate_key(&server_key_id, &signature.clone().into(), *threshold).unwrap();

			// generate document key (this is done by KS client so that document key is unknown to any KS)
			let generated_key = Random.generate().unwrap().public().clone();
			let encrypted_document_key = math::encrypt_secret(&generated_key, &server_public).unwrap();

			// store document key
			key_servers[0].store_document_key(&server_key_id, &signature.clone().into(),
				encrypted_document_key.common_point, encrypted_document_key.encrypted_point).unwrap();

			// now let's try to retrieve key back
			for key_server in key_servers.iter() {
				let retrieved_key = key_server.restore_document_key(&server_key_id, &signature.clone().into()).unwrap();
				let retrieved_key = ethcrypto::ecies::decrypt(&requestor_secret, &ethcrypto::DEFAULT_MAC, &retrieved_key).unwrap();
				let retrieved_key = Public::from_slice(&retrieved_key);
				assert_eq!(retrieved_key, generated_key);
			}
		}
	}

	#[test]
	fn server_key_generation_and_message_signing_works_over_network_with_3_nodes() {
		//::logger::init_log();
		let (key_servers, _) = make_key_servers(6100, 3);

		let test_cases = [0, 1, 2];
		for threshold in &test_cases {
			// generate server key
			let server_key_id = Random.generate().unwrap().secret().clone();
			let requestor_secret = Random.generate().unwrap().secret().clone();
			let signature = ethkey::sign(&requestor_secret, &server_key_id).unwrap();
			let server_public = key_servers[0].generate_key(&server_key_id, &signature.clone().into(), *threshold).unwrap();

			// sign message
			let message_hash = H256::from(42);
<<<<<<< HEAD
			let combined_signature = key_servers[0].sign_message(&server_key_id, &signature.into(), message_hash.clone()).unwrap();
=======
			let combined_signature = key_servers[0].sign_message_schnorr(&server_key_id, &signature, message_hash.clone()).unwrap();
>>>>>>> 3911de89
			let combined_signature = ethcrypto::ecies::decrypt(&requestor_secret, &ethcrypto::DEFAULT_MAC, &combined_signature).unwrap();
			let signature_c = Secret::from_slice(&combined_signature[..32]);
			let signature_s = Secret::from_slice(&combined_signature[32..]);

			// check signature
			assert_eq!(math::verify_schnorr_signature(&server_public, &(signature_c, signature_s), &message_hash), Ok(true));
		}
	}

	#[test]
	fn decryption_session_is_delegated_when_node_does_not_have_key_share() {
		//::logger::init_log();
		let (key_servers, _) = make_key_servers(6110, 3);

		// generate document key
		let threshold = 0;
		let document = Random.generate().unwrap().secret().clone();
		let secret = Random.generate().unwrap().secret().clone();
		let signature = ethkey::sign(&secret, &document).unwrap();
		let generated_key = key_servers[0].generate_document_key(&document, &signature.clone().into(), threshold).unwrap();
		let generated_key = ethcrypto::ecies::decrypt(&secret, &ethcrypto::DEFAULT_MAC, &generated_key).unwrap();

		// remove key from node0
		key_servers[0].cluster().key_storage().remove(&document).unwrap();

		// now let's try to retrieve key back by requesting it from node0, so that session must be delegated
		let retrieved_key = key_servers[0].restore_document_key(&document, &signature.into()).unwrap();
		let retrieved_key = ethcrypto::ecies::decrypt(&secret, &ethcrypto::DEFAULT_MAC, &retrieved_key).unwrap();
		assert_eq!(retrieved_key, generated_key);
	}

	#[test]
	fn schnorr_signing_session_is_delegated_when_node_does_not_have_key_share() {
		//::logger::init_log();
		let (key_servers, _) = make_key_servers(6114, 3);
		let threshold = 1;

		// generate server key
		let server_key_id = Random.generate().unwrap().secret().clone();
		let requestor_secret = Random.generate().unwrap().secret().clone();
		let signature = ethkey::sign(&requestor_secret, &server_key_id).unwrap();
		let server_public = key_servers[0].generate_key(&server_key_id, &signature.clone().into(), threshold).unwrap();

		// remove key from node0
		key_servers[0].cluster().key_storage().remove(&server_key_id).unwrap();

		// sign message
		let message_hash = H256::from(42);
<<<<<<< HEAD
		let combined_signature = key_servers[0].sign_message(&server_key_id, &signature.into(), message_hash.clone()).unwrap();
=======
		let combined_signature = key_servers[0].sign_message_schnorr(&server_key_id, &signature, message_hash.clone()).unwrap();
>>>>>>> 3911de89
		let combined_signature = ethcrypto::ecies::decrypt(&requestor_secret, &ethcrypto::DEFAULT_MAC, &combined_signature).unwrap();
		let signature_c = Secret::from_slice(&combined_signature[..32]);
		let signature_s = Secret::from_slice(&combined_signature[32..]);

		// check signature
		assert_eq!(math::verify_schnorr_signature(&server_public, &(signature_c, signature_s), &message_hash), Ok(true));
	}

	#[test]
	fn ecdsa_signing_session_is_delegated_when_node_does_not_have_key_share() {
		//::logger::init_log();
		let key_servers = make_key_servers(6117, 4);
		let threshold = 1;

		// generate server key
		let server_key_id = Random.generate().unwrap().secret().clone();
		let requestor_secret = Random.generate().unwrap().secret().clone();
		let signature = ethkey::sign(&requestor_secret, &server_key_id).unwrap();
		let server_public = key_servers[0].generate_key(&server_key_id, &signature, threshold).unwrap();

		// remove key from node0
		key_servers[0].cluster().key_storage().remove(&server_key_id).unwrap();

		// sign message
		let message_hash = H256::random();
		let signature = key_servers[0].sign_message_ecdsa(&server_key_id, &signature, message_hash.clone()).unwrap();
		let signature = ethcrypto::ecies::decrypt(&requestor_secret, &ethcrypto::DEFAULT_MAC, &signature).unwrap();
		let signature: H520 = signature[0..65].into();

		// check signature
		assert!(verify_public(&server_public, &signature.into(), &message_hash).unwrap());
	}

	#[test]
	fn servers_set_change_session_works_over_network() {
		// TODO [Test]
	}
}<|MERGE_RESOLUTION|>--- conflicted
+++ resolved
@@ -86,11 +86,7 @@
 	fn store_document_key(&self, key_id: &ServerKeyId, author: &Requester, common_point: Public, encrypted_document_key: Public) -> Result<(), Error> {
 		// store encrypted key
 		let encryption_session = self.data.lock().cluster.new_encryption_session(key_id.clone(),
-<<<<<<< HEAD
 			author.clone(), common_point, encrypted_document_key)?;
-=======
-			signature.clone().into(), common_point, encrypted_document_key)?;
->>>>>>> 3911de89
 		encryption_session.wait(None).map_err(Into::into)
 	}
 
@@ -120,15 +116,10 @@
 
 		// decrypt document key
 		let decryption_session = self.data.lock().cluster.new_decryption_session(key_id.clone(),
-<<<<<<< HEAD
 			requester.clone(), None, false, false)?;
 		let document_key = decryption_session.wait(None)
 			.expect("when wait is called without timeout it always returns Some; qed")?
 			.decrypted_secret;
-=======
-			signature.clone().into(), None, false)?;
-		let document_key = decryption_session.wait()?.decrypted_secret;
->>>>>>> 3911de89
 
 		// encrypt document key with requestor public key
 		let document_key = ethcrypto::ecies::encrypt(&public, &ethcrypto::DEFAULT_MAC, &document_key)
@@ -136,39 +127,23 @@
 		Ok(document_key)
 	}
 
-<<<<<<< HEAD
 	fn restore_document_key_shadow(&self, key_id: &ServerKeyId, requester: &Requester) -> Result<EncryptedDocumentKeyShadow, Error> {
 		let decryption_session = self.data.lock().cluster.new_decryption_session(key_id.clone(),
 			requester.clone(), None, true, false)?;
 		decryption_session.wait(None)
 			.expect("when wait is called without timeout it always returns Some; qed")
 			.map_err(Into::into)
-=======
-	fn restore_document_key_shadow(&self, key_id: &ServerKeyId, signature: &RequestSignature) -> Result<EncryptedDocumentKeyShadow, Error> {
-		let decryption_session = self.data.lock().cluster.new_decryption_session(key_id.clone(),
-			signature.clone().into(), None, true)?;
-		decryption_session.wait().map_err(Into::into)
->>>>>>> 3911de89
 	}
 }
 
 impl MessageSigner for KeyServerImpl {
-<<<<<<< HEAD
-	fn sign_message(&self, key_id: &ServerKeyId, requester: &Requester, message: MessageHash) -> Result<EncryptedMessageSignature, Error> {
-=======
-	fn sign_message_schnorr(&self, key_id: &ServerKeyId, signature: &RequestSignature, message: MessageHash) -> Result<EncryptedMessageSignature, Error> {
->>>>>>> 3911de89
+	fn sign_message_schnorr(&self, key_id: &ServerKeyId, requester: &Requester, message: MessageHash) -> Result<EncryptedMessageSignature, Error> {
 		// recover requestor' public key from signature
 		let public = requester.public(key_id).map_err(Error::InsufficientRequesterData)?;
 
 		// sign message
-<<<<<<< HEAD
-		let signing_session = self.data.lock().cluster.new_signing_session(key_id.clone(),
-			requester.clone(), None, message)?;
-=======
 		let signing_session = self.data.lock().cluster.new_schnorr_signing_session(key_id.clone(),
-			signature.clone().into(), None, message)?;
->>>>>>> 3911de89
+			requester.clone().into(), None, message)?;
 		let message_signature = signing_session.wait()?;
 
 		// compose two message signature components into single one
@@ -182,14 +157,13 @@
 		Ok(message_signature)
 	}
 
-	fn sign_message_ecdsa(&self, key_id: &ServerKeyId, signature: &RequestSignature, message: MessageHash) -> Result<EncryptedMessageSignature, Error> {
+	fn sign_message_ecdsa(&self, key_id: &ServerKeyId, requester: &Requester, message: MessageHash) -> Result<EncryptedMessageSignature, Error> {
 		// recover requestor' public key from signature
-		let public = ethkey::recover(signature, key_id)
-			.map_err(|_| Error::BadSignature)?;
+		let public = requester.public(key_id).map_err(Error::InsufficientRequesterData)?;
 
 		// sign message
 		let signing_session = self.data.lock().cluster.new_ecdsa_signing_session(key_id.clone(),
-			signature.clone().into(), None, message)?;
+			requester.clone().into(), None, message)?;
 		let message_signature = signing_session.wait()?;
 
 		// encrypt combined signature with requestor public key
@@ -304,15 +278,11 @@
 	}
 
 	impl MessageSigner for DummyKeyServer {
-<<<<<<< HEAD
-		fn sign_message(&self, _key_id: &ServerKeyId, _requester: &Requester, _message: MessageHash) -> Result<EncryptedMessageSignature, Error> {
-=======
-		fn sign_message_schnorr(&self, _key_id: &ServerKeyId, _signature: &RequestSignature, _message: MessageHash) -> Result<EncryptedMessageSignature, Error> {
-			unimplemented!("test-only")
-		}
-
-		fn sign_message_ecdsa(&self, _key_id: &ServerKeyId, _signature: &RequestSignature, _message: MessageHash) -> Result<EncryptedMessageSignature, Error> {
->>>>>>> 3911de89
+		fn sign_message_schnorr(&self, _key_id: &ServerKeyId, _requester: &Requester, _message: MessageHash) -> Result<EncryptedMessageSignature, Error> {
+			unimplemented!("test-only")
+		}
+
+		fn sign_message_ecdsa(&self, _key_id: &ServerKeyId, _requester: &Requester, _message: MessageHash) -> Result<EncryptedMessageSignature, Error> {
 			unimplemented!("test-only")
 		}
 	}
@@ -469,11 +439,7 @@
 
 			// sign message
 			let message_hash = H256::from(42);
-<<<<<<< HEAD
-			let combined_signature = key_servers[0].sign_message(&server_key_id, &signature.into(), message_hash.clone()).unwrap();
-=======
-			let combined_signature = key_servers[0].sign_message_schnorr(&server_key_id, &signature, message_hash.clone()).unwrap();
->>>>>>> 3911de89
+			let combined_signature = key_servers[0].sign_message_schnorr(&server_key_id, &signature.into(), message_hash.clone()).unwrap();
 			let combined_signature = ethcrypto::ecies::decrypt(&requestor_secret, &ethcrypto::DEFAULT_MAC, &combined_signature).unwrap();
 			let signature_c = Secret::from_slice(&combined_signature[..32]);
 			let signature_s = Secret::from_slice(&combined_signature[32..]);
@@ -522,11 +488,7 @@
 
 		// sign message
 		let message_hash = H256::from(42);
-<<<<<<< HEAD
-		let combined_signature = key_servers[0].sign_message(&server_key_id, &signature.into(), message_hash.clone()).unwrap();
-=======
-		let combined_signature = key_servers[0].sign_message_schnorr(&server_key_id, &signature, message_hash.clone()).unwrap();
->>>>>>> 3911de89
+		let combined_signature = key_servers[0].sign_message_schnorr(&server_key_id, &signature.into(), message_hash.clone()).unwrap();
 		let combined_signature = ethcrypto::ecies::decrypt(&requestor_secret, &ethcrypto::DEFAULT_MAC, &combined_signature).unwrap();
 		let signature_c = Secret::from_slice(&combined_signature[..32]);
 		let signature_s = Secret::from_slice(&combined_signature[32..]);
@@ -538,21 +500,21 @@
 	#[test]
 	fn ecdsa_signing_session_is_delegated_when_node_does_not_have_key_share() {
 		//::logger::init_log();
-		let key_servers = make_key_servers(6117, 4);
+		let (key_servers, _) = make_key_servers(6117, 4);
 		let threshold = 1;
 
 		// generate server key
 		let server_key_id = Random.generate().unwrap().secret().clone();
 		let requestor_secret = Random.generate().unwrap().secret().clone();
 		let signature = ethkey::sign(&requestor_secret, &server_key_id).unwrap();
-		let server_public = key_servers[0].generate_key(&server_key_id, &signature, threshold).unwrap();
+		let server_public = key_servers[0].generate_key(&server_key_id, &signature.clone().into(), threshold).unwrap();
 
 		// remove key from node0
 		key_servers[0].cluster().key_storage().remove(&server_key_id).unwrap();
 
 		// sign message
 		let message_hash = H256::random();
-		let signature = key_servers[0].sign_message_ecdsa(&server_key_id, &signature, message_hash.clone()).unwrap();
+		let signature = key_servers[0].sign_message_ecdsa(&server_key_id, &signature.into(), message_hash.clone()).unwrap();
 		let signature = ethcrypto::ecies::decrypt(&requestor_secret, &ethcrypto::DEFAULT_MAC, &signature).unwrap();
 		let signature: H520 = signature[0..65].into();
 
