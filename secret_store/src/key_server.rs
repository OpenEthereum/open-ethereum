--- conflicted
+++ resolved
@@ -162,16 +162,9 @@
 			unimplemented!()
 		}
 
-<<<<<<< HEAD
 		fn document_key(&self, _signature: &RequestSignature, _document: &DocumentAddress) -> Result<DocumentEncryptedKey, Error> {
 			unimplemented!()
 		}
-=======
-	fn decrypt_document_key(secret: &str, document_key: DocumentEncryptedKey) -> DocumentKey {
-		let secret = secret.parse().unwrap();
-		ethcrypto::ecies::decrypt(&secret, &DEFAULT_MAC, &document_key).unwrap()
-	}
->>>>>>> eed15eb9
 
 		fn document_key_shadow(&self, _signature: &RequestSignature, _document: &DocumentAddress) -> Result<DocumentEncryptedKeyShadow, Error> {
 			unimplemented!()
