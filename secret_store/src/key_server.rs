--- conflicted
+++ resolved
@@ -145,16 +145,9 @@
 mod tests {
 	use std::time;
 	use std::sync::Arc;
-<<<<<<< HEAD
-	use std::str::FromStr;
-	use ethcrypto;
-	use ethkey::{self, Secret, Random, Generator};
-	use acl_storage::tests::DummyAclStorage;
-=======
 	use ethcrypto;
 	use ethkey::{self, Random, Generator};
 	use acl_storage::DummyAclStorage;
->>>>>>> c3769b88
 	use key_storage::tests::DummyKeyStorage;
 	use types::all::{ClusterConfiguration, NodeAddress, EncryptionConfiguration, DocumentEncryptedKey, DocumentKey};
 	use super::super::{RequestSignature, DocumentAddress};
@@ -170,11 +163,7 @@
 	}
 
 	fn decrypt_document_key(secret: &str, document_key: DocumentEncryptedKey) -> DocumentKey {
-<<<<<<< HEAD
-		let secret = Secret::from_str(secret).unwrap();
-=======
 		let secret = secret.parse().unwrap();
->>>>>>> c3769b88
 		ethcrypto::ecies::decrypt_single_message(&secret, &document_key).unwrap()
 	}
 
