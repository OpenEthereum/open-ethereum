--- conflicted
+++ resolved
@@ -190,7 +190,7 @@
 		let transaction_data = prepare_tx(&*client, origin, &self.contract)?;
 
 		// send transaction
-		client.transact_contract(
+		self.client.transact_contract(
 			origin.clone(),
 			transaction_data
 		).map_err(|e| format!("{}", e))?;
@@ -389,19 +389,11 @@
 		)
 	}
 
-<<<<<<< HEAD
-		// send transaction
-		self.client.transact_contract(
-			data.contract_address,
-			transaction_data
-		).map_err(|e| format!("{}", e))?;
-=======
 	fn publish_stored_document_key(&self, origin: &Address, server_key_id: &ServerKeyId) -> Result<(), String> {
 		self.send_contract_transaction(origin, server_key_id, DocumentKeyStoreService::is_response_required, |_, _, service|
 			Ok(DocumentKeyStoreService::prepare_pubish_tx_data(service, server_key_id))
 		)
 	}
->>>>>>> ef80698d
 
 	fn publish_document_key_store_error(&self, origin: &Address, server_key_id: &ServerKeyId) -> Result<(), String> {
 		self.send_contract_transaction(origin, server_key_id, DocumentKeyStoreService::is_response_required, |_, _, service|
