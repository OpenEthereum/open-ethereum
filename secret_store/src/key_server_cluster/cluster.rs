// Copyright 2015-2017 Parity Technologies (UK) Ltd.
// This file is part of Parity.

// Parity is free software: you can redistribute it and/or modify
// it under the terms of the GNU General Public License as published by
// the Free Software Foundation, either version 3 of the License, or
// (at your option) any later version.

// Parity is distributed in the hope that it will be useful,
// but WITHOUT ANY WARRANTY; without even the implied warranty of
// MERCHANTABILITY or FITNESS FOR A PARTICULAR PURPOSE.  See the
// GNU General Public License for more details.

// You should have received a copy of the GNU General Public License
// along with Parity.  If not, see <http://www.gnu.org/licenses/>.

use std::io;
use std::time::{Duration, Instant};
use std::sync::Arc;
use std::collections::{BTreeMap, BTreeSet};
use std::collections::btree_map::Entry;
use std::net::{SocketAddr, IpAddr};
use futures::{finished, failed, Future, Stream};
use futures_cpupool::CpuPool;
use parking_lot::{RwLock, Mutex};
use tokio_io::IoFuture;
use tokio_core::reactor::{Handle, Remote, Interval};
use tokio_core::net::{TcpListener, TcpStream};
use ethkey::{Public, KeyPair, Signature, Random, Generator};
use ethereum_types::{Address, H256};
use key_server_cluster::{Error, NodeId, SessionId, Requester, AclStorage, KeyStorage, KeyServerSet, NodeKeyPair};
use key_server_cluster::cluster_sessions::{ClusterSession, AdminSession, ClusterSessions, SessionIdWithSubSession,
	ClusterSessionsContainer, SERVERS_SET_CHANGE_SESSION_ID, create_cluster_view, AdminSessionCreationData, ClusterSessionsListener};
use key_server_cluster::cluster_sessions_creator::{ClusterSessionCreator, IntoSessionId};
use key_server_cluster::message::{self, Message, ClusterMessage};
use key_server_cluster::generation_session::{SessionImpl as GenerationSession};
use key_server_cluster::decryption_session::{SessionImpl as DecryptionSession};
use key_server_cluster::encryption_session::{SessionImpl as EncryptionSession};
use key_server_cluster::signing_session_ecdsa::{SessionImpl as EcdsaSigningSession};
use key_server_cluster::signing_session_schnorr::{SessionImpl as SchnorrSigningSession};
use key_server_cluster::key_version_negotiation_session::{SessionImpl as KeyVersionNegotiationSession,
	IsolatedSessionTransport as KeyVersionNegotiationSessionTransport, ContinueAction};
use key_server_cluster::io::{DeadlineStatus, ReadMessage, SharedTcpStream, read_encrypted_message, WriteMessage, write_encrypted_message};
use key_server_cluster::net::{accept_connection as net_accept_connection, connect as net_connect, Connection as NetConnection};
use key_server_cluster::connection_trigger::{Maintain, ConnectionTrigger, SimpleConnectionTrigger, ServersSetChangeSessionCreatorConnector};
use key_server_cluster::connection_trigger_with_migration::ConnectionTriggerWithMigration;

/// Maintain interval (seconds). Every MAINTAIN_INTERVAL seconds node:
/// 1) checks if connected nodes are responding to KeepAlive messages
/// 2) tries to connect to disconnected nodes
/// 3) checks if enc/dec sessions are time-outed
const MAINTAIN_INTERVAL: u64 = 10;

/// When no messages have been received from node within KEEP_ALIVE_SEND_INTERVAL seconds,
/// we must send KeepAlive message to the node to check if it still responds to messages.
const KEEP_ALIVE_SEND_INTERVAL: Duration = Duration::from_secs(30);
/// When no messages have been received from node within KEEP_ALIVE_DISCONNECT_INTERVAL seconds,
/// we must treat this node as non-responding && disconnect from it.
const KEEP_ALIVE_DISCONNECT_INTERVAL: Duration = Duration::from_secs(60);

/// Empty future.
pub type BoxedEmptyFuture = Box<Future<Item = (), Error = ()> + Send>;

/// Cluster interface for external clients.
pub trait ClusterClient: Send + Sync {
	/// Get cluster state.
	fn cluster_state(&self) -> ClusterState;
	/// Start new generation session.
	fn new_generation_session(&self, session_id: SessionId, origin: Option<Address>, author: Address, threshold: usize) -> Result<Arc<GenerationSession>, Error>;
	/// Start new encryption session.
	fn new_encryption_session(&self, session_id: SessionId, author: Requester, common_point: Public, encrypted_point: Public) -> Result<Arc<EncryptionSession>, Error>;
	/// Start new decryption session.
	fn new_decryption_session(&self, session_id: SessionId, origin: Option<Address>, requester: Requester, version: Option<H256>, is_shadow_decryption: bool, is_broadcast_decryption: bool) -> Result<Arc<DecryptionSession>, Error>;
	/// Start new Schnorr signing session.
	fn new_schnorr_signing_session(&self, session_id: SessionId, requester: Requester, version: Option<H256>, message_hash: H256) -> Result<Arc<SchnorrSigningSession>, Error>;
	/// Start new ECDSA session.
	fn new_ecdsa_signing_session(&self, session_id: SessionId, requester: Requester, version: Option<H256>, message_hash: H256) -> Result<Arc<EcdsaSigningSession>, Error>;
	/// Start new key version negotiation session.
	fn new_key_version_negotiation_session(&self, session_id: SessionId) -> Result<Arc<KeyVersionNegotiationSession<KeyVersionNegotiationSessionTransport>>, Error>;
	/// Start new servers set change session.
	fn new_servers_set_change_session(&self, session_id: Option<SessionId>, migration_id: Option<H256>, new_nodes_set: BTreeSet<NodeId>, old_set_signature: Signature, new_set_signature: Signature) -> Result<Arc<AdminSession>, Error>;

	/// Listen for new generation sessions.
	fn add_generation_listener(&self, listener: Arc<ClusterSessionsListener<GenerationSession>>);
	/// Listen for new decryption sessions.
	fn add_decryption_listener(&self, listener: Arc<ClusterSessionsListener<DecryptionSession>>);

	/// Ask node to make 'faulty' generation sessions.
	#[cfg(test)]
	fn make_faulty_generation_sessions(&self);
	/// Get active generation session with given id.
	#[cfg(test)]
	fn generation_session(&self, session_id: &SessionId) -> Option<Arc<GenerationSession>>;
	/// Try connect to disconnected nodes.
	#[cfg(test)]
	fn connect(&self);
	/// Get key storage.
	#[cfg(test)]
	fn key_storage(&self) -> Arc<KeyStorage>;
}

/// Cluster access for single session participant.
pub trait Cluster: Send + Sync {
	/// Broadcast message to all other nodes.
	fn broadcast(&self, message: Message) -> Result<(), Error>;
	/// Send message to given node.
	fn send(&self, to: &NodeId, message: Message) -> Result<(), Error>;
	/// Is connected to given node?
	fn is_connected(&self, node: &NodeId) -> bool;
	/// Get a set of connected nodes.
	fn nodes(&self) -> BTreeSet<NodeId>;
}

/// Cluster initialization parameters.
#[derive(Clone)]
pub struct ClusterConfiguration {
	/// Number of threads reserved by cluster.
	pub threads: usize,
	/// Allow connecting to 'higher' nodes.
	pub allow_connecting_to_higher_nodes: bool,
	/// KeyPair this node holds.
	pub self_key_pair: Arc<NodeKeyPair>,
	/// Interface to listen to.
	pub listen_address: (String, u16),
	/// Cluster nodes set.
	pub key_server_set: Arc<KeyServerSet>,
	/// Reference to key storage
	pub key_storage: Arc<KeyStorage>,
	/// Reference to ACL storage
	pub acl_storage: Arc<AclStorage>,
	/// Administrator public key.
	pub admin_public: Option<Public>,
	/// Should key servers set change session should be started when servers set changes.
	/// This will only work when servers set is configured using KeyServerSet contract.
	pub auto_migrate_enabled: bool,
}

/// Cluster state.
pub struct ClusterState {
	/// Nodes, to which connections are established.
	pub connected: BTreeSet<NodeId>,
}

/// Network cluster implementation.
pub struct ClusterCore {
	/// Handle to the event loop.
	handle: Handle,
	/// Listen address.
	listen_address: SocketAddr,
	/// Cluster data.
	data: Arc<ClusterData>,
}

/// Network cluster client interface implementation.
pub struct ClusterClientImpl {
	/// Cluster data.
	data: Arc<ClusterData>,
}

/// Network cluster view. It is a communication channel, required in single session.
pub struct ClusterView {
	core: Arc<Mutex<ClusterViewCore>>,
}

/// Cross-thread shareable cluster data.
pub struct ClusterData {
	/// Cluster configuration.
	pub config: ClusterConfiguration,
	/// Handle to the event loop.
	pub handle: Remote,
	/// Handle to the cpu thread pool.
	pub pool: CpuPool,
	/// KeyPair this node holds.
	pub self_key_pair: Arc<NodeKeyPair>,
	/// Connections data.
	pub connections: ClusterConnections,
	/// Active sessions data.
	pub sessions: ClusterSessions,
}

/// Connections that are forming the cluster. Lock order: trigger.lock() -> data.lock().
pub struct ClusterConnections {
	/// Self node id.
	pub self_node_id: NodeId,
	/// All known other key servers.
	pub key_server_set: Arc<KeyServerSet>,
	/// Connections trigger.
	pub trigger: Mutex<Box<ConnectionTrigger>>,
	/// Servers set change session creator connector.
	pub connector: Arc<ServersSetChangeSessionCreatorConnector>,
	/// Connections data.
	pub data: RwLock<ClusterConnectionsData>,
}

#[derive(Default)]
/// Cluster connections data.
pub struct ClusterConnectionsData {
	/// Active key servers set.
	pub nodes: BTreeMap<Public, SocketAddr>,
	/// Active connections to key servers.
	pub connections: BTreeMap<NodeId, Arc<Connection>>,
}

/// Cluster view core.
struct ClusterViewCore {
	/// Cluster reference.
	cluster: Arc<ClusterData>,
	/// Subset of nodes, required for this session.
	nodes: BTreeSet<NodeId>,
}

/// Connection to single node.
pub struct Connection {
	/// Node id.
	node_id: NodeId,
	/// Node address.
	node_address: SocketAddr,
	/// Is inbound connection?
	is_inbound: bool,
	/// Tcp stream.
	stream: SharedTcpStream,
	/// Connection key.
	key: KeyPair,
	/// Last message time.
	last_message_time: Mutex<Instant>,
}

impl ClusterCore {
	pub fn new(handle: Handle, config: ClusterConfiguration) -> Result<Arc<Self>, Error> {
		let listen_address = make_socket_address(&config.listen_address.0, config.listen_address.1)?;
		let connections = ClusterConnections::new(&config)?;
		let servers_set_change_creator_connector = connections.connector.clone();
		let sessions = ClusterSessions::new(&config, servers_set_change_creator_connector);
		let data = ClusterData::new(&handle, config, connections, sessions);

		Ok(Arc::new(ClusterCore {
			handle: handle,
			listen_address: listen_address,
			data: data,
		}))
	}

	/// Create new client interface.
	pub fn client(&self) -> Arc<ClusterClient> {
		Arc::new(ClusterClientImpl::new(self.data.clone()))
	}

	/// Get cluster configuration.
	#[cfg(test)]
	pub fn config(&self) -> &ClusterConfiguration {
		&self.data.config
	}

	/// Get connection to given node.
	#[cfg(test)]
	pub fn connection(&self, node: &NodeId) -> Option<Arc<Connection>> {
		self.data.connection(node)
	}

	/// Run cluster.
	pub fn run(&self) -> Result<(), Error> {
		self.run_listener()
			.and_then(|_| self.run_connections())?;

		// schedule maintain procedures
		ClusterCore::schedule_maintain(&self.handle, self.data.clone());

		Ok(())
	}

	/// Start listening for incoming connections.
	pub fn run_listener(&self) -> Result<(), Error> {
		// start listeining for incoming connections
		self.handle.spawn(ClusterCore::listen(&self.handle, self.data.clone(), self.listen_address.clone())?);
		Ok(())
	}

	/// Start connecting to other nodes.
	pub fn run_connections(&self) -> Result<(), Error> {
		// try to connect to every other peer
		ClusterCore::connect_disconnected_nodes(self.data.clone());
		Ok(())
	}

	/// Connect to peer.
	fn connect(data: Arc<ClusterData>, node_address: SocketAddr) {
		data.handle.clone().spawn(move |handle| {
			data.pool.clone().spawn(ClusterCore::connect_future(handle, data, node_address))
		})
	}

	/// Connect to socket using given context and handle.
	fn connect_future(handle: &Handle, data: Arc<ClusterData>, node_address: SocketAddr) -> BoxedEmptyFuture {
		let disconnected_nodes = data.connections.disconnected_nodes().keys().cloned().collect();
		Box::new(net_connect(&node_address, handle, data.self_key_pair.clone(), disconnected_nodes)
			.then(move |result| ClusterCore::process_connection_result(data, Some(node_address), result))
			.then(|_| finished(())))
	}

	/// Start listening for incoming connections.
	fn listen(handle: &Handle, data: Arc<ClusterData>, listen_address: SocketAddr) -> Result<BoxedEmptyFuture, Error> {
		Ok(Box::new(TcpListener::bind(&listen_address, &handle)?
			.incoming()
			.and_then(move |(stream, node_address)| {
				ClusterCore::accept_connection(data.clone(), stream, node_address);
				Ok(())
			})
			.for_each(|_| Ok(()))
			.then(|_| finished(()))))
	}

	/// Accept connection.
	fn accept_connection(data: Arc<ClusterData>, stream: TcpStream, node_address: SocketAddr) {
		data.handle.clone().spawn(move |handle| {
			data.pool.clone().spawn(ClusterCore::accept_connection_future(handle, data, stream, node_address))
		})
	}

	/// Accept connection future.
	fn accept_connection_future(handle: &Handle, data: Arc<ClusterData>, stream: TcpStream, node_address: SocketAddr) -> BoxedEmptyFuture {
		Box::new(net_accept_connection(node_address, stream, handle, data.self_key_pair.clone())
			.then(move |result| ClusterCore::process_connection_result(data, None, result))
			.then(|_| finished(())))
	}

	/// Schedule mainatain procedures.
	fn schedule_maintain(handle: &Handle, data: Arc<ClusterData>) {
		let d = data.clone();
		let interval: BoxedEmptyFuture = Box::new(Interval::new(Duration::new(MAINTAIN_INTERVAL, 0), handle)
			.expect("failed to create interval")
			.and_then(move |_| Ok(ClusterCore::maintain(data.clone())))
			.for_each(|_| Ok(()))
			.then(|_| finished(())));

		d.spawn(interval);
	}

	/// Execute maintain procedures.
	fn maintain(data: Arc<ClusterData>) {
		trace!(target: "secretstore_net", "{}: executing maintain procedures", data.self_key_pair.public());

		ClusterCore::keep_alive(data.clone());
		ClusterCore::connect_disconnected_nodes(data.clone());
		data.sessions.stop_stalled_sessions();
	}

	/// Called for every incomming mesage.
	fn process_connection_messages(data: Arc<ClusterData>, connection: Arc<Connection>) -> IoFuture<Result<(), Error>> {
		Box::new(connection
			.read_message()
			.then(move |result|
				match result {
					Ok((_, Ok(message))) => {
						ClusterCore::process_connection_message(data.clone(), connection.clone(), message);
						// continue serving connection
						data.spawn(ClusterCore::process_connection_messages(data.clone(), connection));
						Box::new(finished(Ok(())))
					},
					Ok((_, Err(err))) => {
						warn!(target: "secretstore_net", "{}: protocol error '{}' when reading message from node {}", data.self_key_pair.public(), err, connection.node_id());
						// continue serving connection
						data.spawn(ClusterCore::process_connection_messages(data.clone(), connection));
						Box::new(finished(Err(err)))
					},
					Err(err) => {
						warn!(target: "secretstore_net", "{}: network error '{}' when reading message from node {}", data.self_key_pair.public(), err, connection.node_id());
						// close connection
						data.connections.remove(data.clone(), connection.node_id(), connection.is_inbound());
						Box::new(failed(err))
					},
				}
			))
	}

	/// Send keepalive messages to every othe node.
	fn keep_alive(data: Arc<ClusterData>) {
		data.sessions.sessions_keep_alive();
		for connection in data.connections.active_connections() {
			let last_message_diff = Instant::now() - connection.last_message_time();
			if last_message_diff > KEEP_ALIVE_DISCONNECT_INTERVAL {
				data.connections.remove(data.clone(), connection.node_id(), connection.is_inbound());
				data.sessions.on_connection_timeout(connection.node_id());
			}
			else if last_message_diff > KEEP_ALIVE_SEND_INTERVAL {
				data.spawn(connection.send_message(Message::Cluster(ClusterMessage::KeepAlive(message::KeepAlive {}))));
			}
		}
	}

	/// Try to connect to every disconnected node.
	fn connect_disconnected_nodes(data: Arc<ClusterData>) {
		let r = data.connections.update_nodes_set(data.clone());
		if let Some(r) = r {
			data.spawn(r);
		}

		// connect to disconnected nodes
		for (node_id, node_address) in data.connections.disconnected_nodes() {
			if data.config.allow_connecting_to_higher_nodes || data.self_key_pair.public() < &node_id {
				ClusterCore::connect(data.clone(), node_address);
			}
		}
	}

	/// Process connection future result.
	fn process_connection_result(data: Arc<ClusterData>, outbound_addr: Option<SocketAddr>, result: Result<DeadlineStatus<Result<NetConnection, Error>>, io::Error>) -> IoFuture<Result<(), Error>> {
		match result {
			Ok(DeadlineStatus::Meet(Ok(connection))) => {
				let connection = Connection::new(outbound_addr.is_none(), connection);
				if data.connections.insert(data.clone(), connection.clone()) {
					ClusterCore::process_connection_messages(data.clone(), connection)
				} else {
					Box::new(finished(Ok(())))
				}
			},
			Ok(DeadlineStatus::Meet(Err(err))) => {
				warn!(target: "secretstore_net", "{}: protocol error '{}' when establishing {} connection{}",
					data.self_key_pair.public(), err, if outbound_addr.is_some() { "outbound" } else { "inbound" },
					outbound_addr.map(|a| format!(" with {}", a)).unwrap_or_default());
				Box::new(finished(Ok(())))
			},
			Ok(DeadlineStatus::Timeout) => {
				warn!(target: "secretstore_net", "{}: timeout when establishing {} connection{}",
					data.self_key_pair.public(), if outbound_addr.is_some() { "outbound" } else { "inbound" },
					outbound_addr.map(|a| format!(" with {}", a)).unwrap_or_default());
				Box::new(finished(Ok(())))
			},
			Err(err) => {
				warn!(target: "secretstore_net", "{}: network error '{}' when establishing {} connection{}",
					data.self_key_pair.public(), err, if outbound_addr.is_some() { "outbound" } else { "inbound" },
					outbound_addr.map(|a| format!(" with {}", a)).unwrap_or_default());
				Box::new(finished(Ok(())))
			},
		}
	}

	/// Process single message from the connection.
	fn process_connection_message(data: Arc<ClusterData>, connection: Arc<Connection>, message: Message) {
		connection.set_last_message_time(Instant::now());
		trace!(target: "secretstore_net", "{}: received message {} from {}", data.self_key_pair.public(), message, connection.node_id());
		// error is ignored as we only process errors on session level
		match message {
			Message::Generation(message) => Self::process_message(&data, &data.sessions.generation_sessions, connection, Message::Generation(message))
				.map(|_| ()).unwrap_or_default(),
			Message::Encryption(message) => Self::process_message(&data, &data.sessions.encryption_sessions, connection, Message::Encryption(message))
				.map(|_| ()).unwrap_or_default(),
			Message::Decryption(message) => Self::process_message(&data, &data.sessions.decryption_sessions, connection, Message::Decryption(message))
				.map(|_| ()).unwrap_or_default(),
			Message::SchnorrSigning(message) => Self::process_message(&data, &data.sessions.schnorr_signing_sessions, connection, Message::SchnorrSigning(message))
				.map(|_| ()).unwrap_or_default(),
			Message::EcdsaSigning(message) => Self::process_message(&data, &data.sessions.ecdsa_signing_sessions, connection, Message::EcdsaSigning(message))
				.map(|_| ()).unwrap_or_default(),
			Message::ServersSetChange(message) => {
				let message = Message::ServersSetChange(message);
				let is_initialization_message = message.is_initialization_message();
				let session = Self::process_message(&data, &data.sessions.admin_sessions, connection, message);
				if is_initialization_message {
					if let Some(session) = session {
						data.connections.servers_set_change_creator_connector().set_key_servers_set_change_session(session.clone());
					}
				}
			}
			Message::KeyVersionNegotiation(message) => {
				let session = Self::process_message(&data, &data.sessions.negotiation_sessions, connection, Message::KeyVersionNegotiation(message));
				Self::try_continue_session(&data, session);
			},
			Message::ShareAdd(message) => Self::process_message(&data, &data.sessions.admin_sessions, connection, Message::ShareAdd(message))
				.map(|_| ()).unwrap_or_default(),
			Message::Cluster(message) => ClusterCore::process_cluster_message(data, connection, message),
		}
	}

	/// Try to contnue session.
	fn try_continue_session(data: &Arc<ClusterData>, session: Option<Arc<KeyVersionNegotiationSession<KeyVersionNegotiationSessionTransport>>>) {
		if let Some(session) = session {
			let meta = session.meta();
			let is_master_node = meta.self_node_id == meta.master_node_id;
			if is_master_node && session.is_finished() {
				data.sessions.negotiation_sessions.remove(&session.id());
				match session.wait() {
					Ok((version, master)) => match session.take_continue_action() {
						Some(ContinueAction::Decrypt(session, origin, is_shadow_decryption, is_broadcast_decryption)) => {
							let initialization_error = if data.self_key_pair.public() == &master {
								session.initialize(origin, version, is_shadow_decryption, is_broadcast_decryption)
							} else {
								session.delegate(master, origin, version, is_shadow_decryption, is_broadcast_decryption)
							};

							if let Err(error) = initialization_error {
								session.on_session_error(&meta.self_node_id, error);
								data.sessions.decryption_sessions.remove(&session.id());
							}
						},
						Some(ContinueAction::SchnorrSign(session, message_hash)) => {
							let initialization_error = if data.self_key_pair.public() == &master {
								session.initialize(version, message_hash)
							} else {
								session.delegate(master, version, message_hash)
							};

							if let Err(error) = initialization_error {
								session.on_session_error(&meta.self_node_id, error);
								data.sessions.schnorr_signing_sessions.remove(&session.id());
							}
						},
						Some(ContinueAction::EcdsaSign(session, message_hash)) => {
							let initialization_error = if data.self_key_pair.public() == &master {
								session.initialize(version, message_hash)
							} else {
								session.delegate(master, version, message_hash)
							};

							if let Err(error) = initialization_error {
								session.on_session_error(&meta.self_node_id, error);
								data.sessions.ecdsa_signing_sessions.remove(&session.id());
							}
						},
						None => (),
					},
					Err(error) => match session.take_continue_action() {
						Some(ContinueAction::Decrypt(session, _, _, _)) => {
							data.sessions.decryption_sessions.remove(&session.id());
							session.on_session_error(&meta.self_node_id, error);
						},
						Some(ContinueAction::SchnorrSign(session, _)) => {
							data.sessions.schnorr_signing_sessions.remove(&session.id());
							session.on_session_error(&meta.self_node_id, error);
						},
						Some(ContinueAction::EcdsaSign(session, _)) => {
							data.sessions.ecdsa_signing_sessions.remove(&session.id());
							session.on_session_error(&meta.self_node_id, error);
						},
						None => (),
					},
				}
			}
		}
	}

	/// Get or insert new session.
	fn prepare_session<S: ClusterSession, SC: ClusterSessionCreator<S, D>, D>(data: &Arc<ClusterData>, sessions: &ClusterSessionsContainer<S, SC, D>, sender: &NodeId, message: &Message) -> Result<Arc<S>, Error>
		where Message: IntoSessionId<S::Id> {
		fn requires_all_connections(message: &Message) -> bool {
			match *message {
				Message::Generation(_) => true,
				Message::ShareAdd(_) => true,
				Message::ServersSetChange(_) => true,
				_ => false,
			}
		}

		// get or create new session, if required
		let session_id = message.into_session_id().expect("into_session_id fails for cluster messages only; only session messages are passed to prepare_session; qed");
		let is_initialization_message = message.is_initialization_message();
		let is_delegation_message = message.is_delegation_message();
		match is_initialization_message || is_delegation_message {
			false => sessions.get(&session_id, true).ok_or(Error::InvalidSessionId),
			true => {
				let creation_data = SC::creation_data_from_message(&message)?;
				let master = if is_initialization_message { sender.clone() } else { data.self_key_pair.public().clone() };
				let cluster = create_cluster_view(data, requires_all_connections(&message))?;

				sessions.insert(cluster, master, session_id, Some(message.session_nonce().ok_or(Error::InvalidMessage)?), message.is_exclusive_session_message(), creation_data)
			},
		}
	}

	/// Process single session message from connection.
	fn process_message<S: ClusterSession, SC: ClusterSessionCreator<S, D>, D>(data: &Arc<ClusterData>, sessions: &ClusterSessionsContainer<S, SC, D>, connection: Arc<Connection>, mut message: Message) -> Option<Arc<S>>
		where Message: IntoSessionId<S::Id> {

		// get or create new session, if required
		let mut sender = connection.node_id().clone();
		let session = Self::prepare_session(data, sessions, &sender, &message);
		// send error if session is not found, or failed to create
		let session = match session {
			Ok(session) => session,
			Err(error) => {
				// this is new session => it is not yet in container
				warn!(target: "secretstore_net", "{}: {} session read error '{}' when requested for session from node {}",
					data.self_key_pair.public(), S::type_name(), error, sender);
				if !message.is_error_message() {
					let session_id = message.into_session_id().expect("session_id only fails for cluster messages; only session messages are passed to process_message; qed");
					let session_nonce = message.session_nonce().expect("session_nonce only fails for cluster messages; only session messages are passed to process_message; qed");
					data.spawn(connection.send_message(SC::make_error_message(session_id, session_nonce, error)));
				}
				return None;
			},
		};

		let session_id = session.id();
		let mut is_queued_message = false;
		loop {
			let message_result = session.on_message(&sender, &message);
			match message_result {
				Ok(_) => {
					// if session is completed => stop
					if session.is_finished() {
						info!(target: "secretstore_net", "{}: {} session completed", data.self_key_pair.public(), S::type_name());
						sessions.remove(&session_id);
						return Some(session);
					}

					// try to dequeue message
					match sessions.dequeue_message(&session_id) {
						Some((msg_sender, msg)) => {
							is_queued_message = true;
							sender = msg_sender;
							message = msg;
						},
						None => return Some(session),
					}
				},
				Err(Error::TooEarlyForRequest) => {
					sessions.enqueue_message(&session_id, sender, message, is_queued_message);
					return Some(session);
				},
				Err(err) => {
					warn!(target: "secretstore_net", "{}: {} session error '{}' when processing message {} from node {}",
						data.self_key_pair.public(),
						S::type_name(),
						err,
						message,
						sender);
					session.on_session_error(data.self_key_pair.public(), err);
					sessions.remove(&session_id);
					return Some(session);
				},
			}
		}
	}

	/// Process single cluster message from the connection.
	fn process_cluster_message(data: Arc<ClusterData>, connection: Arc<Connection>, message: ClusterMessage) {
		match message {
			ClusterMessage::KeepAlive(_) => data.spawn(connection.send_message(Message::Cluster(ClusterMessage::KeepAliveResponse(message::KeepAliveResponse {
				session_id: None,
			})))),
			ClusterMessage::KeepAliveResponse(msg) => if let Some(session_id) = msg.session_id {
				data.sessions.on_session_keep_alive(connection.node_id(), session_id.into());
			},
			_ => warn!(target: "secretstore_net", "{}: received unexpected message {} from node {} at {}", data.self_key_pair.public(), message, connection.node_id(), connection.node_address()),
		}
	}
}

impl ClusterConnections {
	pub fn new(config: &ClusterConfiguration) -> Result<Self, Error> {
		let mut nodes = config.key_server_set.snapshot().current_set;
		nodes.remove(config.self_key_pair.public());

		let trigger: Box<ConnectionTrigger> = match config.auto_migrate_enabled {
			false => Box::new(SimpleConnectionTrigger::new(config.key_server_set.clone(), config.self_key_pair.clone(), config.admin_public.clone())),
			true if config.admin_public.is_none() => Box::new(ConnectionTriggerWithMigration::new(config.key_server_set.clone(), config.self_key_pair.clone())),
			true => return Err(Error::Io("secret store admininstrator public key is specified with auto-migration enabled".into())), // TODO [Refac]: Io -> Internal
		};
		let connector = trigger.servers_set_change_creator_connector();

		Ok(ClusterConnections {
			self_node_id: config.self_key_pair.public().clone(),
			key_server_set: config.key_server_set.clone(),
			trigger: Mutex::new(trigger),
			connector: connector,
			data: RwLock::new(ClusterConnectionsData {
				nodes: nodes,
				connections: BTreeMap::new(),
			}),
		})
	}

	pub fn cluster_state(&self) -> ClusterState {
		ClusterState {
			connected: self.data.read().connections.keys().cloned().collect(),
		}
	}

	pub fn get(&self, node: &NodeId) -> Option<Arc<Connection>> {
		self.data.read().connections.get(node).cloned()
	}

	pub fn insert(&self, data: Arc<ClusterData>, connection: Arc<Connection>) -> bool {
		{
			let mut data = self.data.write();
			if !data.nodes.contains_key(connection.node_id()) {
				// incoming connections are checked here
				trace!(target: "secretstore_net", "{}: ignoring unknown connection from {} at {}", self.self_node_id, connection.node_id(), connection.node_address());
				debug_assert!(connection.is_inbound());
				return false;
			}

			if data.connections.contains_key(connection.node_id()) {
				// we have already connected to the same node
				// the agreement is that node with lower id must establish connection to node with higher id
				if (&self.self_node_id < connection.node_id() && connection.is_inbound())
					|| (&self.self_node_id > connection.node_id() && !connection.is_inbound()) {
					return false;
				}
			}

			let node = connection.node_id().clone();
			trace!(target: "secretstore_net", "{}: inserting connection to {} at {}. Connected to {} of {} nodes",
				self.self_node_id, node, connection.node_address(), data.connections.len() + 1, data.nodes.len());
			data.connections.insert(node.clone(), connection.clone());
		}

		let maintain_action = self.trigger.lock().on_connection_established(connection.node_id());
		self.maintain_connection_trigger(maintain_action, data);

		true
	}

	pub fn remove(&self, data: Arc<ClusterData>, node: &NodeId, is_inbound: bool) {
		{
			let mut data = self.data.write();
			if let Entry::Occupied(entry) = data.connections.entry(node.clone()) {
				if entry.get().is_inbound() != is_inbound {
					return;
				}

				trace!(target: "secretstore_net", "{}: removing connection to {} at {}", self.self_node_id, entry.get().node_id(), entry.get().node_address());
				entry.remove_entry();
			} else {
				return;
			}
		}

		let maintain_action = self.trigger.lock().on_connection_closed(node);
		self.maintain_connection_trigger(maintain_action, data);
	}

	pub fn connected_nodes(&self) -> BTreeSet<NodeId> {
		self.data.read().connections.keys().cloned().collect()
	}

	pub fn active_connections(&self)-> Vec<Arc<Connection>> {
		self.data.read().connections.values().cloned().collect()
	}

	pub fn disconnected_nodes(&self) -> BTreeMap<NodeId, SocketAddr> {
		let data = self.data.read();
		data.nodes.iter()
			.filter(|&(node_id, _)| !data.connections.contains_key(node_id))
			.map(|(node_id, node_address)| (node_id.clone(), node_address.clone()))
			.collect()
	}

	pub fn servers_set_change_creator_connector(&self) -> Arc<ServersSetChangeSessionCreatorConnector> {
		self.connector.clone()
	}

	pub fn update_nodes_set(&self, data: Arc<ClusterData>) -> Option<BoxedEmptyFuture> {
		let maintain_action = self.trigger.lock().on_maintain();
		self.maintain_connection_trigger(maintain_action, data);
		None
	}

	fn maintain_connection_trigger(&self, maintain_action: Option<Maintain>, data: Arc<ClusterData>) {
		if maintain_action == Some(Maintain::SessionAndConnections) || maintain_action == Some(Maintain::Session) {
			let client = ClusterClientImpl::new(data);
			self.trigger.lock().maintain_session(&client);
		}
		if maintain_action == Some(Maintain::SessionAndConnections) || maintain_action == Some(Maintain::Connections) {
			let mut trigger = self.trigger.lock();
			let mut data = self.data.write();
			trigger.maintain_connections(&mut *data);
		}
	}
}

impl ClusterData {
	pub fn new(handle: &Handle, config: ClusterConfiguration, connections: ClusterConnections, sessions: ClusterSessions) -> Arc<Self> {
		Arc::new(ClusterData {
			handle: handle.remote().clone(),
			pool: CpuPool::new(config.threads),
			self_key_pair: config.self_key_pair.clone(),
			connections: connections,
			sessions: sessions,
			config: config,
		})
	}

	/// Get connection to given node.
	pub fn connection(&self, node: &NodeId) -> Option<Arc<Connection>> {
		self.connections.get(node)
	}

	/// Spawns a future using thread pool and schedules execution of it with event loop handle.
	pub fn spawn<F>(&self, f: F) where F: Future + Send + 'static, F::Item: Send + 'static, F::Error: Send + 'static {
		let pool_work = self.pool.spawn(f);
		self.handle.spawn(move |_handle| {
			pool_work.then(|_| finished(()))
		})
	}
}

impl Connection {
	pub fn new(is_inbound: bool, connection: NetConnection) -> Arc<Connection> {
		Arc::new(Connection {
			node_id: connection.node_id,
			node_address: connection.address,
			is_inbound: is_inbound,
			stream: connection.stream,
			key: connection.key,
			last_message_time: Mutex::new(Instant::now()),
		})
	}

	pub fn is_inbound(&self) -> bool {
		self.is_inbound
	}

	pub fn node_id(&self) -> &NodeId {
		&self.node_id
	}

	pub fn last_message_time(&self) -> Instant {
		*self.last_message_time.lock()
	}

	pub fn set_last_message_time(&self, last_message_time: Instant) {
		*self.last_message_time.lock() = last_message_time;
	}

	pub fn node_address(&self) -> &SocketAddr {
		&self.node_address
	}

	pub fn send_message(&self, message: Message) -> WriteMessage<SharedTcpStream> {
		write_encrypted_message(self.stream.clone(), &self.key, message)
	}

	pub fn read_message(&self) -> ReadMessage<SharedTcpStream> {
		read_encrypted_message(self.stream.clone(), self.key.clone())
	}
}

impl ClusterView {
	pub fn new(cluster: Arc<ClusterData>, nodes: BTreeSet<NodeId>) -> Self {
		ClusterView {
			core: Arc::new(Mutex::new(ClusterViewCore {
				cluster: cluster,
				nodes: nodes,
			})),
		}
	}
}

impl Cluster for ClusterView {
	fn broadcast(&self, message: Message) -> Result<(), Error> {
		let core = self.core.lock();
		for node in core.nodes.iter().filter(|n| *n != core.cluster.self_key_pair.public()) {
			trace!(target: "secretstore_net", "{}: sent message {} to {}", core.cluster.self_key_pair.public(), message, node);
			let connection = core.cluster.connection(node).ok_or(Error::NodeDisconnected)?;
			core.cluster.spawn(connection.send_message(message.clone()))
		}
		Ok(())
	}

	fn send(&self, to: &NodeId, message: Message) -> Result<(), Error> {
		let core = self.core.lock();
		trace!(target: "secretstore_net", "{}: sent message {} to {}", core.cluster.self_key_pair.public(), message, to);
		let connection = core.cluster.connection(to).ok_or(Error::NodeDisconnected)?;
		core.cluster.spawn(connection.send_message(message));
		Ok(())
	}

	fn is_connected(&self, node: &NodeId) -> bool {
		self.core.lock().nodes.contains(node)
	}

	fn nodes(&self) -> BTreeSet<NodeId> {
		self.core.lock().nodes.clone()
	}
}

impl ClusterClientImpl {
	pub fn new(data: Arc<ClusterData>) -> Self {
		ClusterClientImpl {
			data: data,
		}
	}

	fn create_key_version_negotiation_session(&self, session_id: SessionId) -> Result<Arc<KeyVersionNegotiationSession<KeyVersionNegotiationSessionTransport>>, Error> {
		let mut connected_nodes = self.data.connections.connected_nodes();
		connected_nodes.insert(self.data.self_key_pair.public().clone());

		let access_key = Random.generate()?.secret().clone();
		let session_id = SessionIdWithSubSession::new(session_id, access_key);
		let cluster = create_cluster_view(&self.data, false)?;
		let session = self.data.sessions.negotiation_sessions.insert(cluster, self.data.self_key_pair.public().clone(), session_id.clone(), None, false, None)?;
		match session.initialize(connected_nodes) {
			Ok(()) => Ok(session),
			Err(error) => {
				self.data.sessions.negotiation_sessions.remove(&session.id());
				Err(error)
			}
		}
	}

	fn process_initialization_result<S: ClusterSession, SC: ClusterSessionCreator<S, D>, D>(result: Result<(), Error>, session: Arc<S>, sessions: &ClusterSessionsContainer<S, SC, D>) -> Result<Arc<S>, Error> {
		match result {
			Ok(()) if session.is_finished() => {
				sessions.remove(&session.id());
				Ok(session)
			},
			Ok(()) => Ok(session),
			Err(error) => {
				sessions.remove(&session.id());
				Err(error)
			},
		}
	}
}

impl ClusterClient for ClusterClientImpl {
	fn cluster_state(&self) -> ClusterState {
		self.data.connections.cluster_state()
	}

	fn new_generation_session(&self, session_id: SessionId, origin: Option<Address>, author: Address, threshold: usize) -> Result<Arc<GenerationSession>, Error> {
		let mut connected_nodes = self.data.connections.connected_nodes();
		connected_nodes.insert(self.data.self_key_pair.public().clone());

		let cluster = create_cluster_view(&self.data, true)?;
		let session = self.data.sessions.generation_sessions.insert(cluster, self.data.self_key_pair.public().clone(), session_id, None, false, None)?;
<<<<<<< HEAD
		Self::process_initialization_result(
			session.initialize(public_to_address(&author), false, threshold, connected_nodes.into()),
			session, &self.data.sessions.generation_sessions)
=======
		match session.initialize(origin, author, false, threshold, connected_nodes.into()) {
			Ok(()) => Ok(session),
			Err(error) => {
				self.data.sessions.generation_sessions.remove(&session.id());
				Err(error)
			},
		}
>>>>>>> ef80698d
	}

	fn new_encryption_session(&self, session_id: SessionId, requester: Requester, common_point: Public, encrypted_point: Public) -> Result<Arc<EncryptionSession>, Error> {
		let mut connected_nodes = self.data.connections.connected_nodes();
		connected_nodes.insert(self.data.self_key_pair.public().clone());

		let cluster = create_cluster_view(&self.data, true)?;
		let session = self.data.sessions.encryption_sessions.insert(cluster, self.data.self_key_pair.public().clone(), session_id, None, false, None)?;
		Self::process_initialization_result(
			session.initialize(requester, common_point, encrypted_point),
			session, &self.data.sessions.encryption_sessions)
	}

	fn new_decryption_session(&self, session_id: SessionId, origin: Option<Address>, requester: Requester, version: Option<H256>, is_shadow_decryption: bool, is_broadcast_decryption: bool) -> Result<Arc<DecryptionSession>, Error> {
		let mut connected_nodes = self.data.connections.connected_nodes();
		connected_nodes.insert(self.data.self_key_pair.public().clone());

		let access_key = Random.generate()?.secret().clone();
		let session_id = SessionIdWithSubSession::new(session_id, access_key);
		let cluster = create_cluster_view(&self.data, false)?;
		let session = self.data.sessions.decryption_sessions.insert(cluster, self.data.self_key_pair.public().clone(),
			session_id.clone(), None, false, Some(requester))?;

		let initialization_result = match version {
			Some(version) => session.initialize(origin, version, is_shadow_decryption, is_broadcast_decryption),
			None => {
				self.create_key_version_negotiation_session(session_id.id.clone())
					.map(|version_session| {
						version_session.set_continue_action(ContinueAction::Decrypt(session.clone(), origin, is_shadow_decryption, is_broadcast_decryption));
						ClusterCore::try_continue_session(&self.data, Some(version_session));
					})
			},
		};

		Self::process_initialization_result(
			initialization_result,
			session, &self.data.sessions.decryption_sessions)
	}

	fn new_schnorr_signing_session(&self, session_id: SessionId, requester: Requester, version: Option<H256>, message_hash: H256) -> Result<Arc<SchnorrSigningSession>, Error> {
		let mut connected_nodes = self.data.connections.connected_nodes();
		connected_nodes.insert(self.data.self_key_pair.public().clone());

		let access_key = Random.generate()?.secret().clone();
		let session_id = SessionIdWithSubSession::new(session_id, access_key);
		let cluster = create_cluster_view(&self.data, false)?;
		let session = self.data.sessions.schnorr_signing_sessions.insert(cluster, self.data.self_key_pair.public().clone(), session_id.clone(), None, false, Some(requester))?;

		let initialization_result = match version {
			Some(version) => session.initialize(version, message_hash),
			None => {
				self.create_key_version_negotiation_session(session_id.id.clone())
					.map(|version_session| {
						version_session.set_continue_action(ContinueAction::SchnorrSign(session.clone(), message_hash));
						ClusterCore::try_continue_session(&self.data, Some(version_session));
					})
			},
		};

		Self::process_initialization_result(
			initialization_result,
			session, &self.data.sessions.schnorr_signing_sessions)
	}

	fn new_ecdsa_signing_session(&self, session_id: SessionId, requester: Requester, version: Option<H256>, message_hash: H256) -> Result<Arc<EcdsaSigningSession>, Error> {
		let mut connected_nodes = self.data.connections.connected_nodes();
		connected_nodes.insert(self.data.self_key_pair.public().clone());

		let access_key = Random.generate()?.secret().clone();
		let session_id = SessionIdWithSubSession::new(session_id, access_key);
		let cluster = create_cluster_view(&self.data, false)?;
		let session = self.data.sessions.ecdsa_signing_sessions.insert(cluster, self.data.self_key_pair.public().clone(), session_id.clone(), None, false, Some(requester))?;

		let initialization_result = match version {
			Some(version) => session.initialize(version, message_hash),
			None => {
				self.create_key_version_negotiation_session(session_id.id.clone())
					.map(|version_session| {
						version_session.set_continue_action(ContinueAction::EcdsaSign(session.clone(), message_hash));
						ClusterCore::try_continue_session(&self.data, Some(version_session));
					})
			},
		};

		Self::process_initialization_result(
			initialization_result,
			session, &self.data.sessions.ecdsa_signing_sessions)
	}

	fn new_key_version_negotiation_session(&self, session_id: SessionId) -> Result<Arc<KeyVersionNegotiationSession<KeyVersionNegotiationSessionTransport>>, Error> {
		let session = self.create_key_version_negotiation_session(session_id)?;
		Ok(session)
	}

	fn new_servers_set_change_session(&self, session_id: Option<SessionId>, migration_id: Option<H256>, new_nodes_set: BTreeSet<NodeId>, old_set_signature: Signature, new_set_signature: Signature) -> Result<Arc<AdminSession>, Error> {
		let mut connected_nodes = self.data.connections.connected_nodes();
		connected_nodes.insert(self.data.self_key_pair.public().clone());

		let session_id = match session_id {
			Some(session_id) if session_id == *SERVERS_SET_CHANGE_SESSION_ID => session_id,
			Some(_) => return Err(Error::InvalidMessage),
			None => *SERVERS_SET_CHANGE_SESSION_ID,
		};

		let cluster = create_cluster_view(&self.data, true)?;
		let creation_data = Some(AdminSessionCreationData::ServersSetChange(migration_id, new_nodes_set.clone()));
		let session = self.data.sessions.admin_sessions.insert(cluster, self.data.self_key_pair.public().clone(), session_id, None, true, creation_data)?;
		let initialization_result = session.as_servers_set_change().expect("servers set change session is created; qed")
			.initialize(new_nodes_set, old_set_signature, new_set_signature);

		if initialization_result.is_ok() {
			self.data.connections.servers_set_change_creator_connector().set_key_servers_set_change_session(session.clone());
		}

		Self::process_initialization_result(
			initialization_result,
			session, &self.data.sessions.admin_sessions)
	}

	fn add_generation_listener(&self, listener: Arc<ClusterSessionsListener<GenerationSession>>) {
		self.data.sessions.generation_sessions.add_listener(listener);
	}

	fn add_decryption_listener(&self, listener: Arc<ClusterSessionsListener<DecryptionSession>>) {
		self.data.sessions.decryption_sessions.add_listener(listener);
	}

	#[cfg(test)]
	fn connect(&self) {
		ClusterCore::connect_disconnected_nodes(self.data.clone());
	}

	#[cfg(test)]
	fn make_faulty_generation_sessions(&self) {
		self.data.sessions.make_faulty_generation_sessions();
	}

	#[cfg(test)]
	fn generation_session(&self, session_id: &SessionId) -> Option<Arc<GenerationSession>> {
		self.data.sessions.generation_sessions.get(session_id, false)
	}

	#[cfg(test)]
	fn key_storage(&self) -> Arc<KeyStorage> {
		self.data.config.key_storage.clone()
	}
}

fn make_socket_address(address: &str, port: u16) -> Result<SocketAddr, Error> {
	let ip_address: IpAddr = address.parse().map_err(|_| Error::InvalidNodeAddress)?;
	Ok(SocketAddr::new(ip_address, port))
}

#[cfg(test)]
pub mod tests {
	use std::sync::Arc;
	use std::sync::atomic::{AtomicUsize, Ordering};
	use std::time::{Duration, Instant};
	use std::collections::{BTreeSet, VecDeque};
	use parking_lot::Mutex;
	use tokio_core::reactor::Core;
	use ethereum_types::{Address, H256};
	use ethkey::{Random, Generator, Public, Signature, sign};
	use key_server_cluster::{NodeId, SessionId, Requester, Error, DummyAclStorage, DummyKeyStorage,
		MapKeyServerSet, PlainNodeKeyPair, KeyStorage};
	use key_server_cluster::message::Message;
	use key_server_cluster::cluster::{Cluster, ClusterCore, ClusterConfiguration, ClusterClient, ClusterState};
	use key_server_cluster::cluster_sessions::{ClusterSession, AdminSession, ClusterSessionsListener};
	use key_server_cluster::generation_session::{SessionImpl as GenerationSession, SessionState as GenerationSessionState};
	use key_server_cluster::decryption_session::{SessionImpl as DecryptionSession};
	use key_server_cluster::encryption_session::{SessionImpl as EncryptionSession};
	use key_server_cluster::signing_session_ecdsa::{SessionImpl as EcdsaSigningSession};
	use key_server_cluster::signing_session_schnorr::{SessionImpl as SchnorrSigningSession};
	use key_server_cluster::key_version_negotiation_session::{SessionImpl as KeyVersionNegotiationSession,
		IsolatedSessionTransport as KeyVersionNegotiationSessionTransport};

	const TIMEOUT: Duration = Duration::from_millis(300);

	#[derive(Default)]
	pub struct DummyClusterClient {
		pub generation_requests_count: AtomicUsize,
	}

	#[derive(Debug)]
	pub struct DummyCluster {
		id: NodeId,
		data: Mutex<DummyClusterData>,
	}

	#[derive(Debug, Default)]
	struct DummyClusterData {
		nodes: BTreeSet<NodeId>,
		messages: VecDeque<(NodeId, Message)>,
	}

	impl ClusterClient for DummyClusterClient {
		fn cluster_state(&self) -> ClusterState { unimplemented!("test-only") }
		fn new_generation_session(&self, _session_id: SessionId, _origin: Option<Address>, _author: Address, _threshold: usize) -> Result<Arc<GenerationSession>, Error> {
			self.generation_requests_count.fetch_add(1, Ordering::Relaxed);
			Err(Error::Io("test-errror".into()))
		}
		fn new_encryption_session(&self, _session_id: SessionId, _requester: Requester, _common_point: Public, _encrypted_point: Public) -> Result<Arc<EncryptionSession>, Error> { unimplemented!("test-only") }
		fn new_decryption_session(&self, _session_id: SessionId, _origin: Option<Address>, _requester: Requester, _version: Option<H256>, _is_shadow_decryption: bool, _is_broadcast_session: bool) -> Result<Arc<DecryptionSession>, Error> { unimplemented!("test-only") }
		fn new_schnorr_signing_session(&self, _session_id: SessionId, _requester: Requester, _version: Option<H256>, _message_hash: H256) -> Result<Arc<SchnorrSigningSession>, Error> { unimplemented!("test-only") }
		fn new_ecdsa_signing_session(&self, _session_id: SessionId, _requester: Requester, _version: Option<H256>, _message_hash: H256) -> Result<Arc<EcdsaSigningSession>, Error> { unimplemented!("test-only") }

		fn new_key_version_negotiation_session(&self, _session_id: SessionId) -> Result<Arc<KeyVersionNegotiationSession<KeyVersionNegotiationSessionTransport>>, Error> { unimplemented!("test-only") }
		fn new_servers_set_change_session(&self, _session_id: Option<SessionId>, _migration_id: Option<H256>, _new_nodes_set: BTreeSet<NodeId>, _old_set_signature: Signature, _new_set_signature: Signature) -> Result<Arc<AdminSession>, Error> { unimplemented!("test-only") }

		fn add_generation_listener(&self, _listener: Arc<ClusterSessionsListener<GenerationSession>>) {}
		fn add_decryption_listener(&self, _listener: Arc<ClusterSessionsListener<DecryptionSession>>) {}

		fn make_faulty_generation_sessions(&self) { unimplemented!("test-only") }
		fn generation_session(&self, _session_id: &SessionId) -> Option<Arc<GenerationSession>> { unimplemented!("test-only") }
		fn connect(&self) { unimplemented!("test-only") }
		fn key_storage(&self) -> Arc<KeyStorage> { unimplemented!("test-only") }
	}

	impl DummyCluster {
		pub fn new(id: NodeId) -> Self {
			DummyCluster {
				id: id,
				data: Mutex::new(DummyClusterData::default())
			}
		}

		pub fn node(&self) -> NodeId {
			self.id.clone()
		}

		pub fn add_node(&self, node: NodeId) {
			self.data.lock().nodes.insert(node);
		}

		pub fn add_nodes<I: Iterator<Item=NodeId>>(&self, nodes: I) {
			self.data.lock().nodes.extend(nodes)
		}

		pub fn remove_node(&self, node: &NodeId) {
			self.data.lock().nodes.remove(node);
		}

		pub fn take_message(&self) -> Option<(NodeId, Message)> {
			self.data.lock().messages.pop_front()
		}
	}

	impl Cluster for DummyCluster {
		fn broadcast(&self, message: Message) -> Result<(), Error> {
			let mut data = self.data.lock();
			let all_nodes: Vec<_> = data.nodes.iter().cloned().filter(|n| n != &self.id).collect();
			for node in all_nodes {
				data.messages.push_back((node, message.clone()));
			}
			Ok(())
		}

		fn send(&self, to: &NodeId, message: Message) -> Result<(), Error> {
			debug_assert!(&self.id != to);
			self.data.lock().messages.push_back((to.clone(), message));
			Ok(())
		}

		fn is_connected(&self, node: &NodeId) -> bool {
			let data = self.data.lock();
			&self.id == node || data.nodes.contains(node)
		}

		fn nodes(&self) -> BTreeSet<NodeId> {
			self.data.lock().nodes.iter().cloned().collect()
		}
	}

	pub fn loop_until<F>(core: &mut Core, timeout: Duration, predicate: F) where F: Fn() -> bool {
		let start = Instant::now();
		loop {
			core.turn(Some(Duration::from_millis(1)));
			if predicate() {
				break;
			}

			if Instant::now() - start > timeout {
				panic!("no result in {:?}", timeout);
			}
		}
	}

	pub fn all_connections_established(cluster: &Arc<ClusterCore>) -> bool {
		cluster.config().key_server_set.snapshot().new_set.keys()
			.filter(|p| *p != cluster.config().self_key_pair.public())
			.all(|p| cluster.connection(p).is_some())
	}

	pub fn make_clusters(core: &Core, ports_begin: u16, num_nodes: usize) -> Vec<Arc<ClusterCore>> {
		let key_pairs: Vec<_> = (0..num_nodes).map(|_| Random.generate().unwrap()).collect();
		let cluster_params: Vec<_> = (0..num_nodes).map(|i| ClusterConfiguration {
			threads: 1,
			self_key_pair: Arc::new(PlainNodeKeyPair::new(key_pairs[i].clone())),
			listen_address: ("127.0.0.1".to_owned(), ports_begin + i as u16),
			key_server_set: Arc::new(MapKeyServerSet::new(key_pairs.iter().enumerate()
				.map(|(j, kp)| (kp.public().clone(), format!("127.0.0.1:{}", ports_begin + j as u16).parse().unwrap()))
				.collect())),
			allow_connecting_to_higher_nodes: false,
			key_storage: Arc::new(DummyKeyStorage::default()),
			acl_storage: Arc::new(DummyAclStorage::default()),
			admin_public: None,
			auto_migrate_enabled: false,
		}).collect();
		let clusters: Vec<_> = cluster_params.into_iter().enumerate()
			.map(|(_, params)| ClusterCore::new(core.handle(), params).unwrap())
			.collect();

		clusters
	}

	pub fn run_clusters(clusters: &[Arc<ClusterCore>]) {
		for cluster in clusters {
			cluster.run_listener().unwrap();
		}
		for cluster in clusters {
			cluster.run_connections().unwrap();
		}
	}

	#[test]
	fn cluster_connects_to_other_nodes() {
		let mut core = Core::new().unwrap();
		let clusters = make_clusters(&core, 6010, 3);
		run_clusters(&clusters);
		loop_until(&mut core, TIMEOUT, || clusters.iter().all(all_connections_established));
	}

	#[test]
	fn cluster_wont_start_generation_session_if_not_fully_connected() {
		let core = Core::new().unwrap();
		let clusters = make_clusters(&core, 6013, 3);
		clusters[0].run().unwrap();
		match clusters[0].client().new_generation_session(SessionId::default(), Default::default(), Default::default(), 1) {
			Err(Error::NodeDisconnected) => (),
			Err(e) => panic!("unexpected error {:?}", e),
			_ => panic!("unexpected success"),
		}
	}

	#[test]
	fn error_in_generation_session_broadcasted_to_all_other_nodes() {
		//::logger::init_log();
		let mut core = Core::new().unwrap();
		let clusters = make_clusters(&core, 6016, 3);
		run_clusters(&clusters);
		loop_until(&mut core, TIMEOUT, || clusters.iter().all(all_connections_established));

		// ask one of nodes to produce faulty generation sessions
		clusters[1].client().make_faulty_generation_sessions();

		// start && wait for generation session to fail
		let session = clusters[0].client().new_generation_session(SessionId::default(), Default::default(), Default::default(), 1).unwrap();
		loop_until(&mut core, TIMEOUT, || session.joint_public_and_secret().is_some()
			&& clusters[0].client().generation_session(&SessionId::default()).is_none());
		assert!(session.joint_public_and_secret().unwrap().is_err());

		// check that faulty session is either removed from all nodes, or nonexistent (already removed)
		for i in 1..3 {
			if let Some(session) = clusters[i].client().generation_session(&SessionId::default()) {
				// wait for both session completion && session removal (session completion event is fired
				// before session is removed from its own container by cluster)
				loop_until(&mut core, TIMEOUT, || session.joint_public_and_secret().is_some()
					&& clusters[i].client().generation_session(&SessionId::default()).is_none());
				assert!(session.joint_public_and_secret().unwrap().is_err());
			}
		}
	}

	#[test]
	fn generation_session_completion_signalled_if_failed_on_master() {
		//::logger::init_log();
		let mut core = Core::new().unwrap();
		let clusters = make_clusters(&core, 6025, 3);
		run_clusters(&clusters);
		loop_until(&mut core, TIMEOUT, || clusters.iter().all(all_connections_established));

		// ask one of nodes to produce faulty generation sessions
		clusters[0].client().make_faulty_generation_sessions();

		// start && wait for generation session to fail
		let session = clusters[0].client().new_generation_session(SessionId::default(), Default::default(), Default::default(), 1).unwrap();
		loop_until(&mut core, TIMEOUT, || session.joint_public_and_secret().is_some()
			&& clusters[0].client().generation_session(&SessionId::default()).is_none());
		assert!(session.joint_public_and_secret().unwrap().is_err());

		// check that faulty session is either removed from all nodes, or nonexistent (already removed)
		for i in 1..3 {
			if let Some(session) = clusters[i].client().generation_session(&SessionId::default()) {
				// wait for both session completion && session removal (session completion event is fired
				// before session is removed from its own container by cluster)
				loop_until(&mut core, TIMEOUT, || session.joint_public_and_secret().is_some()
					&& clusters[i].client().generation_session(&SessionId::default()).is_none());
				assert!(session.joint_public_and_secret().unwrap().is_err());
			}
		}
	}

	#[test]
	fn generation_session_is_removed_when_succeeded() {
		//::logger::init_log();
		let mut core = Core::new().unwrap();
		let clusters = make_clusters(&core, 6019, 3);
		run_clusters(&clusters);
		loop_until(&mut core, TIMEOUT, || clusters.iter().all(all_connections_established));

		// start && wait for generation session to complete
		let session = clusters[0].client().new_generation_session(SessionId::default(), Default::default(), Default::default(), 1).unwrap();
		loop_until(&mut core, TIMEOUT, || (session.state() == GenerationSessionState::Finished
			|| session.state() == GenerationSessionState::Failed)
			&& clusters[0].client().generation_session(&SessionId::default()).is_none());
		assert!(session.joint_public_and_secret().unwrap().is_ok());

		// check that session is either removed from all nodes, or nonexistent (already removed)
		for i in 1..3 {
			if let Some(session) = clusters[i].client().generation_session(&SessionId::default()) {
				loop_until(&mut core, TIMEOUT, || (session.state() == GenerationSessionState::Finished
					|| session.state() == GenerationSessionState::Failed)
					&& clusters[i].client().generation_session(&SessionId::default()).is_none());
				assert!(session.joint_public_and_secret().unwrap().is_err());
			}
		}
	}

	#[test]
	fn sessions_are_removed_when_initialization_fails() {
		let mut core = Core::new().unwrap();
		let clusters = make_clusters(&core, 6022, 3);
		run_clusters(&clusters);
		loop_until(&mut core, TIMEOUT, || clusters.iter().all(all_connections_established));

		// generation session
		{
			// try to start generation session => fail in initialization
			assert_eq!(clusters[0].client().new_generation_session(SessionId::default(), Default::default(), Default::default(), 100).map(|_| ()),
				Err(Error::InvalidThreshold));

			// try to start generation session => fails in initialization
			assert_eq!(clusters[0].client().new_generation_session(SessionId::default(), Default::default(), Default::default(), 100).map(|_| ()),
				Err(Error::InvalidThreshold));

			assert!(clusters[0].data.sessions.generation_sessions.is_empty());
		}

		// decryption session
		{
			// try to start decryption session => fails in initialization
			assert_eq!(clusters[0].client().new_decryption_session(Default::default(), Default::default(), Default::default(), Some(Default::default()), false, false).map(|_| ()),
				Err(Error::InvalidMessage));

			// try to start generation session => fails in initialization
			assert_eq!(clusters[0].client().new_decryption_session(Default::default(), Default::default(), Default::default(), Some(Default::default()), false, false).map(|_| ()),
				Err(Error::InvalidMessage));

			assert!(clusters[0].data.sessions.decryption_sessions.is_empty());
			assert!(clusters[0].data.sessions.negotiation_sessions.is_empty());
		}
	}

	#[test]
	fn schnorr_signing_session_completes_if_node_does_not_have_a_share() {
		//::logger::init_log();
		let mut core = Core::new().unwrap();
		let clusters = make_clusters(&core, 6028, 3);
		run_clusters(&clusters);
		loop_until(&mut core, TIMEOUT, || clusters.iter().all(all_connections_established));

		// start && wait for generation session to complete
		let session = clusters[0].client().new_generation_session(SessionId::default(), Default::default(), Default::default(), 1).unwrap();
		loop_until(&mut core, TIMEOUT, || (session.state() == GenerationSessionState::Finished
			|| session.state() == GenerationSessionState::Failed)
			&& clusters[0].client().generation_session(&SessionId::default()).is_none());
		assert!(session.joint_public_and_secret().unwrap().is_ok());

		// now remove share from node2
		assert!((0..3).all(|i| clusters[i].data.sessions.generation_sessions.is_empty()));
		clusters[2].data.config.key_storage.remove(&Default::default()).unwrap();

		// and try to sign message with generated key
		let signature = sign(Random.generate().unwrap().secret(), &Default::default()).unwrap();
		let session0 = clusters[0].client().new_schnorr_signing_session(Default::default(), signature.into(), None, Default::default()).unwrap();
		let session = clusters[0].data.sessions.schnorr_signing_sessions.first().unwrap();

		loop_until(&mut core, TIMEOUT, || session.is_finished() && (0..3).all(|i|
			clusters[i].data.sessions.schnorr_signing_sessions.is_empty()));
		session0.wait().unwrap();

		// and try to sign message with generated key using node that has no key share
		let signature = sign(Random.generate().unwrap().secret(), &Default::default()).unwrap();
		let session2 = clusters[2].client().new_schnorr_signing_session(Default::default(), signature.into(), None, Default::default()).unwrap();
		let session = clusters[2].data.sessions.schnorr_signing_sessions.first().unwrap();

		loop_until(&mut core, TIMEOUT, || session.is_finished()  && (0..3).all(|i|
			clusters[i].data.sessions.schnorr_signing_sessions.is_empty()));
		session2.wait().unwrap();

		// now remove share from node1
		clusters[1].data.config.key_storage.remove(&Default::default()).unwrap();

		// and try to sign message with generated key
		let signature = sign(Random.generate().unwrap().secret(), &Default::default()).unwrap();
		let session1 = clusters[0].client().new_schnorr_signing_session(Default::default(), signature.into(), None, Default::default()).unwrap();
		let session = clusters[0].data.sessions.schnorr_signing_sessions.first().unwrap();

		loop_until(&mut core, TIMEOUT, || session.is_finished());
		session1.wait().unwrap_err();
	}

	#[test]
	fn ecdsa_signing_session_completes_if_node_does_not_have_a_share() {
		//::logger::init_log();
		let mut core = Core::new().unwrap();
		let clusters = make_clusters(&core, 6041, 4);
		run_clusters(&clusters);
		loop_until(&mut core, TIMEOUT, || clusters.iter().all(all_connections_established));

		// start && wait for generation session to complete
		let session = clusters[0].client().new_generation_session(SessionId::default(), Default::default(), Default::default(), 1).unwrap();
		loop_until(&mut core, TIMEOUT, || (session.state() == GenerationSessionState::Finished
			|| session.state() == GenerationSessionState::Failed)
			&& clusters[0].client().generation_session(&SessionId::default()).is_none());
		assert!(session.joint_public_and_secret().unwrap().is_ok());

		// now remove share from node2
		assert!((0..3).all(|i| clusters[i].data.sessions.generation_sessions.is_empty()));
		clusters[2].data.config.key_storage.remove(&Default::default()).unwrap();

		// and try to sign message with generated key
		let signature = sign(Random.generate().unwrap().secret(), &Default::default()).unwrap();
		let session0 = clusters[0].client().new_ecdsa_signing_session(Default::default(), signature.into(), None, H256::random()).unwrap();
		let session = clusters[0].data.sessions.ecdsa_signing_sessions.first().unwrap();

		loop_until(&mut core, Duration::from_millis(1000), || session.is_finished() && (0..3).all(|i|
			clusters[i].data.sessions.ecdsa_signing_sessions.is_empty()));
		session0.wait().unwrap();

		// and try to sign message with generated key using node that has no key share
		let signature = sign(Random.generate().unwrap().secret(), &Default::default()).unwrap();
		let session2 = clusters[2].client().new_ecdsa_signing_session(Default::default(), signature.into(), None, H256::random()).unwrap();
		let session = clusters[2].data.sessions.ecdsa_signing_sessions.first().unwrap();
		loop_until(&mut core, Duration::from_millis(1000), || session.is_finished()  && (0..3).all(|i|
			clusters[i].data.sessions.ecdsa_signing_sessions.is_empty()));
		session2.wait().unwrap();

		// now remove share from node1
		clusters[1].data.config.key_storage.remove(&Default::default()).unwrap();

		// and try to sign message with generated key
		let signature = sign(Random.generate().unwrap().secret(), &Default::default()).unwrap();
		let session1 = clusters[0].client().new_ecdsa_signing_session(Default::default(), signature.into(), None, H256::random()).unwrap();
		let session = clusters[0].data.sessions.ecdsa_signing_sessions.first().unwrap();
		loop_until(&mut core, Duration::from_millis(1000), || session.is_finished());
		session1.wait().unwrap_err();
	}
}<|MERGE_RESOLUTION|>--- conflicted
+++ resolved
@@ -923,19 +923,9 @@
 
 		let cluster = create_cluster_view(&self.data, true)?;
 		let session = self.data.sessions.generation_sessions.insert(cluster, self.data.self_key_pair.public().clone(), session_id, None, false, None)?;
-<<<<<<< HEAD
 		Self::process_initialization_result(
-			session.initialize(public_to_address(&author), false, threshold, connected_nodes.into()),
+			session.initialize(origin, author, false, threshold, connected_nodes.into()),
 			session, &self.data.sessions.generation_sessions)
-=======
-		match session.initialize(origin, author, false, threshold, connected_nodes.into()) {
-			Ok(()) => Ok(session),
-			Err(error) => {
-				self.data.sessions.generation_sessions.remove(&session.id());
-				Err(error)
-			},
-		}
->>>>>>> ef80698d
 	}
 
 	fn new_encryption_session(&self, session_id: SessionId, requester: Requester, common_point: Public, encrypted_point: Public) -> Result<Arc<EncryptionSession>, Error> {
