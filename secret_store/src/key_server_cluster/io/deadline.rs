--- conflicted
+++ resolved
@@ -19,12 +19,7 @@
 use futures::{Future, Select, Poll, Async};
 use tokio_core::reactor::{Handle, Timeout};
 
-<<<<<<< HEAD
-type BoxFuture<T, E> = Box<Future<Item = T, Error = E> + Send + 'static>;
-type DeadlineBox<F> = BoxFuture<DeadlineStatus<<F as Future>::Item>, <F as Future>::Error>;
-=======
-type DeadlineBox<F> = ::std::boxed::Box<Future<Item = DeadlineStatus<<F as Future>::Item>, Error = <F as Future>::Error> + Send>;
->>>>>>> f8d256da
+type DeadlineBox<F> = Box<Future<Item = DeadlineStatus<<F as Future>::Item>, Error = <F as Future>::Error> + Send>;
 
 /// Complete a passed future or fail if it is not completed within timeout.
 pub fn deadline<F, T>(duration: Duration, handle: &Handle, future: F) -> Result<Deadline<F>, io::Error>
