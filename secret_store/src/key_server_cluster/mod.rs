// Copyright 2015-2017 Parity Technologies (UK) Ltd.
// This file is part of Parity.

// Parity is free software: you can redistribute it and/or modify
// it under the terms of the GNU General Public License as published by
// the Free Software Foundation, either version 3 of the License, or
// (at your option) any later version.

// Parity is distributed in the hope that it will be useful,
// but WITHOUT ANY WARRANTY; without even the implied warranty of
// MERCHANTABILITY or FITNESS FOR A PARTICULAR PURPOSE.  See the
// GNU General Public License for more details.

// You should have received a copy of the GNU General Public License
// along with Parity.  If not, see <http://www.gnu.org/licenses/>.

use super::types::ServerKeyId;

pub use super::traits::NodeKeyPair;
pub use super::types::{Error, NodeId, Requester, EncryptedDocumentKeyShadow};
pub use super::acl_storage::AclStorage;
pub use super::key_storage::{KeyStorage, DocumentKeyShare, DocumentKeyShareVersion};
pub use super::key_server_set::{is_migration_required, KeyServerSet, KeyServerSetSnapshot, KeyServerSetMigration};
pub use super::serialization::{SerializableSignature, SerializableH256, SerializableSecret, SerializablePublic,
	SerializableRequester, SerializableMessageHash, SerializableAddress};
pub use self::cluster::{ClusterCore, ClusterConfiguration, ClusterClient};
pub use self::cluster_sessions::{ClusterSession, ClusterSessionsListener};
#[cfg(test)]
pub use self::cluster::tests::DummyClusterClient;

#[cfg(test)]
pub use super::node_key_pair::PlainNodeKeyPair;
#[cfg(test)]
pub use super::key_storage::tests::DummyKeyStorage;
pub use super::acl_storage::DummyAclStorage;
#[cfg(test)]
pub use super::key_server_set::tests::MapKeyServerSet;

pub type SessionId = ServerKeyId;

/// Session metadata.
#[derive(Debug, Clone)]
pub struct SessionMeta {
	/// Key id.
	pub id: SessionId,
	/// Id of node, which has started this session.
	pub master_node_id: NodeId,
	/// Id of node, on which this session is running.
	pub self_node_id: NodeId,
	/// Session threshold.
	pub threshold: usize,
<<<<<<< HEAD
}

/// Errors which can occur during encryption/decryption session
#[derive(Clone, Debug, PartialEq)]
pub enum Error {
	/// Invalid node address has been passed.
	InvalidNodeAddress,
	/// Invalid node id has been passed.
	InvalidNodeId,
	/// Session with the given id already exists.
	DuplicateSessionId,
	/// Session with the same id already completed.
	CompletedSessionId,
	/// Session is not ready to start yet (required data is not ready).
	NotStartedSessionId,
	/// Session with the given id is unknown.
	InvalidSessionId,
	/// Invalid number of nodes.
	/// There must be at least two nodes participating in encryption.
	/// There must be at least one node participating in decryption.
	InvalidNodesCount,
	/// Node which is required to start encryption/decryption session is not a part of cluster.
	InvalidNodesConfiguration,
	/// Invalid threshold value has been passed.
	/// Threshold value must be in [0; n - 1], where n is a number of nodes participating in the encryption.
	InvalidThreshold,
	/// Current state of encryption/decryption session does not allow to proceed request.
	/// Reschedule this request for later processing.
	TooEarlyForRequest,
	/// Current state of encryption/decryption session does not allow to proceed request.
	/// This means that either there is some comm-failure or node is misbehaving/cheating.
	InvalidStateForRequest,
	/// Request cannot be sent/received from this node.
	InvalidNodeForRequest,
	/// Message or some data in the message was recognized as invalid.
	/// This means that node is misbehaving/cheating.
	InvalidMessage,
	/// Message version is not supported.
	InvalidMessageVersion,
	/// Message is invalid because of replay-attack protection.
	ReplayProtection,
	/// Connection to node, required for this session is not established.
	NodeDisconnected,
	/// Node is missing requested key share.
	MissingKeyShare,
	/// Cryptographic error.
	EthKey(String),
	/// I/O error has occured.
	Io(String),
	/// Deserialization error has occured.
	Serde(String),
	/// Key storage error.
	KeyStorage(String),
	/// Consensus is unreachable.
	ConsensusUnreachable,
	/// Acl storage error.
	AccessDenied,
	/// Can't start session, because exclusive session is active.
	ExclusiveSessionActive,
	/// Can't start exclusive session, because there are other active sessions.
	HasActiveSessions,
	/// Insufficient requester data.
	InsufficientRequesterData(String),
}

impl From<ethkey::Error> for Error {
	fn from(err: ethkey::Error) -> Self {
		Error::EthKey(err.into())
	}
}

impl From<ethkey::crypto::Error> for Error {
	fn from(err: ethkey::crypto::Error) -> Self {
		Error::EthKey(err.to_string())
	}
}

impl From<crypto::Error> for Error {
	fn from(err: crypto::Error) -> Self {
		Error::EthKey(err.to_string())
	}
}

impl From<IoError> for Error {
	fn from(err: IoError) -> Self {
		Error::Io(err.to_string())
	}
}

impl fmt::Display for Error {
	fn fmt(&self, f: &mut fmt::Formatter) -> fmt::Result {
		match *self {
			Error::InvalidNodeAddress => write!(f, "invalid node address has been passed"),
			Error::InvalidNodeId => write!(f, "invalid node id has been passed"),
			Error::DuplicateSessionId => write!(f, "session with the same id is already registered"),
			Error::CompletedSessionId => write!(f, "session with the same id is already completed"),
			Error::NotStartedSessionId => write!(f, "not enough data to start session with the given id"),
			Error::InvalidSessionId => write!(f, "invalid session id has been passed"),
			Error::InvalidNodesCount => write!(f, "invalid nodes count"),
			Error::InvalidNodesConfiguration => write!(f, "invalid nodes configuration"),
			Error::InvalidThreshold => write!(f, "invalid threshold value has been passed"),
			Error::TooEarlyForRequest => write!(f, "session is not yet ready to process this request"),
			Error::InvalidStateForRequest => write!(f, "session is in invalid state for processing this request"),
			Error::InvalidNodeForRequest => write!(f, "invalid node for this request"),
			Error::InvalidMessage => write!(f, "invalid message is received"),
			Error::InvalidMessageVersion => write!(f, "unsupported message is received"),
			Error::ReplayProtection => write!(f, "replay message is received"),
			Error::NodeDisconnected => write!(f, "node required for this operation is currently disconnected"),
			Error::MissingKeyShare => write!(f, "requested key share version is not found"),
			Error::EthKey(ref e) => write!(f, "cryptographic error {}", e),
			Error::Io(ref e) => write!(f, "i/o error {}", e),
			Error::Serde(ref e) => write!(f, "serde error {}", e),
			Error::KeyStorage(ref e) => write!(f, "key storage error {}", e),
			Error::ConsensusUnreachable => write!(f, "Consensus unreachable"),
			Error::AccessDenied => write!(f, "Access denied"),
			Error::ExclusiveSessionActive => write!(f, "Exclusive session active"),
			Error::HasActiveSessions => write!(f, "Unable to start exclusive session"),
			Error::InsufficientRequesterData(ref e) => write!(f, "Insufficient requester data: {}", e),
		}
	}
}

impl Into<String> for Error {
	fn into(self) -> String {
		format!("{}", self)
	}
=======
	/// Count of all configured key server nodes (valid at session start time).
	pub configured_nodes_count: usize,
	/// Count of all connected key server nodes (valid at session start time).
	pub connected_nodes_count: usize,
>>>>>>> f0c6d17a
}

mod admin_sessions;
mod client_sessions;

pub use self::admin_sessions::key_version_negotiation_session;
pub use self::admin_sessions::servers_set_change_session;
pub use self::admin_sessions::share_add_session;
pub use self::admin_sessions::share_change_session;

pub use self::client_sessions::decryption_session;
pub use self::client_sessions::encryption_session;
pub use self::client_sessions::generation_session;
pub use self::client_sessions::signing_session_ecdsa;
pub use self::client_sessions::signing_session_schnorr;

mod cluster;
mod cluster_sessions;
mod cluster_sessions_creator;
mod connection_trigger;
mod connection_trigger_with_migration;
mod io;
mod jobs;
pub mod math;
mod message;
mod net;<|MERGE_RESOLUTION|>--- conflicted
+++ resolved
@@ -49,139 +49,10 @@
 	pub self_node_id: NodeId,
 	/// Session threshold.
 	pub threshold: usize,
-<<<<<<< HEAD
-}
-
-/// Errors which can occur during encryption/decryption session
-#[derive(Clone, Debug, PartialEq)]
-pub enum Error {
-	/// Invalid node address has been passed.
-	InvalidNodeAddress,
-	/// Invalid node id has been passed.
-	InvalidNodeId,
-	/// Session with the given id already exists.
-	DuplicateSessionId,
-	/// Session with the same id already completed.
-	CompletedSessionId,
-	/// Session is not ready to start yet (required data is not ready).
-	NotStartedSessionId,
-	/// Session with the given id is unknown.
-	InvalidSessionId,
-	/// Invalid number of nodes.
-	/// There must be at least two nodes participating in encryption.
-	/// There must be at least one node participating in decryption.
-	InvalidNodesCount,
-	/// Node which is required to start encryption/decryption session is not a part of cluster.
-	InvalidNodesConfiguration,
-	/// Invalid threshold value has been passed.
-	/// Threshold value must be in [0; n - 1], where n is a number of nodes participating in the encryption.
-	InvalidThreshold,
-	/// Current state of encryption/decryption session does not allow to proceed request.
-	/// Reschedule this request for later processing.
-	TooEarlyForRequest,
-	/// Current state of encryption/decryption session does not allow to proceed request.
-	/// This means that either there is some comm-failure or node is misbehaving/cheating.
-	InvalidStateForRequest,
-	/// Request cannot be sent/received from this node.
-	InvalidNodeForRequest,
-	/// Message or some data in the message was recognized as invalid.
-	/// This means that node is misbehaving/cheating.
-	InvalidMessage,
-	/// Message version is not supported.
-	InvalidMessageVersion,
-	/// Message is invalid because of replay-attack protection.
-	ReplayProtection,
-	/// Connection to node, required for this session is not established.
-	NodeDisconnected,
-	/// Node is missing requested key share.
-	MissingKeyShare,
-	/// Cryptographic error.
-	EthKey(String),
-	/// I/O error has occured.
-	Io(String),
-	/// Deserialization error has occured.
-	Serde(String),
-	/// Key storage error.
-	KeyStorage(String),
-	/// Consensus is unreachable.
-	ConsensusUnreachable,
-	/// Acl storage error.
-	AccessDenied,
-	/// Can't start session, because exclusive session is active.
-	ExclusiveSessionActive,
-	/// Can't start exclusive session, because there are other active sessions.
-	HasActiveSessions,
-	/// Insufficient requester data.
-	InsufficientRequesterData(String),
-}
-
-impl From<ethkey::Error> for Error {
-	fn from(err: ethkey::Error) -> Self {
-		Error::EthKey(err.into())
-	}
-}
-
-impl From<ethkey::crypto::Error> for Error {
-	fn from(err: ethkey::crypto::Error) -> Self {
-		Error::EthKey(err.to_string())
-	}
-}
-
-impl From<crypto::Error> for Error {
-	fn from(err: crypto::Error) -> Self {
-		Error::EthKey(err.to_string())
-	}
-}
-
-impl From<IoError> for Error {
-	fn from(err: IoError) -> Self {
-		Error::Io(err.to_string())
-	}
-}
-
-impl fmt::Display for Error {
-	fn fmt(&self, f: &mut fmt::Formatter) -> fmt::Result {
-		match *self {
-			Error::InvalidNodeAddress => write!(f, "invalid node address has been passed"),
-			Error::InvalidNodeId => write!(f, "invalid node id has been passed"),
-			Error::DuplicateSessionId => write!(f, "session with the same id is already registered"),
-			Error::CompletedSessionId => write!(f, "session with the same id is already completed"),
-			Error::NotStartedSessionId => write!(f, "not enough data to start session with the given id"),
-			Error::InvalidSessionId => write!(f, "invalid session id has been passed"),
-			Error::InvalidNodesCount => write!(f, "invalid nodes count"),
-			Error::InvalidNodesConfiguration => write!(f, "invalid nodes configuration"),
-			Error::InvalidThreshold => write!(f, "invalid threshold value has been passed"),
-			Error::TooEarlyForRequest => write!(f, "session is not yet ready to process this request"),
-			Error::InvalidStateForRequest => write!(f, "session is in invalid state for processing this request"),
-			Error::InvalidNodeForRequest => write!(f, "invalid node for this request"),
-			Error::InvalidMessage => write!(f, "invalid message is received"),
-			Error::InvalidMessageVersion => write!(f, "unsupported message is received"),
-			Error::ReplayProtection => write!(f, "replay message is received"),
-			Error::NodeDisconnected => write!(f, "node required for this operation is currently disconnected"),
-			Error::MissingKeyShare => write!(f, "requested key share version is not found"),
-			Error::EthKey(ref e) => write!(f, "cryptographic error {}", e),
-			Error::Io(ref e) => write!(f, "i/o error {}", e),
-			Error::Serde(ref e) => write!(f, "serde error {}", e),
-			Error::KeyStorage(ref e) => write!(f, "key storage error {}", e),
-			Error::ConsensusUnreachable => write!(f, "Consensus unreachable"),
-			Error::AccessDenied => write!(f, "Access denied"),
-			Error::ExclusiveSessionActive => write!(f, "Exclusive session active"),
-			Error::HasActiveSessions => write!(f, "Unable to start exclusive session"),
-			Error::InsufficientRequesterData(ref e) => write!(f, "Insufficient requester data: {}", e),
-		}
-	}
-}
-
-impl Into<String> for Error {
-	fn into(self) -> String {
-		format!("{}", self)
-	}
-=======
 	/// Count of all configured key server nodes (valid at session start time).
 	pub configured_nodes_count: usize,
 	/// Count of all connected key server nodes (valid at session start time).
 	pub connected_nodes_count: usize,
->>>>>>> f0c6d17a
 }
 
 mod admin_sessions;
