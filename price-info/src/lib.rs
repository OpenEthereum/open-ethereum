--- conflicted
+++ resolved
@@ -32,7 +32,7 @@
 use std::io;
 use std::str;
 
-use fetch::{Client as FetchClient, Fetch};
+use fetch::{Client as FetchClient, Fetch, Method};
 use futures::{Future, Stream};
 use futures::future::{self, Either};
 use futures_cpupool::CpuPool;
@@ -96,7 +96,7 @@
 
 	/// Gets the current ETH price and calls `set_price` with the result.
 	pub fn get<G: Fn(PriceInfo) + Sync + Send + 'static>(&self, set_price: G) {
-		let future = self.fetch.fetch(&self.api_endpoint, fetch::Abort::default())
+		let future = self.fetch.fetch(&self.api_endpoint, Method::Get, fetch::Abort::default())
 			.from_err()
 			.and_then(|response| {
 				if !response.is_success() {
@@ -140,7 +140,7 @@
 	use std::sync::Arc;
 	use std::sync::atomic::{AtomicBool, Ordering};
 	use fetch;
-	use fetch::{Fetch, Url};
+	use fetch::{Fetch, Url, Method};
 	use futures_cpupool::CpuPool;
 	use futures::future::{self, FutureResult};
 	use Client;
@@ -158,7 +158,7 @@
 	impl Fetch for FakeFetch {
 		type Result = FutureResult<fetch::Response, fetch::Error>;
 
-		fn fetch(&self, url: &str, abort: fetch::Abort) -> Self::Result {
+		fn fetch(&self, url: &str, _method: Method, abort: fetch::Abort) -> Self::Result {
 			assert_eq!(url, "https://api.etherscan.io/api?module=stats&action=ethprice");
 			let u = Url::parse(url).unwrap();
 			let mut val = self.1.lock();
@@ -171,22 +171,6 @@
 				future::ok(fetch::client::Response::new(u, r, abort))
 			}
 		}
-<<<<<<< HEAD
-
-		fn post_with_abort(&self, _url: &str, _abort: fetch::Abort) -> Self::Result {
-			futures::future::ok(fetch::Response::not_found())
-		}
-
-		// this guarantees that the calls to price_info::Client::get will block for execution
-		fn process_and_forget<F, I, E>(&self, f: F) where
-			F: Future<Item=I, Error=E> + Send + 'static,
-			I: Send + 'static,
-			E: Send + 'static,
-		{
-			let _ = f.wait();
-		}
-=======
->>>>>>> 06a7ca22
 	}
 
 	fn price_info_ok(response: &str) -> Client<FakeFetch> {
