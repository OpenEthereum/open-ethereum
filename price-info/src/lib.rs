// Copyright 2015-2017 Parity Technologies (UK) Ltd.
// This file is part of Parity.

// Parity is free software: you can redistribute it and/or modify
// it under the terms of the GNU General Public License as published by
// the Free Software Foundation, either version 3 of the License, or
// (at your option) any later version.

// Parity is distributed in the hope that it will be useful,
// but WITHOUT ANY WARRANTY; without even the implied warranty of
// MERCHANTABILITY or FITNESS FOR A PARTICULAR PURPOSE.  See the
// GNU General Public License for more details.

// You should have received a copy of the GNU General Public License
// along with Parity.  If not, see <http://www.gnu.org/licenses/>.

#![warn(missing_docs)]

//! A simple client to get the current ETH price using an external API.

extern crate futures;
extern crate futures_cpupool;
extern crate serde_json;

#[macro_use]
extern crate log;

pub extern crate fetch;

use std::cmp;
use std::fmt;
use std::io;
use std::str;

use fetch::{Client as FetchClient, Fetch};
use futures::{Future, Stream};
use futures::future::{self, Either};
use futures_cpupool::CpuPool;
use serde_json::Value;

/// Current ETH price information.
#[derive(Debug)]
pub struct PriceInfo {
	/// Current ETH price in USD.
	pub ethusd: f32,
}

/// Price info error.
#[derive(Debug)]
pub enum Error {
	/// The API returned an unexpected status code.
	StatusCode(&'static str),
	/// The API returned an unexpected status content.
	UnexpectedResponse(Option<String>),
	/// There was an error when trying to reach the API.
	Fetch(fetch::Error),
	/// IO error when reading API response.
	Io(io::Error),
}

impl From<io::Error> for Error {
	fn from(err: io::Error) -> Self { Error::Io(err) }
}

impl From<fetch::Error> for Error {
	fn from(err: fetch::Error) -> Self { Error::Fetch(err) }
}

/// A client to get the current ETH price using an external API.
pub struct Client<F = FetchClient> {
	pool: CpuPool,
	api_endpoint: String,
	fetch: F,
}

impl<F> fmt::Debug for Client<F> {
	fn fmt(&self, fmt: &mut fmt::Formatter) -> fmt::Result {
		fmt.debug_struct("price_info::Client")
		   .field("api_endpoint", &self.api_endpoint)
		   .finish()
	}
}

impl<F> cmp::PartialEq for Client<F> {
	fn eq(&self, other: &Client<F>) -> bool {
		self.api_endpoint == other.api_endpoint
	}
}

impl<F: Fetch> Client<F> {
	/// Creates a new instance of the `Client` given a `fetch::Client`.
	pub fn new(fetch: F, pool: CpuPool) -> Client<F> {
		let api_endpoint = "https://api.etherscan.io/api?module=stats&action=ethprice".to_owned();
		Client { pool, api_endpoint, fetch }
	}

	/// Gets the current ETH price and calls `set_price` with the result.
<<<<<<< HEAD
	pub fn get<G: FnOnce(PriceInfo) + Sync + Send + 'static>(&self, set_price: G) {
		let future = self.fetch.fetch(&self.api_endpoint, fetch::Abort::default())
=======
	pub fn get<G: Fn(PriceInfo) + Sync + Send + 'static>(&self, set_price: G) {
		let future = self.fetch.get(&self.api_endpoint, fetch::Abort::default())
>>>>>>> 1c75e8eb
			.from_err()
			.and_then(|response| {
				if !response.is_success() {
					let s = Error::StatusCode(response.status().canonical_reason().unwrap_or("unknown"));
					return Either::A(future::err(s));
				}
				Either::B(response.concat2().from_err())
			})
			.map(move |body| {
				let body_str = str::from_utf8(&body).ok();
				let value: Option<Value> = body_str.and_then(|s| serde_json::from_str(s).ok());

				let ethusd = value
					.as_ref()
					.and_then(|value| value.pointer("/result/ethusd"))
					.and_then(|obj| obj.as_str())
					.and_then(|s| s.parse().ok());

				match ethusd {
					Some(ethusd) => {
						set_price(PriceInfo { ethusd });
						Ok(())
					},
					None => Err(Error::UnexpectedResponse(body_str.map(From::from))),
				}
			})
			.map_err(|err| {
				warn!("Failed to auto-update latest ETH price: {:?}", err);
				err
			});
		self.pool.spawn(future).forget()
	}
}

#[cfg(test)]
mod test {
	extern crate hyper;
	extern crate parking_lot;

	use self::parking_lot::Mutex;
	use std::sync::Arc;
	use std::sync::atomic::{AtomicBool, Ordering};
	use fetch;
	use fetch::{Fetch, Url, Method};
	use futures_cpupool::CpuPool;
	use futures::future::{self, FutureResult};
	use Client;
	use self::hyper::StatusCode;

	#[derive(Clone)]
	struct FakeFetch(Option<String>, Arc<Mutex<u64>>);

	impl FakeFetch {
		fn new() -> Result<Self, fetch::Error> {
			Ok(FakeFetch(None, Default::default()))
		}
	}

	impl Fetch for FakeFetch {
		type Result = FutureResult<fetch::Response, fetch::Error>;

		fn fetch(&self, url: &str, _method: Method, abort: fetch::Abort) -> Self::Result {
			assert_eq!(url, "https://api.etherscan.io/api?module=stats&action=ethprice");
			let u = Url::parse(url).unwrap();
			let mut val = self.1.lock();
			*val = *val + 1;
			if let Some(ref response) = self.0 {
				let r = hyper::Response::new().with_body(response.clone());
				future::ok(fetch::client::Response::new(u, r, abort))
			} else {
				let r = hyper::Response::new().with_status(StatusCode::NotFound);
				future::ok(fetch::client::Response::new(u, r, abort))
			}
		}
	}

	fn price_info_ok(response: &str) -> Client<FakeFetch> {
		Client::new(FakeFetch(Some(response.to_owned()), Default::default()), CpuPool::new(1))
	}

	fn price_info_not_found() -> Client<FakeFetch> {
		Client::new(FakeFetch::new().unwrap(), CpuPool::new(1))
	}

	#[test]
	fn should_get_price_info() {
		// given
		let response = r#"{
			"status": "1",
			"message": "OK",
			"result": {
				"ethbtc": "0.0891",
				"ethbtc_timestamp": "1499894236",
				"ethusd": "209.55",
				"ethusd_timestamp": "1499894229"
			}
		}"#;

		let price_info = price_info_ok(response);

		// when
		price_info.get(|price| {

			// then
			assert_eq!(price.ethusd, 209.55);
		});
	}

	#[test]
	fn should_not_call_set_price_if_response_is_malformed() {
		// given
		let response = "{}";

		let price_info = price_info_ok(response);
		let b = Arc::new(AtomicBool::new(false));

		// when
		let bb = b.clone();
		price_info.get(move |_| {
			bb.store(true, Ordering::Relaxed);
		});

		// then
		assert_eq!(b.load(Ordering::Relaxed), false);
	}

	#[test]
	fn should_not_call_set_price_if_response_is_invalid() {
		// given
		let price_info = price_info_not_found();
		let b = Arc::new(AtomicBool::new(false));

		// when
		let bb = b.clone();
		price_info.get(move |_| {
			bb.store(true, Ordering::Relaxed);
		});

		// then
		assert_eq!(b.load(Ordering::Relaxed), false);
	}
}<|MERGE_RESOLUTION|>--- conflicted
+++ resolved
@@ -95,13 +95,8 @@
 	}
 
 	/// Gets the current ETH price and calls `set_price` with the result.
-<<<<<<< HEAD
 	pub fn get<G: FnOnce(PriceInfo) + Sync + Send + 'static>(&self, set_price: G) {
-		let future = self.fetch.fetch(&self.api_endpoint, fetch::Abort::default())
-=======
-	pub fn get<G: Fn(PriceInfo) + Sync + Send + 'static>(&self, set_price: G) {
 		let future = self.fetch.get(&self.api_endpoint, fetch::Abort::default())
->>>>>>> 1c75e8eb
 			.from_err()
 			.and_then(|response| {
 				if !response.is_success() {
