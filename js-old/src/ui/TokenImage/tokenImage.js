// Copyright 2015-2017 Parity Technologies (UK) Ltd.
// This file is part of Parity.

// Parity is free software: you can redistribute it and/or modify
// it under the terms of the GNU General Public License as published by
// the Free Software Foundation, either version 3 of the License, or
// (at your option) any later version.

// Parity is distributed in the hope that it will be useful,
// but WITHOUT ANY WARRANTY; without even the implied warranty of
// MERCHANTABILITY or FITNESS FOR A PARTICULAR PURPOSE.  See the
// GNU General Public License for more details.

// You should have received a copy of the GNU General Public License
// along with Parity.  If not, see <http://www.gnu.org/licenses/>.

import React, { Component, PropTypes } from 'react';
import { connect } from 'react-redux';
import { bindActionCreators } from 'redux';

<<<<<<< HEAD
import unknownImage from '~/assets/images/contracts/unknown-64x64.png';
=======
import { fetchTokens } from '~/redux/providers/tokensActions';
import unknownImage from '~/../assets/images/contracts/unknown-64x64.png';
>>>>>>> 25a3c001

class TokenImage extends Component {
  static contextTypes = {
    api: PropTypes.object
  };

  static propTypes = {
    image: PropTypes.string,
    token: PropTypes.shape({
      image: PropTypes.string,
      address: PropTypes.string
    }).isRequired,
    fetchTokens: PropTypes.func.isRequired
  };

  state = {
    error: false
  };

  componentWillMount () {
    const { token } = this.props;

    if (token.native) {
      return;
    }

    if (!token.fetched) {
      if (!Number.isFinite(token.index)) {
        return console.warn('no token index', token);
      }

      this.props.fetchTokens([ token.index ]);
    }
  }

  render () {
    const { error } = this.state;
    const { image, token } = this.props;

    const imageurl = token.image || image;
    let imagesrc = unknownImage;

    if (imageurl && !error) {
      imagesrc = imageurl;
    }

    return (
      <img
        alt={ token.name }
        onError={ this.handleError }
        src={ imagesrc }
      />
    );
  }

  handleError = () => {
    this.setState({ error: true });
  };
}

function mapStateToProps (iniState) {
  const { images } = iniState;

  return (_, props) => {
    const { token } = props;

    return { image: images[token.address] };
  };
}

function mapDispatchToProps (dispatch) {
  return bindActionCreators({
    fetchTokens
  }, dispatch);
}

export default connect(
  mapStateToProps,
  mapDispatchToProps
)(TokenImage);<|MERGE_RESOLUTION|>--- conflicted
+++ resolved
@@ -18,12 +18,8 @@
 import { connect } from 'react-redux';
 import { bindActionCreators } from 'redux';
 
-<<<<<<< HEAD
+import { fetchTokens } from '~/redux/providers/tokensActions';
 import unknownImage from '~/assets/images/contracts/unknown-64x64.png';
-=======
-import { fetchTokens } from '~/redux/providers/tokensActions';
-import unknownImage from '~/../assets/images/contracts/unknown-64x64.png';
->>>>>>> 25a3c001
 
 class TokenImage extends Component {
   static contextTypes = {
