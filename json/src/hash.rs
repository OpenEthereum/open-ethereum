// Copyright 2015, 2016 Ethcore (UK) Ltd.
// This file is part of Parity.

// Parity is free software: you can redistribute it and/or modify
// it under the terms of the GNU General Public License as published by
// the Free Software Foundation, either version 3 of the License, or
// (at your option) any later version.

// Parity is distributed in the hope that it will be useful,
// but WITHOUT ANY WARRANTY; without even the implied warranty of
// MERCHANTABILITY or FITNESS FOR A PARTICULAR PURPOSE.  See the
// GNU General Public License for more details.

// You should have received a copy of the GNU General Public License
// along with Parity.  If not, see <http://www.gnu.org/licenses/>.

//! Lenient hash json deserialization for test json files.

use std::str::FromStr;
use serde::{Deserialize, Deserializer, Serialize, Serializer, Error};
use serde::de::Visitor;
<<<<<<< HEAD
use util::hash::{H64 as Hash64, H160 as Hash160, H256 as Hash256, H2048 as Hash2048};
=======
use rustc_serialize::hex::ToHex;
use util::hash::{H64 as Hash64, Address as Hash160, H256 as Hash256, H2048 as Hash2048};
>>>>>>> f5a8c73b


macro_rules! impl_hash {
	($name: ident, $inner: ident) => {
		/// Lenient hash json deserialization for test json files.
		#[derive(Default, Debug, PartialEq, Eq, Hash, PartialOrd, Ord, Clone)]
		pub struct $name(pub $inner);

		impl Into<$inner> for $name {
			fn into(self) -> $inner {
				self.0
			}
		}

		impl From<$inner> for $name {
			fn from(i: $inner) -> Self {
				$name(i)
			}
		}

		impl Deserialize for $name {
			fn deserialize<D>(deserializer: &mut D) -> Result<Self, D::Error>
				where D: Deserializer {

				struct HashVisitor;

				impl Visitor for HashVisitor {
					type Value = $name;

					fn visit_str<E>(&mut self, value: &str) -> Result<Self::Value, E> where E: Error {
						let value = match value.len() {
							0 => $inner::from(0),
							2 if value == "0x" => $inner::from(0),
							_ if value.starts_with("0x") => try!($inner::from_str(&value[2..]).map_err(|_| {
								Error::custom(format!("Invalid hex value {}.", value).as_str())
							})),
							_ => try!($inner::from_str(value).map_err(|_| {
								Error::custom(format!("Invalid hex value {}.", value).as_str())
							}))
						};

						Ok($name(value))
					}

					fn visit_string<E>(&mut self, value: String) -> Result<Self::Value, E> where E: Error {
						self.visit_str(value.as_ref())
					}
				}

				deserializer.deserialize(HashVisitor)
			}
		}

		impl Serialize for $name {
			fn serialize<S>(&self, serializer: &mut S) -> Result<(), S::Error> where S: Serializer {
				let mut hex = "0x".to_owned();
				hex.push_str(&self.0.to_hex());
				serializer.serialize_str(&hex)
			}
		}
	}
}

impl_hash!(H64, Hash64);
impl_hash!(Address, Hash160);
impl_hash!(H256, Hash256);
impl_hash!(Bloom, Hash2048);

#[cfg(test)]
mod test {
	use std::str::FromStr;
	use serde_json;
	use util::hash;
	use hash::H256;

	#[test]
	fn hash_deserialization() {
		let s = r#"["", "5a39ed1020c04d4d84539975b893a4e7c53eab6c2965db8bc3468093a31bc5ae"]"#;
		let deserialized: Vec<H256> = serde_json::from_str(s).unwrap();
		assert_eq!(deserialized, vec![
				   H256(hash::H256::from(0)),
				   H256(hash::H256::from_str("5a39ed1020c04d4d84539975b893a4e7c53eab6c2965db8bc3468093a31bc5ae").unwrap())
		]);
	}

	#[test]
	fn hash_into() {
		assert_eq!(hash::H256::from(0), H256(hash::H256::from(0)).into());
	}
}<|MERGE_RESOLUTION|>--- conflicted
+++ resolved
@@ -19,12 +19,8 @@
 use std::str::FromStr;
 use serde::{Deserialize, Deserializer, Serialize, Serializer, Error};
 use serde::de::Visitor;
-<<<<<<< HEAD
+use rustc_serialize::hex::ToHex;
 use util::hash::{H64 as Hash64, H160 as Hash160, H256 as Hash256, H2048 as Hash2048};
-=======
-use rustc_serialize::hex::ToHex;
-use util::hash::{H64 as Hash64, Address as Hash160, H256 as Hash256, H2048 as Hash2048};
->>>>>>> f5a8c73b
 
 
 macro_rules! impl_hash {
