--- conflicted
+++ resolved
@@ -38,11 +38,7 @@
 	Constantinople,
 	/// Constantinople transition test-net
 	ConstantinopleFix,
-<<<<<<< HEAD
 	/// Istanbul (#9,069,000, 2019-12-08)
-=======
-	/// Istanbul (#9,069,000 2019-12-08)
->>>>>>> 74e9293f
 	Istanbul,
 	/// Berlin (To be announced)
 	Berlin,
