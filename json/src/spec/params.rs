// Copyright 2015-2019 Parity Technologies (UK) Ltd.
// This file is part of Parity Ethereum.

// Parity Ethereum is free software: you can redistribute it and/or modify
// it under the terms of the GNU General Public License as published by
// the Free Software Foundation, either version 3 of the License, or
// (at your option) any later version.

// Parity Ethereum is distributed in the hope that it will be useful,
// but WITHOUT ANY WARRANTY; without even the implied warranty of
// MERCHANTABILITY or FITNESS FOR A PARTICULAR PURPOSE.  See the
// GNU General Public License for more details.

// You should have received a copy of the GNU General Public License
// along with Parity Ethereum.  If not, see <http://www.gnu.org/licenses/>.

//! Spec params deserialization.

use uint::{self, Uint};
use hash::{H256, Address};
use bytes::Bytes;

/// Spec params.
#[derive(Debug, PartialEq, Deserialize)]
#[serde(deny_unknown_fields)]
#[serde(rename_all = "camelCase")]
pub struct Params {
	/// Account start nonce, defaults to 0.
	pub account_start_nonce: Option<Uint>,
	/// Maximum size of extra data.
	pub maximum_extra_data_size: Uint,
	/// Minimum gas limit.
	pub min_gas_limit: Uint,

	/// Network id.
	#[serde(rename = "networkID")]
	pub network_id: Uint,
	/// Chain id.
	#[serde(rename = "chainID")]
	pub chain_id: Option<Uint>,

	/// Name of the main ("eth") subprotocol.
	pub subprotocol_name: Option<String>,

	/// Option fork block number to check.
	pub fork_block: Option<Uint>,
	/// Expected fork block hash.
	#[serde(rename = "forkCanonHash")]
	pub fork_hash: Option<H256>,

	/// See main EthashParams docs.
	pub eip150_transition: Option<Uint>,

	/// See main EthashParams docs.
	pub eip160_transition: Option<Uint>,

	/// See main EthashParams docs.
	pub eip161abc_transition: Option<Uint>,
	/// See main EthashParams docs.
	pub eip161d_transition: Option<Uint>,

	/// See `CommonParams` docs.
	pub eip98_transition: Option<Uint>,
	/// See `CommonParams` docs.
	pub eip155_transition: Option<Uint>,
	/// See `CommonParams` docs.
	pub validate_chain_id_transition: Option<Uint>,
	/// See `CommonParams` docs.
	pub validate_receipts_transition: Option<Uint>,
	/// See `CommonParams` docs.
	pub eip140_transition: Option<Uint>,
	/// See `CommonParams` docs.
	pub eip210_transition: Option<Uint>,
	/// See `CommonParams` docs.
	pub eip210_contract_address: Option<Address>,
	/// See `CommonParams` docs.
	pub eip210_contract_code: Option<Bytes>,
	/// See `CommonParams` docs.
	pub eip210_contract_gas: Option<Uint>,
	/// See `CommonParams` docs.
	pub eip211_transition: Option<Uint>,
	/// See `CommonParams` docs.
	pub eip145_transition: Option<Uint>,
	/// See `CommonParams` docs.
	pub eip214_transition: Option<Uint>,
	/// See `CommonParams` docs.
	pub eip658_transition: Option<Uint>,
	/// See `CommonParams` docs.
	pub eip1052_transition: Option<Uint>,
	/// See `CommonParams` docs.
	pub eip1283_transition: Option<Uint>,
	/// See `CommonParams` docs.
	pub eip1283_disable_transition: Option<Uint>,
	/// See `CommonParams` docs.
	pub eip1014_transition: Option<Uint>,
	/// See `CommonParams` docs.
<<<<<<< HEAD
	pub eip1344_transition: Option<Uint>,
=======
	pub eip2028_transition: Option<Uint>,
>>>>>>> 3ca11c0e
	/// See `CommonParams` docs.
	pub dust_protection_transition: Option<Uint>,
	/// See `CommonParams` docs.
	pub nonce_cap_increment: Option<Uint>,
	/// See `CommonParams` docs.
	pub remove_dust_contracts : Option<bool>,
	/// See `CommonParams` docs.
	#[serde(deserialize_with="uint::validate_non_zero")]
	pub gas_limit_bound_divisor: Uint,
	/// See `CommonParams` docs.
	pub registrar: Option<Address>,
	/// Apply reward flag
	pub apply_reward: Option<bool>,
	/// Node permission contract address.
	pub node_permission_contract: Option<Address>,
	/// See main EthashParams docs.
	pub max_code_size: Option<Uint>,
	/// Maximum size of transaction RLP payload.
	pub max_transaction_size: Option<Uint>,
	/// See main EthashParams docs.
	pub max_code_size_transition: Option<Uint>,
	/// Transaction permission contract address.
	pub transaction_permission_contract: Option<Address>,
	/// Block at which the transaction permission contract should start being used.
	pub transaction_permission_contract_transition: Option<Uint>,
	/// Wasm activation block height, if not activated from start.
	pub wasm_activation_transition: Option<Uint>,
	/// Define a separate wasm version instead of using the prefix.
	pub wasm_version: Option<Uint>,
	/// KIP4 activiation block height.
	pub kip4_transition: Option<Uint>,
	/// KIP6 activiation block height.
	pub kip6_transition: Option<Uint>,
}

#[cfg(test)]
mod tests {
	use serde_json;
	use uint::Uint;
	use ethereum_types::U256;
	use spec::params::Params;

	#[test]
	fn params_deserialization() {
		let s = r#"{
			"maximumExtraDataSize": "0x20",
			"networkID" : "0x1",
			"chainID" : "0x15",
			"subprotocolName" : "exp",
			"minGasLimit": "0x1388",
			"accountStartNonce": "0x01",
			"gasLimitBoundDivisor": "0x20",
			"maxCodeSize": "0x1000",
			"wasmActivationTransition": "0x1010"
		}"#;

		let deserialized: Params = serde_json::from_str(s).unwrap();
		assert_eq!(deserialized.maximum_extra_data_size, Uint(U256::from(0x20)));
		assert_eq!(deserialized.network_id, Uint(U256::from(0x1)));
		assert_eq!(deserialized.chain_id, Some(Uint(U256::from(0x15))));
		assert_eq!(deserialized.subprotocol_name, Some("exp".to_owned()));
		assert_eq!(deserialized.min_gas_limit, Uint(U256::from(0x1388)));
		assert_eq!(deserialized.account_start_nonce, Some(Uint(U256::from(0x01))));
		assert_eq!(deserialized.gas_limit_bound_divisor, Uint(U256::from(0x20)));
		assert_eq!(deserialized.max_code_size, Some(Uint(U256::from(0x1000))));
		assert_eq!(deserialized.wasm_activation_transition, Some(Uint(U256::from(0x1010))));
	}

	#[test]
	#[should_panic(expected = "a non-zero value")]
	fn test_zero_value_divisor() {
		let s = r#"{
			"maximumExtraDataSize": "0x20",
			"networkID" : "0x1",
			"chainID" : "0x15",
			"subprotocolName" : "exp",
			"minGasLimit": "0x1388",
			"accountStartNonce": "0x01",
			"gasLimitBoundDivisor": "0x0",
			"maxCodeSize": "0x1000"
		}"#;

		let _deserialized: Params = serde_json::from_str(s).unwrap();
	}
}<|MERGE_RESOLUTION|>--- conflicted
+++ resolved
@@ -94,11 +94,9 @@
 	/// See `CommonParams` docs.
 	pub eip1014_transition: Option<Uint>,
 	/// See `CommonParams` docs.
-<<<<<<< HEAD
 	pub eip1344_transition: Option<Uint>,
-=======
+	/// See `CommonParams` docs.
 	pub eip2028_transition: Option<Uint>,
->>>>>>> 3ca11c0e
 	/// See `CommonParams` docs.
 	pub dust_protection_transition: Option<Uint>,
 	/// See `CommonParams` docs.
