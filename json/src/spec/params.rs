--- conflicted
+++ resolved
@@ -94,15 +94,13 @@
 	/// See `CommonParams` docs.
 	pub eip1014_transition: Option<Uint>,
 	/// See `CommonParams` docs.
-<<<<<<< HEAD
 	pub eip1706_transition: Option<Uint>,
-=======
+	/// See `CommonParams` docs.
 	pub eip1344_transition: Option<Uint>,
 	/// See `CommonParams` docs.
 	pub eip1884_transition: Option<Uint>,
 	/// See `CommonParams` docs.
 	pub eip2028_transition: Option<Uint>,
->>>>>>> dabfa2c6
 	/// See `CommonParams` docs.
 	pub dust_protection_transition: Option<Uint>,
 	/// See `CommonParams` docs.
