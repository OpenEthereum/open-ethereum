--- conflicted
+++ resolved
@@ -16,11 +16,7 @@
 
 //! Engine deserialization.
 
-<<<<<<< HEAD
-use super::{Ethash, BasicAuthority, AuthorityRound, Tendermint, NullEngine, InstantSeal, Clique};
-=======
-use super::{Ethash, BasicAuthority, AuthorityRound, NullEngine, InstantSeal};
->>>>>>> f092c10d
+use super::{Ethash, BasicAuthority, AuthorityRound, NullEngine, InstantSeal, Clique};
 
 /// Engine deserialization.
 #[derive(Debug, PartialEq, Deserialize)]
@@ -38,15 +34,9 @@
 	BasicAuthority(BasicAuthority),
 	/// AuthorityRound engine.
 	AuthorityRound(AuthorityRound),
-<<<<<<< HEAD
-	/// Tendermint engine.
-	#[serde(rename="tendermint")]
-	Tendermint(Tendermint),
 	/// Clique engine.
-	#[serde(rename="clique")]
+	#[serde(rename="Clique")]
 	Clique(Clique)
-=======
->>>>>>> f092c10d
 }
 
 #[cfg(test)]
@@ -56,19 +46,6 @@
 
 	#[test]
 	fn engine_deserialization() {
-		let s = r#"{
-			"clique": {
-				"params": {
-				}
-			}
-		}"#;
-
-		let deserialized: Engine = serde_json::from_str(s).unwrap();
-		match deserialized {
-			Engine::Clique(_) => {}, // unit test in its own file.
-			_ => panic!(),
-		}
-
 		let s = r#"{
 			"null": {
 				"params": {
