--- conflicted
+++ resolved
@@ -94,7 +94,6 @@
 	/// See main EthashParams docs.
 	#[serde(rename="ecip1017EraRounds")]
 	pub ecip1017_era_rounds: Option<Uint>,
-<<<<<<< HEAD
 
 	/// See main EthashParams docs.
 	#[serde(rename="mcip3Transition")]
@@ -115,28 +114,6 @@
 	#[serde(rename="mcip3DevContract")]
 	pub mcip3_dev_contract: Option<Address>,
 
-	/// See main EthashParams docs.
-	#[serde(rename="maxCodeSize")]
-	pub max_code_size: Option<Uint>,
-
-	/// See main EthashParams docs.
-	#[serde(rename="maxGasLimitTransition")]
-	pub max_gas_limit_transition: Option<Uint>,
-
-	/// See main EthashParams docs.
-	#[serde(rename="maxGasLimit")]
-	pub max_gas_limit: Option<Uint>,
-
-	/// See main EthashParams docs.
-	#[serde(rename="minGasPriceTransition")]
-	pub min_gas_price_transition: Option<Uint>,
-
-	/// See main EthashParams docs.
-	#[serde(rename="minGasPrice")]
-	pub min_gas_price: Option<Uint>,
-
-=======
->>>>>>> cc759530
 	/// EIP-649 transition block.
 	#[serde(rename="eip649Transition")]
 	pub eip649_transition: Option<Uint>,
