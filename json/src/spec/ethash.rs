// Copyright 2015, 2016 Ethcore (UK) Ltd.
// This file is part of Parity.

// Parity is free software: you can redistribute it and/or modify
// it under the terms of the GNU General Public License as published by
// the Free Software Foundation, either version 3 of the License, or
// (at your option) any later version.

// Parity is distributed in the hope that it will be useful,
// but WITHOUT ANY WARRANTY; without even the implied warranty of
// MERCHANTABILITY or FITNESS FOR A PARTICULAR PURPOSE.  See the
// GNU General Public License for more details.

// You should have received a copy of the GNU General Public License
// along with Parity.  If not, see <http://www.gnu.org/licenses/>.

//! Ethash params deserialization.

use uint::Uint;
use hash::Address;

/// Deserializable doppelganger of EthashParams.
#[derive(Debug, PartialEq, Deserialize)]
pub struct EthashParams {
	/// See main EthashParams docs.
	#[serde(rename="gasLimitBoundDivisor")]
	pub gas_limit_bound_divisor: Uint,
	/// See main EthashParams docs.
	#[serde(rename="minimumDifficulty")]
	pub minimum_difficulty: Uint,
	/// See main EthashParams docs.
	#[serde(rename="difficultyBoundDivisor")]
	pub difficulty_bound_divisor: Uint,
	/// See main EthashParams docs.
	#[serde(rename="difficultyIncrementDivisor")]
	pub difficulty_increment_divisor: Option<Uint>,
	/// See main EthashParams docs.
	#[serde(rename="durationLimit")]
	pub duration_limit: Uint,
	/// See main EthashParams docs.
	#[serde(rename="blockReward")]
	pub block_reward: Uint,
	/// See main EthashParams docs.
	pub registrar: Option<Address>,

	/// See main EthashParams docs.
	#[serde(rename="homesteadTransition")]
	pub homestead_transition: Option<Uint>,

	/// See main EthashParams docs.
	#[serde(rename="daoHardforkTransition")]
	pub dao_hardfork_transition: Option<Uint>,
	/// See main EthashParams docs.
	#[serde(rename="daoHardforkBeneficiary")]
	pub dao_hardfork_beneficiary: Option<Address>,
	/// See main EthashParams docs.
	#[serde(rename="daoHardforkAccounts")]
	pub dao_hardfork_accounts: Option<Vec<Address>>,

	/// See main EthashParams docs.
	#[serde(rename="difficultyHardforkTransition")]
	pub difficulty_hardfork_transition: Option<Uint>,
	/// See main EthashParams docs.
	#[serde(rename="difficultyHardforkBoundDivisor")]
	pub difficulty_hardfork_bound_divisor: Option<Uint>,
	/// See main EthashParams docs.
	#[serde(rename="bombDefuseTransition")]
	pub bomb_defuse_transition: Option<Uint>,

	/// See main EthashParams docs.
	#[serde(rename="eip150Transition")]
	pub eip150_transition: Option<Uint>,

	/// See main EthashParams docs.
<<<<<<< HEAD
	#[serde(rename="eip155Transition")]
	pub eip155_transition: Option<Uint>,

	/// See main EthashParams docs.
	#[serde(rename="eip160Transition")]
	pub eip160_transition: Option<Uint>,

	/// See main EthashParams docs.
	#[serde(rename="eip161abcTransition")]
	pub eip161abc_transition: Option<Uint>,
	/// See main EthashParams docs.
	#[serde(rename="eip161dTransition")]
	pub eip161d_transition: Option<Uint>,
=======
	#[serde(rename="bombPauseTransition")]
	pub bomb_pause_transition: Option<Uint>,
	/// See main EthashParams docs.
	#[serde(rename="bombContinueTransition")]
	pub bomb_continue_transition: Option<Uint>,
>>>>>>> de33ab54
}

/// Ethash engine deserialization.
#[derive(Debug, PartialEq, Deserialize)]
pub struct Ethash {
	/// Ethash params.
	pub params: EthashParams,
}

#[cfg(test)]
mod tests {
	use serde_json;
	use spec::ethash::Ethash;

	#[test]
	fn ethash_deserialization() {
		let s = r#"{
			"params": {
				"gasLimitBoundDivisor": "0x0400",
				"minimumDifficulty": "0x020000",
				"difficultyBoundDivisor": "0x0800",
				"durationLimit": "0x0d",
				"blockReward": "0x4563918244F40000",
				"registrar": "0xc6d9d2cd449a754c494264e1809c50e34d64562b",
				"homesteadTransition": "0x42",
				"daoHardforkTransition": "0x08",
				"daoHardforkBeneficiary": "0xabcabcabcabcabcabcabcabcabcabcabcabcabca",
				"daoHardforkAccounts": [
					"0x304a554a310c7e546dfe434669c62820b7d83490",
					"0x914d1b8b43e92723e64fd0a06f5bdb8dd9b10c79",
					"0xfe24cdd8648121a43a7c86d289be4dd2951ed49f",
					"0x17802f43a0137c506ba92291391a8a8f207f487d",
					"0xb136707642a4ea12fb4bae820f03d2562ebff487",
					"0xdbe9b615a3ae8709af8b93336ce9b477e4ac0940",
					"0xf14c14075d6c4ed84b86798af0956deef67365b5",
					"0xca544e5c4687d109611d0f8f928b53a25af72448",
					"0xaeeb8ff27288bdabc0fa5ebb731b6f409507516c",
					"0xcbb9d3703e651b0d496cdefb8b92c25aeb2171f7",
					"0xaccc230e8a6e5be9160b8cdf2864dd2a001c28b6",
					"0x2b3455ec7fedf16e646268bf88846bd7a2319bb2",
					"0x4613f3bca5c44ea06337a9e439fbc6d42e501d0a",
					"0xd343b217de44030afaa275f54d31a9317c7f441e",
					"0x84ef4b2357079cd7a7c69fd7a37cd0609a679106",
					"0xda2fef9e4a3230988ff17df2165440f37e8b1708",
					"0xf4c64518ea10f995918a454158c6b61407ea345c",
					"0x7602b46df5390e432ef1c307d4f2c9ff6d65cc97",
					"0xbb9bc244d798123fde783fcc1c72d3bb8c189413",
					"0x807640a13483f8ac783c557fcdf27be11ea4ac7a"
				],
				"difficultyHardforkTransition": "0x59d9",
				"difficultyHardforkBoundDivisor": "0x0200",
				"bombDefuseTransition": "0x42",
				"eip150Transition": "0x42",
				"eip155Transition": "0x42",
				"eip160Transition": "0x42",
				"eip161abcTransition": "0x42",
				"eip161dTransition": "0x42"
			}
		}"#;

		let _deserialized: Ethash = serde_json::from_str(s).unwrap();
	}

	#[test]
	fn ethash_deserialization_missing_optionals() {
		let s = r#"{
			"params": {
				"gasLimitBoundDivisor": "0x0400",
				"minimumDifficulty": "0x020000",
				"difficultyBoundDivisor": "0x0800",
				"durationLimit": "0x0d",
				"blockReward": "0x4563918244F40000"
			}
		}"#;

		let _deserialized: Ethash = serde_json::from_str(s).unwrap();
	}
}<|MERGE_RESOLUTION|>--- conflicted
+++ resolved
@@ -72,7 +72,6 @@
 	pub eip150_transition: Option<Uint>,
 
 	/// See main EthashParams docs.
-<<<<<<< HEAD
 	#[serde(rename="eip155Transition")]
 	pub eip155_transition: Option<Uint>,
 
@@ -86,13 +85,13 @@
 	/// See main EthashParams docs.
 	#[serde(rename="eip161dTransition")]
 	pub eip161d_transition: Option<Uint>,
-=======
+
+	/// See main EthashParams docs.
 	#[serde(rename="bombPauseTransition")]
 	pub bomb_pause_transition: Option<Uint>,
 	/// See main EthashParams docs.
 	#[serde(rename="bombContinueTransition")]
 	pub bomb_continue_transition: Option<Uint>,
->>>>>>> de33ab54
 }
 
 /// Ethash engine deserialization.
