// Copyright 2015, 2016 Parity Technologies (UK) Ltd.
// This file is part of Parity.

// Parity is free software: you can redistribute it and/or modify
// it under the terms of the GNU General Public License as published by
// the Free Software Foundation, either version 3 of the License, or
// (at your option) any later version.

// Parity is distributed in the hope that it will be useful,
// but WITHOUT ANY WARRANTY; without even the implied warranty of
// MERCHANTABILITY or FITNESS FOR A PARTICULAR PURPOSE.  See the
// GNU General Public License for more details.

// You should have received a copy of the GNU General Public License
// along with Parity.  If not, see <http://www.gnu.org/licenses/>.

//! Authority params deserialization.

use uint::Uint;
use super::ValidatorSet;

/// Authority params deserialization.
#[derive(Debug, PartialEq, Deserialize)]
pub struct AuthorityRoundParams {
	/// Gas limit divisor.
	#[serde(rename="gasLimitBoundDivisor")]
	pub gas_limit_bound_divisor: Uint,
	/// Block duration.
	#[serde(rename="stepDuration")]
	pub step_duration: Uint,
	/// Valid authorities
<<<<<<< HEAD
	pub validators: ValidatorSet,
=======
	pub authorities: Vec<Address>,
	/// Block reward.
	#[serde(rename="blockReward")]
	pub block_reward: Option<Uint>,
>>>>>>> 4c94878c
	/// Starting step. Determined automatically if not specified.
	/// To be used for testing only.
	#[serde(rename="startStep")]
	pub start_step: Option<Uint>,
}

/// Authority engine deserialization.
#[derive(Debug, PartialEq, Deserialize)]
pub struct AuthorityRound {
	/// Ethash params.
	pub params: AuthorityRoundParams,
}

#[cfg(test)]
mod tests {
	use serde_json;
	use spec::authority_round::AuthorityRound;

	#[test]
	fn authority_round_deserialization() {
		let s = r#"{
			"params": {
				"gasLimitBoundDivisor": "0x0400",
				"stepDuration": "0x02",
<<<<<<< HEAD
				"validators": {
					"list" : ["0xc6d9d2cd449a754c494264e1809c50e34d64562b"]
				},
=======
				"authorities" : ["0xc6d9d2cd449a754c494264e1809c50e34d64562b"],
				"blockReward": "0x50",
>>>>>>> 4c94878c
				"startStep" : 24
			}
		}"#;

		let _deserialized: AuthorityRound = serde_json::from_str(s).unwrap();
	}
}<|MERGE_RESOLUTION|>--- conflicted
+++ resolved
@@ -29,14 +29,10 @@
 	#[serde(rename="stepDuration")]
 	pub step_duration: Uint,
 	/// Valid authorities
-<<<<<<< HEAD
 	pub validators: ValidatorSet,
-=======
-	pub authorities: Vec<Address>,
 	/// Block reward.
 	#[serde(rename="blockReward")]
 	pub block_reward: Option<Uint>,
->>>>>>> 4c94878c
 	/// Starting step. Determined automatically if not specified.
 	/// To be used for testing only.
 	#[serde(rename="startStep")]
@@ -61,14 +57,10 @@
 			"params": {
 				"gasLimitBoundDivisor": "0x0400",
 				"stepDuration": "0x02",
-<<<<<<< HEAD
 				"validators": {
 					"list" : ["0xc6d9d2cd449a754c494264e1809c50e34d64562b"]
 				},
-=======
-				"authorities" : ["0xc6d9d2cd449a754c494264e1809c50e34d64562b"],
 				"blockReward": "0x50",
->>>>>>> 4c94878c
 				"startStep" : 24
 			}
 		}"#;
