--- conflicted
+++ resolved
@@ -63,12 +63,8 @@
 				"gasLimitBoundDivisor": "0x0400",
 				"validators": {
 					"list": ["0xc6d9d2cd449a754c494264e1809c50e34d64562b"]
-<<<<<<< HEAD
-				}
-=======
 				},
 				"blockReward": "0x50"
->>>>>>> be30c441
 			}
 		}"#;
 
