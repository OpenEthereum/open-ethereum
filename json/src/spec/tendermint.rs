// Copyright 2015, 2016 Ethcore (UK) Ltd.
// This file is part of Parity.

// Parity is free software: you can redistribute it and/or modify
// it under the terms of the GNU General Public License as published by
// the Free Software Foundation, either version 3 of the License, or
// (at your option) any later version.

// Parity is distributed in the hope that it will be useful,
// but WITHOUT ANY WARRANTY; without even the implied warranty of
// MERCHANTABILITY or FITNESS FOR A PARTICULAR PURPOSE.  See the
// GNU General Public License for more details.

// You should have received a copy of the GNU General Public License
// along with Parity.  If not, see <http://www.gnu.org/licenses/>.

//! Tendermint params deserialization.

use uint::Uint;
use super::ValidatorSet;

/// Tendermint params deserialization.
#[derive(Debug, PartialEq, Deserialize)]
pub struct TendermintParams {
	/// Gas limit divisor.
	#[serde(rename="gasLimitBoundDivisor")]
	pub gas_limit_bound_divisor: Uint,
	/// Valid validators.
	pub validators: ValidatorSet,
	/// Propose step timeout in milliseconds.
	#[serde(rename="timeoutPropose")]
	pub timeout_propose: Option<Uint>,
	/// Prevote step timeout in milliseconds.
	#[serde(rename="timeoutPrevote")]
	pub timeout_prevote: Option<Uint>,
	/// Precommit step timeout in milliseconds.
	#[serde(rename="timeoutPrecommit")]
	pub timeout_precommit: Option<Uint>,
	/// Commit step timeout in milliseconds.
	#[serde(rename="timeoutCommit")]
	pub timeout_commit: Option<Uint>,
	/// Block reward.
	#[serde(rename="blockReward")]
	pub block_reward: Option<Uint>,
}

/// Tendermint engine deserialization.
#[derive(Debug, PartialEq, Deserialize)]
pub struct Tendermint {
	/// Ethash params.
	pub params: TendermintParams,
}

#[cfg(test)]
mod tests {
	use serde_json;
	use spec::tendermint::Tendermint;

	#[test]
	fn tendermint_deserialization() {
		let s = r#"{
			"params": {
<<<<<<< HEAD
				"gasLimitBoundDivisor": "0x0400",
				"validators": {
					"list": ["0xc6d9d2cd449a754c494264e1809c50e34d64562b"]
				}
=======
				"gasLimitBoundDivisor": "0x400",
				"authorities" : ["0xc6d9d2cd449a754c494264e1809c50e34d64562b"],
				"blockReward": "0x50"
>>>>>>> 4c94878c
			}
		}"#;

		let _deserialized: Tendermint = serde_json::from_str(s).unwrap();
	}
}<|MERGE_RESOLUTION|>--- conflicted
+++ resolved
@@ -60,16 +60,11 @@
 	fn tendermint_deserialization() {
 		let s = r#"{
 			"params": {
-<<<<<<< HEAD
 				"gasLimitBoundDivisor": "0x0400",
 				"validators": {
 					"list": ["0xc6d9d2cd449a754c494264e1809c50e34d64562b"]
-				}
-=======
-				"gasLimitBoundDivisor": "0x400",
-				"authorities" : ["0xc6d9d2cd449a754c494264e1809c50e34d64562b"],
+				},
 				"blockReward": "0x50"
->>>>>>> 4c94878c
 			}
 		}"#;
 
