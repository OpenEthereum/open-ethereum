--- conflicted
+++ resolved
@@ -859,14 +859,8 @@
 	assert_eq!(txq.status().status.transaction_count, 1);
 }
 
-<<<<<<< HEAD
-
-#[test]
-fn should_reject_early_in_case_gas_price_is_less_than_min_effective() {
-=======
 #[test]
 fn should_avoid_verifying_transaction_already_in_pool() {
->>>>>>> cf5ae81c
 	// given
 	let txq = TransactionQueue::new(
 		txpool::Options {
@@ -881,34 +875,56 @@
 		},
 		PrioritizationStrategy::GasPriceOnly,
 	);
-<<<<<<< HEAD
 	let client = TestClient::new().with_balance(1_000_000_000);
 	let tx1 = Tx::gas_price(2).signed().unverified();
 
+	let res = txq.import(client.clone(), vec![tx1.clone()]);
+	assert_eq!(res, vec![Ok(())]);
+	assert_eq!(txq.status().status.transaction_count, 1);
+	assert!(client.was_verification_triggered());
+
+	// when
+	let client = TestClient::new();
 	let res = txq.import(client.clone(), vec![tx1]);
-=======
+	assert_eq!(res, vec![Err(transaction::Error::AlreadyImported)]);
+	assert!(!client.was_verification_triggered());
+
+	// then
+	assert_eq!(txq.status().status.transaction_count, 1);
+}
+
+#[test]
+fn should_reject_early_in_case_gas_price_is_less_than_min_effective() {
+	// given
+	let txq = TransactionQueue::new(
+		txpool::Options {
+			max_count: 1,
+			max_per_sender: 2,
+			max_mem_usage: 50
+		},
+		verifier::Options {
+			minimal_gas_price: 1.into(),
+			block_gas_limit: 1_000_000.into(),
+			tx_gas_limit: 1_000_000.into(),
+		},
+		PrioritizationStrategy::GasPriceOnly,
+	);
+	let client = TestClient::new().with_balance(1_000_000_000);
+	let tx1 = Tx::gas_price(2).signed().unverified();
+
+	let res = txq.import(client.clone(), vec![tx1]);
+	assert_eq!(res, vec![Ok(())]);
+	assert_eq!(txq.status().status.transaction_count, 1);
+	assert!(client.was_verification_triggered());
+
+	// when
 	let client = TestClient::new();
-	let tx1 = Tx::default().signed().unverified();
-
-	let res = txq.import(client.clone(), vec![tx1.clone()]);
->>>>>>> cf5ae81c
-	assert_eq!(res, vec![Ok(())]);
-	assert_eq!(txq.status().status.transaction_count, 1);
-	assert!(client.was_verification_triggered());
-
-	// when
-	let client = TestClient::new();
-<<<<<<< HEAD
 	let tx1 = Tx::default().signed().unverified();
 	let res = txq.import(client.clone(), vec![tx1]);
 	assert_eq!(res, vec![Err(transaction::Error::InsufficientGasPrice {
 		minimal: 2.into(),
 		got: 1.into(),
 	})]);
-=======
-	let res = txq.import(client.clone(), vec![tx1]);
-	assert_eq!(res, vec![Err(transaction::Error::AlreadyImported)]);
->>>>>>> cf5ae81c
 	assert!(!client.was_verification_triggered());
 
 	// then
