// Copyright 2015-2018 Parity Technologies (UK) Ltd.
// This file is part of Parity.

// Parity is free software: you can redistribute it and/or modify
// it under the terms of the GNU General Public License as published by
// the Free Software Foundation, either version 3 of the License, or
// (at your option) any later version.

// Parity is distributed in the hope that it will be useful,
// but WITHOUT ANY WARRANTY; without even the implied warranty of
// MERCHANTABILITY or FITNESS FOR A PARTICULAR PURPOSE.  See the
// GNU General Public License for more details.

// You should have received a copy of the GNU General Public License
// along with Parity.  If not, see <http://www.gnu.org/licenses/>.

//! Ethereum Transaction Queue

use std::{cmp, fmt};
use std::sync::Arc;
use std::sync::atomic::{self, AtomicUsize};
use std::collections::{BTreeMap, HashMap};

use ethereum_types::{H256, U256, Address};
use parking_lot::RwLock;
use transaction;
use txpool::{self, Verifier};

use pool::{
	self, scoring, verifier, client, ready, listener,
	PrioritizationStrategy, PendingOrdering, PendingSettings,
};
use pool::local_transactions::LocalTransactionsList;

type Listener = (LocalTransactionsList, (listener::Notifier, listener::Logger));
type Pool = txpool::Pool<pool::VerifiedTransaction, scoring::NonceAndGasPrice, Listener>;

/// Max cache time in milliseconds for pending transactions.
///
/// Pending transactions are cached and will only be computed again
/// if last cache has been created earler than `TIMESTAMP_CACHE` ms ago.
/// This timeout applies only if there are local pending transactions
/// since it only affects transaction Condition.
const TIMESTAMP_CACHE: u64 = 1000;

/// Transaction queue status.
#[derive(Debug, Clone, PartialEq)]
pub struct Status {
	/// Verifier options.
	pub options: verifier::Options,
	/// Current status of the transaction pool.
	pub status: txpool::LightStatus,
	/// Current limits of the transaction pool.
	pub limits: txpool::Options,
}

impl fmt::Display for Status {
	fn fmt(&self, fmt: &mut fmt::Formatter) -> fmt::Result {
		writeln!(
			fmt,
			"Pool: {current}/{max} ({senders} senders; {mem}/{mem_max} kB) [minGasPrice: {gp} Mwei, maxGas: {max_gas}]",
			current = self.status.transaction_count,
			max = self.limits.max_count,
			senders = self.status.senders,
			mem = self.status.mem_usage / 1024,
			mem_max = self.limits.max_mem_usage / 1024,
			gp = self.options.minimal_gas_price / 1_000_000.into(),
			max_gas = cmp::min(self.options.block_gas_limit, self.options.tx_gas_limit),
		)
	}
}

#[derive(Debug)]
struct CachedPending {
	block_number: u64,
	current_timestamp: u64,
	nonce_cap: Option<U256>,
	has_local_pending: bool,
	pending: Option<Vec<Arc<pool::VerifiedTransaction>>>,
	max_len: usize,
}

impl CachedPending {
	/// Creates new `CachedPending` without cached set.
	pub fn none() -> Self {
		CachedPending {
			block_number: 0,
			current_timestamp: 0,
			has_local_pending: false,
			pending: None,
			nonce_cap: None,
			max_len: 0,
		}
	}

	/// Remove cached pending set.
	pub fn clear(&mut self) {
		self.pending = None;
	}

	/// Returns cached pending set (if any) if it's valid.
	pub fn pending(
		&self,
		block_number: u64,
		current_timestamp: u64,
		nonce_cap: Option<&U256>,
		max_len: usize,
	) -> Option<Vec<Arc<pool::VerifiedTransaction>>> {
		// First check if we have anything in cache.
		let pending = self.pending.as_ref()?;

		if block_number != self.block_number {
			return None;
		}

		// In case we don't have any local pending transactions
		// there is no need to invalidate the cache because of timestamp.
		// Timestamp only affects local `PendingTransactions` with `Condition::Timestamp`.
		if self.has_local_pending && current_timestamp > self.current_timestamp + TIMESTAMP_CACHE {
			return None;
		}

		// It's fine to return limited set even if `nonce_cap` is `None`.
		// The worst thing that may happen is that some transactions won't get propagated in current round,
		// but they are not really valid in current block anyway. We will propagate them in the next round.
		// Also there is no way to have both `Some` with different numbers since it depends on the block number
		// and a constant parameter in schedule (`nonce_cap_increment`)
		if self.nonce_cap.is_none() && nonce_cap.is_some() {
			return None;
		}

		// It's fine to just take a smaller subset, but not other way around.
		if max_len > self.max_len {
			return None;
		}

		Some(pending.iter().take(max_len).cloned().collect())
	}
}

#[derive(Debug)]
struct RecentlyRejected {
	inner: RwLock<HashMap<H256, transaction::Error>>,
	limit: usize,
}

impl RecentlyRejected {
	fn new(limit: usize) -> Self {
		RecentlyRejected {
			limit,
			inner: RwLock::new(HashMap::with_capacity(MIN_REJECTED_CACHE_SIZE)),
		}
	}

	fn clear(&self) {
		self.inner.write().clear();
	}

	fn get(&self, hash: &H256) -> Option<transaction::Error> {
		self.inner.read().get(hash).cloned()
	}

	fn insert(&self, hash: H256, err: &transaction::Error) {
		if self.inner.read().contains_key(&hash) {
			return;
		}

		let mut inner = self.inner.write();
		inner.insert(hash, err.clone());

		// clean up
		if inner.len() > self.limit {
			// randomly remove half of the entries
			let to_remove: Vec<_> = inner.keys().take(self.limit / 2).cloned().collect();
			for key in to_remove {
				inner.remove(&key);
			}
		}
	}
}

/// Minimal size of rejection cache, by default it's equal to queue size.
const MIN_REJECTED_CACHE_SIZE: usize = 2048;

/// Ethereum Transaction Queue
///
/// Responsible for:
/// - verifying incoming transactions
/// - maintaining a pool of verified transactions.
/// - returning an iterator for transactions that are ready to be included in block (pending)
#[derive(Debug)]
pub struct TransactionQueue {
	insertion_id: Arc<AtomicUsize>,
	pool: RwLock<Pool>,
	options: RwLock<verifier::Options>,
	cached_pending: RwLock<CachedPending>,
	recently_rejected: RecentlyRejected,
}

impl TransactionQueue {
	/// Create new queue with given pool limits and initial verification options.
	pub fn new(
		limits: txpool::Options,
		verification_options: verifier::Options,
		strategy: PrioritizationStrategy,
	) -> Self {
		let max_count = limits.max_count;
		TransactionQueue {
			insertion_id: Default::default(),
			pool: RwLock::new(txpool::Pool::new(Default::default(), scoring::NonceAndGasPrice(strategy), limits)),
			options: RwLock::new(verification_options),
			cached_pending: RwLock::new(CachedPending::none()),
			recently_rejected: RecentlyRejected::new(cmp::max(MIN_REJECTED_CACHE_SIZE, max_count / 4)),
		}
	}

	/// Update verification options
	///
	/// Some parameters of verification may vary in time (like block gas limit or minimal gas price).
	pub fn set_verifier_options(&self, options: verifier::Options) {
		*self.options.write() = options;
	}

	/// Import a set of transactions to the pool.
	///
	/// Given blockchain and state access (Client)
	/// verifies and imports transactions to the pool.
	pub fn import<C: client::Client>(
		&self,
		client: C,
		transactions: Vec<verifier::Transaction>,
	) -> Vec<Result<(), transaction::Error>> {
		// Run verification
		trace_time!("pool::verify_and_import");
		let options = self.options.read().clone();

<<<<<<< HEAD
=======
		let transaction_to_replace = {
			let pool = self.pool.read();
			if pool.is_full() {
				pool.worst_transaction().map(|worst| (pool.scoring().clone(), worst))
			} else {
				None
			}
		};
>>>>>>> a1a002f4
		let verifier = verifier::Verifier::new(
			client,
			options,
			self.insertion_id.clone(),
<<<<<<< HEAD
=======
			transaction_to_replace,
>>>>>>> a1a002f4
		);
		let results = transactions
			.into_iter()
			.map(|transaction| {
				let hash = transaction.hash();

				if self.pool.read().find(&hash).is_some() {
					return Err(transaction::Error::AlreadyImported);
				}

				if let Some(err) = self.recently_rejected.get(&hash) {
					trace!(target: "txqueue", "[{:?}] Rejecting recently rejected: {:?}", hash, err);
					return Err(err);
				}

				let imported = verifier
					.verify_transaction(transaction)
					.and_then(|verified| {
						self.pool.write().import(verified).map_err(convert_error)
					});

				match imported {
					Ok(_) => Ok(()),
					Err(err) => {
						self.recently_rejected.insert(hash, &err);
						Err(err)
					},
				}
			})
			.collect::<Vec<_>>();

		// Notify about imported transactions.
		(self.pool.write().listener_mut().1).0.notify();

		if results.iter().any(|r| r.is_ok()) {
			self.cached_pending.write().clear();
		}

		results
	}

	/// Returns all transactions in the queue without explicit ordering.
	pub fn all_transactions(&self) -> Vec<Arc<pool::VerifiedTransaction>> {
		let ready = |_tx: &pool::VerifiedTransaction| txpool::Readiness::Ready;
		self.pool.read().unordered_pending(ready).collect()
	}

	/// Returns current pending transactions ordered by priority.
	///
	/// NOTE: This may return a cached version of pending transaction set.
	/// Re-computing the pending set is possible with `#collect_pending` method,
	/// but be aware that it's a pretty expensive operation.
	pub fn pending<C>(
		&self,
		client: C,
		settings: PendingSettings,
	) -> Vec<Arc<pool::VerifiedTransaction>> where
		C: client::NonceClient,
	{
		let PendingSettings { block_number, current_timestamp, nonce_cap, max_len, ordering } = settings;
		if let Some(pending) = self.cached_pending.read().pending(block_number, current_timestamp, nonce_cap.as_ref(), max_len) {
			return pending;
		}

		// Double check after acquiring write lock
		let mut cached_pending = self.cached_pending.write();
		if let Some(pending) = cached_pending.pending(block_number, current_timestamp, nonce_cap.as_ref(), max_len) {
			return pending;
		}

		// In case we don't have a cached set, but we don't care about order
		// just return the unordered set.
		if let PendingOrdering::Unordered = ordering {
			let ready = Self::ready(client, block_number, current_timestamp, nonce_cap);
			return self.pool.read().unordered_pending(ready).take(max_len).collect();
		}

		let pending: Vec<_> = self.collect_pending(client, block_number, current_timestamp, nonce_cap, |i| {
			i.take(max_len).collect()
		});

		*cached_pending = CachedPending {
			block_number,
			current_timestamp,
			nonce_cap,
			has_local_pending: self.has_local_pending_transactions(),
			pending: Some(pending.clone()),
			max_len,
		};

		pending
	}

	/// Collect pending transactions.
	///
	/// NOTE This is re-computing the pending set and it might be expensive to do so.
	/// Prefer using cached pending set using `#pending` method.
	pub fn collect_pending<C, F, T>(
		&self,
		client: C,
		block_number: u64,
		current_timestamp: u64,
		nonce_cap: Option<U256>,
		collect: F,
	) -> T where
		C: client::NonceClient,
		F: FnOnce(txpool::PendingIterator<
			pool::VerifiedTransaction,
			(ready::Condition, ready::State<C>),
			scoring::NonceAndGasPrice,
			Listener,
		>) -> T,
	{
		debug!(target: "txqueue", "Re-computing pending set for block: {}", block_number);
		trace_time!("pool::collect_pending");
		let ready = Self::ready(client, block_number, current_timestamp, nonce_cap);
		collect(self.pool.read().pending(ready))
	}

	fn ready<C>(
		client: C,
		block_number: u64,
		current_timestamp: u64,
		nonce_cap: Option<U256>,
	) -> (ready::Condition, ready::State<C>) where
		C: client::NonceClient,
	{
		let pending_readiness = ready::Condition::new(block_number, current_timestamp);
		// don't mark any transactions as stale at this point.
		let stale_id = None;
		let state_readiness = ready::State::new(client, stale_id, nonce_cap);

		(pending_readiness, state_readiness)
	}

	/// Culls all stalled transactions from the pool.
	pub fn cull<C: client::NonceClient>(
		&self,
		client: C,
	) {
		// We don't care about future transactions, so nonce_cap is not important.
		let nonce_cap = None;
		// We want to clear stale transactions from the queue as well.
		// (Transactions that are occuping the queue for a long time without being included)
		let stale_id = {
			let current_id = self.insertion_id.load(atomic::Ordering::Relaxed);
			// wait at least for half of the queue to be replaced
			let gap = self.pool.read().options().max_count / 2;
			// but never less than 100 transactions
			let gap = cmp::max(100, gap);

			current_id.checked_sub(gap)
		};

		let state_readiness = ready::State::new(client, stale_id, nonce_cap);

		self.recently_rejected.clear();
		let removed = self.pool.write().cull(None, state_readiness);
		debug!(target: "txqueue", "Removed {} stalled transactions. {}", removed, self.status());
	}

	/// Returns next valid nonce for given sender
	/// or `None` if there are no pending transactions from that sender.
	pub fn next_nonce<C: client::NonceClient>(
		&self,
		client: C,
		address: &Address,
	) -> Option<U256> {
		// Do not take nonce_cap into account when determining next nonce.
		let nonce_cap = None;
		// Also we ignore stale transactions in the queue.
		let stale_id = None;

		let state_readiness = ready::State::new(client, stale_id, nonce_cap);

		self.pool.read().pending_from_sender(state_readiness, address)
			.last()
			.map(|tx| tx.signed().nonce + 1.into())
	}

	/// Retrieve a transaction from the pool.
	///
	/// Given transaction hash looks up that transaction in the pool
	/// and returns a shared pointer to it or `None` if it's not present.
	pub fn find(
		&self,
		hash: &H256,
	) -> Option<Arc<pool::VerifiedTransaction>> {
		self.pool.read().find(hash)
	}

	/// Remove a set of transactions from the pool.
	///
	/// Given an iterator of transaction hashes
	/// removes them from the pool.
	/// That method should be used if invalid transactions are detected
	/// or you want to cancel a transaction.
	pub fn remove<'a, T: IntoIterator<Item = &'a H256>>(
		&self,
		hashes: T,
		is_invalid: bool,
	) -> Vec<Option<Arc<pool::VerifiedTransaction>>> {
		let results = {
			let mut pool = self.pool.write();

			hashes
				.into_iter()
				.map(|hash| pool.remove(hash, is_invalid))
				.collect::<Vec<_>>()
		};

		if results.iter().any(Option::is_some) {
			self.cached_pending.write().clear();
		}

		results
	}

	/// Clear the entire pool.
	pub fn clear(&self) {
		self.pool.write().clear();
	}

	/// Penalize given senders.
	pub fn penalize<'a, T: IntoIterator<Item = &'a Address>>(&self, senders: T) {
		let mut pool = self.pool.write();
		for sender in senders {
			pool.update_scores(sender, ());
		}
	}

	/// Returns gas price of currently the worst transaction in the pool.
	pub fn current_worst_gas_price(&self) -> U256 {
		match self.pool.read().worst_transaction() {
			Some(tx) => tx.signed().gas_price,
			None => self.options.read().minimal_gas_price,
		}
	}

	/// Returns a status of the queue.
	pub fn status(&self) -> Status {
		let pool = self.pool.read();
		let status = pool.light_status();
		let limits = pool.options();
		let options = self.options.read().clone();

		Status {
			options,
			status,
			limits,
		}
	}

	/// Check if there are any local transactions in the pool.
	///
	/// Returns `true` if there are any transactions in the pool
	/// that has been marked as local.
	///
	/// Local transactions are the ones from accounts managed by this node
	/// and transactions submitted via local RPC (`eth_sendRawTransaction`)
	pub fn has_local_pending_transactions(&self) -> bool {
		self.pool.read().listener().0.has_pending()
	}

	/// Returns status of recently seen local transactions.
	pub fn local_transactions(&self) -> BTreeMap<H256, pool::local_transactions::Status> {
		self.pool.read().listener().0.all_transactions().iter().map(|(a, b)| (*a, b.clone())).collect()
	}

	/// Add a callback to be notified about all transactions entering the pool.
	pub fn add_listener(&self, f: Box<Fn(&[H256]) + Send + Sync>) {
		let mut pool = self.pool.write();
		(pool.listener_mut().1).0.add(f);
	}

	/// Check if pending set is cached.
	#[cfg(test)]
	pub fn is_pending_cached(&self) -> bool {
		self.cached_pending.read().pending.is_some()
	}
}

fn convert_error(err: txpool::Error) -> transaction::Error {
	use self::txpool::ErrorKind;

	match *err.kind() {
		ErrorKind::AlreadyImported(..) => transaction::Error::AlreadyImported,
		ErrorKind::TooCheapToEnter(..) => transaction::Error::LimitReached,
		ErrorKind::TooCheapToReplace(..) => transaction::Error::TooCheapToReplace,
		ref e => {
			warn!(target: "txqueue", "Unknown import error: {:?}", e);
			transaction::Error::NotAllowed
		},
	}
}

#[cfg(test)]
mod tests {
	use super::*;
	use pool::tests::client::TestClient;

	#[test]
	fn should_get_pending_transactions() {
		let queue = TransactionQueue::new(txpool::Options::default(), verifier::Options::default(), PrioritizationStrategy::GasPriceOnly);

		let pending: Vec<_> = queue.pending(TestClient::default(), PendingSettings::all_prioritized(0, 0));

		for tx in pending {
			assert!(tx.signed().nonce > 0.into());
		}
	}
}<|MERGE_RESOLUTION|>--- conflicted
+++ resolved
@@ -234,8 +234,6 @@
 		trace_time!("pool::verify_and_import");
 		let options = self.options.read().clone();
 
-<<<<<<< HEAD
-=======
 		let transaction_to_replace = {
 			let pool = self.pool.read();
 			if pool.is_full() {
@@ -244,16 +242,14 @@
 				None
 			}
 		};
->>>>>>> a1a002f4
+
 		let verifier = verifier::Verifier::new(
 			client,
 			options,
 			self.insertion_id.clone(),
-<<<<<<< HEAD
-=======
 			transaction_to_replace,
->>>>>>> a1a002f4
 		);
+
 		let results = transactions
 			.into_iter()
 			.map(|transaction| {
