// Copyright 2015-2019 Parity Technologies (UK) Ltd.
// This file is part of Parity Ethereum.

// Parity Ethereum is free software: you can redistribute it and/or modify
// it under the terms of the GNU General Public License as published by
// the Free Software Foundation, either version 3 of the License, or
// (at your option) any later version.

// Parity Ethereum is distributed in the hope that it will be useful,
// but WITHOUT ANY WARRANTY; without even the implied warranty of
// MERCHANTABILITY or FITNESS FOR A PARTICULAR PURPOSE.  See the
// GNU General Public License for more details.

// You should have received a copy of the GNU General Public License
// along with Parity Ethereum.  If not, see <http://www.gnu.org/licenses/>.

//! Ethereum Transaction Queue

use std::{cmp, fmt};
use std::sync::Arc;
use std::sync::atomic::{self, AtomicUsize};
use std::collections::{BTreeMap, BTreeSet, HashMap};

use ethereum_types::{H256, U256, Address};
use futures::sync::mpsc;
use parking_lot::RwLock;
use txpool::{self, Verifier};
use types::transaction;

use pool::{
<<<<<<< HEAD
	self, scoring, verifier, client, ready, listener,
	PrioritizationStrategy, PendingOrdering, PendingSettings, TxStatus
=======
	self, replace, scoring, verifier, client, ready, listener,
	PrioritizationStrategy, PendingOrdering, PendingSettings,
>>>>>>> 08f0573f
};
use pool::local_transactions::LocalTransactionsList;

type Listener = (LocalTransactionsList, (listener::Notifier, (listener::Logger, listener::TransactionsPoolNotifier)));
type Pool = txpool::Pool<pool::VerifiedTransaction, scoring::NonceAndGasPrice, Listener>;

/// Max cache time in milliseconds for pending transactions.
///
/// Pending transactions are cached and will only be computed again
/// if last cache has been created earler than `TIMESTAMP_CACHE` ms ago.
/// This timeout applies only if there are local pending transactions
/// since it only affects transaction Condition.
const TIMESTAMP_CACHE: u64 = 1000;

/// How many senders at once do we attempt to process while culling.
///
/// When running with huge transaction pools, culling can take significant amount of time.
/// To prevent holding `write()` lock on the pool for this long period, we split the work into
/// chunks and allow other threads to utilize the pool in the meantime.
/// This parameter controls how many (best) senders at once will be processed.
const CULL_SENDERS_CHUNK: usize = 1024;

/// Transaction queue status.
#[derive(Debug, Clone, PartialEq)]
pub struct Status {
	/// Verifier options.
	pub options: verifier::Options,
	/// Current status of the transaction pool.
	pub status: txpool::LightStatus,
	/// Current limits of the transaction pool.
	pub limits: txpool::Options,
}

impl fmt::Display for Status {
	fn fmt(&self, fmt: &mut fmt::Formatter) -> fmt::Result {
		writeln!(
			fmt,
			"Pool: {current}/{max} ({senders} senders; {mem}/{mem_max} kB) [minGasPrice: {gp} Mwei, maxGas: {max_gas}]",
			current = self.status.transaction_count,
			max = self.limits.max_count,
			senders = self.status.senders,
			mem = self.status.mem_usage / 1024,
			mem_max = self.limits.max_mem_usage / 1024,
			gp = self.options.minimal_gas_price / 1_000_000,
			max_gas = cmp::min(self.options.block_gas_limit, self.options.tx_gas_limit),
		)
	}
}

#[derive(Debug)]
struct CachedPending {
	block_number: u64,
	current_timestamp: u64,
	nonce_cap: Option<U256>,
	has_local_pending: bool,
	pending: Option<Vec<Arc<pool::VerifiedTransaction>>>,
	max_len: usize,
}

impl CachedPending {
	/// Creates new `CachedPending` without cached set.
	pub fn none() -> Self {
		CachedPending {
			block_number: 0,
			current_timestamp: 0,
			has_local_pending: false,
			pending: None,
			nonce_cap: None,
			max_len: 0,
		}
	}

	/// Remove cached pending set.
	pub fn clear(&mut self) {
		self.pending = None;
	}

	/// Returns cached pending set (if any) if it's valid.
	pub fn pending(
		&self,
		block_number: u64,
		current_timestamp: u64,
		nonce_cap: Option<&U256>,
		max_len: usize,
	) -> Option<Vec<Arc<pool::VerifiedTransaction>>> {
		// First check if we have anything in cache.
		let pending = self.pending.as_ref()?;

		if block_number != self.block_number {
			return None;
		}

		// In case we don't have any local pending transactions
		// there is no need to invalidate the cache because of timestamp.
		// Timestamp only affects local `PendingTransactions` with `Condition::Timestamp`.
		if self.has_local_pending && current_timestamp > self.current_timestamp + TIMESTAMP_CACHE {
			return None;
		}

		// It's fine to return limited set even if `nonce_cap` is `None`.
		// The worst thing that may happen is that some transactions won't get propagated in current round,
		// but they are not really valid in current block anyway. We will propagate them in the next round.
		// Also there is no way to have both `Some` with different numbers since it depends on the block number
		// and a constant parameter in schedule (`nonce_cap_increment`)
		if self.nonce_cap.is_none() && nonce_cap.is_some() {
			return None;
		}

		// It's fine to just take a smaller subset, but not other way around.
		if max_len > self.max_len {
			return None;
		}

		Some(pending.iter().take(max_len).cloned().collect())
	}
}

#[derive(Debug)]
struct RecentlyRejected {
	inner: RwLock<HashMap<H256, transaction::Error>>,
	limit: usize,
}

impl RecentlyRejected {
	fn new(limit: usize) -> Self {
		RecentlyRejected {
			limit,
			inner: RwLock::new(HashMap::with_capacity(MIN_REJECTED_CACHE_SIZE)),
		}
	}

	fn clear(&self) {
		self.inner.write().clear();
	}

	fn get(&self, hash: &H256) -> Option<transaction::Error> {
		self.inner.read().get(hash).cloned()
	}

	fn insert(&self, hash: H256, err: &transaction::Error) {
		if self.inner.read().contains_key(&hash) {
			return;
		}

		let mut inner = self.inner.write();
		inner.insert(hash, err.clone());

		// clean up
		if inner.len() > self.limit {
			// randomly remove half of the entries
			let to_remove: Vec<_> = inner.keys().take(self.limit / 2).cloned().collect();
			for key in to_remove {
				inner.remove(&key);
			}
		}
	}
}

/// Minimal size of rejection cache, by default it's equal to queue size.
const MIN_REJECTED_CACHE_SIZE: usize = 2048;

/// Ethereum Transaction Queue
///
/// Responsible for:
/// - verifying incoming transactions
/// - maintaining a pool of verified transactions.
/// - returning an iterator for transactions that are ready to be included in block (pending)
#[derive(Debug)]
pub struct TransactionQueue {
	insertion_id: Arc<AtomicUsize>,
	pool: RwLock<Pool>,
	options: RwLock<verifier::Options>,
	cached_pending: RwLock<CachedPending>,
	recently_rejected: RecentlyRejected,
}

impl TransactionQueue {
	/// Create new queue with given pool limits and initial verification options.
	pub fn new(
		limits: txpool::Options,
		verification_options: verifier::Options,
		strategy: PrioritizationStrategy,
	) -> Self {
		let max_count = limits.max_count;
		TransactionQueue {
			insertion_id: Default::default(),
			pool: RwLock::new(txpool::Pool::new(Default::default(), scoring::NonceAndGasPrice(strategy), limits)),
			options: RwLock::new(verification_options),
			cached_pending: RwLock::new(CachedPending::none()),
			recently_rejected: RecentlyRejected::new(cmp::max(MIN_REJECTED_CACHE_SIZE, max_count / 4)),
		}
	}

	/// Update verification options
	///
	/// Some parameters of verification may vary in time (like block gas limit or minimal gas price).
	pub fn set_verifier_options(&self, options: verifier::Options) {
		*self.options.write() = options;
	}

	/// Sets the in-chain transaction checker for pool listener.
	pub fn set_in_chain_checker<F>(&self, f: F) where
		F: Fn(&H256) -> bool + Send + Sync + 'static
	{
		self.pool.write().listener_mut().0.set_in_chain_checker(f)
	}

	/// Import a set of transactions to the pool.
	///
	/// Given blockchain and state access (Client)
	/// verifies and imports transactions to the pool.
	pub fn import<C: client::Client + client::NonceClient + Clone>(
		&self,
		client: C,
		transactions: Vec<verifier::Transaction>,
	) -> Vec<Result<(), transaction::Error>> {
		// Run verification
		trace_time!("pool::verify_and_import");
		let options = self.options.read().clone();

		let transaction_to_replace = {
			if options.no_early_reject {
				None
			} else {
				let pool = self.pool.read();
				if pool.is_full() {
					pool.worst_transaction().map(|worst| (pool.scoring().clone(), worst))
				} else {
					None
				}
			}
		};

		let verifier = verifier::Verifier::new(
			client.clone(),
			options,
			self.insertion_id.clone(),
			transaction_to_replace,
		);

		let mut replace = replace::ReplaceByScoreAndReadiness::new(self.pool.read().scoring().clone(), client);

		let results = transactions
			.into_iter()
			.map(|transaction| {
				let hash = transaction.hash();

				if self.pool.read().find(&hash).is_some() {
					return Err(transaction::Error::AlreadyImported);
				}

				if let Some(err) = self.recently_rejected.get(&hash) {
					trace!(target: "txqueue", "[{:?}] Rejecting recently rejected: {:?}", hash, err);
					return Err(err);
				}

				let imported = verifier
					.verify_transaction(transaction)
					.and_then(|verified| {
						self.pool.write().import(verified, &mut replace).map_err(convert_error)
					});

				match imported {
					Ok(_) => Ok(()),
					Err(err) => {
						self.recently_rejected.insert(hash, &err);
						Err(err)
					},
				}
			})
			.collect::<Vec<_>>();

		// Notify about imported transactions.
		(self.pool.write().listener_mut().1).0.notify();

		((self.pool.write().listener_mut().1).1).1.notify();

		if results.iter().any(|r| r.is_ok()) {
			self.cached_pending.write().clear();
		}

		results
	}

	/// Returns all transactions in the queue without explicit ordering.
	pub fn all_transactions(&self) -> Vec<Arc<pool::VerifiedTransaction>> {
		let ready = |_tx: &pool::VerifiedTransaction| txpool::Readiness::Ready;
		self.pool.read().unordered_pending(ready).collect()
	}

	/// Returns all transaction hashes in the queue without explicit ordering.
	pub fn all_transaction_hashes(&self) -> Vec<H256> {
		let ready = |_tx: &pool::VerifiedTransaction| txpool::Readiness::Ready;
		self.pool.read().unordered_pending(ready).map(|tx| tx.hash).collect()
	}

	/// Computes unordered set of pending hashes.
	///
	/// Since strict nonce-checking is not required, you may get some false positive future transactions as well.
	pub fn pending_hashes<N>(
		&self,
		nonce: N,
	) -> BTreeSet<H256> where
		N: Fn(&Address) -> Option<U256>,
	{
		let ready = ready::OptionalState::new(nonce);
		self.pool.read().unordered_pending(ready).map(|tx| tx.hash).collect()
	}

	/// Returns current pending transactions ordered by priority.
	///
	/// NOTE: This may return a cached version of pending transaction set.
	/// Re-computing the pending set is possible with `#collect_pending` method,
	/// but be aware that it's a pretty expensive operation.
	pub fn pending<C>(
		&self,
		client: C,
		settings: PendingSettings,
	) -> Vec<Arc<pool::VerifiedTransaction>> where
		C: client::NonceClient,
	{
		let PendingSettings { block_number, current_timestamp, nonce_cap, max_len, ordering } = settings;
		if let Some(pending) = self.cached_pending.read().pending(block_number, current_timestamp, nonce_cap.as_ref(), max_len) {
			return pending;
		}

		// Double check after acquiring write lock
		let mut cached_pending = self.cached_pending.write();
		if let Some(pending) = cached_pending.pending(block_number, current_timestamp, nonce_cap.as_ref(), max_len) {
			return pending;
		}

		// In case we don't have a cached set, but we don't care about order
		// just return the unordered set.
		if let PendingOrdering::Unordered = ordering {
			let ready = Self::ready(client, block_number, current_timestamp, nonce_cap);
			return self.pool.read().unordered_pending(ready).take(max_len).collect();
		}

		let pending: Vec<_> = self.collect_pending(client, block_number, current_timestamp, nonce_cap, |i| {
			i.take(max_len).collect()
		});

		*cached_pending = CachedPending {
			block_number,
			current_timestamp,
			nonce_cap,
			has_local_pending: self.has_local_pending_transactions(),
			pending: Some(pending.clone()),
			max_len,
		};

		pending
	}

	/// Collect pending transactions.
	///
	/// NOTE This is re-computing the pending set and it might be expensive to do so.
	/// Prefer using cached pending set using `#pending` method.
	pub fn collect_pending<C, F, T>(
		&self,
		client: C,
		block_number: u64,
		current_timestamp: u64,
		nonce_cap: Option<U256>,
		collect: F,
	) -> T where
		C: client::NonceClient,
		F: FnOnce(txpool::PendingIterator<
			pool::VerifiedTransaction,
			(ready::Condition, ready::State<C>),
			scoring::NonceAndGasPrice,
			Listener,
		>) -> T,
	{
		debug!(target: "txqueue", "Re-computing pending set for block: {}", block_number);
		trace_time!("pool::collect_pending");
		let ready = Self::ready(client, block_number, current_timestamp, nonce_cap);
		collect(self.pool.read().pending(ready))
	}

	fn ready<C>(
		client: C,
		block_number: u64,
		current_timestamp: u64,
		nonce_cap: Option<U256>,
	) -> (ready::Condition, ready::State<C>) where
		C: client::NonceClient,
	{
		let pending_readiness = ready::Condition::new(block_number, current_timestamp);
		// don't mark any transactions as stale at this point.
		let stale_id = None;
		let state_readiness = ready::State::new(client, stale_id, nonce_cap);

		(pending_readiness, state_readiness)
	}

	/// Culls all stalled transactions from the pool.
	pub fn cull<C: client::NonceClient + Clone>(
		&self,
		client: C,
	) {
		trace_time!("pool::cull");
		// We don't care about future transactions, so nonce_cap is not important.
		let nonce_cap = None;
		// We want to clear stale transactions from the queue as well.
		// (Transactions that are occuping the queue for a long time without being included)
		let stale_id = {
			let current_id = self.insertion_id.load(atomic::Ordering::Relaxed);
			// wait at least for half of the queue to be replaced
			let gap = self.pool.read().options().max_count / 2;
			// but never less than 100 transactions
			let gap = cmp::max(100, gap);

			current_id.checked_sub(gap)
		};

		self.recently_rejected.clear();

		let mut removed = 0;
		let senders: Vec<_> = {
			let pool = self.pool.read();
			let senders = pool.senders().cloned().collect();
			senders
		};
		for chunk in senders.chunks(CULL_SENDERS_CHUNK) {
			trace_time!("pool::cull::chunk");
			let state_readiness = ready::State::new(client.clone(), stale_id, nonce_cap);
			removed += self.pool.write().cull(Some(chunk), state_readiness);
		}
		debug!(target: "txqueue", "Removed {} stalled transactions. {}", removed, self.status());
	}

	/// Returns next valid nonce for given sender
	/// or `None` if there are no pending transactions from that sender.
	pub fn next_nonce<C: client::NonceClient>(
		&self,
		client: C,
		address: &Address,
	) -> Option<U256> {
		// Do not take nonce_cap into account when determining next nonce.
		let nonce_cap = None;
		// Also we ignore stale transactions in the queue.
		let stale_id = None;

		let state_readiness = ready::State::new(client, stale_id, nonce_cap);

		self.pool.read().pending_from_sender(state_readiness, address)
			.last()
			.map(|tx| tx.signed().nonce.saturating_add(U256::from(1)))
	}

	/// Retrieve a transaction from the pool.
	///
	/// Given transaction hash looks up that transaction in the pool
	/// and returns a shared pointer to it or `None` if it's not present.
	pub fn find(
		&self,
		hash: &H256,
	) -> Option<Arc<pool::VerifiedTransaction>> {
		self.pool.read().find(hash)
	}

	/// Remove a set of transactions from the pool.
	///
	/// Given an iterator of transaction hashes
	/// removes them from the pool.
	/// That method should be used if invalid transactions are detected
	/// or you want to cancel a transaction.
	pub fn remove<'a, T: IntoIterator<Item = &'a H256>>(
		&self,
		hashes: T,
		is_invalid: bool,
	) -> Vec<Option<Arc<pool::VerifiedTransaction>>> {
		let results = {
			let mut pool = self.pool.write();

			hashes
				.into_iter()
				.map(|hash| pool.remove(hash, is_invalid))
				.collect::<Vec<_>>()
		};

		if results.iter().any(Option::is_some) {
			self.cached_pending.write().clear();
		}

		results
	}

	/// Clear the entire pool.
	pub fn clear(&self) {
		self.pool.write().clear();
	}

	/// Penalize given senders.
	pub fn penalize<'a, T: IntoIterator<Item = &'a Address>>(&self, senders: T) {
		let mut pool = self.pool.write();
		for sender in senders {
			pool.update_scores(sender, ());
		}
	}

	/// Returns gas price of currently the worst transaction in the pool.
	pub fn current_worst_gas_price(&self) -> U256 {
		match self.pool.read().worst_transaction() {
			Some(tx) => tx.signed().gas_price,
			None => self.options.read().minimal_gas_price,
		}
	}

	/// Returns a status of the queue.
	pub fn status(&self) -> Status {
		let pool = self.pool.read();
		let status = pool.light_status();
		let limits = pool.options();
		let options = self.options.read().clone();

		Status {
			options,
			status,
			limits,
		}
	}

	/// Check if there are any local transactions in the pool.
	///
	/// Returns `true` if there are any transactions in the pool
	/// that has been marked as local.
	///
	/// Local transactions are the ones from accounts managed by this node
	/// and transactions submitted via local RPC (`eth_sendRawTransaction`)
	pub fn has_local_pending_transactions(&self) -> bool {
		self.pool.read().listener().0.has_pending()
	}

	/// Returns status of recently seen local transactions.
	pub fn local_transactions(&self) -> BTreeMap<H256, pool::local_transactions::Status> {
		self.pool.read().listener().0.all_transactions().iter().map(|(a, b)| (*a, b.clone())).collect()
	}

	/// Add a callback to be notified about all transactions entering the pool.
	pub fn add_listener(&self, f: Box<Fn(&[H256]) + Send + Sync>) {
		let mut pool = self.pool.write();
		(pool.listener_mut().1).0.add(f);
	}

	/// Add a listener to be notified about all transactions the pool
	pub fn add_tx_pool_listener(&self, f: mpsc::UnboundedSender<Arc<Vec<(H256, TxStatus)>>>) {
		let mut pool = self.pool.write();
		((pool.listener_mut().1).1).1.add(f);
	}

	/// Check if pending set is cached.
	#[cfg(test)]
	pub fn is_pending_cached(&self) -> bool {
		self.cached_pending.read().pending.is_some()
	}
}

fn convert_error<H: fmt::Debug + fmt::LowerHex>(err: txpool::Error<H>) -> transaction::Error {
	use self::txpool::Error;

	match err {
		Error::AlreadyImported(..) => transaction::Error::AlreadyImported,
		Error::TooCheapToEnter(..) => transaction::Error::LimitReached,
		Error::TooCheapToReplace(..) => transaction::Error::TooCheapToReplace
	}
}

#[cfg(test)]
mod tests {
	use super::*;
	use pool::tests::client::TestClient;

	#[test]
	fn should_get_pending_transactions() {
		let queue = TransactionQueue::new(txpool::Options::default(), verifier::Options::default(), PrioritizationStrategy::GasPriceOnly);

		let pending: Vec<_> = queue.pending(TestClient::default(), PendingSettings::all_prioritized(0, 0));

		for tx in pending {
			assert!(tx.signed().nonce > 0.into());
		}
	}
}<|MERGE_RESOLUTION|>--- conflicted
+++ resolved
@@ -28,13 +28,8 @@
 use types::transaction;
 
 use pool::{
-<<<<<<< HEAD
-	self, scoring, verifier, client, ready, listener,
+	self, replace, scoring, verifier, client, ready, listener,
 	PrioritizationStrategy, PendingOrdering, PendingSettings, TxStatus
-=======
-	self, replace, scoring, verifier, client, ready, listener,
-	PrioritizationStrategy, PendingOrdering, PendingSettings,
->>>>>>> 08f0573f
 };
 use pool::local_transactions::LocalTransactionsList;
 
