--- conflicted
+++ resolved
@@ -30,13 +30,8 @@
 use std::cmp;
 
 use ethereum_types::U256;
-<<<<<<< HEAD
 use txpool::{self, scoring};
-use super::{PrioritizationStrategy, VerifiedTransaction};
-=======
-use txpool;
 use super::{verifier, PrioritizationStrategy, VerifiedTransaction};
->>>>>>> a1a002f4
 
 /// Transaction with the same (sender, nonce) can be replaced only if
 /// `new_gas_price > old_gas_price + old_gas_price >> SHIFT`
