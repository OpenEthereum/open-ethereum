// Copyright 2015-2019 Parity Technologies (UK) Ltd.
// This file is part of Parity Ethereum.

// Parity Ethereum is free software: you can redistribute it and/or modify
// it under the terms of the GNU General Public License as published by
// the Free Software Foundation, either version 3 of the License, or
// (at your option) any later version.

// Parity Ethereum is distributed in the hope that it will be useful,
// but WITHOUT ANY WARRANTY; without even the implied warranty of
// MERCHANTABILITY or FITNESS FOR A PARTICULAR PURPOSE.  See the
// GNU General Public License for more details.

// You should have received a copy of the GNU General Public License
// along with Parity Ethereum.  If not, see <http://www.gnu.org/licenses/>.

//! Transaction Pool

use ethereum_types::{U256, H256, Address};
<<<<<<< HEAD
use mem::MallocSizeOfExt;
use transaction;
=======
use heapsize::HeapSizeOf;
use types::transaction;
>>>>>>> 3d28823b
use txpool;

mod listener;
mod queue;
mod ready;

pub mod client;
pub mod local_transactions;
pub mod scoring;
pub mod verifier;

#[cfg(test)]
mod tests;

pub use self::queue::{TransactionQueue, Status as QueueStatus};
pub use self::txpool::{VerifiedTransaction as PoolVerifiedTransaction, Options};

/// How to prioritize transactions in the pool
///
/// TODO [ToDr] Implement more strategies.
#[derive(Debug, PartialEq, Eq, Clone, Copy)]
pub enum PrioritizationStrategy {
	/// Simple gas-price based prioritization.
	GasPriceOnly,
}

/// Transaction ordering when requesting pending set.
#[derive(Debug, PartialEq, Eq, Clone, Copy)]
pub enum PendingOrdering {
	/// Get pending transactions ordered by their priority (potentially expensive)
	Priority,
	/// Get pending transactions without any care of particular ordering (cheaper).
	Unordered,
}

/// Pending set query settings
#[derive(Debug, Clone)]
pub struct PendingSettings {
	/// Current block number (affects readiness of some transactions).
	pub block_number: u64,
	/// Current timestamp (affects readiness of some transactions).
	pub current_timestamp: u64,
	/// Nonce cap (for dust protection; EIP-168)
	pub nonce_cap: Option<U256>,
	/// Maximal number of transactions in pending the set.
	pub max_len: usize,
	/// Ordering of transactions.
	pub ordering: PendingOrdering,
}

impl PendingSettings {
	/// Get all transactions (no cap or len limit) prioritized.
	pub fn all_prioritized(block_number: u64, current_timestamp: u64) -> Self {
		PendingSettings {
			block_number,
			current_timestamp,
			nonce_cap: None,
			max_len: usize::max_value(),
			ordering: PendingOrdering::Priority,
		}
	}
}

/// Transaction priority.
#[derive(Debug, PartialEq, Eq, PartialOrd,  Clone, Copy)]
pub enum Priority {
	/// Regular transactions received over the network. (no priority boost)
	Regular,
	/// Transactions from retracted blocks (medium priority)
	///
	/// When block becomes non-canonical we re-import the transactions it contains
	/// to the queue and boost their priority.
	Retracted,
	/// Local transactions (high priority)
	///
	/// Transactions either from a local account or
	/// submitted over local RPC connection via `eth_sendRawTransaction`
	Local,
}

impl Priority {
	fn is_local(&self) -> bool {
		match *self {
			Priority::Local => true,
			_ => false,
		}
	}
}

/// Scoring properties for verified transaction.
pub trait ScoredTransaction {
	/// Gets transaction priority.
	fn priority(&self) -> Priority;

	/// Gets transaction gas price.
	fn gas_price(&self) -> &U256;

	/// Gets transaction nonce.
	fn nonce(&self) -> U256;
}

/// Verified transaction stored in the pool.
#[derive(Debug, PartialEq, Eq)]
pub struct VerifiedTransaction {
	transaction: transaction::PendingTransaction,
	// TODO [ToDr] hash and sender should go directly from the transaction
	hash: H256,
	sender: Address,
	priority: Priority,
	insertion_id: usize,
}

impl VerifiedTransaction {
	/// Create `VerifiedTransaction` directly from `SignedTransaction`.
	///
	/// This method should be used only:
	/// 1. for tests
	/// 2. In case we are converting pending block transactions that are already in the queue to match the function signature.
	pub fn from_pending_block_transaction(tx: transaction::SignedTransaction) -> Self {
		let hash = tx.hash();
		let sender = tx.sender();
		VerifiedTransaction {
			transaction: tx.into(),
			hash,
			sender,
			priority: Priority::Retracted,
			insertion_id: 0,
		}
	}

	/// Gets transaction insertion id.
	pub(crate) fn insertion_id(&self) -> usize {
		self.insertion_id
	}

	/// Gets wrapped `SignedTransaction`
	pub fn signed(&self) -> &transaction::SignedTransaction {
		&self.transaction
	}

	/// Gets wrapped `PendingTransaction`
	pub fn pending(&self) -> &transaction::PendingTransaction {
		&self.transaction
	}

}

impl txpool::VerifiedTransaction for VerifiedTransaction {
	type Hash = H256;
	type Sender = Address;

	fn hash(&self) -> &H256 {
		&self.hash
	}

	fn mem_usage(&self) -> usize {
		self.transaction.malloc_size_of()
	}

	fn sender(&self) -> &Address {
		&self.sender
	}
}

impl ScoredTransaction for VerifiedTransaction {
	fn priority(&self) -> Priority {
		self.priority
	}

	/// Gets transaction gas price.
	fn gas_price(&self) -> &U256 {
		&self.transaction.gas_price
	}

	/// Gets transaction nonce.
	fn nonce(&self) -> U256 {
		self.transaction.nonce
	}
}<|MERGE_RESOLUTION|>--- conflicted
+++ resolved
@@ -17,13 +17,8 @@
 //! Transaction Pool
 
 use ethereum_types::{U256, H256, Address};
-<<<<<<< HEAD
 use mem::MallocSizeOfExt;
-use transaction;
-=======
-use heapsize::HeapSizeOf;
 use types::transaction;
->>>>>>> 3d28823b
 use txpool;
 
 mod listener;
