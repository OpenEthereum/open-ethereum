// Copyright 2015-2019 Parity Technologies (UK) Ltd.
// This file is part of Parity Ethereum.

// Parity Ethereum is free software: you can redistribute it and/or modify
// it under the terms of the GNU General Public License as published by
// the Free Software Foundation, either version 3 of the License, or
// (at your option) any later version.

// Parity Ethereum is distributed in the hope that it will be useful,
// but WITHOUT ANY WARRANTY; without even the implied warranty of
// MERCHANTABILITY or FITNESS FOR A PARTICULAR PURPOSE.  See the
// GNU General Public License for more details.

// You should have received a copy of the GNU General Public License
// along with Parity Ethereum.  If not, see <http://www.gnu.org/licenses/>.

//! A service transactions contract checker.

use std::collections::HashMap;
use std::mem;
use std::sync::Arc;
use call_contract::{RegistryInfo, CallContract};
use chain_notify::{ChainNotify, NewBlocks};
use types::ids::BlockId;
use types::transaction::SignedTransaction;
use ethabi::FunctionOutputDecoder;
use ethereum_types::Address;
<<<<<<< HEAD
use parking_lot::RwLock;
=======
>>>>>>> 50f5ccc4

use_contract!(service_transaction, "res/contracts/service_transaction.json");

const SERVICE_TRANSACTION_CONTRACT_REGISTRY_NAME: &'static str = "service_transaction_checker";

/// Service transactions checker.
#[derive(Clone)]
pub struct ServiceTransactionChecker {
	certified_addresses_cache: Arc<RwLock<HashMap<Address, bool>>>
}

impl ServiceTransactionChecker {
<<<<<<< HEAD
	/// Create new ServiceTransactionChecker instance
	pub fn new(certified_addresses_cache: Arc<RwLock<HashMap<Address, bool>>>) -> ServiceTransactionChecker {
		ServiceTransactionChecker {certified_addresses_cache: certified_addresses_cache.clone()}
	}

=======
>>>>>>> 50f5ccc4
	/// Checks if given address in tx is whitelisted to send service transactions.
	pub fn check<C: CallContract + RegistryInfo>(&self, client: &C, tx: &SignedTransaction) -> Result<bool, String> {
		let sender = tx.sender();
		// Skip checking the contract if the transaction does not have zero gas price
		if !tx.gas_price.is_zero() {
			return Ok(false)
		}

		self.check_address(client, sender)
	}
<<<<<<< HEAD

	/// Checks if given address is whitelisted to send service transactions.
	pub fn check_address<C: CallContract + RegistryInfo>(&self, client: &C, sender: Address) -> Result<bool, String> {
		trace!(target: "txqueue", "Checking service transaction checker contract from {}", sender);
		if let Some(allowed) = self.certified_addresses_cache.try_read().as_ref().and_then(|c| c.get(&sender)){
			return Ok(*allowed);
		}
		let contract_address = client.registry_address(SERVICE_TRANSACTION_CONTRACT_REGISTRY_NAME.to_owned(), BlockId::Latest)
			.ok_or_else(|| "contract is not configured")?;
		self.call_contract(client, contract_address, sender).and_then(|allowed| {
			if let Some(mut cache) = self.certified_addresses_cache.try_write() {
				cache.insert(sender, allowed);
			};
			Ok(allowed)
		})
	}

	/// Refresh certified addresses cache
	pub fn refresh_cache<C: CallContract + RegistryInfo>(&self, client: &C) -> Result<bool, String> {
		trace!(target: "txqueue", "Refreshing certified addresses cache");
		// replace the cache with an empty list,
		// since it's not recent it won't be used anyway.
		let cache = mem::replace(&mut *self.certified_addresses_cache.write(), HashMap::default());

		if let Some(contract_address) = client.registry_address(SERVICE_TRANSACTION_CONTRACT_REGISTRY_NAME.to_owned(), BlockId::Latest) {
			let addresses: Vec<_> = cache.keys().collect();
			let mut cache: HashMap<Address, bool> = HashMap::default();
			for address in addresses {
				let allowed = self.call_contract(client, contract_address, *address)?;
				cache.insert(*address, allowed);
			}
			mem::replace(&mut *self.certified_addresses_cache.write(),  cache);
			Ok(true)
		} else {
			Ok(false)
		}
	}

	fn call_contract<C: CallContract + RegistryInfo>(&self, client: &C, contract_address: Address, sender: Address) -> Result<bool, String> {
=======

	/// Checks if given address is whitelisted to send service transactions.
	pub fn check_address<C: CallContract + RegistryInfo>(&self, client: &C, sender: Address) -> Result<bool, String> {
		let contract_address = client.registry_address(SERVICE_TRANSACTION_CONTRACT_REGISTRY_NAME.to_owned(), BlockId::Latest)
			.ok_or_else(|| "contract is not configured")?;
		trace!(target: "txqueue", "Checking service transaction checker contract from {}", sender);
>>>>>>> 50f5ccc4
		let (data, decoder) = service_transaction::functions::certified::call(sender);
		let value = client.call_contract(BlockId::Latest, contract_address, data)?;
		decoder.decode(&value).map_err(|e| e.to_string())
	}
}

impl ChainNotify for ServiceTransactionChecker {
	fn new_blocks(&self, new_blocks: NewBlocks) {
		// self.refresh_cache(client?)
	}
}<|MERGE_RESOLUTION|>--- conflicted
+++ resolved
@@ -25,10 +25,7 @@
 use types::transaction::SignedTransaction;
 use ethabi::FunctionOutputDecoder;
 use ethereum_types::Address;
-<<<<<<< HEAD
 use parking_lot::RwLock;
-=======
->>>>>>> 50f5ccc4
 
 use_contract!(service_transaction, "res/contracts/service_transaction.json");
 
@@ -41,14 +38,10 @@
 }
 
 impl ServiceTransactionChecker {
-<<<<<<< HEAD
 	/// Create new ServiceTransactionChecker instance
 	pub fn new(certified_addresses_cache: Arc<RwLock<HashMap<Address, bool>>>) -> ServiceTransactionChecker {
 		ServiceTransactionChecker {certified_addresses_cache: certified_addresses_cache.clone()}
 	}
-
-=======
->>>>>>> 50f5ccc4
 	/// Checks if given address in tx is whitelisted to send service transactions.
 	pub fn check<C: CallContract + RegistryInfo>(&self, client: &C, tx: &SignedTransaction) -> Result<bool, String> {
 		let sender = tx.sender();
@@ -59,7 +52,6 @@
 
 		self.check_address(client, sender)
 	}
-<<<<<<< HEAD
 
 	/// Checks if given address is whitelisted to send service transactions.
 	pub fn check_address<C: CallContract + RegistryInfo>(&self, client: &C, sender: Address) -> Result<bool, String> {
@@ -99,14 +91,6 @@
 	}
 
 	fn call_contract<C: CallContract + RegistryInfo>(&self, client: &C, contract_address: Address, sender: Address) -> Result<bool, String> {
-=======
-
-	/// Checks if given address is whitelisted to send service transactions.
-	pub fn check_address<C: CallContract + RegistryInfo>(&self, client: &C, sender: Address) -> Result<bool, String> {
-		let contract_address = client.registry_address(SERVICE_TRANSACTION_CONTRACT_REGISTRY_NAME.to_owned(), BlockId::Latest)
-			.ok_or_else(|| "contract is not configured")?;
-		trace!(target: "txqueue", "Checking service transaction checker contract from {}", sender);
->>>>>>> 50f5ccc4
 		let (data, decoder) = service_transaction::functions::certified::call(sender);
 		let value = client.call_contract(BlockId::Latest, contract_address, data)?;
 		decoder.decode(&value).map_err(|e| e.to_string())
