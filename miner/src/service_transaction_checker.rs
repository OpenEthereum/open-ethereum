// Copyright 2015-2020 Parity Technologies (UK) Ltd.
// This file is part of Open Ethereum.

// Open Ethereum is free software: you can redistribute it and/or modify
// it under the terms of the GNU General Public License as published by
// the Free Software Foundation, either version 3 of the License, or
// (at your option) any later version.

// Open Ethereum is distributed in the hope that it will be useful,
// but WITHOUT ANY WARRANTY; without even the implied warranty of
// MERCHANTABILITY or FITNESS FOR A PARTICULAR PURPOSE.  See the
// GNU General Public License for more details.

// You should have received a copy of the GNU General Public License
// along with Open Ethereum.  If not, see <http://www.gnu.org/licenses/>.

//! A service transactions contract checker.

use std::collections::HashMap;
use std::mem;
use std::sync::Arc;
use call_contract::CallContract;
use registrar::RegistrarClient;
use types::ids::BlockId;
use types::transaction::SignedTransaction;
use ethabi::FunctionOutputDecoder;
use ethereum_types::Address;
use parking_lot::RwLock;

use_contract!(service_transaction, "res/contracts/service_transaction.json");

const SERVICE_TRANSACTION_CONTRACT_REGISTRY_NAME: &'static str = "service_transaction_checker";

/// Service transactions checker.
#[derive(Default, Clone)]
pub struct ServiceTransactionChecker {
	certified_addresses_cache: Arc<RwLock<HashMap<Address, bool>>>
}

impl ServiceTransactionChecker {
	/// Checks if given address in tx is whitelisted to send service transactions.
	pub fn check<C: CallContract + RegistrarClient>(
		&self,
		client: &C,
		tx: &SignedTransaction
	) -> Result<bool, String> {
		// Skip checking the contract if the transaction does not have zero gas price
		if !tx.gas_price.is_zero() {
			return Ok(false)
		}

		let sender = tx.sender();
		self.check_address(client, sender)
	}

	/// Checks if given address is whitelisted to send service transactions.
	pub fn check_address<C>(&self, client: &C, sender: Address) -> Result<bool, String>
		where C: CallContract + RegistrarClient
	{
		trace!(target: "txqueue", "Checking service transaction checker contract from {}", sender);
		if let Some(allowed) = self
			.certified_addresses_cache
			.try_read()
			.as_ref()
			.and_then(|c| c.get(&sender))
		{
			return Ok(*allowed);
		}

		let contract_address = match client.get_address(
			SERVICE_TRANSACTION_CONTRACT_REGISTRY_NAME,
			BlockId::Latest
		) {
			Ok(Some(addr)) => addr,
			Ok(None) => return Err("contract is not configured".to_owned()),
			Err(e) => return Err(e)
		};

		self.call_contract(client, contract_address, sender).and_then(|allowed| {
			if let Some(mut cache) = self.certified_addresses_cache.try_write() {
				cache.insert(sender, allowed);
			};
			Ok(allowed)
		})
	}

	/// Refresh certified addresses cache
	pub fn refresh_cache<C>(&self, client: &C) -> Result<bool, String>
		where C: CallContract + RegistrarClient
	{
		trace!(target: "txqueue", "Refreshing certified addresses cache");
		// replace the cache with an empty list,
		// since it's not recent it won't be used anyway.
		let cache = mem::replace(&mut *self.certified_addresses_cache.write(), HashMap::default());

		if client.registrar_address().is_none() {
			return Ok(false);
		}

		let contract_address_fetch = client.get_address(
			SERVICE_TRANSACTION_CONTRACT_REGISTRY_NAME,
			BlockId::Latest
		)?;

		if let Some(contract_address) = contract_address_fetch {
			let addresses: Vec<_> = cache.keys().collect();
			let mut cache: HashMap<Address, bool> = HashMap::default();
			for address in addresses {
				let allowed = self.call_contract(client, contract_address, *address)?;
				cache.insert(*address, allowed);
			}
<<<<<<< HEAD
			let _ = mem::replace(&mut *self.certified_addresses_cache.write(),  cache);
=======
			*self.certified_addresses_cache.write() = cache;
>>>>>>> eee06b3f
			Ok(true)
		} else {
			Ok(false)
		}
	}

	fn call_contract<C>(
		&self,
		client: &C,
		contract_address: Address,
		sender: Address
	) -> Result<bool, String>
		where C: CallContract + RegistrarClient
	{
		let (data, decoder) = service_transaction::functions::certified::call(sender);
		let value = client.call_contract(BlockId::Latest, contract_address, data)?;
		decoder.decode(&value).map_err(|e| e.to_string())
	}
}<|MERGE_RESOLUTION|>--- conflicted
+++ resolved
@@ -109,11 +109,7 @@
 				let allowed = self.call_contract(client, contract_address, *address)?;
 				cache.insert(*address, allowed);
 			}
-<<<<<<< HEAD
-			let _ = mem::replace(&mut *self.certified_addresses_cache.write(),  cache);
-=======
 			*self.certified_addresses_cache.write() = cache;
->>>>>>> eee06b3f
 			Ok(true)
 		} else {
 			Ok(false)
