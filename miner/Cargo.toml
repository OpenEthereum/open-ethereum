--- conflicted
+++ resolved
@@ -15,12 +15,8 @@
 error-chain = "0.11"
 ethash = { path = "../ethash" }
 ethcore-transaction = { path = "../ethcore/transaction" }
-<<<<<<< HEAD
-ethereum-types = "0.2"
-=======
 ethereum-types = "0.3"
 ethkey = { path = "../ethkey" }
->>>>>>> 9436e88d
 futures = "0.1"
 futures-cpupool = "0.1"
 heapsize = "0.4"
