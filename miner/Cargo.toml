--- conflicted
+++ resolved
@@ -7,23 +7,18 @@
 authors = ["Parity Technologies <admin@parity.io>"]
 
 [dependencies]
-<<<<<<< HEAD
-# TODO [ToDr] Rewrite using reqwest
-hyper = { git = "https://github.com/paritytech/hyper", default-features = false }
+# Only work_notify, consider a separate crate
+ethash = { path = "../ethash" }
+fetch = { path = "../util/fetch" }
+hyper = "0.11"
+parity-reactor = { path = "../util/reactor" }
+url = "1"
 
+# Miner
 ansi_term = "0.10"
-env_logger = "0.4"
 error-chain = "0.11"
-=======
-common-types = { path = "../ethcore/types" }
-ethabi = "5.1"
-ethabi-contract = "5.0"
-ethabi-derive = "5.0"
->>>>>>> 99e37844
-ethash = { path = "../ethash" }
 ethcore-transaction = { path = "../ethcore/transaction" }
 ethereum-types = "0.3"
-ethkey = { path = "../ethkey" }
 futures = "0.1"
 futures-cpupool = "0.1"
 heapsize = "0.4"
@@ -31,21 +26,12 @@
 linked-hash-map = "0.5"
 log = "0.3"
 parking_lot = "0.5"
-<<<<<<< HEAD
 price-info = { path = "../price-info" }
 rayon = "1.0"
 trace-time = { path = "../util/trace-time" }
 transaction-pool = { path = "../transaction-pool" }
 
 [dev-dependencies]
+env_logger = "0.4"
 ethkey = { path = "../ethkey" }
-rustc-hex = "1.0"
-=======
-rustc-hex = "1.0"
-table = { path = "../util/table" }
-transient-hashmap = "0.4"
-fetch = { path = "../util/fetch" }
-parity-reactor = { path = "../util/reactor" }
-url = "1"
-hyper = "0.11"
->>>>>>> 99e37844
+rustc-hex = "1.0"