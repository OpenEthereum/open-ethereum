--- conflicted
+++ resolved
@@ -7,8 +7,6 @@
 authors = ["Parity Technologies <admin@parity.io>"]
 
 [dependencies]
-<<<<<<< HEAD
-=======
 log = "0.4"
 mio = "0.6.8"
 bytes = "0.4"
@@ -19,41 +17,24 @@
 igd = "0.7"
 libc = "0.2.7"
 parking_lot = "0.7"
->>>>>>> 1e680712
 ansi_term = "0.10"
-bytes = "0.4"
-error-chain = { version = "0.12", default-features = false }
+rustc-hex = "1.0"
 ethcore-io = { path = "../io", features = ["mio"] }
+parity-bytes = "0.1"
+parity-crypto = "0.4.0"
 ethcore-network = { path = "../network" }
 ethereum-types = "0.6.0"
 ethkey = { path = "../../accounts/ethkey" }
-<<<<<<< HEAD
-igd = "0.7"
-ipnetwork = "0.12.6"
-keccak-hash = "0.1"
-libc = "0.2.7"
-log = "0.4"
-lru-cache = "0.1"
-mio = "0.6.8"
-parity-bytes = "0.1"
-parity-crypto = "0.4.0"
-parity-path = "0.1"
-=======
 rlp = "0.4.0"
 parity-path = "0.1"
 ipnetwork = "0.12.6"
 keccak-hash = "0.2.0"
->>>>>>> 1e680712
 parity-snappy = "0.1"
-parking_lot = "0.7"
-rand = "0.4"
-rlp = { version = "0.3.0", features = ["ethereum"] }
-rustc-hex = "1.0"
 serde = "1.0"
+serde_json = "1.0"
 serde_derive = "1.0"
-serde_json = "1.0"
-slab = "0.2"
-tiny-keccak = "1.4"
+error-chain = { version = "0.12", default-features = false }
+lru-cache = "0.1"
 
 [dev-dependencies]
 env_logger = "0.5"
