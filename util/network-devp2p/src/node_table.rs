// Copyright 2015-2019 Parity Technologies (UK) Ltd.
// This file is part of Parity Ethereum.

// Parity Ethereum is free software: you can redistribute it and/or modify
// it under the terms of the GNU General Public License as published by
// the Free Software Foundation, either version 3 of the License, or
// (at your option) any later version.

// Parity Ethereum is distributed in the hope that it will be useful,
// but WITHOUT ANY WARRANTY; without even the implied warranty of
// MERCHANTABILITY or FITNESS FOR A PARTICULAR PURPOSE.  See the
// GNU General Public License for more details.

// You should have received a copy of the GNU General Public License
// along with Parity Ethereum.  If not, see <http://www.gnu.org/licenses/>.

use std::{fs, slice};
use std::collections::{HashMap, HashSet};
use std::fmt::{self, Display, Formatter};
use std::hash::{Hash, Hasher};
use std::iter::FromIterator;
use std::net::{Ipv4Addr, Ipv6Addr, SocketAddr, SocketAddrV4, SocketAddrV6, ToSocketAddrs};
use std::path::PathBuf;
use std::str::FromStr;
use std::time::{self, Duration, SystemTime};

use error_chain::bail;
use ethereum_types::H512;
use log::{debug, warn};
use rand::{self, Rng};
use rlp::{DecoderError, Rlp, RlpStream};
use serde::{Deserialize, Serialize};
use serde_json;

<<<<<<< HEAD
use network::{AllowIP, Error, ErrorKind, IpFilter};
=======
use discovery::{NodeEntry, TableUpdates};
use ip_utils::*;
use network::{AllowIP, Error, IpFilter};
>>>>>>> be5db141

use crate::{
	discovery::{NodeEntry, TableUpdates},
	ip_utils::*,
};

/// Node public key
pub type NodeId = H512;

#[derive(Debug, Clone, PartialEq)]
/// Node address info
pub struct NodeEndpoint {
	/// IP(V4 or V6) address
	pub address: SocketAddr,
	/// Connection port.
	pub udp_port: u16
}

impl NodeEndpoint {
	pub fn udp_address(&self) -> SocketAddr {
		match self.address {
			SocketAddr::V4(a) => SocketAddr::V4(SocketAddrV4::new(*a.ip(), self.udp_port)),
			SocketAddr::V6(a) => SocketAddr::V6(SocketAddrV6::new(*a.ip(), self.udp_port, a.flowinfo(), a.scope_id())),
		}
	}

	pub fn is_allowed(&self, filter: &IpFilter) -> bool {
		(self.is_allowed_by_predefined(&filter.predefined) || filter.custom_allow.iter().any(|ipnet| {
			self.address.ip().is_within(ipnet)
		}))
		&& !filter.custom_block.iter().any(|ipnet| {
			self.address.ip().is_within(ipnet)
		})
	}

	pub fn is_allowed_by_predefined(&self, filter: &AllowIP) -> bool {
		match filter {
			AllowIP::All => true,
			AllowIP::Private => self.address.ip().is_usable_private(),
			AllowIP::Public => self.address.ip().is_usable_public(),
			AllowIP::None => false,
		}
	}

	pub fn from_rlp(rlp: &Rlp) -> Result<Self, DecoderError> {
		let tcp_port = rlp.val_at::<u16>(2)?;
		let udp_port = rlp.val_at::<u16>(1)?;
		let addr_bytes = rlp.at(0)?.data()?;
		let address = match addr_bytes.len() {
			4 => Ok(SocketAddr::V4(SocketAddrV4::new(Ipv4Addr::new(addr_bytes[0], addr_bytes[1], addr_bytes[2], addr_bytes[3]), tcp_port))),
			16 => unsafe {
				let o: *const u16 = addr_bytes.as_ptr() as *const u16;
				let o = slice::from_raw_parts(o, 8);
				Ok(SocketAddr::V6(SocketAddrV6::new(Ipv6Addr::new(o[0], o[1], o[2], o[3], o[4], o[5], o[6], o[7]), tcp_port, 0, 0)))
			},
			_ => Err(DecoderError::RlpInconsistentLengthAndData)
		}?;
		Ok(NodeEndpoint { address, udp_port })
	}

	pub fn to_rlp(&self, rlp: &mut RlpStream) {
		match self.address {
			SocketAddr::V4(a) => {
				rlp.append(&(&a.ip().octets()[..]));
			}
			SocketAddr::V6(a) => unsafe {
				let o: *const u8 = a.ip().segments().as_ptr() as *const u8;
				rlp.append(&slice::from_raw_parts(o, 16));
			}
		};
		rlp.append(&self.udp_port);
		rlp.append(&self.address.port());
	}

	pub fn to_rlp_list(&self, rlp: &mut RlpStream) {
		rlp.begin_list(3);
		self.to_rlp(rlp);
	}

	/// Validates that the tcp port is not 0 and that the node is a valid discovery node (i.e. `is_valid_discovery_node()` is true).
	/// Sync happens over tcp.
	pub fn is_valid_sync_node(&self) -> bool {
		self.is_valid_discovery_node() && self.address.port() != 0
	}

	/// Validates that the udp port is not 0 and address IP is specified.
	/// Peer discovery happens over udp.
	pub fn is_valid_discovery_node(&self) -> bool {
		self.udp_port != 0 && match self.address {
			SocketAddr::V4(a) => !a.ip().is_unspecified(),
			SocketAddr::V6(a) => !a.ip().is_unspecified()
		}
	}
}

impl FromStr for NodeEndpoint {
	type Err = Error;

	/// Create endpoint from string. Performs name resolution if given a host name.
	fn from_str(s: &str) -> Result<NodeEndpoint, Error> {
		let address = s.to_socket_addrs().map(|mut i| i.next());
		match address {
			Ok(Some(a)) => Ok(NodeEndpoint {
				address: a,
				udp_port: a.port()
			}),
			Ok(None) => return Err(Error::AddressResolve(None.into())),
			Err(_) => Err(Error::AddressParse) // always an io::Error of InvalidInput kind
		}
	}
}

#[derive(Debug, PartialEq, Eq, Copy, Clone)]
pub enum PeerType {
	_Required,
	Optional
}

/// A type for representing an interaction (contact) with a node at a given time
/// that was either a success or a failure.
#[derive(Clone, Copy, Debug)]
pub enum NodeContact {
	Success(SystemTime),
	Failure(SystemTime),
}

impl NodeContact {
	fn success() -> NodeContact {
		NodeContact::Success(SystemTime::now())
	}

	fn failure() -> NodeContact {
		NodeContact::Failure(SystemTime::now())
	}

	fn time(&self) -> SystemTime {
		match *self {
			NodeContact::Success(t) | NodeContact::Failure(t) => t
		}
	}

	/// Filters and old contact, returning `None` if it happened longer than a
	/// week ago.
	fn recent(&self) -> Option<&NodeContact> {
		let t = self.time();
		if let Ok(d) = t.elapsed() {
			if d < Duration::from_secs(60 * 60 * 24 * 7) {
				return Some(self);
			}
		}

		None
	}
}

#[derive(Debug)]
pub struct Node {
	pub id: NodeId,
	pub endpoint: NodeEndpoint,
	pub peer_type: PeerType,
	pub last_contact: Option<NodeContact>,
}

impl Node {
	pub fn new(id: NodeId, endpoint: NodeEndpoint) -> Node {
		Node {
			id,
			endpoint,
			peer_type: PeerType::Optional,
			last_contact: None,
		}
	}
}

impl Display for Node {
	fn fmt(&self, f: &mut Formatter) -> fmt::Result {
		if self.endpoint.udp_port != self.endpoint.address.port() {
			write!(f, "enode://{:x}@{}+{}", self.id, self.endpoint.address, self.endpoint.udp_port)?;
		} else {
			write!(f, "enode://{:x}@{}", self.id, self.endpoint.address)?;
		}
		Ok(())
	}
}

impl FromStr for Node {
	type Err = Error;
	fn from_str(s: &str) -> Result<Self, Self::Err> {
		let (id, endpoint) = if s.len() > 136 && &s[0..8] == "enode://" && &s[136..137] == "@" {
			(s[8..136].parse().map_err(|_| Error::InvalidNodeId)?, NodeEndpoint::from_str(&s[137..])?)
		}
		else {
			(NodeId::default(), NodeEndpoint::from_str(s)?)
		};

		Ok(Node {
			id,
			endpoint,
			peer_type: PeerType::Optional,
			last_contact: None,
		})
	}
}

impl PartialEq for Node {
	fn eq(&self, other: &Self) -> bool {
		self.id == other.id
	}
}
impl Eq for Node {}

impl Hash for Node {
	fn hash<H>(&self, state: &mut H) where H: Hasher {
		self.id.hash(state)
	}
}

pub const MAX_NODES_IN_TABLE: usize = 4096;
const MAX_NODES_IN_FILE: usize = 1024;
const NODES_FILE: &str = "nodes.json";

/// Node table backed by disk file.
pub struct NodeTable {
	nodes: HashMap<NodeId, Node>,
	ordered_ids: Vec<NodeId>,
	useless_nodes: HashSet<NodeId>,
	path: Option<String>,
}

impl NodeTable {
	pub fn new(path: Option<String>) -> NodeTable {
		let nodes = NodeTable::load(path.clone());
		let ordered_ids = NodeTable::make_ordered_entries(&nodes).iter().map(|m| m.id).collect();
		NodeTable {
			path,
			nodes,
			useless_nodes: HashSet::new(),
			ordered_ids
		}
	}

	/// Add a node to table
	pub fn add_node(&mut self, mut node: Node) {
		// preserve node last_contact
		node.last_contact = self.nodes.get(&node.id).and_then(|n| n.last_contact);
		let id = node.id;
		if self.ordered_ids.len() == MAX_NODES_IN_TABLE {
			self.nodes.remove(&self.ordered_ids.pop().expect("ordered_ids is not empty; qed"));
		};
		let index = self.get_index_to_insert(node.last_contact);
		if self.nodes.insert(node.id, node).is_none() {
			self.ordered_ids.insert(index, id);
		};
	}

	/// Get index in the ordered entries vector to insert node based on its last contact value
	fn get_index_to_insert(&self, last_contact: Option<NodeContact>) -> usize {
		let len = self.ordered_ids.len();
		let mut	index = len;
		match last_contact {
			Some(NodeContact::Success(last_contact_time)) => {
				if let Some(i) = self.ordered_ids.iter().position(|&item| {
					match self.nodes.get(&item).expect("nodes and ordered_ids do not get out of sync; qed").last_contact {
						Some(NodeContact::Success(last)) => last < last_contact_time,
						_ => true
					}
				}) { index = i; };
			},
			None => {
				if let Some(i) = self.ordered_ids.iter().position(|&item| {
					match self.nodes.get(&item).expect("nodes and ordered_ids do not get out of sync; qed").last_contact {
						Some(NodeContact::Success(_)) => false,
						_ => true
					}
				}) { index = i; };
			},
			Some(NodeContact::Failure(last_contact_time)) => {
				if let Some(i) = self.ordered_ids.iter().rev().position(|&item| {
					match self.nodes.get(&item).expect("nodes and ordered_ids do not get out of sync; qed").last_contact {
						Some(NodeContact::Failure(last)) => last < last_contact_time,
						_ => true
					}
				}) { index = len - i; };
			}
		};
		index
	}

	/// Returns a list of ordered entries from table
	fn ordered(&self) -> Vec<&Node> {
		Vec::from_iter(
			self.ordered_ids
				.iter()
				.filter(|id| !self.useless_nodes.contains(&id))
				.map(|id| self.nodes.get(&id).expect("nodes and ordered_ids do not get out of sync; qed"))
		)
	}

	/// Makes a list of ordered nodes according to their most recent contact.
	/// The algorithm for creating the sorted nodes is:
	/// - Contacts that aren't recent (older than 1 week) are discarded
	/// - (1) Nodes with a successful contact are ordered (most recent success first)
	/// - (2) Nodes with unknown contact (older than 1 week or new nodes) are randomly shuffled
	/// - (3) Nodes with a failed contact are ordered (oldest failure first)
	/// - The final result is the concatenation of (1), (2) and (3)
	fn make_ordered_entries(node_table: &HashMap<NodeId, Node>) -> Vec<&Node> {
		let mut success = Vec::new();
		let mut failures = Vec::new();
		let mut unknown = Vec::new();

		let nodes = node_table.values();

		for node in nodes {
			// discard contact points older that aren't recent
			match node.last_contact.as_ref().and_then(|c| c.recent()) {
				Some(&NodeContact::Success(_)) => {
					success.push(node);
				},
				Some(&NodeContact::Failure(_)) => {
					failures.push(node);
				},
				None => {
					unknown.push(node);
				},
			}
		}

		success.sort_by(|a, b| {
			let a = a.last_contact.expect("vector only contains values with defined last_contact; qed");
			let b = b.last_contact.expect("vector only contains values with defined last_contact; qed");
			// inverse ordering, most recent successes come first
			b.time().cmp(&a.time())
		});

		failures.sort_by(|a, b| {
			let a = a.last_contact.expect("vector only contains values with defined last_contact; qed");
			let b = b.last_contact.expect("vector only contains values with defined last_contact; qed");
			// normal ordering, most distant failures come first
			a.time().cmp(&b.time())
		});

		rand::thread_rng().shuffle(&mut unknown);

		success.append(&mut unknown);
		success.append(&mut failures);
		success
	}

	/// Returns node ids sorted by failure percentage, for nodes with the same failure percentage the absolute number of
	/// failures is considered.
	pub fn nodes(&self, filter: &IpFilter) -> Vec<NodeId> {
		self.ordered().iter()
			.filter(|n| n.endpoint.is_allowed(&filter))
			.map(|n| n.id)
			.collect()
	}

	/// Ordered list of all entries by failure percentage, for nodes with the same failure percentage the absolute
	/// number of failures is considered.
	pub fn entries(&self) -> Vec<NodeEntry> {
		self.ordered().iter().map(|n| NodeEntry {
			endpoint: n.endpoint.clone(),
			id: n.id,
		}).collect()
	}

	/// Get particular node
	pub fn get(&self, id: &NodeId) -> Option<&Node> {
		self.nodes.get(id)
	}

	/// Check if a node exists in the table.
	pub fn contains(&self, id: &NodeId) -> bool {
		self.nodes.contains_key(id)
	}

	/// Apply table changes coming from discovery
	pub fn update(&mut self, mut update: TableUpdates, reserved: &HashSet<NodeId>) {
		for (_, node) in update.added.drain() {
			let mut add = false;
			{
				let entry = self.nodes.entry(node.id).or_insert_with(|| {
					add = true;
					Node::new(node.id, node.endpoint.clone())
				});
				entry.endpoint = node.endpoint;
			}
			if add {
				if self.ordered_ids.len() == MAX_NODES_IN_TABLE {
					self.nodes.remove(&self.ordered_ids.pop().expect("ordered_ids is not empty; qed"));
				};
				let index = self.get_index_to_insert(None);
				self.ordered_ids.insert(index, node.id);
			};
		};
		for r in update.removed {
			if !reserved.contains(&r) {
				self.ordered_ids.iter().position(|&i| r == i).map(|p| self.ordered_ids.remove(p));
				self.nodes.remove(&r);
			}
		}
	}

	fn update_ordered_ids(&mut self, id: &NodeId, last_contact: Option<NodeContact>) {
		if let Some(node) = self.nodes.get_mut(id) {
			node.last_contact = last_contact;
		}
		if let Some(pos) = self.ordered_ids.iter().position(|i| id == i) {
			self.ordered_ids.remove(pos);
			let index = self.get_index_to_insert(last_contact);
			self.ordered_ids.insert(index, *id);
		}
	}

	/// Set last contact as failure for a node
	pub fn note_failure(&mut self, id: &NodeId) {
		self.update_ordered_ids(id, Some(NodeContact::failure()));
	}

	/// Set last contact as success for a node
	pub fn note_success(&mut self, id: &NodeId) {
		self.update_ordered_ids(id, Some(NodeContact::success()));
	}

	/// Mark as useless, no further attempts to connect until next call to `clear_useless`.
	pub fn mark_as_useless(&mut self, id: &NodeId) {
		self.useless_nodes.insert(id.clone());
	}

	/// Attempt to connect to useless nodes again.
	pub fn clear_useless(&mut self) {
		self.useless_nodes.clear();
	}

	/// Save the nodes.json file.
	pub fn save(&self) {
		let mut path = match self.path {
			Some(ref path) => PathBuf::from(path),
			None => return,
		};
		if let Err(e) = fs::create_dir_all(&path) {
			warn!(target: "network", "Error creating node table directory: {:?}", e);
			return;
		}
		path.push(NODES_FILE);
		let node_ids = self.nodes(&IpFilter::default());
		let nodes = node_ids.into_iter()
			.map(|id| self.nodes.get(&id).expect("self.nodes() only returns node IDs from self.nodes"))
			.take(MAX_NODES_IN_FILE)
			.map(Into::into)
			.collect();
		let table = json::NodeTable { nodes };

		match fs::File::create(&path) {
			Ok(file) => {
				if let Err(e) = serde_json::to_writer_pretty(file, &table) {
					warn!(target: "network", "Error writing node table file: {:?}", e);
				}
			},
			Err(e) => {
				warn!(target: "network", "Error creating node table file: {:?}", e);
			}
		}
	}

	fn load(path: Option<String>) -> HashMap<NodeId, Node> {
		let path = match path {
			Some(path) => PathBuf::from(path).join(NODES_FILE),
			None => return Default::default(),
		};

		let file = match fs::File::open(&path) {
			Ok(file) => file,
			Err(e) => {
				debug!(target: "network", "Error opening node table file: {:?}", e);
				return Default::default();
			},
		};
		let res: Result<json::NodeTable, _> = serde_json::from_reader(file);
		match res {
			Ok(table) => {
				table.nodes.into_iter()
					.filter_map(|n| n.into_node())
					.map(|n| (n.id, n))
					.collect()
			},
			Err(e) => {
				warn!(target: "network", "Error reading node table file: {:?}", e);
				Default::default()
			},
		}
	}
}

impl Drop for NodeTable {
	fn drop(&mut self) {
		self.save();
	}
}

/// Check if node url is valid
pub fn validate_node_url(url: &str) -> Option<Error> {
	match Node::from_str(url) {
		Ok(_) => None,
		Err(e) => Some(e)
	}
}

mod json {
	use super::*;

	#[derive(Serialize, Deserialize)]
	pub struct NodeTable {
		pub nodes: Vec<Node>,
	}

	#[derive(Serialize, Deserialize)]
	pub enum NodeContact {
		#[serde(rename = "success")]
		Success(u64),
		#[serde(rename = "failure")]
		Failure(u64),
	}

	impl NodeContact {
		pub fn into_node_contact(self) -> super::NodeContact {
			match self {
				NodeContact::Success(s) => super::NodeContact::Success(
					time::UNIX_EPOCH + Duration::from_secs(s)
				),
				NodeContact::Failure(s) => super::NodeContact::Failure(
					time::UNIX_EPOCH + Duration::from_secs(s)
				),
			}
		}
	}

	#[derive(Serialize, Deserialize)]
	pub struct Node {
		pub url: String,
		pub last_contact: Option<NodeContact>,
	}

	impl Node {
		pub fn into_node(self) -> Option<super::Node> {
			match super::Node::from_str(&self.url) {
				Ok(mut node) => {
					node.last_contact = self.last_contact.map(|c| c.into_node_contact());
					Some(node)
				},
				_ => None,
			}
		}
	}

	impl<'a> From<&'a super::Node> for Node {
		fn from(node: &'a super::Node) -> Self {
			let last_contact = node.last_contact.and_then(|c| {
				match c {
					super::NodeContact::Success(t) =>
						t.duration_since(time::UNIX_EPOCH).ok().map(|d| NodeContact::Success(d.as_secs())),
					super::NodeContact::Failure(t) =>
						t.duration_since(time::UNIX_EPOCH).ok().map(|d| NodeContact::Failure(d.as_secs())),
				}
			});

			Node {
				url: format!("{}", node),
				last_contact
			}
		}
	}
}

#[cfg(test)]
mod tests {
	use std::net::{Ipv4Addr, SocketAddr, SocketAddrV4};
	use std::str::FromStr;
	use std::thread::sleep;
	use std::time::Duration;

	use ethereum_types::H512;
	use ipnetwork::IpNetwork;
	use tempdir::TempDir;

	use assert_matches::assert_matches;

	use super::*;

	#[test]
	fn endpoint_parse() {
		let endpoint = NodeEndpoint::from_str("123.99.55.44:7770");
		assert!(endpoint.is_ok());
		let v4 = match endpoint.unwrap().address {
			SocketAddr::V4(v4address) => v4address,
			_ => panic!("should be v4 address")
		};
		assert_eq!(SocketAddrV4::new(Ipv4Addr::new(123, 99, 55, 44), 7770), v4);
	}

	#[test]
	fn endpoint_parse_empty_ip_string_returns_error() {
		let endpoint = NodeEndpoint::from_str("");
		assert!(endpoint.is_err());
		assert_matches!(endpoint.unwrap_err(), Error::AddressParse);
	}

	#[test]
	fn endpoint_parse_invalid_ip_string_returns_error() {
		let endpoint = NodeEndpoint::from_str("beef");
		assert!(endpoint.is_err());
		assert_matches!(endpoint.unwrap_err(), Error::AddressParse);
	}

	#[test]
	fn endpoint_parse_valid_ip_without_port_returns_error() {
		let endpoint = NodeEndpoint::from_str("123.123.123.123");
		assert!(endpoint.is_err());
		assert_matches!(endpoint.unwrap_err(), Error::AddressParse);
		let endpoint = NodeEndpoint::from_str("123.123.123.123:123");
		assert!(endpoint.is_ok())
	}

	#[test]
	fn node_parse() {
		assert!(validate_node_url("enode://a979fb575495b8d6db44f750317d0f4622bf4c2aa3365d6af7c284339968eef29b69ad0dce72a4d8db5ebb4968de0e3bec910127f134779fbcb0cb6d3331163c@22.99.55.44:7770").is_none());
		let node = Node::from_str("enode://a979fb575495b8d6db44f750317d0f4622bf4c2aa3365d6af7c284339968eef29b69ad0dce72a4d8db5ebb4968de0e3bec910127f134779fbcb0cb6d3331163c@22.99.55.44:7770");
		assert!(node.is_ok());
		let node = node.unwrap();
		let v4 = match node.endpoint.address {
			SocketAddr::V4(v4address) => v4address,
			_ => panic!("should ve v4 address")
		};
		assert_eq!(SocketAddrV4::new(Ipv4Addr::new(22, 99, 55, 44), 7770), v4);
		assert_eq!(
			H512::from_str("a979fb575495b8d6db44f750317d0f4622bf4c2aa3365d6af7c284339968eef29b69ad0dce72a4d8db5ebb4968de0e3bec910127f134779fbcb0cb6d3331163c").unwrap(),
			node.id);
	}

	#[test]
	fn node_parse_fails_for_invalid_urls() {
		let node = Node::from_str("foo");
		assert!(node.is_err());
		assert_matches!(node.unwrap_err(), Error::AddressParse);

		let node = Node::from_str("enode://foo@bar");
		assert!(node.is_err());
		assert_matches!(node.unwrap_err(), Error::AddressParse);
	}

	#[test]
	fn table_last_contact_order() {
		let node1 = Node::from_str("enode://a979fb575495b8d6db44f750317d0f4622bf4c2aa3365d6af7c284339968eef29b69ad0dce72a4d8db5ebb4968de0e3bec910127f134779fbcb0cb6d3331163c@22.99.55.44:7770").unwrap();
		let node2 = Node::from_str("enode://b979fb575495b8d6db44f750317d0f4622bf4c2aa3365d6af7c284339968eef29b69ad0dce72a4d8db5ebb4968de0e3bec910127f134779fbcb0cb6d3331163c@22.99.55.44:7770").unwrap();
		let node3 = Node::from_str("enode://c979fb575495b8d6db44f750317d0f4622bf4c2aa3365d6af7c284339968eef29b69ad0dce72a4d8db5ebb4968de0e3bec910127f134779fbcb0cb6d3331163c@22.99.55.44:7770").unwrap();
		let node4 = Node::from_str("enode://d979fb575495b8d6db44f750317d0f4622bf4c2aa3365d6af7c284339968eef29b69ad0dce72a4d8db5ebb4968de0e3bec910127f134779fbcb0cb6d3331163c@22.99.55.44:7770").unwrap();
		let node5 = Node::from_str("enode://e979fb575495b8d6db44f750317d0f4622bf4c2aa3365d6af7c284339968eef29b69ad0dce72a4d8db5ebb4968de0e3bec910127f134779fbcb0cb6d3331163c@22.99.55.44:7770").unwrap();
		let node6 = Node::from_str("enode://f979fb575495b8d6db44f750317d0f4622bf4c2aa3365d6af7c284339968eef29b69ad0dce72a4d8db5ebb4968de0e3bec910127f134779fbcb0cb6d3331163c@22.99.55.44:7770").unwrap();
		let id1 = H512::from_str("a979fb575495b8d6db44f750317d0f4622bf4c2aa3365d6af7c284339968eef29b69ad0dce72a4d8db5ebb4968de0e3bec910127f134779fbcb0cb6d3331163c").unwrap();
		let id2 = H512::from_str("b979fb575495b8d6db44f750317d0f4622bf4c2aa3365d6af7c284339968eef29b69ad0dce72a4d8db5ebb4968de0e3bec910127f134779fbcb0cb6d3331163c").unwrap();
		let id3 = H512::from_str("c979fb575495b8d6db44f750317d0f4622bf4c2aa3365d6af7c284339968eef29b69ad0dce72a4d8db5ebb4968de0e3bec910127f134779fbcb0cb6d3331163c").unwrap();
		let id4 = H512::from_str("d979fb575495b8d6db44f750317d0f4622bf4c2aa3365d6af7c284339968eef29b69ad0dce72a4d8db5ebb4968de0e3bec910127f134779fbcb0cb6d3331163c").unwrap();
		let id5 = H512::from_str("e979fb575495b8d6db44f750317d0f4622bf4c2aa3365d6af7c284339968eef29b69ad0dce72a4d8db5ebb4968de0e3bec910127f134779fbcb0cb6d3331163c").unwrap();
		let id6 = H512::from_str("f979fb575495b8d6db44f750317d0f4622bf4c2aa3365d6af7c284339968eef29b69ad0dce72a4d8db5ebb4968de0e3bec910127f134779fbcb0cb6d3331163c").unwrap();
		let mut table = NodeTable::new(None);

		assert_eq!(table.get_index_to_insert(Some(NodeContact::success())), 0);
		assert_eq!(table.get_index_to_insert(Some(NodeContact::failure())), 0);
		assert_eq!(table.get_index_to_insert(None), 0);

		// sleep 1 mcs is added because nanosecond precision was lost since mac os x high sierra update
		// https://github.com/paritytech/parity-ethereum/issues/9632

		table.add_node(node1);
		sleep(Duration::from_micros(1));

		assert_eq!(table.get_index_to_insert(Some(NodeContact::success())), 0);
		assert_eq!(table.get_index_to_insert(Some(NodeContact::failure())), 1);
		assert_eq!(table.get_index_to_insert(None), 0);

		table.add_node(node2);
		sleep(Duration::from_micros(1));

		assert_eq!(table.get_index_to_insert(Some(NodeContact::success())), 0);
		assert_eq!(table.get_index_to_insert(Some(NodeContact::failure())), 2);
		assert_eq!(table.get_index_to_insert(None), 0);

		table.add_node(node3);
		sleep(Duration::from_micros(1));
		table.add_node(node4);
		sleep(Duration::from_micros(1));
		table.add_node(node5);
		sleep(Duration::from_micros(1));
		table.add_node(node6);
		sleep(Duration::from_micros(1));

		// failures - nodes 1 & 2
		table.note_failure(&id1);
		sleep(Duration::from_micros(1));
		let time_in_between = SystemTime::now();
		sleep(Duration::from_micros(1));
		table.note_failure(&id2);
		sleep(Duration::from_micros(1));

		assert_eq!(table.get_index_to_insert(Some(NodeContact::success())), 0);
		assert_eq!(table.get_index_to_insert(Some(NodeContact::failure())), 6);
		assert_eq!(table.get_index_to_insert(Some(NodeContact::Failure(time_in_between))), 5);
		assert_eq!(table.get_index_to_insert(Some(NodeContact::Failure(time::UNIX_EPOCH))), 4);
		assert_eq!(table.get_index_to_insert(None), 0);

		// success - nodes 3,4,5 (5 - the oldest)
		table.note_success(&id5);
		sleep(Duration::from_micros(1));
		table.note_success(&id3);
		sleep(Duration::from_micros(1));

		assert_eq!(table.get_index_to_insert(Some(NodeContact::Success(time::UNIX_EPOCH))), 2);
		assert_eq!(table.get_index_to_insert(None), 2);

		let time_in_between = SystemTime::now();
		sleep(Duration::from_micros(1));
		table.note_success(&id4);
		sleep(Duration::from_micros(1));

		assert_eq!(table.get_index_to_insert(Some(NodeContact::success())), 0);
		assert_eq!(table.get_index_to_insert(Some(NodeContact::Success(time_in_between))), 1);
		assert_eq!(table.get_index_to_insert(Some(NodeContact::Success(time::UNIX_EPOCH))), 3);
		assert_eq!(table.get_index_to_insert(None), 3);

		// unknown - node 6

		// nodes are also ordered according to their addition time
		let r = table.nodes(&IpFilter::default());

		assert_eq!(r[0][..], id4[..]); // most recent success
		assert_eq!(r[1][..], id3[..]);

		// unknown (old contacts and new nodes), randomly shuffled
		assert!(
			r[2][..] == id5[..] && r[3][..] == id6[..] ||
			r[2][..] == id6[..] && r[3][..] == id5[..]
		);

		assert_eq!(r[4][..], id1[..]); // oldest failure
		assert_eq!(r[5][..], id2[..]);
	}

	#[test]
	fn table_save_load() {
		let tempdir = TempDir::new("").unwrap();
		let node1 = Node::from_str("enode://a979fb575495b8d6db44f750317d0f4622bf4c2aa3365d6af7c284339968eef29b69ad0dce72a4d8db5ebb4968de0e3bec910127f134779fbcb0cb6d3331163c@22.99.55.44:7770").unwrap();
		let node2 = Node::from_str("enode://b979fb575495b8d6db44f750317d0f4622bf4c2aa3365d6af7c284339968eef29b69ad0dce72a4d8db5ebb4968de0e3bec910127f134779fbcb0cb6d3331163c@22.99.55.44:7770").unwrap();
		let node3 = Node::from_str("enode://c979fb575495b8d6db44f750317d0f4622bf4c2aa3365d6af7c284339968eef29b69ad0dce72a4d8db5ebb4968de0e3bec910127f134779fbcb0cb6d3331163c@22.99.55.44:7770").unwrap();
		let id1 = H512::from_str("a979fb575495b8d6db44f750317d0f4622bf4c2aa3365d6af7c284339968eef29b69ad0dce72a4d8db5ebb4968de0e3bec910127f134779fbcb0cb6d3331163c").unwrap();
		let id2 = H512::from_str("b979fb575495b8d6db44f750317d0f4622bf4c2aa3365d6af7c284339968eef29b69ad0dce72a4d8db5ebb4968de0e3bec910127f134779fbcb0cb6d3331163c").unwrap();
		let id3 = H512::from_str("c979fb575495b8d6db44f750317d0f4622bf4c2aa3365d6af7c284339968eef29b69ad0dce72a4d8db5ebb4968de0e3bec910127f134779fbcb0cb6d3331163c").unwrap();

		{
			let mut table = NodeTable::new(Some(tempdir.path().to_str().unwrap().to_owned()));
			table.add_node(node1);
			table.add_node(node2);
			table.add_node(node3);

			table.note_success(&id2);
			table.note_failure(&id3);
		}

		{
			let table = NodeTable::new(Some(tempdir.path().to_str().unwrap().to_owned()));
			let r = table.nodes(&IpFilter::default());
			assert_eq!(r[0][..], id2[..]); // latest success
			assert_eq!(r[1][..], id1[..]); // unknown
			assert_eq!(r[2][..], id3[..]); // oldest failure
		}
	}

	#[test]
	fn custom_allow() {
		let filter = IpFilter {
			predefined: AllowIP::None,
			custom_allow: vec![IpNetwork::from_str(&"10.0.0.0/8").unwrap(), IpNetwork::from_str(&"1.0.0.0/8").unwrap()],
			custom_block: vec![],
		};
		assert!(!NodeEndpoint::from_str("123.99.55.44:7770").unwrap().is_allowed(&filter));
		assert!(NodeEndpoint::from_str("10.0.0.1:7770").unwrap().is_allowed(&filter));
		assert!(NodeEndpoint::from_str("1.0.0.55:5550").unwrap().is_allowed(&filter));
	}

	#[test]
	fn custom_block() {
		let filter = IpFilter {
			predefined: AllowIP::All,
			custom_allow: vec![],
			custom_block: vec![IpNetwork::from_str(&"10.0.0.0/8").unwrap(), IpNetwork::from_str(&"1.0.0.0/8").unwrap()],
		};
		assert!(NodeEndpoint::from_str("123.99.55.44:7770").unwrap().is_allowed(&filter));
		assert!(!NodeEndpoint::from_str("10.0.0.1:7770").unwrap().is_allowed(&filter));
		assert!(!NodeEndpoint::from_str("1.0.0.55:5550").unwrap().is_allowed(&filter));
	}

	#[test]
	fn custom_allow_ipv6() {
		let filter = IpFilter {
			predefined: AllowIP::None,
			custom_allow: vec![IpNetwork::from_str(&"fc00::/8").unwrap()],
			custom_block: vec![],
		};
		assert!(NodeEndpoint::from_str("[fc00::]:5550").unwrap().is_allowed(&filter));
		assert!(!NodeEndpoint::from_str("[fd00::]:5550").unwrap().is_allowed(&filter));
	}

	#[test]
	fn custom_block_ipv6() {
		let filter = IpFilter {
			predefined: AllowIP::All,
			custom_allow: vec![],
			custom_block: vec![IpNetwork::from_str(&"fc00::/8").unwrap()],
		};
		assert!(!NodeEndpoint::from_str("[fc00::]:5550").unwrap().is_allowed(&filter));
		assert!(NodeEndpoint::from_str("[fd00::]:5550").unwrap().is_allowed(&filter));
	}
}<|MERGE_RESOLUTION|>--- conflicted
+++ resolved
@@ -24,7 +24,6 @@
 use std::str::FromStr;
 use std::time::{self, Duration, SystemTime};
 
-use error_chain::bail;
 use ethereum_types::H512;
 use log::{debug, warn};
 use rand::{self, Rng};
@@ -32,13 +31,7 @@
 use serde::{Deserialize, Serialize};
 use serde_json;
 
-<<<<<<< HEAD
-use network::{AllowIP, Error, ErrorKind, IpFilter};
-=======
-use discovery::{NodeEntry, TableUpdates};
-use ip_utils::*;
 use network::{AllowIP, Error, IpFilter};
->>>>>>> be5db141
 
 use crate::{
 	discovery::{NodeEntry, TableUpdates},
