// Copyright 2015-2019 Parity Technologies (UK) Ltd.
// This file is part of Parity Ethereum.

// Parity Ethereum is free software: you can redistribute it and/or modify
// it under the terms of the GNU General Public License as published by
// the Free Software Foundation, either version 3 of the License, or
// (at your option) any later version.

// Parity Ethereum is distributed in the hope that it will be useful,
// but WITHOUT ANY WARRANTY; without even the implied warranty of
// MERCHANTABILITY or FITNESS FOR A PARTICULAR PURPOSE.  See the
// GNU General Public License for more details.

// You should have received a copy of the GNU General Public License
// along with Parity Ethereum.  If not, see <http://www.gnu.org/licenses/>.

use std::time::Duration;

use ethereum_types::{H256, H520};
use hash::write_keccak;
use mio::tcp::*;
use parity_bytes::Bytes;
use rand::random;
use rlp::{Rlp, RlpStream};

use connection::Connection;
use ethkey::{Generator, KeyPair, Public, Random, recover, Secret, sign};
use ethkey::crypto::{ecdh, ecies};
use host::HostInfo;
use io::{IoContext, StreamToken};
use network::{Error, ErrorKind};
use node_table::NodeId;

#[derive(PartialEq, Eq, Debug)]
enum HandshakeState {
	/// Just created
	New,
	/// Waiting for auth packet
	ReadingAuth,
	/// Waiting for extended auth packet
	ReadingAuthEip8,
	/// Waiting for ack packet
	ReadingAck,
	/// Waiting for extended ack packet
	ReadingAckEip8,
	/// Ready to start a session
	StartSession,
}

/// `RLPx` protocol handshake. See https://github.com/ethereum/devp2p/blob/master/rlpx.md#encrypted-handshake
pub struct Handshake {
	/// Remote node public key
	pub id: NodeId,
	/// Underlying connection
	pub connection: Connection,
	/// Handshake state
	state: HandshakeState,
	/// Outgoing or incoming connection
	pub originated: bool,
	/// ECDH ephemeral
	pub ecdhe: KeyPair,
	/// Connection nonce
	pub nonce: H256,
	/// Handshake public key
	pub remote_ephemeral: Public,
	/// Remote connection nonce.
	pub remote_nonce: H256,
	/// Remote `RLPx` protocol version.
	pub remote_version: u64,
	/// A copy of received encrypted auth packet
	pub auth_cipher: Bytes,
	/// A copy of received encrypted ack packet
	pub ack_cipher: Bytes,
}

const V4_AUTH_PACKET_SIZE: usize = 307;
const V4_ACK_PACKET_SIZE: usize = 210;
const HANDSHAKE_TIMEOUT: Duration = Duration::from_secs(5);
const PROTOCOL_VERSION: u64 = 4;
// Amount of bytes added when encrypting with encryptECIES.
const ECIES_OVERHEAD: usize = 113;

impl Handshake {
	/// Create a new handshake object
	pub fn new(token: StreamToken, id: Option<&NodeId>, socket: TcpStream, nonce: &H256) -> Result<Handshake, Error> {
		Ok(Handshake {
			id: if let Some(id) = id { *id } else { NodeId::default() },
			connection: Connection::new(token, socket),
			originated: false,
			state: HandshakeState::New,
			ecdhe: Random.generate()?,
			nonce: *nonce,
			remote_ephemeral: Public::default(),
			remote_nonce: H256::zero(),
			remote_version: PROTOCOL_VERSION,
			auth_cipher: Bytes::new(),
			ack_cipher: Bytes::new(),
		})
	}

	/// Start a handshake
	pub fn start<Message>(&mut self, io: &IoContext<Message>, host: &HostInfo, originated: bool) -> Result<(), Error> where Message: Send + Clone+ Sync + 'static {
		self.originated = originated;
		io.register_timer(self.connection.token, HANDSHAKE_TIMEOUT).ok();
		if originated {
			self.write_auth(io, host.secret(), host.id())?;
		}
		else {
			self.state = HandshakeState::ReadingAuth;
			self.connection.expect(V4_AUTH_PACKET_SIZE);
		};
		Ok(())
	}

	/// Check if handshake is complete
	pub fn done(&self) -> bool {
		self.state == HandshakeState::StartSession
	}

	/// Readable IO handler. Drives the state change.
	pub fn readable<Message>(&mut self, io: &IoContext<Message>, host: &HostInfo) -> Result<(), Error> where Message: Send + Clone + Sync + 'static {
		while let Some(data) = self.connection.readable()? {
			match self.state {
				HandshakeState::New => {},
				HandshakeState::StartSession => {},
				HandshakeState::ReadingAuth => {
					self.read_auth(io, host.secret(), &data)?;
				},
				HandshakeState::ReadingAuthEip8 => {
					self.read_auth_eip8(io, host.secret(), &data)?;
				},
				HandshakeState::ReadingAck => {
					self.read_ack(host.secret(), &data)?;
				},
				HandshakeState::ReadingAckEip8 => {
					self.read_ack_eip8(host.secret(), &data)?;
				},
			}
			if self.state == HandshakeState::StartSession {
				io.clear_timer(self.connection.token).ok();
				break;
			}
		}
		Ok(())
	}

	/// Writable IO handler.
	pub fn writable<Message>(&mut self, io: &IoContext<Message>) -> Result<(), Error> where Message: Send + Clone + Sync + 'static {
		self.connection.writable(io)?;
		Ok(())
	}

	fn set_auth(&mut self, host_secret: &Secret, sig: &[u8], remote_public: &[u8], remote_nonce: &[u8], remote_version: u64) -> Result<(), Error> {
		// TODO: assign_from_slice will panic if sizes differ
		self.id.assign_from_slice(remote_public);
		self.remote_nonce.assign_from_slice(remote_nonce);
		self.remote_version = remote_version;
		let shared = *ecdh::agree(host_secret, &self.id)?;
		let signature = H520::from_slice(sig);
		self.remote_ephemeral = recover(&signature.into(), &(shared ^ self.remote_nonce))?;
		Ok(())
	}

	/// Parse, validate and confirm auth message
	fn read_auth<Message>(&mut self, io: &IoContext<Message>, secret: &Secret, data: &[u8]) -> Result<(), Error> where Message: Send + Clone + Sync + 'static {
		trace!(target: "network", "Received handshake auth from {:?}", self.connection.remote_addr_str());
		if data.len() != V4_AUTH_PACKET_SIZE {
			debug!(target: "network", "Wrong auth packet size");
			return Err(ErrorKind::BadProtocol.into());
		}
		self.auth_cipher = data.to_vec();
		match ecies::decrypt(secret, &[], data) {
			Ok(auth) => {
				let (sig, rest) = auth.split_at(65);
				let (_, rest) = rest.split_at(32);
				let (pubk, rest) = rest.split_at(64);
				let (nonce, _) = rest.split_at(32);
				self.set_auth(secret, sig, pubk, nonce, PROTOCOL_VERSION)?;
				self.write_ack(io)?;
			}
			Err(_) => {
				// Try to interpret as EIP-8 packet
				let total = ((u16::from(data[0]) << 8 | (u16::from(data[1]))) as usize) + 2;
				if total < V4_AUTH_PACKET_SIZE {
					debug!(target: "network", "Wrong EIP8 auth packet size");
					return Err(ErrorKind::BadProtocol.into());
				}
				let rest = total - data.len();
				self.state = HandshakeState::ReadingAuthEip8;
				self.connection.expect(rest);
			}
		}
		Ok(())
	}

	fn read_auth_eip8<Message>(&mut self, io: &IoContext<Message>, secret: &Secret, data: &[u8]) -> Result<(), Error> where Message: Send + Clone + Sync + 'static {
		trace!(target: "network", "Received EIP8 handshake auth from {:?}", self.connection.remote_addr_str());
		self.auth_cipher.extend_from_slice(data);
		let auth = ecies::decrypt(secret, &self.auth_cipher[0..2], &self.auth_cipher[2..])?;
		let rlp = Rlp::new(&auth);
		let signature: H520 = rlp.val_at(0)?;
		let remote_public: Public = rlp.val_at(1)?;
		let remote_nonce: H256 = rlp.val_at(2)?;
		let remote_version: u64 = rlp.val_at(3)?;
		self.set_auth(secret, signature.as_bytes(), remote_public.as_bytes(), remote_nonce.as_bytes(), remote_version)?;
		self.write_ack_eip8(io)?;
		Ok(())
	}

	/// Parse and validate ack message
	fn read_ack(&mut self, secret: &Secret, data: &[u8]) -> Result<(), Error> {
		trace!(target: "network", "Received handshake ack from {:?}", self.connection.remote_addr_str());
		if data.len() != V4_ACK_PACKET_SIZE {
			debug!(target: "network", "Wrong ack packet size");
			return Err(ErrorKind::BadProtocol.into());
		}
		self.ack_cipher = data.to_vec();
		match ecies::decrypt(secret, &[], data) {
			Ok(ack) => {
				self.remote_ephemeral.assign_from_slice(&ack[0..64]);
				self.remote_nonce.assign_from_slice(&ack[64..(64+32)]);
				self.state = HandshakeState::StartSession;
			}
			Err(_) => {
				// Try to interpret as EIP-8 packet
				let total = (((u16::from(data[0])) << 8 | (u16::from(data[1]))) as usize) + 2;
				if total < V4_ACK_PACKET_SIZE {
					debug!(target: "network", "Wrong EIP8 ack packet size");
					return Err(ErrorKind::BadProtocol.into());
				}
				let rest = total - data.len();
				self.state = HandshakeState::ReadingAckEip8;
				self.connection.expect(rest);
			}
		}
		Ok(())
	}

	fn read_ack_eip8(&mut self, secret: &Secret, data: &[u8]) -> Result<(), Error> {
		trace!(target: "network", "Received EIP8 handshake auth from {:?}", self.connection.remote_addr_str());
		self.ack_cipher.extend_from_slice(data);
		let ack = ecies::decrypt(secret, &self.ack_cipher[0..2], &self.ack_cipher[2..])?;
		let rlp = Rlp::new(&ack);
		self.remote_ephemeral = rlp.val_at(0)?;
		self.remote_nonce = rlp.val_at(1)?;
		self.remote_version = rlp.val_at(2)?;
		self.state = HandshakeState::StartSession;
		Ok(())
	}

	/// Sends auth message
	fn write_auth<Message>(&mut self, io: &IoContext<Message>, secret: &Secret, public: &Public) -> Result<(), Error> where Message: Send + Clone + Sync + 'static {
		trace!(target: "network", "Sending handshake auth to {:?}", self.connection.remote_addr_str());
		let mut data = [0u8; /*Signature::SIZE*/ 65 + /*H256::SIZE*/ 32 + /*Public::SIZE*/ 64 + /*H256::SIZE*/ 32 + 1]; //TODO: use associated constants
		let len = data.len();
		{
			data[len - 1] = 0x0;
			let (sig, rest) = data.split_at_mut(65);
			let (hepubk, rest) = rest.split_at_mut(32);
			let (pubk, rest) = rest.split_at_mut(64);
			let (nonce, _) = rest.split_at_mut(32);

			// E(remote-pubk, S(ecdhe-random, ecdh-shared-secret^nonce) || H(ecdhe-random-pubk) || pubk || nonce || 0x0)
			let shared = *ecdh::agree(secret, &self.id)?;
			sig.copy_from_slice(&*sign(self.ecdhe.secret(), &(shared ^ self.nonce))?);
			write_keccak(self.ecdhe.public(), hepubk);
			pubk.copy_from_slice(public.as_bytes());
			nonce.copy_from_slice(self.nonce.as_bytes());
		}
		let message = ecies::encrypt(&self.id, &[], &data)?;
		self.auth_cipher = message.clone();
		self.connection.send(io, message);
		self.connection.expect(V4_ACK_PACKET_SIZE);
		self.state = HandshakeState::ReadingAck;
		Ok(())
	}

	/// Sends ack message
	fn write_ack<Message>(&mut self, io: &IoContext<Message>) -> Result<(), Error> where Message: Send + Clone + Sync + 'static {
		trace!(target: "network", "Sending handshake ack to {:?}", self.connection.remote_addr_str());
		let mut data = [0u8; 1 + /*Public::SIZE*/ 64 + /*H256::SIZE*/ 32]; //TODO: use associated constants
		let len = data.len();
		{
			data[len - 1] = 0x0;
			let (epubk, rest) = data.split_at_mut(64);
			let (nonce, _) = rest.split_at_mut(32);
			epubk.copy_from_slice(self.ecdhe.public().as_bytes());
			nonce.copy_from_slice(self.nonce.as_bytes());
		}
		let message = ecies::encrypt(&self.id, &[], &data)?;
		self.ack_cipher = message.clone();
		self.connection.send(io, message);
		self.state = HandshakeState::StartSession;
		Ok(())
	}

	/// Sends EIP8 ack message
	fn write_ack_eip8<Message>(&mut self, io: &IoContext<Message>) -> Result<(), Error> where Message: Send + Clone + Sync + 'static {
		trace!(target: "network", "Sending EIP8 handshake ack to {:?}", self.connection.remote_addr_str());
		let mut rlp = RlpStream::new_list(3);
		rlp.append(self.ecdhe.public());
		rlp.append(&self.nonce);
		rlp.append(&PROTOCOL_VERSION);

		let pad_array = [0u8; 200];
		let pad = &pad_array[0 .. 100 + random::<usize>() % 100];
		rlp.append_raw(pad, 0);

		let encoded = rlp.drain();
		let len = (encoded.len() + ECIES_OVERHEAD) as u16;
		let prefix = [ (len >> 8) as u8, (len & 0xff) as u8 ];
		let message = ecies::encrypt(&self.id, &prefix, &encoded)?;
		self.ack_cipher.extend_from_slice(&prefix);
		self.ack_cipher.extend_from_slice(&message);
		self.connection.send(io, self.ack_cipher.clone());
		self.state = HandshakeState::StartSession;
		Ok(())
	}
}

#[cfg(test)]
mod test {
<<<<<<< HEAD
	use ethereum_types::H256;
=======
	use rustc_hex::FromHex;
	use super::*;
	use ethereum_types::{H256, H512};
	use io::*;
>>>>>>> dae5d75d
	use mio::tcp::TcpStream;
	use rustc_hex::FromHex;

	use ethkey::Public;
<<<<<<< HEAD
	use io::*;

	use super::*;
=======
	use std::str::FromStr;
>>>>>>> dae5d75d

	fn check_auth(h: &Handshake, version: u64) {
		assert_eq!(
			h.id,
			H512::from_str("fda1cff674c90c9a197539fe3dfb53086ace64f83ed7c6eabec741f7f381cc803e52ab2cd55d5569bce4347107a310dfd5f88a010cd2ffd1005ca406f1842877").unwrap(),
		);
		assert_eq!(h.remote_nonce, H256::from_str("7e968bba13b6c50e2c4cd7f241cc0d64d1ac25c7f5952df231ac6a2bda8ee5d6").unwrap());
		assert_eq!(
			h.remote_ephemeral,
			H512::from_str("654d1044b69c577a44e5f01a1209523adb4026e70c62d1c13a067acabc09d2667a49821a0ad4b634554d330a15a58fe61f8a8e0544b310c6de7b0c8da7528a8d").unwrap(),
		);
		assert_eq!(h.remote_version, version);
	}

	fn check_ack(h: &Handshake, version: u64) {
		assert_eq!(h.remote_nonce, H256::from_str("559aead08264d5795d3909718cdd05abd49572e84fe55590eef31a88a08fdffd").unwrap());
		assert_eq!(
			h.remote_ephemeral,
			H512::from_str("b6d82fa3409da933dbf9cb0140c5dde89f4e64aec88d476af648880f4a10e1e49fe35ef3e69e93dd300b4797765a747c6384a6ecf5db9c2690398607a86181e4").unwrap(),
		);
		assert_eq!(h.remote_version, version);
	}

	fn create_handshake(to: Option<&Public>) -> Handshake {
		let addr = "127.0.0.1:50556".parse().unwrap();
		let socket = TcpStream::connect(&addr).unwrap();
		let nonce = H256::zero();
		Handshake::new(0, to, socket, &nonce).unwrap()
	}

	fn test_io() -> IoContext<i32> {
		IoContext::new(IoChannel::disconnected(), 0)
	}

	#[test]
	fn test_handshake_auth_plain() {
		let mut h = create_handshake(None);
		let secret = "b71c71a67e1177ad4e901695e1b4b9ee17ae16c6668d313eac2f96dbcda3f291".parse().unwrap();
		let auth =
			"\
			048ca79ad18e4b0659fab4853fe5bc58eb83992980f4c9cc147d2aa31532efd29a3d3dc6a3d89eaf\
			913150cfc777ce0ce4af2758bf4810235f6e6ceccfee1acc6b22c005e9e3a49d6448610a58e98744\
			ba3ac0399e82692d67c1f58849050b3024e21a52c9d3b01d871ff5f210817912773e610443a9ef14\
			2e91cdba0bd77b5fdf0769b05671fc35f83d83e4d3b0b000c6b2a1b1bba89e0fc51bf4e460df3105\
			c444f14be226458940d6061c296350937ffd5e3acaceeaaefd3c6f74be8e23e0f45163cc7ebd7622\
			0f0128410fd05250273156d548a414444ae2f7dea4dfca2d43c057adb701a715bf59f6fb66b2d1d2\
			0f2c703f851cbf5ac47396d9ca65b6260bd141ac4d53e2de585a73d1750780db4c9ee4cd4d225173\
			a4592ee77e2bd94d0be3691f3b406f9bba9b591fc63facc016bfa8\
			".from_hex().unwrap();

		h.read_auth(&test_io(), &secret, &auth).unwrap();
		assert_eq!(h.state, super::HandshakeState::StartSession);
		check_auth(&h, 4);
	}

	#[test]
	fn test_handshake_auth_eip8() {
		let mut h = create_handshake(None);
		let secret = "b71c71a67e1177ad4e901695e1b4b9ee17ae16c6668d313eac2f96dbcda3f291".parse().unwrap();
		let auth =
			"\
			01b304ab7578555167be8154d5cc456f567d5ba302662433674222360f08d5f1534499d3678b513b\
			0fca474f3a514b18e75683032eb63fccb16c156dc6eb2c0b1593f0d84ac74f6e475f1b8d56116b84\
			9634a8c458705bf83a626ea0384d4d7341aae591fae42ce6bd5c850bfe0b999a694a49bbbaf3ef6c\
			da61110601d3b4c02ab6c30437257a6e0117792631a4b47c1d52fc0f8f89caadeb7d02770bf999cc\
			147d2df3b62e1ffb2c9d8c125a3984865356266bca11ce7d3a688663a51d82defaa8aad69da39ab6\
			d5470e81ec5f2a7a47fb865ff7cca21516f9299a07b1bc63ba56c7a1a892112841ca44b6e0034dee\
			70c9adabc15d76a54f443593fafdc3b27af8059703f88928e199cb122362a4b35f62386da7caad09\
			c001edaeb5f8a06d2b26fb6cb93c52a9fca51853b68193916982358fe1e5369e249875bb8d0d0ec3\
			6f917bc5e1eafd5896d46bd61ff23f1a863a8a8dcd54c7b109b771c8e61ec9c8908c733c0263440e\
			2aa067241aaa433f0bb053c7b31a838504b148f570c0ad62837129e547678c5190341e4f1693956c\
			3bf7678318e2d5b5340c9e488eefea198576344afbdf66db5f51204a6961a63ce072c8926c\
			".from_hex().unwrap();

		h.read_auth(&test_io(), &secret, &auth[0..super::V4_AUTH_PACKET_SIZE]).unwrap();
		assert_eq!(h.state, super::HandshakeState::ReadingAuthEip8);
		h.read_auth_eip8(&test_io(), &secret, &auth[super::V4_AUTH_PACKET_SIZE..]).unwrap();
		assert_eq!(h.state, super::HandshakeState::StartSession);
		check_auth(&h, 4);
	}

	#[test]
	fn test_handshake_auth_eip8_2() {
		let mut h = create_handshake(None);
		let secret = "b71c71a67e1177ad4e901695e1b4b9ee17ae16c6668d313eac2f96dbcda3f291".parse().unwrap();
		let auth =
			"\
			01b8044c6c312173685d1edd268aa95e1d495474c6959bcdd10067ba4c9013df9e40ff45f5bfd6f7\
			2471f93a91b493f8e00abc4b80f682973de715d77ba3a005a242eb859f9a211d93a347fa64b597bf\
			280a6b88e26299cf263b01b8dfdb712278464fd1c25840b995e84d367d743f66c0e54a586725b7bb\
			f12acca27170ae3283c1073adda4b6d79f27656993aefccf16e0d0409fe07db2dc398a1b7e8ee93b\
			cd181485fd332f381d6a050fba4c7641a5112ac1b0b61168d20f01b479e19adf7fdbfa0905f63352\
			bfc7e23cf3357657455119d879c78d3cf8c8c06375f3f7d4861aa02a122467e069acaf513025ff19\
			6641f6d2810ce493f51bee9c966b15c5043505350392b57645385a18c78f14669cc4d960446c1757\
			1b7c5d725021babbcd786957f3d17089c084907bda22c2b2675b4378b114c601d858802a55345a15\
			116bc61da4193996187ed70d16730e9ae6b3bb8787ebcaea1871d850997ddc08b4f4ea668fbf3740\
			7ac044b55be0908ecb94d4ed172ece66fd31bfdadf2b97a8bc690163ee11f5b575a4b44e36e2bfb2\
			f0fce91676fd64c7773bac6a003f481fddd0bae0a1f31aa27504e2a533af4cef3b623f4791b2cca6\
			d490\
			".from_hex().unwrap();

		h.read_auth(&test_io(), &secret, &auth[0..super::V4_AUTH_PACKET_SIZE]).unwrap();
		assert_eq!(h.state, super::HandshakeState::ReadingAuthEip8);
		h.read_auth_eip8(&test_io(), &secret, &auth[super::V4_AUTH_PACKET_SIZE..]).unwrap();
		assert_eq!(h.state, super::HandshakeState::StartSession);
		check_auth(&h, 56);
		let ack = h.ack_cipher.clone();
		let total = (((ack[0] as u16) << 8 | (ack[1] as u16)) as usize) + 2;
		assert_eq!(ack.len(), total);
	}

	#[test]
	fn test_handshake_ack_plain() {
		let remote = H512::from_str("fda1cff674c90c9a197539fe3dfb53086ace64f83ed7c6eabec741f7f381cc803e52ab2cd55d5569bce4347107a310dfd5f88a010cd2ffd1005ca406f1842877").unwrap();
		let mut h = create_handshake(Some(&remote));
		let secret = "49a7b37aa6f6645917e7b807e9d1c00d4fa71f18343b0d4122a4d2df64dd6fee".parse().unwrap();
		let ack =
			"\
			049f8abcfa9c0dc65b982e98af921bc0ba6e4243169348a236abe9df5f93aa69d99cadddaa387662\
			b0ff2c08e9006d5a11a278b1b3331e5aaabf0a32f01281b6f4ede0e09a2d5f585b26513cb794d963\
			5a57563921c04a9090b4f14ee42be1a5461049af4ea7a7f49bf4c97a352d39c8d02ee4acc416388c\
			1c66cec761d2bc1c72da6ba143477f049c9d2dde846c252c111b904f630ac98e51609b3b1f58168d\
			dca6505b7196532e5f85b259a20c45e1979491683fee108e9660edbf38f3add489ae73e3dda2c71b\
			d1497113d5c755e942d1\
			".from_hex().unwrap();

		h.read_ack(&secret, &ack).unwrap();
		assert_eq!(h.state, super::HandshakeState::StartSession);
		check_ack(&h, 4);
	}

	#[test]
	fn test_handshake_ack_eip8() {
		let remote = H512::from_str("fda1cff674c90c9a197539fe3dfb53086ace64f83ed7c6eabec741f7f381cc803e52ab2cd55d5569bce4347107a310dfd5f88a010cd2ffd1005ca406f1842877").unwrap();
		let mut h = create_handshake(Some(&remote));
		let secret = "49a7b37aa6f6645917e7b807e9d1c00d4fa71f18343b0d4122a4d2df64dd6fee".parse().unwrap();
		let ack =
			"\
			01ea0451958701280a56482929d3b0757da8f7fbe5286784beead59d95089c217c9b917788989470\
			b0e330cc6e4fb383c0340ed85fab836ec9fb8a49672712aeabbdfd1e837c1ff4cace34311cd7f4de\
			05d59279e3524ab26ef753a0095637ac88f2b499b9914b5f64e143eae548a1066e14cd2f4bd7f814\
			c4652f11b254f8a2d0191e2f5546fae6055694aed14d906df79ad3b407d94692694e259191cde171\
			ad542fc588fa2b7333313d82a9f887332f1dfc36cea03f831cb9a23fea05b33deb999e85489e645f\
			6aab1872475d488d7bd6c7c120caf28dbfc5d6833888155ed69d34dbdc39c1f299be1057810f34fb\
			e754d021bfca14dc989753d61c413d261934e1a9c67ee060a25eefb54e81a4d14baff922180c395d\
			3f998d70f46f6b58306f969627ae364497e73fc27f6d17ae45a413d322cb8814276be6ddd13b885b\
			201b943213656cde498fa0e9ddc8e0b8f8a53824fbd82254f3e2c17e8eaea009c38b4aa0a3f306e8\
			797db43c25d68e86f262e564086f59a2fc60511c42abfb3057c247a8a8fe4fb3ccbadde17514b7ac\
			8000cdb6a912778426260c47f38919a91f25f4b5ffb455d6aaaf150f7e5529c100ce62d6d92826a7\
			1778d809bdf60232ae21ce8a437eca8223f45ac37f6487452ce626f549b3b5fdee26afd2072e4bc7\
			5833c2464c805246155289f4\
			".from_hex().unwrap();

		h.read_ack(&secret, &ack[0..super::V4_ACK_PACKET_SIZE]).unwrap();
		assert_eq!(h.state, super::HandshakeState::ReadingAckEip8);
		h.read_ack_eip8(&secret, &ack[super::V4_ACK_PACKET_SIZE..]).unwrap();
		assert_eq!(h.state, super::HandshakeState::StartSession);
		check_ack(&h, 4);
	}

	#[test]
	fn test_handshake_ack_eip8_2() {
		let remote = H512::from_str("fda1cff674c90c9a197539fe3dfb53086ace64f83ed7c6eabec741f7f381cc803e52ab2cd55d5569bce4347107a310dfd5f88a010cd2ffd1005ca406f1842877").unwrap();
		let mut h = create_handshake(Some(&remote));
		let secret = "49a7b37aa6f6645917e7b807e9d1c00d4fa71f18343b0d4122a4d2df64dd6fee".parse().unwrap();
		let ack =
			"\
			01f004076e58aae772bb101ab1a8e64e01ee96e64857ce82b1113817c6cdd52c09d26f7b90981cd7\
			ae835aeac72e1573b8a0225dd56d157a010846d888dac7464baf53f2ad4e3d584531fa203658fab0\
			3a06c9fd5e35737e417bc28c1cbf5e5dfc666de7090f69c3b29754725f84f75382891c561040ea1d\
			dc0d8f381ed1b9d0d4ad2a0ec021421d847820d6fa0ba66eaf58175f1b235e851c7e2124069fbc20\
			2888ddb3ac4d56bcbd1b9b7eab59e78f2e2d400905050f4a92dec1c4bdf797b3fc9b2f8e84a482f3\
			d800386186712dae00d5c386ec9387a5e9c9a1aca5a573ca91082c7d68421f388e79127a5177d4f8\
			590237364fd348c9611fa39f78dcdceee3f390f07991b7b47e1daa3ebcb6ccc9607811cb17ce51f1\
			c8c2c5098dbdd28fca547b3f58c01a424ac05f869f49c6a34672ea2cbbc558428aa1fe48bbfd6115\
			8b1b735a65d99f21e70dbc020bfdface9f724a0d1fb5895db971cc81aa7608baa0920abb0a565c9c\
			436e2fd13323428296c86385f2384e408a31e104670df0791d93e743a3a5194ee6b076fb6323ca59\
			3011b7348c16cf58f66b9633906ba54a2ee803187344b394f75dd2e663a57b956cb830dd7a908d4f\
			39a2336a61ef9fda549180d4ccde21514d117b6c6fd07a9102b5efe710a32af4eeacae2cb3b1dec0\
			35b9593b48b9d3ca4c13d245d5f04169b0b1\
			".from_hex().unwrap();

		h.read_ack(&secret, &ack[0..super::V4_ACK_PACKET_SIZE]).unwrap();
		assert_eq!(h.state, super::HandshakeState::ReadingAckEip8);
		h.read_ack_eip8(&secret, &ack[super::V4_ACK_PACKET_SIZE..]).unwrap();
		assert_eq!(h.state, super::HandshakeState::StartSession);
		check_ack(&h, 57);
	}
}<|MERGE_RESOLUTION|>--- conflicted
+++ resolved
@@ -15,21 +15,19 @@
 // along with Parity Ethereum.  If not, see <http://www.gnu.org/licenses/>.
 
 use std::time::Duration;
-
-use ethereum_types::{H256, H520};
+use rand::random;
 use hash::write_keccak;
 use mio::tcp::*;
+use ethereum_types::{H256, H520};
 use parity_bytes::Bytes;
-use rand::random;
 use rlp::{Rlp, RlpStream};
-
 use connection::Connection;
-use ethkey::{Generator, KeyPair, Public, Random, recover, Secret, sign};
+use node_table::NodeId;
+use io::{IoContext, StreamToken};
+use ethkey::{KeyPair, Public, Secret, recover, sign, Generator, Random};
 use ethkey::crypto::{ecdh, ecies};
+use network::{Error, ErrorKind};
 use host::HostInfo;
-use io::{IoContext, StreamToken};
-use network::{Error, ErrorKind};
-use node_table::NodeId;
 
 #[derive(PartialEq, Eq, Debug)]
 enum HandshakeState {
@@ -320,25 +318,13 @@
 
 #[cfg(test)]
 mod test {
-<<<<<<< HEAD
-	use ethereum_types::H256;
-=======
 	use rustc_hex::FromHex;
 	use super::*;
 	use ethereum_types::{H256, H512};
 	use io::*;
->>>>>>> dae5d75d
 	use mio::tcp::TcpStream;
-	use rustc_hex::FromHex;
-
 	use ethkey::Public;
-<<<<<<< HEAD
-	use io::*;
-
-	use super::*;
-=======
 	use std::str::FromStr;
->>>>>>> dae5d75d
 
 	fn check_auth(h: &Handshake, version: u64) {
 		assert_eq!(
