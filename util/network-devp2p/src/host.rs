// Copyright 2015-2019 Parity Technologies (UK) Ltd.
// This file is part of Parity Ethereum.

// Parity Ethereum is free software: you can redistribute it and/or modify
// it under the terms of the GNU General Public License as published by
// the Free Software Foundation, either version 3 of the License, or
// (at your option) any later version.

// Parity Ethereum is distributed in the hope that it will be useful,
// but WITHOUT ANY WARRANTY; without even the implied warranty of
// MERCHANTABILITY or FITNESS FOR A PARTICULAR PURPOSE.  See the
// GNU General Public License for more details.

// You should have received a copy of the GNU General Public License
// along with Parity Ethereum.  If not, see <http://www.gnu.org/licenses/>.

use std::cmp::{max, min};
use std::collections::{HashMap, HashSet};
use std::fs;
use std::io::{self, Read, Write};
use std::net::{Ipv4Addr, SocketAddr, SocketAddrV4};
use std::ops::*;
use std::path::{Path, PathBuf};
use std::str::FromStr;
use std::sync::Arc;
use std::sync::atomic::{AtomicBool, Ordering as AtomicOrdering};
use std::time::Duration;

use ethereum_types::H256;
use hash::keccak;
use mio::*;
use mio::deprecated::EventLoop;
use mio::tcp::*;
use mio::udp::*;
<<<<<<< HEAD
=======
use ethereum_types::H256;
use rlp::{RlpStream, Encodable};
use rustc_hex::ToHex;

use session::{Session, SessionData};
use io::*;
use PROTOCOL_VERSION;
use node_table::*;
use network::{NetworkConfiguration, NetworkIoMessage, ProtocolId, PeerId, PacketId};
use network::{NonReservedPeerMode, NetworkContext as NetworkContextTrait};
use network::{SessionInfo, Error, ErrorKind, DisconnectReason, NetworkProtocolHandler};
use discovery::{Discovery, TableUpdates, NodeEntry, MAX_DATAGRAM_SIZE};
use network::client_version::ClientVersion;
use ip_utils::{map_external_address, select_public_address};
>>>>>>> dae5d75d
use parity_path::restrict_permissions_owner;
use parking_lot::{Mutex, RwLock};
use rlp::{Encodable, RlpStream};

use connection::PAYLOAD_SOFT_LIMIT;
use discovery::{Discovery, MAX_DATAGRAM_SIZE, NodeEntry, TableUpdates};
use ethkey::{Generator, KeyPair, Random, Secret};
use io::*;
use ip_utils::{map_external_address, select_public_address};
use network::{NetworkConfiguration, NetworkIoMessage, PacketId, PeerId, ProtocolId};
use network::{NetworkContext as NetworkContextTrait, NonReservedPeerMode};
use network::{DisconnectReason, Error, ErrorKind, NetworkProtocolHandler, SessionInfo};
use network::{ConnectionDirection, ConnectionFilter};
use network::client_version::ClientVersion;
use node_table::*;
use PROTOCOL_VERSION;
use session::{Session, SessionData};

type Slab<T> = ::slab::Slab<T, usize>;

const MAX_SESSIONS: usize = 2048 + MAX_HANDSHAKES;
const MAX_HANDSHAKES: usize = 1024;

const DEFAULT_PORT: u16 = 30303;

// StreamToken/TimerToken
const TCP_ACCEPT: StreamToken = SYS_TIMER + 1;
const IDLE: TimerToken = SYS_TIMER + 2;
const DISCOVERY: StreamToken = SYS_TIMER + 3;
const DISCOVERY_REFRESH: TimerToken = SYS_TIMER + 4;
const FAST_DISCOVERY_REFRESH: TimerToken = SYS_TIMER + 5;
const DISCOVERY_ROUND: TimerToken = SYS_TIMER + 6;
const NODE_TABLE: TimerToken = SYS_TIMER + 7;
const FIRST_SESSION: StreamToken = 0;
const LAST_SESSION: StreamToken = FIRST_SESSION + MAX_SESSIONS - 1;
const USER_TIMER: TimerToken = LAST_SESSION + 256;
const SYS_TIMER: TimerToken = LAST_SESSION + 1;

// Timeouts
// for IDLE TimerToken
const MAINTENANCE_TIMEOUT: Duration = Duration::from_secs(1);
// for DISCOVERY_REFRESH TimerToken
const DISCOVERY_REFRESH_TIMEOUT: Duration = Duration::from_secs(60);
// for FAST_DISCOVERY_REFRESH TimerToken
const FAST_DISCOVERY_REFRESH_TIMEOUT: Duration = Duration::from_secs(10);
// for DISCOVERY_ROUND TimerToken
const DISCOVERY_ROUND_TIMEOUT: Duration = Duration::from_millis(300);
// for NODE_TABLE TimerToken
const NODE_TABLE_TIMEOUT: Duration = Duration::from_secs(300);

#[derive(Debug, PartialEq, Eq)]
/// Protocol info
pub struct CapabilityInfo {
	/// Protocol ID
	pub protocol: ProtocolId,
	/// Protocol version
	pub version: u8,
	/// Total number of packet IDs this protocol support.
	pub packet_count: u8,
}

impl Encodable for CapabilityInfo {
	fn rlp_append(&self, s: &mut RlpStream) {
		s.begin_list(2);
		s.append(&&self.protocol[..]);
		s.append(&self.version);
	}
}

/// IO access point. This is passed to all IO handlers and provides an interface to the IO subsystem.
pub struct NetworkContext<'s> {
	io: &'s IoContext<NetworkIoMessage>,
	protocol: ProtocolId,
	sessions: Arc<RwLock<Slab<SharedSession>>>,
	session: Option<SharedSession>,
	session_id: Option<StreamToken>,
	reserved_peers: &'s HashSet<NodeId>,
}

impl<'s> NetworkContext<'s> {
	/// Create a new network IO access point. Takes references to all the data that can be updated within the IO handler.
	fn new(
		io: &'s IoContext<NetworkIoMessage>,
		protocol: ProtocolId,
		session: Option<SharedSession>,
		sessions: Arc<RwLock<Slab<SharedSession>>>,
		reserved_peers: &'s HashSet<NodeId>,
	) -> NetworkContext<'s> {
		let id = session.as_ref().map(|s| s.lock().token());
		NetworkContext {
			io,
			protocol,
			session_id: id,
			session,
			sessions,
			reserved_peers: reserved_peers,
		}
	}

	fn resolve_session(&self, peer: PeerId) -> Option<SharedSession> {
		match self.session_id {
			Some(id) if id == peer => self.session.clone(),
			_ => self.sessions.read().get(peer).cloned(),
		}
	}
}

impl<'s> NetworkContextTrait for NetworkContext<'s> {
	fn send(&self, peer: PeerId, packet_id: PacketId, data: Vec<u8>) -> Result<(), Error> {
		self.send_protocol(self.protocol, peer, packet_id, data)
	}

	fn send_protocol(&self, protocol: ProtocolId, peer: PeerId, packet_id: PacketId, data: Vec<u8>) -> Result<(), Error> {
		let session = self.resolve_session(peer);
		if let Some(session) = session {
			session.lock().send_packet(self.io, Some(protocol), packet_id as u8, &data)?;
		} else  {
			trace!(target: "network", "Send: Peer no longer exist")
		}
		Ok(())
	}

	fn respond(&self, packet_id: PacketId, data: Vec<u8>) -> Result<(), Error> {
		assert!(self.session.is_some(), "Respond called without network context");
		self.session_id.map_or_else(|| Err(ErrorKind::Expired.into()), |id| self.send(id, packet_id, data))
	}

	fn disable_peer(&self, peer: PeerId) {
		self.io.message(NetworkIoMessage::DisablePeer(peer))
			.unwrap_or_else(|e| warn!("Error sending network IO message: {:?}", e));
	}

	fn disconnect_peer(&self, peer: PeerId) {
		self.io.message(NetworkIoMessage::Disconnect(peer))
			.unwrap_or_else(|e| warn!("Error sending network IO message: {:?}", e));
	}

	fn is_expired(&self) -> bool {
		self.session.as_ref().map_or(false, |s| s.lock().expired())
	}

	fn register_timer(&self, token: TimerToken, delay: Duration) -> Result<(), Error> {
		self.io.message(NetworkIoMessage::AddTimer {
			token,
			delay,
			protocol: self.protocol,
		}).unwrap_or_else(|e| warn!("Error sending network IO message: {:?}", e));
		Ok(())
	}

	fn peer_client_version(&self, peer: PeerId) -> ClientVersion {
		self.resolve_session(peer).map_or(ClientVersion::from("unknown").to_owned(), |s| s.lock().info.client_version.clone())
	}

	fn session_info(&self, peer: PeerId) -> Option<SessionInfo> {
		self.resolve_session(peer).map(|s| s.lock().info.clone())
	}

	fn protocol_version(&self, protocol: ProtocolId, peer: PeerId) -> Option<u8> {
		let session = self.resolve_session(peer);
		session.and_then(|s| s.lock().capability_version(protocol))
	}

	fn subprotocol_name(&self) -> ProtocolId { self.protocol }

	fn is_reserved_peer(&self, peer: PeerId) -> bool {
		self.session_info(peer)
			.and_then(|info| info.id)
			.map(|node| self.reserved_peers.contains(&node))
			.unwrap_or(false)
	}

	fn payload_soft_limit(&self) -> usize {
		PAYLOAD_SOFT_LIMIT
	}
}

/// Shared host information
pub struct HostInfo {
	/// Our private and public keys.
	keys: KeyPair,
	/// Current network configuration
	config: NetworkConfiguration,
	/// Connection nonce.
	nonce: H256,
	/// RLPx protocol version
	pub protocol_version: u32,
	/// Registered capabilities (handlers)
	pub capabilities: Vec<CapabilityInfo>,
	/// Local address + discovery port
	pub local_endpoint: NodeEndpoint,
	/// Public address + discovery port
	pub public_endpoint: Option<NodeEndpoint>,
}

impl HostInfo {
	fn next_nonce(&mut self) -> H256 {
		self.nonce = keccak(&self.nonce);
		self.nonce
	}

	pub(crate) fn client_version(&self) -> &str {
		&self.config.client_version
	}

	pub(crate) fn secret(&self) -> &Secret {
		self.keys.secret()
	}

	pub(crate) fn id(&self) -> &NodeId {
		self.keys.public()
	}
}

type SharedSession = Arc<Mutex<Session>>;

#[derive(Copy, Clone)]
struct ProtocolTimer {
	pub protocol: ProtocolId,
	pub token: TimerToken, // Handler level token
}

/// Root IO handler. Manages protocol handlers, IO timers and network connections.
pub struct Host {
	pub info: RwLock<HostInfo>,
	udp_socket: Mutex<Option<UdpSocket>>,
	tcp_listener: Mutex<TcpListener>,
	sessions: Arc<RwLock<Slab<SharedSession>>>,
	discovery: Mutex<Option<Discovery<'static>>>,
	nodes: RwLock<NodeTable>,
	handlers: RwLock<HashMap<ProtocolId, Arc<dyn NetworkProtocolHandler + Sync>>>,
	timers: RwLock<HashMap<TimerToken, ProtocolTimer>>,
	timer_counter: RwLock<usize>,
	reserved_nodes: RwLock<HashSet<NodeId>>,
	stopping: AtomicBool,
	filter: Option<Arc<dyn ConnectionFilter>>,
}

impl Host {
	/// Create a new instance
	pub fn new(mut config: NetworkConfiguration, filter: Option<Arc<dyn ConnectionFilter>>) -> Result<Host, Error> {
		let mut listen_address = match config.listen_address {
			None => SocketAddr::V4(SocketAddrV4::new(Ipv4Addr::new(0, 0, 0, 0), DEFAULT_PORT)),
			Some(addr) => addr,
		};

		let keys = if let Some(ref secret) = config.use_secret {
			KeyPair::from_secret(secret.clone())?
		} else {
			config.config_path.clone().and_then(|ref p| load_key(Path::new(&p)))
				.map_or_else(|| {
				let key = Random.generate().expect("Error generating random key pair");
				if let Some(path) = config.config_path.clone() {
					save_key(Path::new(&path), key.secret());
				}
				key
			},
			|s| KeyPair::from_secret(s).expect("Error creating node secret key"))
		};
		let path = config.net_config_path.clone();
		// Setup the server socket
		let tcp_listener = TcpListener::bind(&listen_address)?;
		listen_address = SocketAddr::new(listen_address.ip(), tcp_listener.local_addr()?.port());
		debug!(target: "network", "Listening at {:?}", listen_address);
		let udp_port = config.udp_port.unwrap_or_else(|| listen_address.port());
		let local_endpoint = NodeEndpoint { address: listen_address, udp_port };

		let boot_nodes = config.boot_nodes.clone();
		let reserved_nodes = config.reserved_nodes.clone();
		config.max_handshakes = min(config.max_handshakes, MAX_HANDSHAKES as u32);

		let mut host = Host {
			info: RwLock::new(HostInfo {
				keys,
				config,
				nonce: H256::random(),
				protocol_version: PROTOCOL_VERSION,
				capabilities: Vec::new(),
				public_endpoint: None,
				local_endpoint,
			}),
			discovery: Mutex::new(None),
			udp_socket: Mutex::new(None),
			tcp_listener: Mutex::new(tcp_listener),
			sessions: Arc::new(RwLock::new(Slab::new_starting_at(FIRST_SESSION, MAX_SESSIONS))),
			nodes: RwLock::new(NodeTable::new(path)),
			handlers: RwLock::new(HashMap::new()),
			timers: RwLock::new(HashMap::new()),
			timer_counter: RwLock::new(USER_TIMER),
			reserved_nodes: RwLock::new(HashSet::new()),
			stopping: AtomicBool::new(false),
			filter,
		};

		for n in boot_nodes {
			host.add_node(&n);
		}

		for n in reserved_nodes {
			if let Err(e) = host.add_reserved_node(&n) {
				debug!(target: "network", "Error parsing node id: {}: {:?}", n, e);
			}
		}
		Ok(host)
	}

	pub fn add_node(&mut self, id: &str) {
		match Node::from_str(id) {
			Err(e) => { debug!(target: "network", "Could not add node {}: {:?}", id, e); },
			Ok(n) => {
				let entry = NodeEntry { endpoint: n.endpoint.clone(), id: n.id };

				self.nodes.write().add_node(n);
				if let Some(ref mut discovery) = *self.discovery.lock() {
					discovery.add_node(entry);
				}
			}
		}
	}

	pub fn add_reserved_node(&self, id: &str) -> Result<(), Error> {
		let n = Node::from_str(id)?;

		let entry = NodeEntry { endpoint: n.endpoint.clone(), id: n.id };
		self.reserved_nodes.write().insert(n.id);
		self.nodes.write().add_node(Node::new(entry.id, entry.endpoint.clone()));

		if let Some(ref mut discovery) = *self.discovery.lock() {
			discovery.add_node(entry);
		}

		Ok(())
	}

	pub fn set_non_reserved_mode(&self, mode: NonReservedPeerMode, io: &IoContext<NetworkIoMessage>) {
		let mut info = self.info.write();

		if info.config.non_reserved_mode != mode {
			info.config.non_reserved_mode = mode;
			drop(info);
			if let NonReservedPeerMode::Deny = mode {
				// disconnect all non-reserved peers here.
				let reserved: HashSet<NodeId> = self.reserved_nodes.read().clone();
				let mut to_kill = Vec::new();
				for e in self.sessions.read().iter() {
					let mut s = e.lock();
					{
						let id = s.id();
						if id.map_or(false, |id| reserved.contains(id)) {
							continue;
						}
					}

					s.disconnect(io, DisconnectReason::ClientQuit);
					to_kill.push(s.token());
				}
				for p in to_kill {
					trace!(target: "network", "Disconnecting on reserved-only mode: {}", p);
					self.kill_connection(p, io, false);
				}
			}
		}
	}

	pub fn remove_reserved_node(&self, id: &str) -> Result<(), Error> {
		let n = Node::from_str(id)?;
		self.reserved_nodes.write().remove(&n.id);

		Ok(())
	}

	pub fn external_url(&self) -> Option<String> {
		let info = self.info.read();
		info.public_endpoint.as_ref().map(|e| format!("{}", Node::new(*info.id(), e.clone())))
	}

	pub fn local_url(&self) -> String {
		let info = self.info.read();
		format!("{}", Node::new(*info.id(), info.local_endpoint.clone()))
	}

	pub fn stop(&self, io: &IoContext<NetworkIoMessage>) {
		self.stopping.store(true, AtomicOrdering::Release);
		let mut to_kill = Vec::new();
		for e in self.sessions.read().iter() {
			let mut s = e.lock();
			s.disconnect(io, DisconnectReason::ClientQuit);
			to_kill.push(s.token());
		}
		for p in to_kill {
			trace!(target: "network", "Disconnecting on shutdown: {}", p);
			self.kill_connection(p, io, true);
		}
		io.unregister_handler();
	}

	/// Get all connected peers.
	pub fn connected_peers(&self) -> Vec<PeerId> {
		let sessions = self.sessions.read();
		let sessions = &*sessions;

		let mut peers = Vec::with_capacity(sessions.count());
		for i in (0..MAX_SESSIONS).map(|x| x + FIRST_SESSION) {
			if sessions.get(i).is_some() {
				peers.push(i);
			}
		}
		peers
	}

	fn init_public_interface(&self, io: &IoContext<NetworkIoMessage>) -> Result<(), Error> {
		if self.info.read().public_endpoint.is_some() {
			return Ok(());
		}
		let local_endpoint = self.info.read().local_endpoint.clone();
		let public_address = self.info.read().config.public_address;
		let allow_ips = self.info.read().config.ip_filter.clone();
		let public_endpoint = match public_address {
			None => {
				let public_address = select_public_address(local_endpoint.address.port());
				let public_endpoint = NodeEndpoint { address: public_address, udp_port: local_endpoint.udp_port };
				if self.info.read().config.nat_enabled {
					match map_external_address(&local_endpoint) {
						Some(endpoint) => {
							info!("NAT mapped to external address {}", endpoint.address);
							endpoint
						},
						None => public_endpoint
					}
				} else {
					public_endpoint
				}
			}
			Some(addr) => NodeEndpoint { address: addr, udp_port: local_endpoint.udp_port }
		};

		self.info.write().public_endpoint = Some(public_endpoint.clone());

		if let Some(url) = self.external_url() {
			io.message(NetworkIoMessage::NetworkStarted(url)).unwrap_or_else(|e| warn!("Error sending IO notification: {:?}", e));
		}

		// Initialize discovery.
		let discovery = {
			let info = self.info.read();
			if info.config.discovery_enabled && info.config.non_reserved_mode == NonReservedPeerMode::Accept {
				Some(Discovery::new(&info.keys, public_endpoint, allow_ips))
			} else { None }
		};

		if let Some(mut discovery) = discovery {
			let mut udp_addr = local_endpoint.address;
			udp_addr.set_port(local_endpoint.udp_port);
			let socket = UdpSocket::bind(&udp_addr).expect("Error binding UDP socket");
			*self.udp_socket.lock() = Some(socket);

			discovery.add_node_list(self.nodes.read().entries());
			*self.discovery.lock() = Some(discovery);
			io.register_stream(DISCOVERY)?;
			io.register_timer(FAST_DISCOVERY_REFRESH, FAST_DISCOVERY_REFRESH_TIMEOUT)?;
			io.register_timer(DISCOVERY_REFRESH, DISCOVERY_REFRESH_TIMEOUT)?;
			io.register_timer(DISCOVERY_ROUND, DISCOVERY_ROUND_TIMEOUT)?;
		}
		io.register_timer(NODE_TABLE, NODE_TABLE_TIMEOUT)?;
		io.register_stream(TCP_ACCEPT)?;
		Ok(())
	}

	fn maintain_network(&self, io: &IoContext<NetworkIoMessage>) {
		self.keep_alive(io);
		self.connect_peers(io);
	}

	fn have_session(&self, id: &NodeId) -> bool {
		self.sessions.read().iter().any(|e| e.lock().info.id == Some(*id))
	}

	// returns (handshakes, egress, ingress)
	fn session_count(&self) -> (usize, usize, usize) {
		let mut handshakes = 0;
		let mut egress = 0;
		let mut ingress = 0;
		for s in self.sessions.read().iter() {
			match s.try_lock() {
				Some(ref s) if s.is_ready() && s.info.originated => egress += 1,
				Some(ref s) if s.is_ready() && !s.info.originated => ingress += 1,
				_ => handshakes +=1,
			}
		}
		(handshakes, egress, ingress)
	}

	fn connecting_to(&self, id: &NodeId) -> bool {
		self.sessions.read().iter().any(|e| e.lock().id() == Some(id))
	}

	fn keep_alive(&self, io: &IoContext<NetworkIoMessage>) {
		let mut to_kill = Vec::new();
		for e in self.sessions.read().iter() {
			let mut s = e.lock();
			if !s.keep_alive(io) {
				s.disconnect(io, DisconnectReason::PingTimeout);
				to_kill.push(s.token());
			}
		}
		for p in to_kill {
			trace!(target: "network", "Ping timeout: {}", p);
			self.kill_connection(p, io, true);
		}
	}

	fn has_enough_peers(&self) -> bool {
		let min_peers = {
			let info = self.info.read();
			let config = &info.config;

			config.min_peers
		};
		let (_, egress_count, ingress_count) = self.session_count();

		return egress_count + ingress_count >= min_peers as usize;
	}

	fn connect_peers(&self, io: &IoContext<NetworkIoMessage>) {
		let (min_peers, mut pin, max_handshakes, allow_ips, self_id) = {
			let info = self.info.read();
			if info.capabilities.is_empty() {
				return;
			}
			let config = &info.config;

			(config.min_peers, config.non_reserved_mode == NonReservedPeerMode::Deny, config.max_handshakes as usize, config.ip_filter.clone(), *info.id())
		};

		let (handshake_count, egress_count, ingress_count) = self.session_count();
		let reserved_nodes = self.reserved_nodes.read();
		if egress_count + ingress_count >= min_peers as usize + reserved_nodes.len() {
			// check if all pinned nodes are connected.
			if reserved_nodes.iter().all(|n| self.have_session(n) && self.connecting_to(n)) {
				return;
			}

			// if not, only attempt connect to reserved peers
			pin = true;
		}

		// allow 16 slots for incoming connections
		if handshake_count >= max_handshakes {
			return;
		}

		// iterate over all nodes, reserved ones coming first.
		// if we are pinned to only reserved nodes, ignore all others.
		let nodes = reserved_nodes.iter().cloned().chain(if !pin {
			self.nodes.read().nodes(&allow_ips)
		} else {
			Vec::new()
		});

		let max_handshakes_per_round = max_handshakes / 2;
		let mut started: usize = 0;
		for id in nodes.filter(|id|
				!self.have_session(id) &&
				!self.connecting_to(id) &&
				*id != self_id &&
				self.filter.as_ref().map_or(true, |f| f.connection_allowed(&self_id, &id, ConnectionDirection::Outbound))
			).take(min(max_handshakes_per_round, max_handshakes - handshake_count)) {
			self.connect_peer(&id, io);
			started += 1;
		}
		debug!(target: "network", "Connecting peers: {} sessions, {} pending + {} started", egress_count + ingress_count, handshake_count, started);
	}

	fn connect_peer(&self, id: &NodeId, io: &IoContext<NetworkIoMessage>) {
		if self.have_session(id) {
			trace!(target: "network", "Aborted connect. Node already connected.");
			return;
		}
		if self.connecting_to(id) {
			trace!(target: "network", "Aborted connect. Node already connecting.");
			return;
		}

		let socket = {
			let address = {
				let nodes = self.nodes.read();
				if let Some(node) = nodes.get(id) {
					node.endpoint.address
				} else {
					debug!(target: "network", "Connection to expired node aborted");
					return;
				}
			};
			match TcpStream::connect(&address) {
				Ok(socket) => {
					trace!(target: "network", "{}: Connecting to {:?}", id, address);
					socket
				},
				Err(e) => {
					debug!(target: "network", "{}: Can't connect to address {:?}: {:?}", id, address, e);
					self.nodes.write().note_failure(&id);
					return;
				}
			}
		};

		if let Err(e) = self.create_connection(socket, Some(id), io) {
			debug!(target: "network", "Can't create connection: {:?}", e);
		}
	}

	fn create_connection(&self, socket: TcpStream, id: Option<&NodeId>, io: &IoContext<NetworkIoMessage>) -> Result<(), Error> {
		let nonce = self.info.write().next_nonce();
		let mut sessions = self.sessions.write();

		let token = sessions.insert_with_opt(|token| {
			trace!(target: "network", "{}: Initiating session {:?}", token, id);
			match Session::new(io, socket, token, id, &nonce, &self.info.read()) {
				Ok(s) => Some(Arc::new(Mutex::new(s))),
				Err(e) => {
					debug!(target: "network", "Session create error: {:?}", e);
					None
				}
			}
		});

		match token {
			Some(t) => io.register_stream(t).map(|_| ()).map_err(Into::into),
			None => {
				debug!(target: "network", "Max sessions reached");
				Ok(())
			}
		}
	}

	fn accept(&self, io: &IoContext<NetworkIoMessage>) {
		trace!(target: "network", "Accepting incoming connection");
		loop {
			let socket = match self.tcp_listener.lock().accept() {
				Ok((sock, _addr)) => sock,
				Err(e) => {
					if e.kind() != io::ErrorKind::WouldBlock {
						debug!(target: "network", "Error accepting connection: {:?}", e);
					}
					break
				},
			};
			if let Err(e) = self.create_connection(socket, None, io) {
				debug!(target: "network", "Can't accept connection: {:?}", e);
			}
		}
	}

	fn session_writable(&self, token: StreamToken, io: &IoContext<NetworkIoMessage>) {
		let session = { self.sessions.read().get(token).cloned() };

		if let Some(session) = session {
			let mut s = session.lock();
			if let Err(e) = s.writable(io, &self.info.read()) {
				trace!(target: "network", "Session write error: {}: {:?}", token, e);
			}
			if s.done() {
				io.deregister_stream(token).unwrap_or_else(|e| debug!("Error deregistering stream: {:?}", e));
			}
		}
	}

	fn connection_closed(&self, token: StreamToken, io: &IoContext<NetworkIoMessage>) {
		trace!(target: "network", "Connection closed: {}", token);
		self.kill_connection(token, io, true);
	}

	fn session_readable(&self, token: StreamToken, io: &IoContext<NetworkIoMessage>) {
		let mut ready_data: Vec<ProtocolId> = Vec::new();
		let mut packet_data: Vec<(ProtocolId, PacketId, Vec<u8>)> = Vec::new();
		let mut kill = false;
		let session = { self.sessions.read().get(token).cloned() };
		let mut ready_id = None;
		if let Some(session) = session.clone() {
			{
				loop {
					let session_result = session.lock().readable(io, &self.info.read());
					match session_result {
						Err(e) => {
							let s = session.lock();
							trace!(target: "network", "Session read error: {}:{:?} ({:?}) {:?}", token, s.id(), s.remote_addr(), e);
							match *e.kind() {
								ErrorKind::Disconnect(DisconnectReason::IncompatibleProtocol) | ErrorKind::Disconnect(DisconnectReason::UselessPeer) => {
									if let Some(id) = s.id() {
										if !self.reserved_nodes.read().contains(id) {
											let mut nodes = self.nodes.write();
											nodes.note_failure(&id);
											nodes.mark_as_useless(id);
										}
									}
								},
								_ => {},
							}
							kill = true;
							break;
						},
						Ok(SessionData::Ready) => {
							let (_, egress_count, ingress_count) = self.session_count();
							let mut s = session.lock();
							let (min_peers, mut max_peers, reserved_only, self_id) = {
								let info = self.info.read();
								let mut max_peers = info.config.max_peers;
								for cap in &s.info.capabilities {
									if let Some(num) = info.config.reserved_protocols.get(&cap.protocol) {
										max_peers += *num;
										break;
									}
								}
								(info.config.min_peers as usize, max_peers as usize, info.config.non_reserved_mode == NonReservedPeerMode::Deny, *info.id())
							};

							max_peers = max(max_peers, min_peers);

							let id = *s.id().expect("Ready session always has id");

							// Check for the session limit.
							// Outgoing connections are allowed as long as their count is <= min_peers
							// Incoming connections are allowed to take all of the max_peers reserve, or at most half of the slots.
							let max_ingress = max(max_peers - min_peers, min_peers / 2);
							if reserved_only ||
								(s.info.originated && egress_count > min_peers) ||
								(!s.info.originated && ingress_count > max_ingress) {
								if !self.reserved_nodes.read().contains(&id) {
									// only proceed if the connecting peer is reserved.
									trace!(target: "network", "Disconnecting non-reserved peer {:?}", id);
									s.disconnect(io, DisconnectReason::TooManyPeers);
									kill = true;
									break;
								}
							}

							if !self.filter.as_ref().map_or(true, |f| f.connection_allowed(&self_id, &id, ConnectionDirection::Inbound)) {
								trace!(target: "network", "Inbound connection not allowed for {:?}", id);
								s.disconnect(io, DisconnectReason::UnexpectedIdentity);
								kill = true;
								break;
							}

							ready_id = Some(id);

							// Add it to the node table
							if !s.info.originated {
								if let Ok(address) = s.remote_addr() {
									// We can't know remote listening ports, so just assume defaults and hope for the best.
									let endpoint = NodeEndpoint { address: SocketAddr::new(address.ip(), DEFAULT_PORT), udp_port: DEFAULT_PORT };
									let entry = NodeEntry { id, endpoint };
									let mut nodes = self.nodes.write();
									if !nodes.contains(&entry.id) {
										nodes.add_node(Node::new(entry.id, entry.endpoint.clone()));
										let mut discovery = self.discovery.lock();
										if let Some(ref mut discovery) = *discovery {
											discovery.add_node(entry);
										}
									}
								}
							}

							// Note connection success
							self.nodes.write().note_success(&id);

							for (p, _) in self.handlers.read().iter() {
								if s.have_capability(*p) {
									ready_data.push(*p);
								}
							}
						},
						Ok(SessionData::Packet {
							data,
							protocol,
							packet_id,
						}) => {
							match self.handlers.read().get(&protocol) {
								None => { warn!(target: "network", "No handler found for protocol: {:?}", protocol) },
								Some(_) => packet_data.push((protocol, packet_id, data)),
							}
						},
						Ok(SessionData::Continue) => (),
						Ok(SessionData::None) => break,
					}
				}
			}

			if kill {
				self.kill_connection(token, io, true);
			}

			let handlers = self.handlers.read();
			if !ready_data.is_empty() {
				let duplicate = self.sessions.read().iter().any(|e| {
					let session = e.lock();
					session.token() != token && session.info.id == ready_id
				});
				if duplicate {
					trace!(target: "network", "Rejected duplicate connection: {}", token);
					session.lock().disconnect(io, DisconnectReason::DuplicatePeer);
					self.kill_connection(token, io, false);
					return;
				}
				for p in ready_data {
					let reserved = self.reserved_nodes.read();
					if let Some(h) = handlers.get(&p) {
						h.connected(&NetworkContext::new(io, p, Some(session.clone()), self.sessions.clone(), &reserved), &token);
						// accumulate pending packets.
						let mut session = session.lock();
						packet_data.extend(session.mark_connected(p));
					}
				}
			}

			for (p, packet_id, data) in packet_data {
				let reserved = self.reserved_nodes.read();
				if let Some(h) = handlers.get(&p) {
					h.read(&NetworkContext::new(io, p, Some(session.clone()), self.sessions.clone(), &reserved), &token, packet_id, &data);
				}
			}
		}
	}

	fn discovery_readable(&self, io: &IoContext<NetworkIoMessage>) {
		let node_changes = match (self.udp_socket.lock().as_ref(), self.discovery.lock().as_mut()) {
			(Some(udp_socket), Some(discovery)) => {
				let mut buf = [0u8; MAX_DATAGRAM_SIZE];
				let writable = discovery.any_sends_queued();
				let res = match udp_socket.recv_from(&mut buf) {
					Ok(Some((len, address))) => discovery.on_packet(&buf[0..len], address).unwrap_or_else(|e| {
						debug!(target: "network", "Error processing UDP packet: {:?}", e);
						None
					}),
					Ok(_) => None,
					Err(e) => {
						debug!(target: "network", "Error reading UPD socket: {:?}", e);
						None
					}
				};
				let new_writable = discovery.any_sends_queued();
				if writable != new_writable {
					io.update_registration(DISCOVERY)
						.unwrap_or_else(|e| {
							debug!(target: "network" ,"Error updating discovery registration: {:?}", e)
						});
				}
				res
			},
			_ => None,
		};
		if let Some(node_changes) = node_changes {
			self.update_nodes(io, node_changes);
		}
	}

	fn discovery_writable(&self, io: &IoContext<NetworkIoMessage>) {
		if let (Some(udp_socket), Some(discovery)) = (self.udp_socket.lock().as_ref(), self.discovery.lock().as_mut()) {
			while let Some(data) = discovery.dequeue_send() {
				match udp_socket.send_to(&data.payload, &data.address) {
					Ok(Some(size)) if size == data.payload.len() => {
					},
					Ok(Some(_)) => {
						warn!(target: "network", "UDP sent incomplete datagram");
					},
					Ok(None) => {
						discovery.requeue_send(data);
						return;
					}
					Err(e) => {
						debug!(target: "network", "UDP send error: {:?}, address: {:?}", e, &data.address);
						return;
					}
				}
			}
			io.update_registration(DISCOVERY)
				.unwrap_or_else(|e| {
					debug!(target: "network", "Error updating discovery registration: {:?}", e)
				});
		}
	}

	fn connection_timeout(&self, token: StreamToken, io: &IoContext<NetworkIoMessage>) {
		trace!(target: "network", "Connection timeout: {}", token);
		self.kill_connection(token, io, true)
	}

	fn kill_connection(&self, token: StreamToken, io: &IoContext<NetworkIoMessage>, remote: bool) {
		let mut to_disconnect: Vec<ProtocolId> = Vec::new();
		let mut failure_id = None;
		let mut deregister = false;
		let mut expired_session = None;
		if let FIRST_SESSION ... LAST_SESSION = token {
			let sessions = self.sessions.read();
			if let Some(session) = sessions.get(token).cloned() {
				expired_session = Some(session.clone());
				let mut s = session.lock();
				if !s.expired() {
					if s.is_ready() {
						for (p, _) in self.handlers.read().iter() {
							if s.have_capability(*p)  {
								to_disconnect.push(*p);
							}
						}
					}
					s.set_expired();
					failure_id = s.id().cloned();
				}
				deregister = remote || s.done();
			}
		}
		if let Some(id) = failure_id {
			if remote {
				self.nodes.write().note_failure(&id);
			}
		}
		for p in to_disconnect {
			let reserved = self.reserved_nodes.read();
			if let Some(h) = self.handlers.read().get(&p) {
				h.disconnected(&NetworkContext::new(io, p, expired_session.clone(), self.sessions.clone(), &reserved), &token);
			}
		}
		if deregister {
			io.deregister_stream(token).unwrap_or_else(|e| debug!("Error deregistering stream: {:?}", e));
		}
	}

	fn update_nodes(&self, _io: &IoContext<NetworkIoMessage>, node_changes: TableUpdates) {
		let mut to_remove: Vec<PeerId> = Vec::new();
		{
			let sessions = self.sessions.read();
			for c in sessions.iter() {
				let s = c.lock();
				if let Some(id) = s.id() {
					if node_changes.removed.contains(id) {
						to_remove.push(s.token());
					}
				}
			}
		}
		for i in to_remove {
			trace!(target: "network", "Removed from node table: {}", i);
		}
		self.nodes.write().update(node_changes, &*self.reserved_nodes.read());
	}

	pub fn with_context<F>(&self, protocol: ProtocolId, io: &IoContext<NetworkIoMessage>, action: F) where F: FnOnce(&dyn NetworkContextTrait) {
		let reserved = { self.reserved_nodes.read() };

		let context = NetworkContext::new(io, protocol, None, self.sessions.clone(), &reserved);
		action(&context);
	}

	pub fn with_context_eval<F, T>(&self, protocol: ProtocolId, io: &IoContext<NetworkIoMessage>, action: F) -> T where F: FnOnce(&dyn NetworkContextTrait) -> T {
		let reserved = { self.reserved_nodes.read() };

		let context = NetworkContext::new(io, protocol, None, self.sessions.clone(), &reserved);
		action(&context)
	}
}

impl IoHandler<NetworkIoMessage> for Host {
	/// Initialize networking
	fn initialize(&self, io: &IoContext<NetworkIoMessage>) {
		io.register_timer(IDLE, MAINTENANCE_TIMEOUT).expect("Error registering Network idle timer");
		io.message(NetworkIoMessage::InitPublicInterface).unwrap_or_else(|e| warn!("Error sending IO notification: {:?}", e));
		self.maintain_network(io)
	}

	fn stream_hup(&self, io: &IoContext<NetworkIoMessage>, stream: StreamToken) {
		trace!(target: "network", "Hup: {}", stream);
		match stream {
			FIRST_SESSION ... LAST_SESSION => self.connection_closed(stream, io),
			_ => warn!(target: "network", "Unexpected hup"),
		};
	}

	fn stream_readable(&self, io: &IoContext<NetworkIoMessage>, stream: StreamToken) {
		if self.stopping.load(AtomicOrdering::Acquire) {
			return;
		}
		match stream {
			FIRST_SESSION ... LAST_SESSION => self.session_readable(stream, io),
			DISCOVERY => self.discovery_readable(io),
			TCP_ACCEPT => self.accept(io),
			_ => panic!("Received unknown readable token"),
		}
	}

	fn stream_writable(&self, io: &IoContext<NetworkIoMessage>, stream: StreamToken) {
		if self.stopping.load(AtomicOrdering::Acquire) {
			return;
		}
		match stream {
			FIRST_SESSION ... LAST_SESSION => self.session_writable(stream, io),
			DISCOVERY => self.discovery_writable(io),
			_ => panic!("Received unknown writable token"),
		}
	}

	fn timeout(&self, io: &IoContext<NetworkIoMessage>, token: TimerToken) {
		if self.stopping.load(AtomicOrdering::Acquire) {
			return;
		}
		match token {
			IDLE => self.maintain_network(io),
			FIRST_SESSION ... LAST_SESSION => self.connection_timeout(token, io),
			DISCOVERY_REFRESH => {
				// Run the _slow_ discovery if enough peers are connected
				if !self.has_enough_peers() {
					return;
				}
				self.discovery.lock().as_mut().map(|d| d.refresh());
				io.update_registration(DISCOVERY).unwrap_or_else(|e| debug!("Error updating discovery registration: {:?}", e));
			},
			FAST_DISCOVERY_REFRESH => {
				// Run the fast discovery if not enough peers are connected
				if self.has_enough_peers() {
					return;
				}
				self.discovery.lock().as_mut().map(|d| d.refresh());
				io.update_registration(DISCOVERY).unwrap_or_else(|e| debug!("Error updating discovery registration: {:?}", e));
			},
			DISCOVERY_ROUND => {
				self.discovery.lock().as_mut().map(|d| d.round());
				io.update_registration(DISCOVERY).unwrap_or_else(|e| debug!("Error updating discovery registration: {:?}", e));
			},
			NODE_TABLE => {
				trace!(target: "network", "Refreshing node table");
				self.nodes.write().clear_useless();
				self.nodes.write().save();
			},
			_ => match self.timers.read().get(&token).cloned() {
				Some(timer) => match self.handlers.read().get(&timer.protocol).cloned() {
					None => { warn!(target: "network", "No handler found for protocol: {:?}", timer.protocol) },
					Some(h) => {
						let reserved = self.reserved_nodes.read();
						h.timeout(&NetworkContext::new(io, timer.protocol, None, self.sessions.clone(), &reserved), timer.token);
					}
				},
				None => { warn!("Unknown timer token: {}", token); } // timer is not registerd through us
			}
		}
	}

	fn message(&self, io: &IoContext<NetworkIoMessage>, message: &NetworkIoMessage) {
		if self.stopping.load(AtomicOrdering::Acquire) {
			return;
		}
		match *message {
			NetworkIoMessage::AddHandler {
				ref handler,
				ref protocol,
				ref versions,
			} => {
				let h = handler.clone();
				let reserved = self.reserved_nodes.read();
				h.initialize(
					&NetworkContext::new(io, *protocol, None, self.sessions.clone(), &reserved),
				);
				self.handlers.write().insert(*protocol, h);
				let mut info = self.info.write();
				for &(version, packet_count) in versions {
					info.capabilities.push(CapabilityInfo {
						protocol: *protocol,
						version,
						packet_count,
					});
				}
			},
			NetworkIoMessage::AddTimer {
				ref protocol,
				ref delay,
				ref token,
			} => {
				let handler_token = {
					let mut timer_counter = self.timer_counter.write();
					let counter = &mut *timer_counter;
					let handler_token = *counter;
					*counter += 1;
					handler_token
				};
				self.timers.write().insert(handler_token, ProtocolTimer { protocol: *protocol, token: *token });
				io.register_timer(handler_token, *delay).unwrap_or_else(|e| debug!("Error registering timer {}: {:?}", token, e));
			},
			NetworkIoMessage::Disconnect(ref peer) => {
				let session = { self.sessions.read().get(*peer).cloned() };
				if let Some(session) = session {
					session.lock().disconnect(io, DisconnectReason::DisconnectRequested);
				}
				trace!(target: "network", "Disconnect requested {}", peer);
				self.kill_connection(*peer, io, false);
			},
			NetworkIoMessage::DisablePeer(ref peer) => {
				let session = { self.sessions.read().get(*peer).cloned() };
				if let Some(session) = session {
					session.lock().disconnect(io, DisconnectReason::DisconnectRequested);
					if let Some(id) = session.lock().id() {
						let mut nodes = self.nodes.write();
						nodes.note_failure(&id);
						nodes.mark_as_useless(id);
					}
				}
				trace!(target: "network", "Disabling peer {}", peer);
				self.kill_connection(*peer, io, false);
			},
			NetworkIoMessage::InitPublicInterface =>
				self.init_public_interface(io).unwrap_or_else(|e| warn!("Error initializing public interface: {:?}", e)),
			_ => {}	// ignore others.
		}
	}

	fn register_stream(&self, stream: StreamToken, reg: Token, event_loop: &mut EventLoop<IoManager<NetworkIoMessage>>) {
		match stream {
			FIRST_SESSION ... LAST_SESSION => {
				let session = { self.sessions.read().get(stream).cloned() };
				if let Some(session) = session {
					session.lock().register_socket(reg, event_loop).expect("Error registering socket");
				}
			}
			DISCOVERY => match self.udp_socket.lock().as_ref() {
				Some(udp_socket) => {
					event_loop.register(udp_socket, reg, Ready::all(), PollOpt::edge())
						.expect("Error registering UDP socket");
				},
				_ => panic!("Error registering discovery socket"),
			}
			TCP_ACCEPT => event_loop.register(&*self.tcp_listener.lock(), Token(TCP_ACCEPT), Ready::all(), PollOpt::edge()).expect("Error registering stream"),
			_ => warn!("Unexpected stream registration")
		}
	}

	fn deregister_stream(&self, stream: StreamToken, event_loop: &mut EventLoop<IoManager<NetworkIoMessage>>) {
		match stream {
			FIRST_SESSION ... LAST_SESSION => {
				let mut connections = self.sessions.write();
				if let Some(connection) = connections.get(stream).cloned() {
					let c = connection.lock();
					if c.expired() { // make sure it is the same connection that the event was generated for
						c.deregister_socket(event_loop).expect("Error deregistering socket");
						connections.remove(stream);
					}
				}
			}
			DISCOVERY => (),
			_ => warn!("Unexpected stream deregistration")
		}
	}

	fn update_stream(&self, stream: StreamToken, reg: Token, event_loop: &mut EventLoop<IoManager<NetworkIoMessage>>) {
		match stream {
			FIRST_SESSION ... LAST_SESSION => {
				let connection = { self.sessions.read().get(stream).cloned() };
				if let Some(connection) = connection {
					connection.lock().update_socket(reg, event_loop).expect("Error updating socket");
				}
			}
			DISCOVERY => match (self.udp_socket.lock().as_ref(), self.discovery.lock().as_ref()) {
				(Some(udp_socket), Some(discovery)) => {
					let registration = if discovery.any_sends_queued() {
						Ready::readable() | Ready::writable()
					} else {
						Ready::readable()
					};
					event_loop.reregister(udp_socket, reg, registration, PollOpt::edge())
						.expect("Error reregistering UDP socket");
				},
				_ => panic!("Error reregistering discovery socket"),
			}
			TCP_ACCEPT => event_loop.reregister(&*self.tcp_listener.lock(), Token(TCP_ACCEPT), Ready::all(), PollOpt::edge()).expect("Error reregistering stream"),
			_ => warn!("Unexpected stream update")
		}
	}
}

fn save_key(path: &Path, key: &Secret) {
	let mut path_buf = PathBuf::from(path);
	if let Err(e) = fs::create_dir_all(path_buf.as_path()) {
		warn!("Error creating key directory: {:?}", e);
		return;
	};
	path_buf.push("key");
	let path = path_buf.as_path();
	let mut file = match fs::File::create(&path) {
		Ok(file) => file,
		Err(e) => {
			warn!("Error creating key file: {:?}", e);
			return;
		}
	};
	if let Err(e) = restrict_permissions_owner(path, true, false) {
		warn!(target: "network", "Failed to modify permissions of the file ({})", e);
	}
	if let Err(e) = file.write(&key.to_hex().into_bytes()) {
		warn!("Error writing key file: {:?}", e);
	}
}

fn load_key(path: &Path) -> Option<Secret> {
	let mut path_buf = PathBuf::from(path);
	path_buf.push("key");
	let mut file = match fs::File::open(path_buf.as_path()) {
		Ok(file) => file,
		Err(e) => {
			debug!("Error opening key file: {:?}", e);
			return None;
		}
	};
	let mut buf = String::new();
	match file.read_to_string(&mut buf) {
		Ok(_) => {},
		Err(e) => {
			warn!("Error reading key file: {:?}", e);
			return None;
		}
	}
	match Secret::from_str(&buf) {
		Ok(key) => Some(key),
		Err(e) => {
			warn!("Error parsing key file: {:?}", e);
			None
		}
	}
}

#[test]
fn key_save_load() {
	use tempdir::TempDir;

	let tempdir = TempDir::new("").unwrap();
	let key = H256::random().into();
	save_key(tempdir.path(), &key);
	let r = load_key(tempdir.path());
	assert_eq!(key, r.unwrap());
}

#[test]
fn host_client_url() {
	let mut config = NetworkConfiguration::new_local();
	let key = "6f7b0d801bc7b5ce7bbd930b84fd0369b3eb25d09be58d64ba811091046f3aa2".parse().unwrap();
	config.use_secret = Some(key);
	let host: Host = Host::new(config, None).unwrap();
	assert!(host.local_url().starts_with("enode://101b3ef5a4ea7a1c7928e24c4c75fd053c235d7b80c22ae5c03d145d0ac7396e2a4ffff9adee3133a7b05044a5cee08115fd65145e5165d646bde371010d803c@"));
}<|MERGE_RESOLUTION|>--- conflicted
+++ resolved
@@ -14,26 +14,23 @@
 // You should have received a copy of the GNU General Public License
 // along with Parity Ethereum.  If not, see <http://www.gnu.org/licenses/>.
 
-use std::cmp::{max, min};
+use std::net::{SocketAddr, SocketAddrV4, Ipv4Addr};
 use std::collections::{HashMap, HashSet};
-use std::fs;
-use std::io::{self, Read, Write};
-use std::net::{Ipv4Addr, SocketAddr, SocketAddrV4};
-use std::ops::*;
-use std::path::{Path, PathBuf};
 use std::str::FromStr;
 use std::sync::Arc;
 use std::sync::atomic::{AtomicBool, Ordering as AtomicOrdering};
+use std::ops::*;
+use std::cmp::{min, max};
+use std::path::{Path, PathBuf};
+use std::io::{Read, Write, self};
+use std::fs;
 use std::time::Duration;
-
-use ethereum_types::H256;
+use ethkey::{KeyPair, Secret, Random, Generator};
 use hash::keccak;
 use mio::*;
-use mio::deprecated::EventLoop;
+use mio::deprecated::{EventLoop};
 use mio::tcp::*;
 use mio::udp::*;
-<<<<<<< HEAD
-=======
 use ethereum_types::H256;
 use rlp::{RlpStream, Encodable};
 use rustc_hex::ToHex;
@@ -48,24 +45,10 @@
 use discovery::{Discovery, TableUpdates, NodeEntry, MAX_DATAGRAM_SIZE};
 use network::client_version::ClientVersion;
 use ip_utils::{map_external_address, select_public_address};
->>>>>>> dae5d75d
 use parity_path::restrict_permissions_owner;
 use parking_lot::{Mutex, RwLock};
-use rlp::{Encodable, RlpStream};
-
+use network::{ConnectionFilter, ConnectionDirection};
 use connection::PAYLOAD_SOFT_LIMIT;
-use discovery::{Discovery, MAX_DATAGRAM_SIZE, NodeEntry, TableUpdates};
-use ethkey::{Generator, KeyPair, Random, Secret};
-use io::*;
-use ip_utils::{map_external_address, select_public_address};
-use network::{NetworkConfiguration, NetworkIoMessage, PacketId, PeerId, ProtocolId};
-use network::{NetworkContext as NetworkContextTrait, NonReservedPeerMode};
-use network::{DisconnectReason, Error, ErrorKind, NetworkProtocolHandler, SessionInfo};
-use network::{ConnectionDirection, ConnectionFilter};
-use network::client_version::ClientVersion;
-use node_table::*;
-use PROTOCOL_VERSION;
-use session::{Session, SessionData};
 
 type Slab<T> = ::slab::Slab<T, usize>;
 
@@ -279,17 +262,17 @@
 	sessions: Arc<RwLock<Slab<SharedSession>>>,
 	discovery: Mutex<Option<Discovery<'static>>>,
 	nodes: RwLock<NodeTable>,
-	handlers: RwLock<HashMap<ProtocolId, Arc<dyn NetworkProtocolHandler + Sync>>>,
+	handlers: RwLock<HashMap<ProtocolId, Arc<NetworkProtocolHandler + Sync>>>,
 	timers: RwLock<HashMap<TimerToken, ProtocolTimer>>,
 	timer_counter: RwLock<usize>,
 	reserved_nodes: RwLock<HashSet<NodeId>>,
 	stopping: AtomicBool,
-	filter: Option<Arc<dyn ConnectionFilter>>,
+	filter: Option<Arc<ConnectionFilter>>,
 }
 
 impl Host {
 	/// Create a new instance
-	pub fn new(mut config: NetworkConfiguration, filter: Option<Arc<dyn ConnectionFilter>>) -> Result<Host, Error> {
+	pub fn new(mut config: NetworkConfiguration, filter: Option<Arc<ConnectionFilter>>) -> Result<Host, Error> {
 		let mut listen_address = match config.listen_address {
 			None => SocketAddr::V4(SocketAddrV4::new(Ipv4Addr::new(0, 0, 0, 0), DEFAULT_PORT)),
 			Some(addr) => addr,
@@ -994,14 +977,14 @@
 		self.nodes.write().update(node_changes, &*self.reserved_nodes.read());
 	}
 
-	pub fn with_context<F>(&self, protocol: ProtocolId, io: &IoContext<NetworkIoMessage>, action: F) where F: FnOnce(&dyn NetworkContextTrait) {
+	pub fn with_context<F>(&self, protocol: ProtocolId, io: &IoContext<NetworkIoMessage>, action: F) where F: FnOnce(&NetworkContextTrait) {
 		let reserved = { self.reserved_nodes.read() };
 
 		let context = NetworkContext::new(io, protocol, None, self.sessions.clone(), &reserved);
 		action(&context);
 	}
 
-	pub fn with_context_eval<F, T>(&self, protocol: ProtocolId, io: &IoContext<NetworkIoMessage>, action: F) -> T where F: FnOnce(&dyn NetworkContextTrait) -> T {
+	pub fn with_context_eval<F, T>(&self, protocol: ProtocolId, io: &IoContext<NetworkIoMessage>, action: F) -> T where F: FnOnce(&NetworkContextTrait) -> T {
 		let reserved = { self.reserved_nodes.read() };
 
 		let context = NetworkContext::new(io, protocol, None, self.sessions.clone(), &reserved);
