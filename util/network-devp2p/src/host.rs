--- conflicted
+++ resolved
@@ -222,15 +222,8 @@
 	pub(crate) fn secret(&self) -> &Secret {
 		self.keys.secret()
 	}
-<<<<<<< HEAD
-}
-
-impl HostInfoTrait for HostInfo {
-	fn id(&self) -> &NodeId {
-=======
 
 	pub(crate) fn id(&self) -> &NodeId {
->>>>>>> 3d764173
 		self.keys.public()
 	}
 }
