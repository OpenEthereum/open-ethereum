--- conflicted
+++ resolved
@@ -390,23 +390,14 @@
 		if header.len() != ENCRYPTED_HEADER_LEN {
 			return Err(Error::Auth);
 		}
-<<<<<<< HEAD
 		EncryptedConnection::update_mac(&mut self.ingress_mac, &self.mac_encoder_key, &header[0..16])?;
 		{
 			let mac = &header[16..];
 			let mut expected = H256::zero();
 			self.ingress_mac.clone().finalize(expected.as_bytes_mut());
 			if mac != &expected[0..16] {
-				return Err(ErrorKind::Auth.into());
-			}
-=======
-		EncryptedConnection::update_mac(&mut self.ingress_mac, &mut self.mac_encoder, &header[0..16]);
-		let mac = &header[16..];
-		let mut expected = H256::zero();
-		self.ingress_mac.clone().finalize(expected.as_bytes_mut());
-		if mac != &expected[0..16] {
-			return Err(Error::Auth);
->>>>>>> 35c607f6
+				return Err(Error::Auth);
+			}
 		}
 		self.decoder.decrypt(&mut header[..16])?;
 
@@ -433,24 +424,14 @@
 			return Err(Error::Auth);
 		}
 		self.ingress_mac.update(&payload[0..payload.len() - 16]);
-<<<<<<< HEAD
 		EncryptedConnection::update_mac(&mut self.ingress_mac, &self.mac_encoder_key, &[0u8; 0])?;
-=======
-		EncryptedConnection::update_mac(&mut self.ingress_mac, &mut self.mac_encoder, &[0u8; 0]);
-		let mac = &payload[(payload.len() - 16)..];
-		let mut expected = H128::default();
-		self.ingress_mac.clone().finalize(expected.as_bytes_mut());
-		if mac != &expected[..] {
-			return Err(Error::Auth);
-		}
->>>>>>> 35c607f6
 
 		{
 			let mac = &payload[(payload.len() - 16)..];
 			let mut expected = H128::default();
 			self.ingress_mac.clone().finalize(expected.as_bytes_mut());
 			if mac != &expected[..] {
-				return Err(ErrorKind::Auth.into());
+				return Err(ErrorKind::Auth);
 			}
 		}
 		self.decoder.decrypt(&mut payload[..self.payload_len + padding])?;
