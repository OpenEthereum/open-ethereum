// Copyright 2015-2019 Parity Technologies (UK) Ltd.
// This file is part of Parity Ethereum.

// Parity Ethereum is free software: you can redistribute it and/or modify
// it under the terms of the GNU General Public License as published by
// the Free Software Foundation, either version 3 of the License, or
// (at your option) any later version.

// Parity Ethereum is distributed in the hope that it will be useful,
// but WITHOUT ANY WARRANTY; without even the implied warranty of
// MERCHANTABILITY or FITNESS FOR A PARTICULAR PURPOSE.  See the
// GNU General Public License for more details.

// You should have received a copy of the GNU General Public License
// along with Parity Ethereum.  If not, see <http://www.gnu.org/licenses/>.

//! Network and general IO module.
//!
//! Example usage for creating a network service and adding an IO handler:
//!
//! ```rust
//! extern crate ethcore_network as net;
//! extern crate ethcore_network_devp2p as devp2p;
//! use net::*;
//! use devp2p::NetworkService;
//! use std::sync::Arc;
//! use std::time::Duration;
//!
//! struct MyHandler;
//!
//! impl NetworkProtocolHandler for MyHandler {
//!		fn initialize(&self, io: &NetworkContext) {
//!			io.register_timer(0, Duration::from_secs(1));
//!		}
//!
//!		fn read(&self, io: &NetworkContext, peer: &PeerId, packet_id: u8, data: &[u8]) {
//!			println!("Received {} ({} bytes) from {}", packet_id, data.len(), peer);
//!		}
//!
//!		fn connected(&self, io: &NetworkContext, peer: &PeerId) {
//!			println!("Connected {}", peer);
//!		}
//!
//!		fn disconnected(&self, io: &NetworkContext, peer: &PeerId) {
//!			println!("Disconnected {}", peer);
//!		}
//! }
//!
//! fn main () {
//! 	let mut service = NetworkService::new(NetworkConfiguration::new_local(), None).expect("Error creating network service");
//! 	service.start().expect("Error starting service");
//! 	service.register_protocol(Arc::new(MyHandler), *b"myp", &[(1u8, 1u8)]);
//!
//! 	// Wait for quit condition
//! 	// ...
//! 	// Drop the service
//! }
//! ```

//TODO: use Poll from mio
#![allow(deprecated)]

<<<<<<< HEAD
=======
//TODO: remove this
>>>>>>> 425dcd45
extern crate ansi_term;
#[cfg(test)] #[macro_use]
extern crate assert_matches;
extern crate bytes;
<<<<<<< HEAD
=======
extern crate crypto as rcrypto;
>>>>>>> 425dcd45
#[cfg(test)]
extern crate env_logger;
#[macro_use]
extern crate error_chain;
extern crate ethcore_io as io;
extern crate ethcore_network as network;
extern crate ethereum_types;
extern crate ethkey;
extern crate igd;
extern crate ipnetwork;
extern crate keccak_hash as hash;
extern crate libc;
#[macro_use]
extern crate log;
extern crate lru_cache;
extern crate mio;
extern crate parity_bytes;
extern crate parity_crypto as crypto;
extern crate parity_path;
extern crate parity_snappy as snappy;
extern crate parking_lot;
extern crate rand;
extern crate rlp;
<<<<<<< HEAD
//TODO: remove this
=======
>>>>>>> 425dcd45
extern crate rustc_hex;
extern crate serde;
#[macro_use]
extern crate serde_derive;
extern crate serde_json;
extern crate slab;
#[cfg(test)]
extern crate tempdir;
extern crate tiny_keccak;

pub use host::NetworkContext;
pub use io::TimerToken;
pub use node_table::{MAX_NODES_IN_TABLE, NodeId, validate_node_url};
pub use service::NetworkService;

mod host;
mod connection;
mod handshake;
mod session;
mod discovery;
mod service;
mod node_table;
mod ip_utils;

const PROTOCOL_VERSION: u32 = 5;<|MERGE_RESOLUTION|>--- conflicted
+++ resolved
@@ -60,18 +60,11 @@
 //TODO: use Poll from mio
 #![allow(deprecated)]
 
-<<<<<<< HEAD
-=======
 //TODO: remove this
->>>>>>> 425dcd45
 extern crate ansi_term;
 #[cfg(test)] #[macro_use]
 extern crate assert_matches;
 extern crate bytes;
-<<<<<<< HEAD
-=======
-extern crate crypto as rcrypto;
->>>>>>> 425dcd45
 #[cfg(test)]
 extern crate env_logger;
 #[macro_use]
@@ -95,10 +88,6 @@
 extern crate parking_lot;
 extern crate rand;
 extern crate rlp;
-<<<<<<< HEAD
-//TODO: remove this
-=======
->>>>>>> 425dcd45
 extern crate rustc_hex;
 extern crate serde;
 #[macro_use]
