// Copyright 2015-2018 Parity Technologies (UK) Ltd.
// This file is part of Parity.

// Parity is free software: you can redistribute it and/or modify
// it under the terms of the GNU General Public License as published by
// the Free Software Foundation, either version 3 of the License, or
// (at your option) any later version.

// Parity is distributed in the hope that it will be useful,
// but WITHOUT ANY WARRANTY; without even the implied warranty of
// MERCHANTABILITY or FITNESS FOR A PARTICULAR PURPOSE.  See the
// GNU General Public License for more details.

// You should have received a copy of the GNU General Public License
// along with Parity.  If not, see <http://www.gnu.org/licenses/>.

//! Network and general IO module.
//!
//! Example usage for creating a network service and adding an IO handler:
//!
//! ```rust
//! extern crate ethcore_network as net;
//! extern crate ethcore_network_devp2p as devp2p;
//! use net::*;
//! use devp2p::NetworkService;
//! use std::sync::Arc;
//! use std::time::Duration;
//!
//! struct MyHandler;
//!
//! impl NetworkProtocolHandler for MyHandler {
//!		fn initialize(&self, io: &NetworkContext) {
//!			io.register_timer(0, Duration::from_secs(1));
//!		}
//!
//!		fn read(&self, io: &NetworkContext, peer: &PeerId, packet_id: u8, data: &[u8]) {
//!			println!("Received {} ({} bytes) from {}", packet_id, data.len(), peer);
//!		}
//!
//!		fn connected(&self, io: &NetworkContext, peer: &PeerId) {
//!			println!("Connected {}", peer);
//!		}
//!
//!		fn disconnected(&self, io: &NetworkContext, peer: &PeerId) {
//!			println!("Disconnected {}", peer);
//!		}
//! }
//!
//! fn main () {
//! 	let mut service = NetworkService::new(NetworkConfiguration::new_local(), None).expect("Error creating network service");
//! 	service.start().expect("Error starting service");
//! 	service.register_protocol(Arc::new(MyHandler), *b"myp", &[(1u8, 1u8)]);
//!
//! 	// Wait for quit condition
//! 	// ...
//! 	// Drop the service
//! }
//! ```

//TODO: use Poll from mio
#![allow(deprecated)]

extern crate ethcore_io as io;
extern crate parity_bytes;
extern crate parity_crypto as crypto;
extern crate ethereum_types;
extern crate parking_lot;
extern crate mio;
extern crate tiny_keccak;
extern crate crypto as rcrypto;
extern crate rand;
extern crate ansi_term; //TODO: remove this
extern crate rustc_hex;
extern crate igd;
extern crate libc;
extern crate slab;
extern crate ethkey;
extern crate rlp;
extern crate bytes;
extern crate parity_path;
extern crate ethcore_logger;
extern crate ethcore_network as network;
extern crate ipnetwork;
extern crate keccak_hash as hash;
extern crate serde;
extern crate serde_json;
<<<<<<< HEAD
extern crate parity_snappy;
=======
extern crate parity_snappy as snappy;
>>>>>>> 1f242622

#[macro_use]
extern crate error_chain;
#[macro_use]
extern crate log;
#[macro_use]
extern crate serde_derive;

#[cfg(test)]
extern crate tempdir;
#[cfg(test)] #[macro_use]
extern crate assert_matches;

mod host;
mod connection;
mod handshake;
mod session;
mod discovery;
mod service;
mod node_table;
mod ip_utils;

pub use service::NetworkService;
pub use host::NetworkContext;

pub use io::TimerToken;
pub use node_table::{validate_node_url, NodeId};

const PROTOCOL_VERSION: u32 = 5;<|MERGE_RESOLUTION|>--- conflicted
+++ resolved
@@ -84,11 +84,7 @@
 extern crate keccak_hash as hash;
 extern crate serde;
 extern crate serde_json;
-<<<<<<< HEAD
-extern crate parity_snappy;
-=======
 extern crate parity_snappy as snappy;
->>>>>>> 1f242622
 
 #[macro_use]
 extern crate error_chain;
