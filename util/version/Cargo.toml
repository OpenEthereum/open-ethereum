# NOTE This file is used by the auto-updater service.
# Make sure to update the service if it's moved or the structure is changed.
[package]
name = "parity-version"
# NOTE: this value is used for Parity Ethereum version string (via env CARGO_PKG_VERSION)
version = "2.4.0"
authors = ["Parity Technologies <admin@parity.io>"]
build = "build.rs"

[package.metadata]
# This versions track. Should be changed to `stable` or `beta` when on respective branches.
# Used by auto-updater and for Parity version string.
track = "nightly"

# Network specific settings, used ONLY by auto-updater.
# Latest supported fork blocks.
# Indicates a critical release in this track (i.e. consensus issue).
[package.metadata.networks]
<<<<<<< HEAD
foundation = { forkBlock = 4370000, critical = false }
=======
foundation = { forkBlock = 7080000, critical = true }
>>>>>>> 190b751b
ropsten = { forkBlock = 4230000, critical = false }
kovan = { forkBlock = 9200000, critical = true }

[dependencies]
parity-bytes = "0.1"
rlp = { version = "0.3.0", features = ["ethereum"] }
target_info = "0.1"

[build-dependencies]
vergen = "0.1"
rustc_version = "0.2"
toml = "0.4"

[features]
final = []<|MERGE_RESOLUTION|>--- conflicted
+++ resolved
@@ -16,11 +16,7 @@
 # Latest supported fork blocks.
 # Indicates a critical release in this track (i.e. consensus issue).
 [package.metadata.networks]
-<<<<<<< HEAD
-foundation = { forkBlock = 4370000, critical = false }
-=======
-foundation = { forkBlock = 7080000, critical = true }
->>>>>>> 190b751b
+foundation = { forkBlock = 4370000, critical = true }
 ropsten = { forkBlock = 4230000, critical = false }
 kovan = { forkBlock = 9200000, critical = true }
 
