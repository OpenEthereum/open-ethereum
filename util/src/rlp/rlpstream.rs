--- conflicted
+++ resolved
@@ -313,15 +313,7 @@
 	}
 
 	fn bytes_len(&self) -> usize {
-<<<<<<< HEAD
-		if self.0 == 0 {
-			0
-		} else {
-			1
-		}
-=======
 		match self.0 { 0 => 0, _ => 1 }
->>>>>>> 418d4a4e
 	}
 }
 
