--- conflicted
+++ resolved
@@ -264,7 +264,6 @@
 				let mut canon_deletions: Vec<H256> = Vec::new();
 				let mut overlay_deletions: Vec<H256> = Vec::new();
 				let mut index = 0usize;
-<<<<<<< HEAD
 
 				{
 					let mut canon_insertions = Vec::new();
@@ -283,22 +282,6 @@
 										if rc > 0 {
 											canon_insertions.push((h.clone(), d));
 										}
-=======
-				for mut journal in records.drain(..) {
-					//delete the record from the db
-					let mut r = RlpStream::new_list(3);
-					r.append(&end_era);
-					r.append(&index);
-					r.append(&&PADDING[..]);
-					try!(batch.delete(&r.drain()));
-					trace!("commit: Delete journal for time #{}.{}: {}, (canon was {}): +{} -{} entries", end_era, index, journal.id, canon_id, journal.insertions.len(), journal.deletions.len());
-					{
-						if canon_id == journal.id {
-							for h in &journal.insertions {
-								if let Some(&(ref d, rc)) = journal_overlay.backing_overlay.raw(&OverlayRecentDB::to_short_key(h)) {
-									if rc > 0 {
-										canon_insertions.push((h.clone(), d.clone())); //TODO: optimize this to avoid data copy
->>>>>>> aafb014d
 									}
 								}
 								canon_deletions = journal.deletions;
