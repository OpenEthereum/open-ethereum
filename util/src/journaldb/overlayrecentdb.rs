// Copyright 2015, 2016 Ethcore (UK) Ltd.
// This file is part of Parity.

// Parity is free software: you can redistribute it and/or modify
// it under the terms of the GNU General Public License as published by
// the Free Software Foundation, either version 3 of the License, or
// (at your option) any later version.

// Parity is distributed in the hope that it will be useful,
// but WITHOUT ANY WARRANTY; without even the implied warranty of
// MERCHANTABILITY or FITNESS FOR A PARTICULAR PURPOSE.  See the
// GNU General Public License for more details.

// You should have received a copy of the GNU General Public License
// along with Parity.  If not, see <http://www.gnu.org/licenses/>.

//! `JournalDB` over in-memory overlay

use common::*;
use rlp::*;
use hashdb::*;
use memorydb::*;
use super::{DB_PREFIX_LEN, LATEST_ERA_KEY};
use kvdb::{Database, DBTransaction};
#[cfg(test)]
use std::env;
use super::JournalDB;

/// Implementation of the `JournalDB` trait for a disk-backed database with a memory overlay
/// and, possibly, latent-removal semantics.
///
/// Like `OverlayDB`, there is a memory overlay; `commit()` must be called in order to
/// write operations out to disk. Unlike `OverlayDB`, `remove()` operations do not take effect
/// immediately. Rather some age (based on a linear but arbitrary metric) must pass before
/// the removals actually take effect.
///
/// There are two memory overlays:
/// - Transaction overlay contains current transaction data. It is merged with with history
/// overlay on each `commit()`
/// - History overlay contains all data inserted during the history period. When the node
/// in the overlay becomes ancient it is written to disk on `commit()`
///
/// There is also a journal maintained in memory and on the disk as well which lists insertions
/// and removals for each commit during the history period. This is used to track
/// data nodes that go out of history scope and must be written to disk.
///
/// Commit workflow:
/// 1. Create a new journal record from the transaction overlay.
/// 2. Insert each node from the transaction overlay into the History overlay increasing reference
/// count if it is already there. Note that the reference counting is managed by `MemoryDB`
/// 3. Clear the transaction overlay.
/// 4. For a canonical journal record that becomes ancient inserts its insertions into the disk DB
/// 5. For each journal record that goes out of the history scope (becomes ancient) remove its
/// insertions from the history overlay, decreasing the reference counter and removing entry if
/// if reaches zero.
/// 6. For a canonical journal record that becomes ancient delete its removals from the disk only if
/// the removed key is not present in the history overlay.
/// 7. Delete ancient record from memory and disk.

pub struct OverlayRecentDB {
	transaction_overlay: MemoryDB,
	backing: Arc<Database>,
	journal_overlay: Arc<RwLock<JournalOverlay>>,
	column: Option<u32>,
}

#[derive(PartialEq)]
struct JournalOverlay {
	backing_overlay: MemoryDB,
	journal: HashMap<u64, Vec<JournalEntry>>,
	latest_era: Option<u64>,
}

#[derive(PartialEq)]
struct JournalEntry {
	id: H256,
	insertions: Vec<H256>,
	deletions: Vec<H256>,
}

impl HeapSizeOf for JournalEntry {
	fn heap_size_of_children(&self) -> usize {
		self.insertions.heap_size_of_children() + self.deletions.heap_size_of_children()
	}
}

impl Clone for OverlayRecentDB {
	fn clone(&self) -> OverlayRecentDB {
		OverlayRecentDB {
			transaction_overlay: self.transaction_overlay.clone(),
			backing: self.backing.clone(),
			journal_overlay: self.journal_overlay.clone(),
			column: self.column.clone(),
		}
	}
}

const PADDING : [u8; 10] = [ 0u8; 10 ];

impl OverlayRecentDB {
	/// Create a new instance.
	pub fn new(backing: Arc<Database>, col: Option<u32>) -> OverlayRecentDB {
		let journal_overlay = Arc::new(RwLock::new(OverlayRecentDB::read_overlay(&backing, col)));
		OverlayRecentDB {
			transaction_overlay: MemoryDB::new(),
			backing: backing,
			journal_overlay: journal_overlay,
			column: col,
		}
	}

	/// Create a new instance with an anonymous temporary database.
	#[cfg(test)]
	pub fn new_temp() -> OverlayRecentDB {
		let mut dir = env::temp_dir();
		dir.push(H32::random().hex());
		let backing = Arc::new(Database::open_default(dir.to_str().unwrap()).unwrap());
		Self::new(backing, None)
	}

	#[cfg(test)]
	fn can_reconstruct_refs(&self) -> bool {
		let reconstructed = Self::read_overlay(&self.backing, self.column);
		let journal_overlay = self.journal_overlay.read();
		*journal_overlay == reconstructed
	}

	fn payload(&self, key: &H256) -> Option<Bytes> {
		self.backing.get(self.column, key).expect("Low-level database error. Some issue with your hard disk?").map(|v| v.to_vec())
	}

	fn read_overlay(db: &Database, col: Option<u32>) -> JournalOverlay {
		let mut journal = HashMap::new();
		let mut overlay = MemoryDB::new();
		let mut count = 0;
		let mut latest_era = None;
		if let Some(val) = db.get(col, &LATEST_ERA_KEY).expect("Low-level database error.") {
			let mut era = decode::<u64>(&val);
			latest_era = Some(era);
			loop {
				let mut index = 0usize;
				while let Some(rlp_data) = db.get(col, {
					let mut r = RlpStream::new_list(3);
					r.append(&era);
					r.append(&index);
					r.append(&&PADDING[..]);
					&r.drain()
				}).expect("Low-level database error.") {
					trace!("read_overlay: era={}, index={}", era, index);
					let rlp = Rlp::new(&rlp_data);
					let id: H256 = rlp.val_at(0);
					let insertions = rlp.at(1);
					let deletions: Vec<H256> = rlp.val_at(2);
					let mut inserted_keys = Vec::new();
					for r in insertions.iter() {
						let k: H256 = r.val_at(0);
						let v: Bytes = r.val_at(1);
						overlay.emplace(to_short_key(&k), v);
						inserted_keys.push(k);
						count += 1;
					}
					journal.entry(era).or_insert_with(Vec::new).push(JournalEntry {
						id: id,
						insertions: inserted_keys,
						deletions: deletions,
					});
					index += 1;
				};
				if index == 0 || era == 0 {
					break;
				}
				era -= 1;
			}
		}
		trace!("Recovered {} overlay entries, {} journal entries", count, journal.len());
		JournalOverlay { backing_overlay: overlay, journal: journal, latest_era: latest_era }
	}

}

#[inline]
fn to_short_key(key: &H256) -> H256 {
	let mut k = H256::new();
	k[0..DB_PREFIX_LEN].copy_from_slice(&key[0..DB_PREFIX_LEN]);
	k
}

impl JournalDB for OverlayRecentDB {
	fn boxed_clone(&self) -> Box<JournalDB> {
		Box::new(self.clone())
	}

	fn mem_used(&self) -> usize {
		let mut mem = self.transaction_overlay.mem_used();
		let overlay = self.journal_overlay.read();
		mem += overlay.backing_overlay.mem_used();
		mem += overlay.journal.heap_size_of_children();
		mem
	}

	fn is_empty(&self) -> bool {
		self.backing.get(self.column, &LATEST_ERA_KEY).expect("Low level database error").is_none()
	}

	fn backing(&self) -> &Arc<Database> {
		&self.backing
	}

	fn latest_era(&self) -> Option<u64> { self.journal_overlay.read().latest_era }

	fn state(&self, key: &H256) -> Option<Bytes> {
		let v = self.journal_overlay.read().backing_overlay.get(&to_short_key(key)).map(|v| v.to_vec());
		v.or_else(|| self.backing.get_by_prefix(self.column, &key[0..DB_PREFIX_LEN]).map(|b| b.to_vec()))
	}

	fn commit(&mut self, batch: &DBTransaction, now: u64, id: &H256, end: Option<(u64, H256)>) -> Result<u32, UtilError> {
		// record new commit's details.
		trace!("commit: #{} ({}), end era: {:?}", now, id, end);
		let mut journal_overlay = self.journal_overlay.write();
		{
			let mut r = RlpStream::new_list(3);
			let mut tx = self.transaction_overlay.drain();
			let inserted_keys: Vec<_> = tx.iter().filter_map(|(k, &(_, c))| if c > 0 { Some(k.clone()) } else { None }).collect();
			let removed_keys: Vec<_> = tx.iter().filter_map(|(k, &(_, c))| if c < 0 { Some(k.clone()) } else { None }).collect();
			// Increase counter for each inserted key no matter if the block is canonical or not.
			let insertions = tx.drain().filter_map(|(k, (v, c))| if c > 0 { Some((k, v)) } else { None });
			r.append(id);
			r.begin_list(inserted_keys.len());
			for (k, v) in insertions {
				r.begin_list(2);
				r.append(&k);
				r.append(&v);
				journal_overlay.backing_overlay.emplace(to_short_key(&k), v);
			}
			r.append(&removed_keys);

			let mut k = RlpStream::new_list(3);
			let index = journal_overlay.journal.get(&now).map_or(0, |j| j.len());
			k.append(&now);
			k.append(&index);
			k.append(&&PADDING[..]);
			try!(batch.put(self.column, &k.drain(), r.as_raw()));
			if journal_overlay.latest_era.map_or(true, |e| now > e) {
				try!(batch.put(self.column, &LATEST_ERA_KEY, &encode(&now)));
				journal_overlay.latest_era = Some(now);
			}
			journal_overlay.journal.entry(now).or_insert_with(Vec::new).push(JournalEntry { id: id.clone(), insertions: inserted_keys, deletions: removed_keys });
		}

		let journal_overlay = &mut *journal_overlay;
		// apply old commits' details
		if let Some((end_era, canon_id)) = end {
			if let Some(ref mut records) = journal_overlay.journal.get_mut(&end_era) {
				let mut canon_insertions: Vec<(H256, Bytes)> = Vec::new();
				let mut canon_deletions: Vec<H256> = Vec::new();
				let mut overlay_deletions: Vec<H256> = Vec::new();
				let mut index = 0usize;
				for mut journal in records.drain(..) {
					//delete the record from the db
					let mut r = RlpStream::new_list(3);
					r.append(&end_era);
					r.append(&index);
					r.append(&&PADDING[..]);
					try!(batch.delete(self.column, &r.drain()));
					trace!("commit: Delete journal for time #{}.{}: {}, (canon was {}): +{} -{} entries", end_era, index, journal.id, canon_id, journal.insertions.len(), journal.deletions.len());
					{
						if canon_id == journal.id {
							for h in &journal.insertions {
<<<<<<< HEAD
								if let Some((d, rc)) = journal_overlay.backing_overlay.raw(&OverlayRecentDB::to_short_key(h)) {
=======
								if let Some(&(ref d, rc)) = journal_overlay.backing_overlay.raw(&to_short_key(h)) {
>>>>>>> 8c88e2a8
									if rc > 0 {
										canon_insertions.push((h.clone(), d.to_owned())); //TODO: optimize this to avoid data copy
									}
								}
							}
							canon_deletions = journal.deletions;
						}
						overlay_deletions.append(&mut journal.insertions);
					}
					index += 1;
				}
				// apply canon inserts first
				for (k, v) in canon_insertions {
					try!(batch.put(self.column, &k, &v));
				}
				// update the overlay
				for k in overlay_deletions {
					journal_overlay.backing_overlay.remove_and_purge(&to_short_key(&k));
				}
				// apply canon deletions
				for k in canon_deletions {
					if !journal_overlay.backing_overlay.contains(&to_short_key(&k)) {
						try!(batch.delete(self.column, &k));
					}
				}
			}
			journal_overlay.journal.remove(&end_era);
		}
		Ok(0)
	}

	fn inject(&mut self, batch: &DBTransaction) -> Result<u32, UtilError> {
		let mut ops = 0;
		for (key, (value, rc)) in self.transaction_overlay.drain() {
			if rc != 0 { ops += 1 }

			match rc {
				0 => {}
				1 => {
					if try!(self.backing.get(self.column, &key)).is_some() {
						return Err(BaseDataError::AlreadyExists(key).into());
					}
					try!(batch.put(self.column, &key, &value))
				}
				-1 => {
					if try!(self.backing.get(self.column, &key)).is_none() {
						return Err(BaseDataError::NegativelyReferencedHash(key).into());
					}
					try!(batch.delete(self.column, &key))
				}
				_ => panic!("Attempted to inject invalid state."),
			}
		}

		Ok(ops)
	}
}

impl HashDB for OverlayRecentDB {
	fn keys(&self) -> HashMap<H256, i32> {
		let mut ret: HashMap<H256, i32> = HashMap::new();
		for (key, _) in self.backing.iter(self.column) {
			let h = H256::from_slice(key.deref());
			ret.insert(h, 1);
		}

		for (key, refs) in self.transaction_overlay.keys().into_iter() {
			let refs = *ret.get(&key).unwrap_or(&0) + refs;
			ret.insert(key, refs);
		}
		ret
	}

	fn get(&self, key: &H256) -> Option<&[u8]> {
		let k = self.transaction_overlay.raw(key);
		match k {
			Some((d, rc)) if rc > 0 => Some(d),
			_ => {
				let v = self.journal_overlay.read().backing_overlay.get(&to_short_key(key)).map(|v| v.to_vec());
				match v {
					Some(x) => {
						Some(&self.transaction_overlay.denote(key, x).0)
					}
					_ => {
						if let Some(x) = self.payload(key) {
							Some(&self.transaction_overlay.denote(key, x).0)
						}
						else {
							None
						}
					}
				}
			}
		}
	}

	fn contains(&self, key: &H256) -> bool {
		self.get(key).is_some()
	}

	fn insert(&mut self, value: &[u8]) -> H256 {
		self.transaction_overlay.insert(value)
	}
	fn emplace(&mut self, key: H256, value: Bytes) {
		self.transaction_overlay.emplace(key, value);
	}
	fn remove(&mut self, key: &H256) {
		self.transaction_overlay.remove(key);
	}
}

#[cfg(test)]
mod tests {
	#![cfg_attr(feature="dev", allow(blacklisted_name))]
	#![cfg_attr(feature="dev", allow(similar_names))]

	use common::*;
	use super::*;
	use hashdb::*;
	use log::init_log;
	use journaldb::JournalDB;
	use kvdb::Database;

	fn new_db(path: &Path) -> OverlayRecentDB {
		let backing = Arc::new(Database::open_default(path.to_str().unwrap()).unwrap());
		OverlayRecentDB::new(backing, None)
	}

	#[test]
	fn insert_same_in_fork() {
		// history is 1
		let mut jdb = OverlayRecentDB::new_temp();

		let x = jdb.insert(b"X");
		jdb.commit_batch(1, &b"1".sha3(), None).unwrap();
		assert!(jdb.can_reconstruct_refs());
		jdb.commit_batch(2, &b"2".sha3(), None).unwrap();
		assert!(jdb.can_reconstruct_refs());
		jdb.commit_batch(3, &b"1002a".sha3(), Some((1, b"1".sha3()))).unwrap();
		assert!(jdb.can_reconstruct_refs());
		jdb.commit_batch(4, &b"1003a".sha3(), Some((2, b"2".sha3()))).unwrap();
		assert!(jdb.can_reconstruct_refs());

		jdb.remove(&x);
		jdb.commit_batch(3, &b"1002b".sha3(), Some((1, b"1".sha3()))).unwrap();
		assert!(jdb.can_reconstruct_refs());
		let x = jdb.insert(b"X");
		jdb.commit_batch(4, &b"1003b".sha3(), Some((2, b"2".sha3()))).unwrap();
		assert!(jdb.can_reconstruct_refs());

		jdb.commit_batch(5, &b"1004a".sha3(), Some((3, b"1002a".sha3()))).unwrap();
		assert!(jdb.can_reconstruct_refs());
		jdb.commit_batch(6, &b"1005a".sha3(), Some((4, b"1003a".sha3()))).unwrap();
		assert!(jdb.can_reconstruct_refs());

		assert!(jdb.contains(&x));
	}

	#[test]
	fn long_history() {
		// history is 3
		let mut jdb = OverlayRecentDB::new_temp();
		let h = jdb.insert(b"foo");
		jdb.commit_batch(0, &b"0".sha3(), None).unwrap();
		assert!(jdb.can_reconstruct_refs());
		assert!(jdb.contains(&h));
		jdb.remove(&h);
		jdb.commit_batch(1, &b"1".sha3(), None).unwrap();
		assert!(jdb.can_reconstruct_refs());
		assert!(jdb.contains(&h));
		jdb.commit_batch(2, &b"2".sha3(), None).unwrap();
		assert!(jdb.can_reconstruct_refs());
		assert!(jdb.contains(&h));
		jdb.commit_batch(3, &b"3".sha3(), Some((0, b"0".sha3()))).unwrap();
		assert!(jdb.can_reconstruct_refs());
		assert!(jdb.contains(&h));
		jdb.commit_batch(4, &b"4".sha3(), Some((1, b"1".sha3()))).unwrap();
		assert!(jdb.can_reconstruct_refs());
		assert!(!jdb.contains(&h));
	}

	#[test]
	fn complex() {
		// history is 1
		let mut jdb = OverlayRecentDB::new_temp();

		let foo = jdb.insert(b"foo");
		let bar = jdb.insert(b"bar");
		jdb.commit_batch(0, &b"0".sha3(), None).unwrap();
		assert!(jdb.can_reconstruct_refs());
		assert!(jdb.contains(&foo));
		assert!(jdb.contains(&bar));

		jdb.remove(&foo);
		jdb.remove(&bar);
		let baz = jdb.insert(b"baz");
		jdb.commit_batch(1, &b"1".sha3(), Some((0, b"0".sha3()))).unwrap();
		assert!(jdb.can_reconstruct_refs());
		assert!(jdb.contains(&foo));
		assert!(jdb.contains(&bar));
		assert!(jdb.contains(&baz));

		let foo = jdb.insert(b"foo");
		jdb.remove(&baz);
		jdb.commit_batch(2, &b"2".sha3(), Some((1, b"1".sha3()))).unwrap();
		assert!(jdb.can_reconstruct_refs());
		assert!(jdb.contains(&foo));
		assert!(!jdb.contains(&bar));
		assert!(jdb.contains(&baz));

		jdb.remove(&foo);
		jdb.commit_batch(3, &b"3".sha3(), Some((2, b"2".sha3()))).unwrap();
		assert!(jdb.can_reconstruct_refs());
		assert!(jdb.contains(&foo));
		assert!(!jdb.contains(&bar));
		assert!(!jdb.contains(&baz));

		jdb.commit_batch(4, &b"4".sha3(), Some((3, b"3".sha3()))).unwrap();
		assert!(jdb.can_reconstruct_refs());
		assert!(!jdb.contains(&foo));
		assert!(!jdb.contains(&bar));
		assert!(!jdb.contains(&baz));
	}

	#[test]
	fn fork() {
		// history is 1
		let mut jdb = OverlayRecentDB::new_temp();

		let foo = jdb.insert(b"foo");
		let bar = jdb.insert(b"bar");
		jdb.commit_batch(0, &b"0".sha3(), None).unwrap();
		assert!(jdb.can_reconstruct_refs());
		assert!(jdb.contains(&foo));
		assert!(jdb.contains(&bar));

		jdb.remove(&foo);
		let baz = jdb.insert(b"baz");
		jdb.commit_batch(1, &b"1a".sha3(), Some((0, b"0".sha3()))).unwrap();
		assert!(jdb.can_reconstruct_refs());

		jdb.remove(&bar);
		jdb.commit_batch(1, &b"1b".sha3(), Some((0, b"0".sha3()))).unwrap();
		assert!(jdb.can_reconstruct_refs());

		assert!(jdb.contains(&foo));
		assert!(jdb.contains(&bar));
		assert!(jdb.contains(&baz));

		jdb.commit_batch(2, &b"2b".sha3(), Some((1, b"1b".sha3()))).unwrap();
		assert!(jdb.can_reconstruct_refs());
		assert!(jdb.contains(&foo));
		assert!(!jdb.contains(&baz));
		assert!(!jdb.contains(&bar));
	}

	#[test]
	fn overwrite() {
		// history is 1
		let mut jdb = OverlayRecentDB::new_temp();

		let foo = jdb.insert(b"foo");
		jdb.commit_batch(0, &b"0".sha3(), None).unwrap();
		assert!(jdb.can_reconstruct_refs());
		assert!(jdb.contains(&foo));

		jdb.remove(&foo);
		jdb.commit_batch(1, &b"1".sha3(), Some((0, b"0".sha3()))).unwrap();
		assert!(jdb.can_reconstruct_refs());
		jdb.insert(b"foo");
		assert!(jdb.contains(&foo));
		jdb.commit_batch(2, &b"2".sha3(), Some((1, b"1".sha3()))).unwrap();
		assert!(jdb.can_reconstruct_refs());
		assert!(jdb.contains(&foo));
		jdb.commit_batch(3, &b"2".sha3(), Some((0, b"2".sha3()))).unwrap();
		assert!(jdb.can_reconstruct_refs());
		assert!(jdb.contains(&foo));
	}

	#[test]
	fn fork_same_key_one() {
		let mut jdb = OverlayRecentDB::new_temp();
		jdb.commit_batch(0, &b"0".sha3(), None).unwrap();
		assert!(jdb.can_reconstruct_refs());

		let foo = jdb.insert(b"foo");
		jdb.commit_batch(1, &b"1a".sha3(), Some((0, b"0".sha3()))).unwrap();
		assert!(jdb.can_reconstruct_refs());

		jdb.insert(b"foo");
		jdb.commit_batch(1, &b"1b".sha3(), Some((0, b"0".sha3()))).unwrap();
		assert!(jdb.can_reconstruct_refs());

		jdb.insert(b"foo");
		jdb.commit_batch(1, &b"1c".sha3(), Some((0, b"0".sha3()))).unwrap();
		assert!(jdb.can_reconstruct_refs());

		assert!(jdb.contains(&foo));

		jdb.commit_batch(2, &b"2a".sha3(), Some((1, b"1a".sha3()))).unwrap();
		assert!(jdb.can_reconstruct_refs());
		assert!(jdb.contains(&foo));
	}

	#[test]
	fn fork_same_key_other() {
		let mut jdb = OverlayRecentDB::new_temp();

		jdb.commit_batch(0, &b"0".sha3(), None).unwrap();
		assert!(jdb.can_reconstruct_refs());

		let foo = jdb.insert(b"foo");
		jdb.commit_batch(1, &b"1a".sha3(), Some((0, b"0".sha3()))).unwrap();
		assert!(jdb.can_reconstruct_refs());

		jdb.insert(b"foo");
		jdb.commit_batch(1, &b"1b".sha3(), Some((0, b"0".sha3()))).unwrap();
		assert!(jdb.can_reconstruct_refs());

		jdb.insert(b"foo");
		jdb.commit_batch(1, &b"1c".sha3(), Some((0, b"0".sha3()))).unwrap();
		assert!(jdb.can_reconstruct_refs());

		assert!(jdb.contains(&foo));

		jdb.commit_batch(2, &b"2b".sha3(), Some((1, b"1b".sha3()))).unwrap();
		assert!(jdb.can_reconstruct_refs());
		assert!(jdb.contains(&foo));
	}

	#[test]
	fn fork_ins_del_ins() {
		let mut jdb = OverlayRecentDB::new_temp();

		jdb.commit_batch(0, &b"0".sha3(), None).unwrap();
		assert!(jdb.can_reconstruct_refs());

		let foo = jdb.insert(b"foo");
		jdb.commit_batch(1, &b"1".sha3(), None).unwrap();
		assert!(jdb.can_reconstruct_refs());

		jdb.remove(&foo);
		jdb.commit_batch(2, &b"2a".sha3(), Some((0, b"0".sha3()))).unwrap();
		assert!(jdb.can_reconstruct_refs());

		jdb.remove(&foo);
		jdb.commit_batch(2, &b"2b".sha3(), Some((0, b"0".sha3()))).unwrap();
		assert!(jdb.can_reconstruct_refs());

		jdb.insert(b"foo");
		jdb.commit_batch(3, &b"3a".sha3(), Some((1, b"1".sha3()))).unwrap();
		assert!(jdb.can_reconstruct_refs());

		jdb.insert(b"foo");
		jdb.commit_batch(3, &b"3b".sha3(), Some((1, b"1".sha3()))).unwrap();
		assert!(jdb.can_reconstruct_refs());

		jdb.commit_batch(4, &b"4a".sha3(), Some((2, b"2a".sha3()))).unwrap();
		assert!(jdb.can_reconstruct_refs());

		jdb.commit_batch(5, &b"5a".sha3(), Some((3, b"3a".sha3()))).unwrap();
		assert!(jdb.can_reconstruct_refs());
	}

	#[test]
	fn reopen() {
		let mut dir = ::std::env::temp_dir();
		dir.push(H32::random().hex());
		let bar = H256::random();

		let foo = {
			let mut jdb = new_db(&dir);
			// history is 1
			let foo = jdb.insert(b"foo");
			jdb.emplace(bar.clone(), b"bar".to_vec());
			jdb.commit_batch(0, &b"0".sha3(), None).unwrap();
			assert!(jdb.can_reconstruct_refs());
			foo
		};

		{
			let mut jdb = new_db(&dir);
			jdb.remove(&foo);
			jdb.commit_batch(1, &b"1".sha3(), Some((0, b"0".sha3()))).unwrap();
			assert!(jdb.can_reconstruct_refs());
		}

		{
			let mut jdb = new_db(&dir);
			assert!(jdb.contains(&foo));
			assert!(jdb.contains(&bar));
			jdb.commit_batch(2, &b"2".sha3(), Some((1, b"1".sha3()))).unwrap();
			assert!(jdb.can_reconstruct_refs());
			assert!(!jdb.contains(&foo));
		}
	}

	#[test]
	fn insert_delete_insert_delete_insert_expunge() {
		init_log();
		let mut jdb = OverlayRecentDB::new_temp();

		// history is 4
		let foo = jdb.insert(b"foo");
		jdb.commit_batch(0, &b"0".sha3(), None).unwrap();
		assert!(jdb.can_reconstruct_refs());
		jdb.remove(&foo);
		jdb.commit_batch(1, &b"1".sha3(), None).unwrap();
		assert!(jdb.can_reconstruct_refs());
		jdb.insert(b"foo");
		jdb.commit_batch(2, &b"2".sha3(), None).unwrap();
		assert!(jdb.can_reconstruct_refs());
		jdb.remove(&foo);
		jdb.commit_batch(3, &b"3".sha3(), None).unwrap();
		assert!(jdb.can_reconstruct_refs());
		jdb.insert(b"foo");
		jdb.commit_batch(4, &b"4".sha3(), Some((0, b"0".sha3()))).unwrap();
		assert!(jdb.can_reconstruct_refs());
		// expunge foo
		jdb.commit_batch(5, &b"5".sha3(), Some((1, b"1".sha3()))).unwrap();
		assert!(jdb.can_reconstruct_refs());
	}

	#[test]
	fn forked_insert_delete_insert_delete_insert_expunge() {
		init_log();
		let mut jdb = OverlayRecentDB::new_temp();

		// history is 4
		let foo = jdb.insert(b"foo");
		jdb.commit_batch(0, &b"0".sha3(), None).unwrap();
		assert!(jdb.can_reconstruct_refs());

		jdb.remove(&foo);
		jdb.commit_batch(1, &b"1a".sha3(), None).unwrap();
		assert!(jdb.can_reconstruct_refs());

		jdb.remove(&foo);
		jdb.commit_batch(1, &b"1b".sha3(), None).unwrap();
		assert!(jdb.can_reconstruct_refs());

		jdb.insert(b"foo");
		jdb.commit_batch(2, &b"2a".sha3(), None).unwrap();
		assert!(jdb.can_reconstruct_refs());

		jdb.insert(b"foo");
		jdb.commit_batch(2, &b"2b".sha3(), None).unwrap();
		assert!(jdb.can_reconstruct_refs());

		jdb.remove(&foo);
		jdb.commit_batch(3, &b"3a".sha3(), None).unwrap();
		assert!(jdb.can_reconstruct_refs());

		jdb.remove(&foo);
		jdb.commit_batch(3, &b"3b".sha3(), None).unwrap();
		assert!(jdb.can_reconstruct_refs());

		jdb.insert(b"foo");
		jdb.commit_batch(4, &b"4a".sha3(), Some((0, b"0".sha3()))).unwrap();
		assert!(jdb.can_reconstruct_refs());

		jdb.insert(b"foo");
		jdb.commit_batch(4, &b"4b".sha3(), Some((0, b"0".sha3()))).unwrap();
		assert!(jdb.can_reconstruct_refs());

		// expunge foo
		jdb.commit_batch(5, &b"5".sha3(), Some((1, b"1a".sha3()))).unwrap();
		assert!(jdb.can_reconstruct_refs());
	}

	#[test]
	fn broken_assert() {
		let mut jdb = OverlayRecentDB::new_temp();

		let foo = jdb.insert(b"foo");
		jdb.commit_batch(1, &b"1".sha3(), Some((0, b"0".sha3()))).unwrap();
		assert!(jdb.can_reconstruct_refs());

		// foo is ancient history.

		jdb.remove(&foo);
		jdb.commit_batch(2, &b"2".sha3(), Some((1, b"1".sha3()))).unwrap();
		assert!(jdb.can_reconstruct_refs());

		jdb.insert(b"foo");
		jdb.commit_batch(3, &b"3".sha3(), Some((2, b"2".sha3()))).unwrap();	// BROKEN
		assert!(jdb.can_reconstruct_refs());
		assert!(jdb.contains(&foo));

		jdb.remove(&foo);
		jdb.commit_batch(4, &b"4".sha3(), Some((3, b"3".sha3()))).unwrap();
		assert!(jdb.can_reconstruct_refs());

		jdb.commit_batch(5, &b"5".sha3(), Some((4, b"4".sha3()))).unwrap();
		assert!(jdb.can_reconstruct_refs());
		assert!(!jdb.contains(&foo));
	}

	#[test]
	fn reopen_test() {
		let mut jdb = OverlayRecentDB::new_temp();
		// history is 4
		let foo = jdb.insert(b"foo");
		jdb.commit_batch(0, &b"0".sha3(), None).unwrap();
		assert!(jdb.can_reconstruct_refs());
		jdb.commit_batch(1, &b"1".sha3(), None).unwrap();
		assert!(jdb.can_reconstruct_refs());
		jdb.commit_batch(2, &b"2".sha3(), None).unwrap();
		assert!(jdb.can_reconstruct_refs());
		jdb.commit_batch(3, &b"3".sha3(), None).unwrap();
		assert!(jdb.can_reconstruct_refs());
		jdb.commit_batch(4, &b"4".sha3(), Some((0, b"0".sha3()))).unwrap();
		assert!(jdb.can_reconstruct_refs());

		// foo is ancient history.

		jdb.insert(b"foo");
		let bar = jdb.insert(b"bar");
		jdb.commit_batch(5, &b"5".sha3(), Some((1, b"1".sha3()))).unwrap();
		assert!(jdb.can_reconstruct_refs());
		jdb.remove(&foo);
		jdb.remove(&bar);
		jdb.commit_batch(6, &b"6".sha3(), Some((2, b"2".sha3()))).unwrap();
		assert!(jdb.can_reconstruct_refs());
		jdb.insert(b"foo");
		jdb.insert(b"bar");
		jdb.commit_batch(7, &b"7".sha3(), Some((3, b"3".sha3()))).unwrap();
		assert!(jdb.can_reconstruct_refs());
	}

	#[test]
	fn reopen_remove_three() {
		init_log();

		let mut dir = ::std::env::temp_dir();
		dir.push(H32::random().hex());

		let foo = b"foo".sha3();

		{
			let mut jdb = new_db(&dir);
			// history is 1
			jdb.insert(b"foo");
			jdb.commit_batch(0, &b"0".sha3(), None).unwrap();
			assert!(jdb.can_reconstruct_refs());
			jdb.commit_batch(1, &b"1".sha3(), None).unwrap();
			assert!(jdb.can_reconstruct_refs());

			// foo is ancient history.

			jdb.remove(&foo);
			jdb.commit_batch(2, &b"2".sha3(), Some((0, b"0".sha3()))).unwrap();
			assert!(jdb.can_reconstruct_refs());
			assert!(jdb.contains(&foo));

			jdb.insert(b"foo");
			jdb.commit_batch(3, &b"3".sha3(), Some((1, b"1".sha3()))).unwrap();
			assert!(jdb.can_reconstruct_refs());
			assert!(jdb.contains(&foo));

		// incantation to reopen the db
		}; {
			let mut jdb = new_db(&dir);

			jdb.remove(&foo);
			jdb.commit_batch(4, &b"4".sha3(), Some((2, b"2".sha3()))).unwrap();
			assert!(jdb.can_reconstruct_refs());
			assert!(jdb.contains(&foo));

		// incantation to reopen the db
		}; {
			let mut jdb = new_db(&dir);

			jdb.commit_batch(5, &b"5".sha3(), Some((3, b"3".sha3()))).unwrap();
			assert!(jdb.can_reconstruct_refs());
			assert!(jdb.contains(&foo));

		// incantation to reopen the db
		}; {
			let mut jdb = new_db(&dir);

			jdb.commit_batch(6, &b"6".sha3(), Some((4, b"4".sha3()))).unwrap();
			assert!(jdb.can_reconstruct_refs());
			assert!(!jdb.contains(&foo));
		}
	}

	#[test]
	fn reopen_fork() {
		let mut dir = ::std::env::temp_dir();
		dir.push(H32::random().hex());
		let (foo, bar, baz) = {
			let mut jdb = new_db(&dir);
			// history is 1
			let foo = jdb.insert(b"foo");
			let bar = jdb.insert(b"bar");
			jdb.commit_batch(0, &b"0".sha3(), None).unwrap();
			assert!(jdb.can_reconstruct_refs());
			jdb.remove(&foo);
			let baz = jdb.insert(b"baz");
			jdb.commit_batch(1, &b"1a".sha3(), Some((0, b"0".sha3()))).unwrap();
			assert!(jdb.can_reconstruct_refs());

			jdb.remove(&bar);
			jdb.commit_batch(1, &b"1b".sha3(), Some((0, b"0".sha3()))).unwrap();
			assert!(jdb.can_reconstruct_refs());
			(foo, bar, baz)
		};

		{
			let mut jdb = new_db(&dir);
			jdb.commit_batch(2, &b"2b".sha3(), Some((1, b"1b".sha3()))).unwrap();
			assert!(jdb.can_reconstruct_refs());
			assert!(jdb.contains(&foo));
			assert!(!jdb.contains(&baz));
			assert!(!jdb.contains(&bar));
		}
	}

	#[test]
	fn insert_older_era() {
		let mut jdb = OverlayRecentDB::new_temp();
		let foo = jdb.insert(b"foo");
		jdb.commit_batch(0, &b"0a".sha3(), None).unwrap();
		assert!(jdb.can_reconstruct_refs());

		let bar = jdb.insert(b"bar");
		jdb.commit_batch(1, &b"1".sha3(), Some((0, b"0a".sha3()))).unwrap();
		assert!(jdb.can_reconstruct_refs());

		jdb.remove(&bar);
		jdb.commit_batch(0, &b"0b".sha3(), None).unwrap();
		assert!(jdb.can_reconstruct_refs());
		jdb.commit_batch(2, &b"2".sha3(), Some((1, b"1".sha3()))).unwrap();

		assert!(jdb.contains(&foo));
		assert!(jdb.contains(&bar));
	}

	#[test]
	fn inject() {
		let temp = ::devtools::RandomTempPath::new();

		let mut jdb = new_db(temp.as_path().as_path());
		let key = jdb.insert(b"dog");
		jdb.inject_batch().unwrap();

		assert_eq!(jdb.get(&key).unwrap(), b"dog");
		jdb.remove(&key);
		jdb.inject_batch().unwrap();

		assert!(jdb.get(&key).is_none());
	}
}<|MERGE_RESOLUTION|>--- conflicted
+++ resolved
@@ -266,11 +266,7 @@
 					{
 						if canon_id == journal.id {
 							for h in &journal.insertions {
-<<<<<<< HEAD
-								if let Some((d, rc)) = journal_overlay.backing_overlay.raw(&OverlayRecentDB::to_short_key(h)) {
-=======
-								if let Some(&(ref d, rc)) = journal_overlay.backing_overlay.raw(&to_short_key(h)) {
->>>>>>> 8c88e2a8
+								if let Some((d, rc)) = journal_overlay.backing_overlay.raw(&to_short_key(h)) {
 									if rc > 0 {
 										canon_insertions.push((h.clone(), d.to_owned())); //TODO: optimize this to avoid data copy
 									}
