--- conflicted
+++ resolved
@@ -219,7 +219,7 @@
 	fn latest_era(&self) -> Option<u64> { self.journal_overlay.read().latest_era }
 
 	fn state(&self, key: &H256) -> Option<Bytes> {
-		let v = self.journal_overlay.unwrapped_read().backing_overlay.get(&OverlayRecentDB::to_short_key(key)).map(|v| v.to_vec());
+		let v = self.journal_overlay.read().backing_overlay.get(&OverlayRecentDB::to_short_key(key)).map(|v| v.to_vec());
 		v.or_else(|| self.backing.get_by_prefix(&key[0..DB_PREFIX_LEN]).map(|b| b.to_vec()))
 	}
 
@@ -333,11 +333,7 @@
 		match k {
 			Some(&(ref d, rc)) if rc > 0 => Some(d),
 			_ => {
-<<<<<<< HEAD
-				let v = self.journal_overlay.read().backing_overlay.get(key).map(|v| v.to_vec());
-=======
-				let v = self.journal_overlay.unwrapped_read().backing_overlay.get(&OverlayRecentDB::to_short_key(key)).map(|v| v.to_vec());
->>>>>>> fbc0e003
+				let v = self.journal_overlay.read().backing_overlay.get(&OverlayRecentDB::to_short_key(key)).map(|v| v.to_vec());
 				match v {
 					Some(x) => {
 						Some(&self.transaction_overlay.denote(key, x).0)
