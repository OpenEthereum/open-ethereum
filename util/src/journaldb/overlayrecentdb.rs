// Copyright 2015, 2016 Ethcore (UK) Ltd.
// This file is part of Parity.

// Parity is free software: you can redistribute it and/or modify
// it under the terms of the GNU General Public License as published by
// the Free Software Foundation, either version 3 of the License, or
// (at your option) any later version.

// Parity is distributed in the hope that it will be useful,
// but WITHOUT ANY WARRANTY; without even the implied warranty of
// MERCHANTABILITY or FITNESS FOR A PARTICULAR PURPOSE.  See the
// GNU General Public License for more details.

// You should have received a copy of the GNU General Public License
// along with Parity.  If not, see <http://www.gnu.org/licenses/>.

//! `JournalDB` over in-memory overlay

use common::*;
use rlp::*;
use hashdb::*;
use memorydb::*;
use super::{DB_PREFIX_LEN, LATEST_ERA_KEY};
use kvdb::{Database, DBTransaction};
#[cfg(test)]
use std::env;
use super::JournalDB;

/// Implementation of the `JournalDB` trait for a disk-backed database with a memory overlay
/// and, possibly, latent-removal semantics.
///
/// Like `OverlayDB`, there is a memory overlay; `commit()` must be called in order to
/// write operations out to disk. Unlike `OverlayDB`, `remove()` operations do not take effect
/// immediately. Rather some age (based on a linear but arbitrary metric) must pass before
/// the removals actually take effect.
///
/// There are two memory overlays:
/// - Transaction overlay contains current transaction data. It is merged with with history
/// overlay on each `commit()`
/// - History overlay contains all data inserted during the history period. When the node
/// in the overlay becomes ancient it is written to disk on `commit()`
///
/// There is also a journal maintained in memory and on the disk as well which lists insertions
/// and removals for each commit during the history period. This is used to track
/// data nodes that go out of history scope and must be written to disk.
///
/// Commit workflow:
/// 1. Create a new journal record from the transaction overlay.
/// 2. Inseart each node from the transaction overlay into the History overlay increasing reference
/// count if it is already there. Note that the reference counting is managed by `MemoryDB`
/// 3. Clear the transaction overlay.
/// 4. For a canonical journal record that becomes ancient inserts its insertions into the disk DB
/// 5. For each journal record that goes out of the history scope (becomes ancient) remove its
/// insertions from the history overlay, decreasing the reference counter and removing entry if
/// if reaches zero.
/// 6. For a canonical journal record that becomes ancient delete its removals from the disk only if
/// the removed key is not present in the history overlay.
/// 7. Delete ancient record from memory and disk.

pub struct OverlayRecentDB {
	transaction_overlay: MemoryDB,
	backing: Arc<Database>,
	journal_overlay: Arc<RwLock<JournalOverlay>>,
	column: Option<u32>,
}

#[derive(PartialEq)]
struct JournalOverlay {
	backing_overlay: MemoryDB,
	journal: HashMap<u64, Vec<JournalEntry>>,
	latest_era: Option<u64>,
}

#[derive(PartialEq)]
struct JournalEntry {
	id: H256,
	insertions: Vec<H256>,
	deletions: Vec<H256>,
}

impl HeapSizeOf for JournalEntry {
	fn heap_size_of_children(&self) -> usize {
		self.insertions.heap_size_of_children() + self.deletions.heap_size_of_children()
	}
}

impl Clone for OverlayRecentDB {
	fn clone(&self) -> OverlayRecentDB {
		OverlayRecentDB {
			transaction_overlay: self.transaction_overlay.clone(),
			backing: self.backing.clone(),
			journal_overlay: self.journal_overlay.clone(),
			column: self.column.clone(),
		}
	}
}

<<<<<<< HEAD
pub const DB_VERSION : u32 = 0x203;
=======
>>>>>>> 53f1d7b6
const PADDING : [u8; 10] = [ 0u8; 10 ];

impl OverlayRecentDB {
	/// Create a new instance.
	pub fn new(backing: Arc<Database>, col: Option<u32>) -> OverlayRecentDB {
		let journal_overlay = Arc::new(RwLock::new(OverlayRecentDB::read_overlay(&backing, col)));
		OverlayRecentDB {
			transaction_overlay: MemoryDB::new(),
			backing: backing,
			journal_overlay: journal_overlay,
			column: col,
		}
	}

	/// Create a new instance with an anonymous temporary database.
	#[cfg(test)]
	pub fn new_temp() -> OverlayRecentDB {
		let mut dir = env::temp_dir();
		dir.push(H32::random().hex());
		let backing = Arc::new(Database::open_default(dir.to_str().unwrap()).unwrap());
		Self::new(backing, None)
	}

	#[cfg(test)]
	fn can_reconstruct_refs(&self) -> bool {
		let reconstructed = Self::read_overlay(&self.backing, self.column);
		let journal_overlay = self.journal_overlay.read();
		*journal_overlay == reconstructed
	}

	fn payload(&self, key: &H256) -> Option<Bytes> {
		self.backing.get(self.column, key).expect("Low-level database error. Some issue with your hard disk?").map(|v| v.to_vec())
	}

	fn read_overlay(db: &Database, col: Option<u32>) -> JournalOverlay {
		let mut journal = HashMap::new();
		let mut overlay = MemoryDB::new();
		let mut count = 0;
		let mut latest_era = None;
		if let Some(val) = db.get(col, &LATEST_ERA_KEY).expect("Low-level database error.") {
			let mut era = decode::<u64>(&val);
			latest_era = Some(era);
			loop {
				let mut index = 0usize;
				while let Some(rlp_data) = db.get(col, {
					let mut r = RlpStream::new_list(3);
					r.append(&era);
					r.append(&index);
					r.append(&&PADDING[..]);
					&r.drain()
				}).expect("Low-level database error.") {
					trace!("read_overlay: era={}, index={}", era, index);
					let rlp = Rlp::new(&rlp_data);
					let id: H256 = rlp.val_at(0);
					let insertions = rlp.at(1);
					let deletions: Vec<H256> = rlp.val_at(2);
					let mut inserted_keys = Vec::new();
					for r in insertions.iter() {
						let k: H256 = r.val_at(0);
						let v: Bytes = r.val_at(1);
						overlay.emplace(OverlayRecentDB::to_short_key(&k), v);
						inserted_keys.push(k);
						count += 1;
					}
					journal.entry(era).or_insert_with(Vec::new).push(JournalEntry {
						id: id,
						insertions: inserted_keys,
						deletions: deletions,
					});
					index += 1;
				};
				if index == 0 || era == 0 {
					break;
				}
				era -= 1;
			}
		}
		trace!("Recovered {} overlay entries, {} journal entries", count, journal.len());
		JournalOverlay { backing_overlay: overlay, journal: journal, latest_era: latest_era }
	}

	#[inline]
	fn to_short_key(key: &H256) -> H256 {
		let mut k = H256::new();
		k[0..DB_PREFIX_LEN].copy_from_slice(&key[0..DB_PREFIX_LEN]);
		k
	}
}

impl JournalDB for OverlayRecentDB {
	fn boxed_clone(&self) -> Box<JournalDB> {
		Box::new(self.clone())
	}

	fn mem_used(&self) -> usize {
		let mut mem = self.transaction_overlay.mem_used();
		let overlay = self.journal_overlay.read();
		mem += overlay.backing_overlay.mem_used();
		mem += overlay.journal.heap_size_of_children();
		mem
	}

	fn is_empty(&self) -> bool {
		self.backing.get(self.column, &LATEST_ERA_KEY).expect("Low level database error").is_none()
	}

	fn backing(&self) -> &Arc<Database> {
		&self.backing
	}

	fn latest_era(&self) -> Option<u64> { self.journal_overlay.read().latest_era }

	fn state(&self, key: &H256) -> Option<Bytes> {
		let v = self.journal_overlay.read().backing_overlay.get(&OverlayRecentDB::to_short_key(key)).map(|v| v.to_vec());
		v.or_else(|| self.backing.get_by_prefix(self.column, &key[0..DB_PREFIX_LEN]).map(|b| b.to_vec()))
	}

	fn commit(&mut self, batch: &DBTransaction, now: u64, id: &H256, end: Option<(u64, H256)>) -> Result<u32, UtilError> {
		// record new commit's details.
		trace!("commit: #{} ({}), end era: {:?}", now, id, end);
		let mut journal_overlay = self.journal_overlay.write();
		{
			let mut r = RlpStream::new_list(3);
			let mut tx = self.transaction_overlay.drain();
			let inserted_keys: Vec<_> = tx.iter().filter_map(|(k, &(_, c))| if c > 0 { Some(k.clone()) } else { None }).collect();
			let removed_keys: Vec<_> = tx.iter().filter_map(|(k, &(_, c))| if c < 0 { Some(k.clone()) } else { None }).collect();
			// Increase counter for each inserted key no matter if the block is canonical or not.
			let insertions = tx.drain().filter_map(|(k, (v, c))| if c > 0 { Some((k, v)) } else { None });
			r.append(id);
			r.begin_list(inserted_keys.len());
			for (k, v) in insertions {
				r.begin_list(2);
				r.append(&k);
				r.append(&v);
				journal_overlay.backing_overlay.emplace(OverlayRecentDB::to_short_key(&k), v);
			}
			r.append(&removed_keys);

			let mut k = RlpStream::new_list(3);
			let index = journal_overlay.journal.get(&now).map_or(0, |j| j.len());
			k.append(&now);
			k.append(&index);
			k.append(&&PADDING[..]);
			try!(batch.put(self.column, &k.drain(), r.as_raw()));
			if journal_overlay.latest_era.map_or(true, |e| now > e) {
				try!(batch.put(self.column, &LATEST_ERA_KEY, &encode(&now)));
				journal_overlay.latest_era = Some(now);
			}
			journal_overlay.journal.entry(now).or_insert_with(Vec::new).push(JournalEntry { id: id.clone(), insertions: inserted_keys, deletions: removed_keys });
		}

		let journal_overlay = journal_overlay.deref_mut();
		// apply old commits' details
		if let Some((end_era, canon_id)) = end {
			if let Some(ref mut records) = journal_overlay.journal.get_mut(&end_era) {
				let mut canon_insertions: Vec<(H256, Bytes)> = Vec::new();
				let mut canon_deletions: Vec<H256> = Vec::new();
				let mut overlay_deletions: Vec<H256> = Vec::new();
				let mut index = 0usize;
				for mut journal in records.drain(..) {
					//delete the record from the db
					let mut r = RlpStream::new_list(3);
					r.append(&end_era);
					r.append(&index);
					r.append(&&PADDING[..]);
					try!(batch.delete(self.column, &r.drain()));
					trace!("commit: Delete journal for time #{}.{}: {}, (canon was {}): +{} -{} entries", end_era, index, journal.id, canon_id, journal.insertions.len(), journal.deletions.len());
					{
						if canon_id == journal.id {
							for h in &journal.insertions {
								if let Some(&(ref d, rc)) = journal_overlay.backing_overlay.raw(&OverlayRecentDB::to_short_key(h)) {
									if rc > 0 {
										canon_insertions.push((h.clone(), d.clone())); //TODO: optimize this to avoid data copy
									}
								}
							}
							canon_deletions = journal.deletions;
						}
						overlay_deletions.append(&mut journal.insertions);
					}
					index += 1;
				}
				// apply canon inserts first
				for (k, v) in canon_insertions {
					try!(batch.put(self.column, &k, &v));
				}
				// update the overlay
				for k in overlay_deletions {
					journal_overlay.backing_overlay.remove_and_purge(&OverlayRecentDB::to_short_key(&k));
				}
				// apply canon deletions
				for k in canon_deletions {
					if !journal_overlay.backing_overlay.contains(&OverlayRecentDB::to_short_key(&k)) {
						try!(batch.delete(self.column, &k));
					}
				}
			}
			journal_overlay.journal.remove(&end_era);
		}
		Ok(0)
	}

}

impl HashDB for OverlayRecentDB {
	fn keys(&self) -> HashMap<H256, i32> {
		let mut ret: HashMap<H256, i32> = HashMap::new();
		for (key, _) in self.backing.iter(self.column) {
			let h = H256::from_slice(key.deref());
			ret.insert(h, 1);
		}

		for (key, refs) in self.transaction_overlay.keys().into_iter() {
			let refs = *ret.get(&key).unwrap_or(&0) + refs;
			ret.insert(key, refs);
		}
		ret
	}

	fn get(&self, key: &H256) -> Option<&[u8]> {
		let k = self.transaction_overlay.raw(key);
		match k {
			Some(&(ref d, rc)) if rc > 0 => Some(d),
			_ => {
				let v = self.journal_overlay.read().backing_overlay.get(&OverlayRecentDB::to_short_key(key)).map(|v| v.to_vec());
				match v {
					Some(x) => {
						Some(&self.transaction_overlay.denote(key, x).0)
					}
					_ => {
						if let Some(x) = self.payload(key) {
							Some(&self.transaction_overlay.denote(key, x).0)
						}
						else {
							None
						}
					}
				}
			}
		}
	}

	fn contains(&self, key: &H256) -> bool {
		self.get(key).is_some()
	}

	fn insert(&mut self, value: &[u8]) -> H256 {
		self.transaction_overlay.insert(value)
	}
	fn emplace(&mut self, key: H256, value: Bytes) {
		self.transaction_overlay.emplace(key, value);
	}
	fn remove(&mut self, key: &H256) {
		self.transaction_overlay.remove(key);
	}
}

#[cfg(test)]
mod tests {
	#![cfg_attr(feature="dev", allow(blacklisted_name))]
	#![cfg_attr(feature="dev", allow(similar_names))]

	use common::*;
	use super::*;
	use hashdb::*;
	use log::init_log;
	use journaldb::JournalDB;
	use kvdb::Database;

	fn new_db(path: &Path) -> OverlayRecentDB {
		let backing = Arc::new(Database::open_default(path.to_str().unwrap()).unwrap());
		OverlayRecentDB::new(backing, None)
	}

	#[test]
	fn insert_same_in_fork() {
		// history is 1
		let mut jdb = OverlayRecentDB::new_temp();

		let x = jdb.insert(b"X");
		jdb.commit_batch(1, &b"1".sha3(), None).unwrap();
		assert!(jdb.can_reconstruct_refs());
		jdb.commit_batch(2, &b"2".sha3(), None).unwrap();
		assert!(jdb.can_reconstruct_refs());
		jdb.commit_batch(3, &b"1002a".sha3(), Some((1, b"1".sha3()))).unwrap();
		assert!(jdb.can_reconstruct_refs());
		jdb.commit_batch(4, &b"1003a".sha3(), Some((2, b"2".sha3()))).unwrap();
		assert!(jdb.can_reconstruct_refs());

		jdb.remove(&x);
		jdb.commit_batch(3, &b"1002b".sha3(), Some((1, b"1".sha3()))).unwrap();
		assert!(jdb.can_reconstruct_refs());
		let x = jdb.insert(b"X");
		jdb.commit_batch(4, &b"1003b".sha3(), Some((2, b"2".sha3()))).unwrap();
		assert!(jdb.can_reconstruct_refs());

		jdb.commit_batch(5, &b"1004a".sha3(), Some((3, b"1002a".sha3()))).unwrap();
		assert!(jdb.can_reconstruct_refs());
		jdb.commit_batch(6, &b"1005a".sha3(), Some((4, b"1003a".sha3()))).unwrap();
		assert!(jdb.can_reconstruct_refs());

		assert!(jdb.contains(&x));
	}

	#[test]
	fn long_history() {
		// history is 3
		let mut jdb = OverlayRecentDB::new_temp();
		let h = jdb.insert(b"foo");
		jdb.commit_batch(0, &b"0".sha3(), None).unwrap();
		assert!(jdb.can_reconstruct_refs());
		assert!(jdb.contains(&h));
		jdb.remove(&h);
		jdb.commit_batch(1, &b"1".sha3(), None).unwrap();
		assert!(jdb.can_reconstruct_refs());
		assert!(jdb.contains(&h));
		jdb.commit_batch(2, &b"2".sha3(), None).unwrap();
		assert!(jdb.can_reconstruct_refs());
		assert!(jdb.contains(&h));
		jdb.commit_batch(3, &b"3".sha3(), Some((0, b"0".sha3()))).unwrap();
		assert!(jdb.can_reconstruct_refs());
		assert!(jdb.contains(&h));
		jdb.commit_batch(4, &b"4".sha3(), Some((1, b"1".sha3()))).unwrap();
		assert!(jdb.can_reconstruct_refs());
		assert!(!jdb.contains(&h));
	}

	#[test]
	fn complex() {
		// history is 1
		let mut jdb = OverlayRecentDB::new_temp();

		let foo = jdb.insert(b"foo");
		let bar = jdb.insert(b"bar");
		jdb.commit_batch(0, &b"0".sha3(), None).unwrap();
		assert!(jdb.can_reconstruct_refs());
		assert!(jdb.contains(&foo));
		assert!(jdb.contains(&bar));

		jdb.remove(&foo);
		jdb.remove(&bar);
		let baz = jdb.insert(b"baz");
		jdb.commit_batch(1, &b"1".sha3(), Some((0, b"0".sha3()))).unwrap();
		assert!(jdb.can_reconstruct_refs());
		assert!(jdb.contains(&foo));
		assert!(jdb.contains(&bar));
		assert!(jdb.contains(&baz));

		let foo = jdb.insert(b"foo");
		jdb.remove(&baz);
		jdb.commit_batch(2, &b"2".sha3(), Some((1, b"1".sha3()))).unwrap();
		assert!(jdb.can_reconstruct_refs());
		assert!(jdb.contains(&foo));
		assert!(!jdb.contains(&bar));
		assert!(jdb.contains(&baz));

		jdb.remove(&foo);
		jdb.commit_batch(3, &b"3".sha3(), Some((2, b"2".sha3()))).unwrap();
		assert!(jdb.can_reconstruct_refs());
		assert!(jdb.contains(&foo));
		assert!(!jdb.contains(&bar));
		assert!(!jdb.contains(&baz));

		jdb.commit_batch(4, &b"4".sha3(), Some((3, b"3".sha3()))).unwrap();
		assert!(jdb.can_reconstruct_refs());
		assert!(!jdb.contains(&foo));
		assert!(!jdb.contains(&bar));
		assert!(!jdb.contains(&baz));
	}

	#[test]
	fn fork() {
		// history is 1
		let mut jdb = OverlayRecentDB::new_temp();

		let foo = jdb.insert(b"foo");
		let bar = jdb.insert(b"bar");
		jdb.commit_batch(0, &b"0".sha3(), None).unwrap();
		assert!(jdb.can_reconstruct_refs());
		assert!(jdb.contains(&foo));
		assert!(jdb.contains(&bar));

		jdb.remove(&foo);
		let baz = jdb.insert(b"baz");
		jdb.commit_batch(1, &b"1a".sha3(), Some((0, b"0".sha3()))).unwrap();
		assert!(jdb.can_reconstruct_refs());

		jdb.remove(&bar);
		jdb.commit_batch(1, &b"1b".sha3(), Some((0, b"0".sha3()))).unwrap();
		assert!(jdb.can_reconstruct_refs());

		assert!(jdb.contains(&foo));
		assert!(jdb.contains(&bar));
		assert!(jdb.contains(&baz));

		jdb.commit_batch(2, &b"2b".sha3(), Some((1, b"1b".sha3()))).unwrap();
		assert!(jdb.can_reconstruct_refs());
		assert!(jdb.contains(&foo));
		assert!(!jdb.contains(&baz));
		assert!(!jdb.contains(&bar));
	}

	#[test]
	fn overwrite() {
		// history is 1
		let mut jdb = OverlayRecentDB::new_temp();

		let foo = jdb.insert(b"foo");
		jdb.commit_batch(0, &b"0".sha3(), None).unwrap();
		assert!(jdb.can_reconstruct_refs());
		assert!(jdb.contains(&foo));

		jdb.remove(&foo);
		jdb.commit_batch(1, &b"1".sha3(), Some((0, b"0".sha3()))).unwrap();
		assert!(jdb.can_reconstruct_refs());
		jdb.insert(b"foo");
		assert!(jdb.contains(&foo));
		jdb.commit_batch(2, &b"2".sha3(), Some((1, b"1".sha3()))).unwrap();
		assert!(jdb.can_reconstruct_refs());
		assert!(jdb.contains(&foo));
		jdb.commit_batch(3, &b"2".sha3(), Some((0, b"2".sha3()))).unwrap();
		assert!(jdb.can_reconstruct_refs());
		assert!(jdb.contains(&foo));
	}

	#[test]
	fn fork_same_key_one() {
		let mut jdb = OverlayRecentDB::new_temp();
		jdb.commit_batch(0, &b"0".sha3(), None).unwrap();
		assert!(jdb.can_reconstruct_refs());

		let foo = jdb.insert(b"foo");
		jdb.commit_batch(1, &b"1a".sha3(), Some((0, b"0".sha3()))).unwrap();
		assert!(jdb.can_reconstruct_refs());

		jdb.insert(b"foo");
		jdb.commit_batch(1, &b"1b".sha3(), Some((0, b"0".sha3()))).unwrap();
		assert!(jdb.can_reconstruct_refs());

		jdb.insert(b"foo");
		jdb.commit_batch(1, &b"1c".sha3(), Some((0, b"0".sha3()))).unwrap();
		assert!(jdb.can_reconstruct_refs());

		assert!(jdb.contains(&foo));

		jdb.commit_batch(2, &b"2a".sha3(), Some((1, b"1a".sha3()))).unwrap();
		assert!(jdb.can_reconstruct_refs());
		assert!(jdb.contains(&foo));
	}

	#[test]
	fn fork_same_key_other() {
		let mut jdb = OverlayRecentDB::new_temp();

		jdb.commit_batch(0, &b"0".sha3(), None).unwrap();
		assert!(jdb.can_reconstruct_refs());

		let foo = jdb.insert(b"foo");
		jdb.commit_batch(1, &b"1a".sha3(), Some((0, b"0".sha3()))).unwrap();
		assert!(jdb.can_reconstruct_refs());

		jdb.insert(b"foo");
		jdb.commit_batch(1, &b"1b".sha3(), Some((0, b"0".sha3()))).unwrap();
		assert!(jdb.can_reconstruct_refs());

		jdb.insert(b"foo");
		jdb.commit_batch(1, &b"1c".sha3(), Some((0, b"0".sha3()))).unwrap();
		assert!(jdb.can_reconstruct_refs());

		assert!(jdb.contains(&foo));

		jdb.commit_batch(2, &b"2b".sha3(), Some((1, b"1b".sha3()))).unwrap();
		assert!(jdb.can_reconstruct_refs());
		assert!(jdb.contains(&foo));
	}

	#[test]
	fn fork_ins_del_ins() {
		let mut jdb = OverlayRecentDB::new_temp();

		jdb.commit_batch(0, &b"0".sha3(), None).unwrap();
		assert!(jdb.can_reconstruct_refs());

		let foo = jdb.insert(b"foo");
		jdb.commit_batch(1, &b"1".sha3(), None).unwrap();
		assert!(jdb.can_reconstruct_refs());

		jdb.remove(&foo);
		jdb.commit_batch(2, &b"2a".sha3(), Some((0, b"0".sha3()))).unwrap();
		assert!(jdb.can_reconstruct_refs());

		jdb.remove(&foo);
		jdb.commit_batch(2, &b"2b".sha3(), Some((0, b"0".sha3()))).unwrap();
		assert!(jdb.can_reconstruct_refs());

		jdb.insert(b"foo");
		jdb.commit_batch(3, &b"3a".sha3(), Some((1, b"1".sha3()))).unwrap();
		assert!(jdb.can_reconstruct_refs());

		jdb.insert(b"foo");
		jdb.commit_batch(3, &b"3b".sha3(), Some((1, b"1".sha3()))).unwrap();
		assert!(jdb.can_reconstruct_refs());

		jdb.commit_batch(4, &b"4a".sha3(), Some((2, b"2a".sha3()))).unwrap();
		assert!(jdb.can_reconstruct_refs());

		jdb.commit_batch(5, &b"5a".sha3(), Some((3, b"3a".sha3()))).unwrap();
		assert!(jdb.can_reconstruct_refs());
	}

	#[test]
	fn reopen() {
		let mut dir = ::std::env::temp_dir();
		dir.push(H32::random().hex());
		let bar = H256::random();

		let foo = {
			let mut jdb = new_db(&dir);
			// history is 1
			let foo = jdb.insert(b"foo");
			jdb.emplace(bar.clone(), b"bar".to_vec());
			jdb.commit_batch(0, &b"0".sha3(), None).unwrap();
			assert!(jdb.can_reconstruct_refs());
			foo
		};

		{
			let mut jdb = new_db(&dir);
			jdb.remove(&foo);
			jdb.commit_batch(1, &b"1".sha3(), Some((0, b"0".sha3()))).unwrap();
			assert!(jdb.can_reconstruct_refs());
		}

		{
			let mut jdb = new_db(&dir);
			assert!(jdb.contains(&foo));
			assert!(jdb.contains(&bar));
			jdb.commit_batch(2, &b"2".sha3(), Some((1, b"1".sha3()))).unwrap();
			assert!(jdb.can_reconstruct_refs());
			assert!(!jdb.contains(&foo));
		}
	}

	#[test]
	fn insert_delete_insert_delete_insert_expunge() {
		init_log();
		let mut jdb = OverlayRecentDB::new_temp();

		// history is 4
		let foo = jdb.insert(b"foo");
		jdb.commit_batch(0, &b"0".sha3(), None).unwrap();
		assert!(jdb.can_reconstruct_refs());
		jdb.remove(&foo);
		jdb.commit_batch(1, &b"1".sha3(), None).unwrap();
		assert!(jdb.can_reconstruct_refs());
		jdb.insert(b"foo");
		jdb.commit_batch(2, &b"2".sha3(), None).unwrap();
		assert!(jdb.can_reconstruct_refs());
		jdb.remove(&foo);
		jdb.commit_batch(3, &b"3".sha3(), None).unwrap();
		assert!(jdb.can_reconstruct_refs());
		jdb.insert(b"foo");
		jdb.commit_batch(4, &b"4".sha3(), Some((0, b"0".sha3()))).unwrap();
		assert!(jdb.can_reconstruct_refs());
		// expunge foo
		jdb.commit_batch(5, &b"5".sha3(), Some((1, b"1".sha3()))).unwrap();
		assert!(jdb.can_reconstruct_refs());
	}

	#[test]
	fn forked_insert_delete_insert_delete_insert_expunge() {
		init_log();
		let mut jdb = OverlayRecentDB::new_temp();

		// history is 4
		let foo = jdb.insert(b"foo");
		jdb.commit_batch(0, &b"0".sha3(), None).unwrap();
		assert!(jdb.can_reconstruct_refs());

		jdb.remove(&foo);
		jdb.commit_batch(1, &b"1a".sha3(), None).unwrap();
		assert!(jdb.can_reconstruct_refs());

		jdb.remove(&foo);
		jdb.commit_batch(1, &b"1b".sha3(), None).unwrap();
		assert!(jdb.can_reconstruct_refs());

		jdb.insert(b"foo");
		jdb.commit_batch(2, &b"2a".sha3(), None).unwrap();
		assert!(jdb.can_reconstruct_refs());

		jdb.insert(b"foo");
		jdb.commit_batch(2, &b"2b".sha3(), None).unwrap();
		assert!(jdb.can_reconstruct_refs());

		jdb.remove(&foo);
		jdb.commit_batch(3, &b"3a".sha3(), None).unwrap();
		assert!(jdb.can_reconstruct_refs());

		jdb.remove(&foo);
		jdb.commit_batch(3, &b"3b".sha3(), None).unwrap();
		assert!(jdb.can_reconstruct_refs());

		jdb.insert(b"foo");
		jdb.commit_batch(4, &b"4a".sha3(), Some((0, b"0".sha3()))).unwrap();
		assert!(jdb.can_reconstruct_refs());

		jdb.insert(b"foo");
		jdb.commit_batch(4, &b"4b".sha3(), Some((0, b"0".sha3()))).unwrap();
		assert!(jdb.can_reconstruct_refs());

		// expunge foo
		jdb.commit_batch(5, &b"5".sha3(), Some((1, b"1a".sha3()))).unwrap();
		assert!(jdb.can_reconstruct_refs());
	}

	#[test]
	fn broken_assert() {
		let mut jdb = OverlayRecentDB::new_temp();

		let foo = jdb.insert(b"foo");
		jdb.commit_batch(1, &b"1".sha3(), Some((0, b"0".sha3()))).unwrap();
		assert!(jdb.can_reconstruct_refs());

		// foo is ancient history.

		jdb.remove(&foo);
		jdb.commit_batch(2, &b"2".sha3(), Some((1, b"1".sha3()))).unwrap();
		assert!(jdb.can_reconstruct_refs());

		jdb.insert(b"foo");
		jdb.commit_batch(3, &b"3".sha3(), Some((2, b"2".sha3()))).unwrap();	// BROKEN
		assert!(jdb.can_reconstruct_refs());
		assert!(jdb.contains(&foo));

		jdb.remove(&foo);
		jdb.commit_batch(4, &b"4".sha3(), Some((3, b"3".sha3()))).unwrap();
		assert!(jdb.can_reconstruct_refs());

		jdb.commit_batch(5, &b"5".sha3(), Some((4, b"4".sha3()))).unwrap();
		assert!(jdb.can_reconstruct_refs());
		assert!(!jdb.contains(&foo));
	}

	#[test]
	fn reopen_test() {
		let mut jdb = OverlayRecentDB::new_temp();
		// history is 4
		let foo = jdb.insert(b"foo");
		jdb.commit_batch(0, &b"0".sha3(), None).unwrap();
		assert!(jdb.can_reconstruct_refs());
		jdb.commit_batch(1, &b"1".sha3(), None).unwrap();
		assert!(jdb.can_reconstruct_refs());
		jdb.commit_batch(2, &b"2".sha3(), None).unwrap();
		assert!(jdb.can_reconstruct_refs());
		jdb.commit_batch(3, &b"3".sha3(), None).unwrap();
		assert!(jdb.can_reconstruct_refs());
		jdb.commit_batch(4, &b"4".sha3(), Some((0, b"0".sha3()))).unwrap();
		assert!(jdb.can_reconstruct_refs());

		// foo is ancient history.

		jdb.insert(b"foo");
		let bar = jdb.insert(b"bar");
		jdb.commit_batch(5, &b"5".sha3(), Some((1, b"1".sha3()))).unwrap();
		assert!(jdb.can_reconstruct_refs());
		jdb.remove(&foo);
		jdb.remove(&bar);
		jdb.commit_batch(6, &b"6".sha3(), Some((2, b"2".sha3()))).unwrap();
		assert!(jdb.can_reconstruct_refs());
		jdb.insert(b"foo");
		jdb.insert(b"bar");
		jdb.commit_batch(7, &b"7".sha3(), Some((3, b"3".sha3()))).unwrap();
		assert!(jdb.can_reconstruct_refs());
	}

	#[test]
	fn reopen_remove_three() {
		init_log();

		let mut dir = ::std::env::temp_dir();
		dir.push(H32::random().hex());

		let foo = b"foo".sha3();

		{
			let mut jdb = new_db(&dir);
			// history is 1
			jdb.insert(b"foo");
			jdb.commit_batch(0, &b"0".sha3(), None).unwrap();
			assert!(jdb.can_reconstruct_refs());
			jdb.commit_batch(1, &b"1".sha3(), None).unwrap();
			assert!(jdb.can_reconstruct_refs());

			// foo is ancient history.

			jdb.remove(&foo);
			jdb.commit_batch(2, &b"2".sha3(), Some((0, b"0".sha3()))).unwrap();
			assert!(jdb.can_reconstruct_refs());
			assert!(jdb.contains(&foo));

			jdb.insert(b"foo");
			jdb.commit_batch(3, &b"3".sha3(), Some((1, b"1".sha3()))).unwrap();
			assert!(jdb.can_reconstruct_refs());
			assert!(jdb.contains(&foo));

		// incantation to reopen the db
		}; {
			let mut jdb = new_db(&dir);

			jdb.remove(&foo);
			jdb.commit_batch(4, &b"4".sha3(), Some((2, b"2".sha3()))).unwrap();
			assert!(jdb.can_reconstruct_refs());
			assert!(jdb.contains(&foo));

		// incantation to reopen the db
		}; {
			let mut jdb = new_db(&dir);

			jdb.commit_batch(5, &b"5".sha3(), Some((3, b"3".sha3()))).unwrap();
			assert!(jdb.can_reconstruct_refs());
			assert!(jdb.contains(&foo));

		// incantation to reopen the db
		}; {
			let mut jdb = new_db(&dir);

			jdb.commit_batch(6, &b"6".sha3(), Some((4, b"4".sha3()))).unwrap();
			assert!(jdb.can_reconstruct_refs());
			assert!(!jdb.contains(&foo));
		}
	}

	#[test]
	fn reopen_fork() {
		let mut dir = ::std::env::temp_dir();
		dir.push(H32::random().hex());
		let (foo, bar, baz) = {
			let mut jdb = new_db(&dir);
			// history is 1
			let foo = jdb.insert(b"foo");
			let bar = jdb.insert(b"bar");
			jdb.commit_batch(0, &b"0".sha3(), None).unwrap();
			assert!(jdb.can_reconstruct_refs());
			jdb.remove(&foo);
			let baz = jdb.insert(b"baz");
			jdb.commit_batch(1, &b"1a".sha3(), Some((0, b"0".sha3()))).unwrap();
			assert!(jdb.can_reconstruct_refs());

			jdb.remove(&bar);
			jdb.commit_batch(1, &b"1b".sha3(), Some((0, b"0".sha3()))).unwrap();
			assert!(jdb.can_reconstruct_refs());
			(foo, bar, baz)
		};

		{
			let mut jdb = new_db(&dir);
			jdb.commit_batch(2, &b"2b".sha3(), Some((1, b"1b".sha3()))).unwrap();
			assert!(jdb.can_reconstruct_refs());
			assert!(jdb.contains(&foo));
			assert!(!jdb.contains(&baz));
			assert!(!jdb.contains(&bar));
		}
	}

	#[test]
	fn insert_older_era() {
		let mut jdb = OverlayRecentDB::new_temp();
		let foo = jdb.insert(b"foo");
		jdb.commit_batch(0, &b"0a".sha3(), None).unwrap();
		assert!(jdb.can_reconstruct_refs());

		let bar = jdb.insert(b"bar");
		jdb.commit_batch(1, &b"1".sha3(), Some((0, b"0a".sha3()))).unwrap();
		assert!(jdb.can_reconstruct_refs());

		jdb.remove(&bar);
		jdb.commit_batch(0, &b"0b".sha3(), None).unwrap();
		assert!(jdb.can_reconstruct_refs());
		jdb.commit_batch(2, &b"2".sha3(), Some((1, b"1".sha3()))).unwrap();

		assert!(jdb.contains(&foo));
		assert!(jdb.contains(&bar));
	}
}<|MERGE_RESOLUTION|>--- conflicted
+++ resolved
@@ -95,10 +95,6 @@
 	}
 }
 
-<<<<<<< HEAD
-pub const DB_VERSION : u32 = 0x203;
-=======
->>>>>>> 53f1d7b6
 const PADDING : [u8; 10] = [ 0u8; 10 ];
 
 impl OverlayRecentDB {
