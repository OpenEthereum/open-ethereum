--- conflicted
+++ resolved
@@ -19,13 +19,8 @@
 use common::*;
 use rlp::*;
 use hashdb::*;
-<<<<<<< HEAD
 use ref_overlaydb::RefOverlayDB;
-use super::{DB_PREFIX_LEN, LATEST_ERA_KEY, VERSION_KEY};
-=======
-use overlaydb::*;
 use super::{DB_PREFIX_LEN, LATEST_ERA_KEY};
->>>>>>> 53f1d7b6
 use super::traits::JournalDB;
 use kvdb::{Database, DBTransaction};
 #[cfg(test)]
@@ -47,10 +42,6 @@
 	column: Option<u32>,
 }
 
-<<<<<<< HEAD
-pub const DB_VERSION : u32 = 0x200;
-=======
->>>>>>> 53f1d7b6
 const PADDING : [u8; 10] = [ 0u8; 10 ];
 
 impl RefCountedDB {
@@ -59,11 +50,7 @@
 		let latest_era = backing.get(col, &LATEST_ERA_KEY).expect("Low-level database error.").map(|val| decode::<u64>(&val));
 
 		RefCountedDB {
-<<<<<<< HEAD
 			forward: RefOverlayDB::new_with_arc(backing.clone()),
-=======
-			forward: OverlayDB::new(backing.clone(), col),
->>>>>>> 53f1d7b6
 			backing: backing,
 			inserts: vec![],
 			removes: vec![],
