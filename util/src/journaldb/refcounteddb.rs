--- conflicted
+++ resolved
@@ -50,11 +50,7 @@
 		let latest_era = backing.get(col, &LATEST_ERA_KEY).expect("Low-level database error.").map(|val| decode::<u64>(&val));
 
 		RefCountedDB {
-<<<<<<< HEAD
-			forward: RefOverlayDB::new_with_arc(backing.clone()),
-=======
 			forward: RefOverlayDB::new(backing.clone(), col),
->>>>>>> 1339ed6c
 			backing: backing,
 			inserts: vec![],
 			removes: vec![],
