// Copyright 2015, 2016 Ethcore (UK) Ltd.
// This file is part of Parity.

// Parity is free software: you can redistribute it and/or modify
// it under the terms of the GNU General Public License as published by
// the Free Software Foundation, either version 3 of the License, or
// (at your option) any later version.

// Parity is distributed in the hope that it will be useful,
// but WITHOUT ANY WARRANTY; without even the implied warranty of
// MERCHANTABILITY or FITNESS FOR A PARTICULAR PURPOSE.  See the
// GNU General Public License for more details.

// You should have received a copy of the GNU General Public License
// along with Parity.  If not, see <http://www.gnu.org/licenses/>.

use common::*;
use hashdb::*;
use nibbleslice::*;
use rlp::*;
use super::node::Node;
use super::{Trie, TrieItem, TrieError};

/// A `Trie` implementation using a generic `HashDB` backing database.
///
/// Use it as a `Trie` trait object. You can use `db()` to get the backing database object, `keys`
/// to get the keys belonging to the trie in the backing database, and `db_items_remaining()` to get
/// which items in the backing database do not belong to this trie. If this is the only trie in the
/// backing database, then `db_items_remaining()` should be empty.
///
/// # Example
/// ```
/// extern crate ethcore_util as util;
/// use util::trie::*;
/// use util::hashdb::*;
/// use util::memorydb::*;
/// use util::hash::*;
/// use util::rlp::*;
///
/// fn main() {
///   let mut memdb = MemoryDB::new();
///   let mut root = H256::new();
///   TrieDBMut::new(&mut memdb, &mut root).insert(b"foo", b"bar").unwrap();
///   let t = TrieDB::new(&memdb, &root).unwrap();
///   assert!(t.contains(b"foo"));
///   assert_eq!(t.get(b"foo").unwrap(), b"bar");
///   assert!(t.db_items_remaining().is_empty());
/// }
/// ```
pub struct TrieDB<'db> {
	db: &'db HashDB,
	root: &'db H256,
	/// The number of hashes performed so far in operations on this trie.
	pub hash_count: usize,
}

#[cfg_attr(feature="dev", allow(wrong_self_convention))]
impl<'db> TrieDB<'db> {
	/// Create a new trie with the backing database `db` and `root`
	/// Returns an error if `root` does not exist
	pub fn new(db: &'db HashDB, root: &'db H256) -> super::Result<Self> {
		if !db.contains(root) {
			Err(TrieError::InvalidStateRoot(*root))
		} else {
			Ok(TrieDB {
				db: db,
				root: root,
				hash_count: 0
			})
		}
	}

	/// Get the backing database.
	pub fn db(&'db self) -> &'db HashDB {
		self.db
	}

	/// Determine all the keys in the backing database that belong to the trie.
	pub fn keys(&self) -> super::Result<Vec<H256>> {
		let mut ret: Vec<H256> = Vec::new();
		ret.push(self.root.clone());
		try!(self.accumulate_keys(try!(self.root_node()), &mut ret));
		Ok(ret)
	}

	/// Convert a vector of hashes to a hashmap of hash to occurrences.
	pub fn to_map(hashes: Vec<H256>) -> HashMap<H256, u32> {
		let mut r: HashMap<H256, u32> = HashMap::new();
		for h in hashes.into_iter() {
			*r.entry(h).or_insert(0) += 1;
		}
		r
	}

	/// Determine occurrences of items in the backing database which are not related to this
	/// trie.
	pub fn db_items_remaining(&self) -> super::Result<HashMap<H256, i32>> {
		let mut ret = self.db.keys();
		for (k, v) in Self::to_map(try!(self.keys())).into_iter() {
			let keycount = *ret.get(&k).unwrap_or(&0);
			match keycount <= v as i32 {
				true => ret.remove(&k),
				_ => ret.insert(k, keycount - v as i32),
			};
		}
		Ok(ret)
	}

	/// Recursion helper for `keys`.
	fn accumulate_keys(&self, node: Node, acc: &mut Vec<H256>) -> super::Result<()> {
		let mut handle_payload = |payload| {
			let p = Rlp::new(payload);
			if p.is_data() && p.size() == 32 {
				acc.push(p.as_val());
			}

			self.accumulate_keys(try!(self.get_node(payload)), acc)
		};

		match node {
			Node::Extension(_, payload) => try!(handle_payload(payload)),
			Node::Branch(payloads, _) => for payload in &payloads { try!(handle_payload(payload)) },
			_ => {},
		}

		Ok(())
	}

	/// Get the root node's RLP.
	fn root_node(&self) -> super::Result<Node> {
		self.root_data().map(Node::decoded)
	}

	/// Get the data of the root node.
<<<<<<< HEAD
	fn root_data(&self) -> super::Result<&[u8]> {
		self.db.get(&self.root).ok_or(TrieError::InvalidStateRoot(*self.root))
=======
	fn root_data(&self) -> &[u8] {
		self.db.get(self.root).expect("Trie root not found!")
>>>>>>> c65ee935
	}

	/// Get the root node as a `Node`.
	fn get_node(&'db self, node: &'db [u8]) -> super::Result<Node> {
		self.get_raw_or_lookup(node).map(Node::decoded)
	}

	/// Indentation helper for `formal_all`.
	fn fmt_indent(&self, f: &mut fmt::Formatter, size: usize) -> fmt::Result {
		for _ in 0..size {
			try!(write!(f, "  "));
		}
		Ok(())
	}

	/// Recursion helper for implementation of formatting trait.
	fn fmt_all(&self, node: Node, f: &mut fmt::Formatter, deepness: usize) -> fmt::Result {
		match node {
			Node::Leaf(slice, value) => try!(writeln!(f, "'{:?}: {:?}.", slice, value.pretty())),
			Node::Extension(ref slice, ref item) => {
				try!(write!(f, "'{:?} ", slice));
				if let Ok(node) = self.get_node(item) {
					try!(self.fmt_all(node, f, deepness));
				}
			},
			Node::Branch(ref nodes, ref value) => {
				try!(writeln!(f, ""));
				if let Some(v) = *value {
					try!(self.fmt_indent(f, deepness + 1));
					try!(writeln!(f, "=: {:?}", v.pretty()))
				}
				for i in 0..16 {
					match self.get_node(nodes[i]) {
						Ok(Node::Empty) => {},
						Ok(n) => {
							try!(self.fmt_indent(f, deepness + 1));
							try!(write!(f, "'{:x} ", i));
							try!(self.fmt_all(n, f, deepness + 1));
						}
						Err(e) => {
							try!(write!(f, "ERROR: {}", e));
						}
					}
				}
			},
			// empty
			Node::Empty => {
				try!(writeln!(f, "<empty>"));
			}
		};
		Ok(())
	}

	/// Return optional data for a key given as a `NibbleSlice`. Returns `None` if no data exists.
<<<<<<< HEAD
	fn do_lookup<'key>(&'db self, key: &NibbleSlice<'key>) -> super::Result<&'db [u8]>
		where 'db: 'key
	{
		let root_rlp = try!(self.root_data());
		self.get_from_node(&root_rlp, key)
=======
	fn do_lookup<'a, 'key>(&'a self, key: &NibbleSlice<'key>) -> Option<&'a [u8]> where 'a: 'key {
		let root_rlp = self.root_data();
		self.get_from_node(root_rlp, key)
>>>>>>> c65ee935
	}

	/// Recursible function to retrieve the value given a `node` and a partial `key`. `None` if no
	/// value exists for the key.
	///
	/// Note: Not a public API; use Trie trait functions.
	fn get_from_node<'key>(&'db self, node: &'db [u8], key: &NibbleSlice<'key>) -> super::Result<&'db [u8]>
		where 'db: 'key
	{
		match Node::decoded(node) {
			Node::Leaf(ref slice, ref value) if key == slice => Ok(value),
			Node::Extension(ref slice, ref item) if key.starts_with(slice) => {
				let data = try!(self.get_raw_or_lookup(item));
				self.get_from_node(data, &key.mid(slice.len()))
			},
			Node::Branch(ref nodes, value) => match key.is_empty() {
				true => value.ok_or(TrieError::NotInTrie),
				false => self.get_from_node(try!(self.get_raw_or_lookup(nodes[key.at(0) as usize])), &key.mid(1))
			},
			_ => Err(TrieError::NotInTrie)
		}
	}

	/// Given some node-describing data `node`, return the actual node RLP.
	/// This could be a simple identity operation in the case that the node is sufficiently small, but
	/// may require a database lookup.
	fn get_raw_or_lookup(&'db self, node: &'db [u8]) -> super::Result<&'db [u8]> {
		// check if its sha3 + len
		let r = Rlp::new(node);
		match r.is_data() && r.size() == 32 {
			true => {
				let key = r.as_val::<H256>();
				self.db.get(&key).ok_or(TrieError::IncompleteDatabase(key))
			}
			false => Ok(node)
		}
	}
}

#[derive(Clone, Eq, PartialEq)]
enum Status {
	Entering,
	At,
	AtChild(usize),
	Exiting,
}

#[derive(Clone, Eq, PartialEq)]
struct Crumb<'a> {
	node: Node<'a>,
	status: Status,
}

impl<'a> Crumb<'a> {
	/// Move on to next status in the node's sequence.
	fn increment(&mut self) {
		self.status = match (&self.status, &self.node) {
			(_, &Node::Empty) => Status::Exiting,
			(&Status::Entering, _) => Status::At,
			(&Status::At, &Node::Branch(_, _)) => Status::AtChild(0),
			(&Status::AtChild(x), &Node::Branch(_, _)) if x < 15 => Status::AtChild(x + 1),
			_ => Status::Exiting,
		}
	}
}

/// Iterator for going through all values in the trie.
#[derive(Clone)]
pub struct TrieDBIterator<'a> {
	db: &'a TrieDB<'a>,
	trail: Vec<Crumb<'a>>,
	key_nibbles: Bytes,
}

impl<'a> TrieDBIterator<'a> {
	/// Create a new iterator.
	pub fn new(db: &'a TrieDB) -> TrieDBIterator<'a> {
		let mut r = TrieDBIterator {
			db: db,
			trail: vec![],
			key_nibbles: Vec::new(),
		};
		r.descend(db.root_data().unwrap());
		r
	}

	/// Descend into a payload.
	fn descend(&mut self, d: &'a [u8]) {
		self.trail.push(Crumb {
			status: Status::Entering,
			node: self.db.get_node(d).unwrap(),
		});
		match self.trail.last().unwrap().node {
			Node::Leaf(n, _) | Node::Extension(n, _) => { self.key_nibbles.extend(n.iter()); },
			_ => {}
		}
	}

	/// Descend into a payload and get the next item.
	fn descend_next(&mut self, d: &'a [u8]) -> Option<(Bytes, &'a [u8])> { self.descend(d); self.next() }

	/// The present key.
	fn key(&self) -> Bytes {
		// collapse the key_nibbles down to bytes.
		self.key_nibbles.iter().step(2).zip(self.key_nibbles.iter().skip(1).step(2)).map(|(h, l)| h * 16 + l).collect()
	}
}

impl<'a> Iterator for TrieDBIterator<'a> {
	type Item = (Bytes, &'a [u8]);

	fn next(&mut self) -> Option<Self::Item> {
		let b = match self.trail.last_mut() {
			Some(mut b) => { b.increment(); b.clone() },
			None => return None
		};
		match (b.status, b.node) {
			(Status::Exiting, n) => {
				match n {
					Node::Leaf(n, _) | Node::Extension(n, _) => {
						let l = self.key_nibbles.len();
						self.key_nibbles.truncate(l - n.len());
					},
					Node::Branch(_, _) => { self.key_nibbles.pop(); },
					_ => {}
				}
				self.trail.pop();
				self.next()
			},
			(Status::At, Node::Leaf(_, v)) | (Status::At, Node::Branch(_, Some(v))) => Some((self.key(), v)),
			(Status::At, Node::Extension(_, d)) => self.descend_next(d),
			(Status::At, Node::Branch(_, _)) => self.next(),
			(Status::AtChild(i), Node::Branch(children, _)) if children[i].len() > 0 => {
				match i {
					0 => self.key_nibbles.push(0),
					i => *self.key_nibbles.last_mut().unwrap() = i as u8,
				}
				self.descend_next(children[i])
			},
			(Status::AtChild(i), Node::Branch(_, _)) => {
				if i == 0 { self.key_nibbles.push(0); }
				self.next()
			},
			_ => panic!() // Should never see Entering or AtChild without a Branch here.
		}
	}
}

impl<'db> TrieDB<'db> {
	/// Get all keys/values stored in the trie.
	pub fn iter(&self) -> TrieDBIterator {
		TrieDBIterator::new(self)
	}
}

impl<'db> Trie for TrieDB<'db> {
	fn iter<'a>(&'a self) -> Box<Iterator<Item = TrieItem> + 'a> {
		Box::new(TrieDB::iter(self))
	}

	fn root(&self) -> &H256 { self.root }

	fn get<'a, 'key>(&'a self, key: &'key [u8]) -> super::Result<&'a [u8]>
		where 'a: 'key
	{
		self.do_lookup(&NibbleSlice::new(key))
	}
}

impl<'db> fmt::Debug for TrieDB<'db> {
	fn fmt(&self, f: &mut fmt::Formatter) -> fmt::Result {
		try!(writeln!(f, "c={:?} [", self.hash_count));
		let root_rlp = self.db.get(self.root).expect("Trie root not found!");
		try!(self.fmt_all(Node::decoded(root_rlp), f, 0));
		writeln!(f, "]")
	}
}

#[test]
fn iterator() {
	use memorydb::*;
	use super::TrieMut;
	use super::triedbmut::*;

	let d = vec![ &b"A"[..], &b"AA"[..], &b"AB"[..], &b"B"[..] ];

	let mut memdb = MemoryDB::new();
	let mut root = H256::new();
	{
		let mut t = TrieDBMut::new(&mut memdb, &mut root);
		for x in &d {
<<<<<<< HEAD
			t.insert(&x, &x).unwrap();
=======
			t.insert(x, x);
>>>>>>> c65ee935
		}
	}
	assert_eq!(d.iter().map(|i|i.to_vec()).collect::<Vec<_>>(), TrieDB::new(&memdb, &root).unwrap().iter().map(|x|x.0).collect::<Vec<_>>());
	assert_eq!(d, TrieDB::new(&memdb, &root).unwrap().iter().map(|x|x.1).collect::<Vec<_>>());
}<|MERGE_RESOLUTION|>--- conflicted
+++ resolved
@@ -132,13 +132,8 @@
 	}
 
 	/// Get the data of the root node.
-<<<<<<< HEAD
 	fn root_data(&self) -> super::Result<&[u8]> {
-		self.db.get(&self.root).ok_or(TrieError::InvalidStateRoot(*self.root))
-=======
-	fn root_data(&self) -> &[u8] {
-		self.db.get(self.root).expect("Trie root not found!")
->>>>>>> c65ee935
+		self.db.get(self.root).ok_or(TrieError::InvalidStateRoot(*self.root))
 	}
 
 	/// Get the root node as a `Node`.
@@ -193,17 +188,11 @@
 	}
 
 	/// Return optional data for a key given as a `NibbleSlice`. Returns `None` if no data exists.
-<<<<<<< HEAD
 	fn do_lookup<'key>(&'db self, key: &NibbleSlice<'key>) -> super::Result<&'db [u8]>
 		where 'db: 'key
 	{
 		let root_rlp = try!(self.root_data());
 		self.get_from_node(&root_rlp, key)
-=======
-	fn do_lookup<'a, 'key>(&'a self, key: &NibbleSlice<'key>) -> Option<&'a [u8]> where 'a: 'key {
-		let root_rlp = self.root_data();
-		self.get_from_node(root_rlp, key)
->>>>>>> c65ee935
 	}
 
 	/// Recursible function to retrieve the value given a `node` and a partial `key`. `None` if no
@@ -395,11 +384,7 @@
 	{
 		let mut t = TrieDBMut::new(&mut memdb, &mut root);
 		for x in &d {
-<<<<<<< HEAD
-			t.insert(&x, &x).unwrap();
-=======
-			t.insert(x, x);
->>>>>>> c65ee935
+			t.insert(x, x).unwrap();
 		}
 	}
 	assert_eq!(d.iter().map(|i|i.to_vec()).collect::<Vec<_>>(), TrieDB::new(&memdb, &root).unwrap().iter().map(|x|x.0).collect::<Vec<_>>());
