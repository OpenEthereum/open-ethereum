// Copyright 2015, 2016 Ethcore (UK) Ltd.
// This file is part of Parity.

// Parity is free software: you can redistribute it and/or modify
// it under the terms of the GNU General Public License as published by
// the Free Software Foundation, either version 3 of the License, or
// (at your option) any later version.

// Parity is distributed in the hope that it will be useful,
// but WITHOUT ANY WARRANTY; without even the implied warranty of
// MERCHANTABILITY or FITNESS FOR A PARTICULAR PURPOSE.  See the
// GNU General Public License for more details.

// You should have received a copy of the GNU General Public License
// along with Parity.  If not, see <http://www.gnu.org/licenses/>.

//! DB Migration module.
#[cfg(test)]
mod tests;

use std::collections::BTreeMap;
use std::fs;
use std::path::{Path, PathBuf};

use ::kvdb::{CompactionProfile, Database, DatabaseConfig, DBTransaction};

/// Migration config.
#[derive(Clone)]
pub struct Config {
	/// Defines how many elements should be migrated at once.
	pub batch_size: usize,
	/// Database compaction profile.
	pub compaction_profile: CompactionProfile,
}

impl Default for Config {
	fn default() -> Self {
		Config {
			batch_size: 1024,
			compaction_profile: Default::default(),
		}
	}
}

/// A batch of key-value pairs to be written into the database.
pub struct Batch {
	inner: BTreeMap<Vec<u8>, Vec<u8>>,
	batch_size: usize,
	column: Option<u32>,
}

impl Batch {
	/// Make a new batch with the given config.
	pub fn new(config: &Config, col: Option<u32>) -> Self {
		Batch {
			inner: BTreeMap::new(),
			batch_size: config.batch_size,
			column: col,
		}
	}

	/// Insert a value into the batch, committing if necessary.
	pub fn insert(&mut self, key: Vec<u8>, value: Vec<u8>, dest: &mut Database) -> Result<(), Error> {
		self.inner.insert(key, value);
		if self.inner.len() == self.batch_size {
			try!(self.commit(dest));
		}
		Ok(())
	}

	/// Commit all the items in the batch to the given database.
	pub fn commit(&mut self, dest: &mut Database) -> Result<(), Error> {
		if self.inner.is_empty() { return Ok(()) }

		let transaction = DBTransaction::new(dest);

		for keypair in &self.inner {
			try!(transaction.put(self.column, &keypair.0, &keypair.1).map_err(Error::Custom));
		}

		self.inner.clear();
		dest.write(transaction).map_err(Error::Custom)
	}
}

/// Migration error.
#[derive(Debug)]
pub enum Error {
	/// Error returned when it is impossible to add new migration rules.
	CannotAddMigration,
	/// Error returned when migration from specific version can not be performed.
	MigrationImpossible,
	/// Io Error.
	Io(::std::io::Error),
	/// Custom error.
	Custom(String),
}

impl From<::std::io::Error> for Error {
	fn from(e: ::std::io::Error) -> Self {
		Error::Io(e)
	}
}

/// A generalized migration from the given db to a destination db.
pub trait Migration: 'static {
	/// Number of columns in database after the migration.
	fn columns(&self) -> Option<u32>;
	/// Version of the database after the migration.
	fn version(&self) -> u32;
	/// Migrate a source to a destination.
	fn migrate(&mut self, source: &Database, config: &Config, destination: &mut Database, col: Option<u32>) -> Result<(), Error>;
}

/// A simple migration over key-value pairs.
pub trait SimpleMigration: 'static {
	/// Number of columns in database after the migration.
	fn columns(&self) -> Option<u32>;
	/// Version of database after the migration.
	fn version(&self) -> u32;
	/// Should migrate existing object to new database.
	/// Returns `None` if the object does not exist in new version of database.
	fn simple_migrate(&mut self, key: Vec<u8>, value: Vec<u8>) -> Option<(Vec<u8>, Vec<u8>)>;
}

impl<T: SimpleMigration> Migration for T {
	fn columns(&self) -> Option<u32> { SimpleMigration::columns(self) }

	fn version(&self) -> u32 { SimpleMigration::version(self) }

	fn migrate(&mut self, source: &Database, config: &Config, dest: &mut Database, col: Option<u32>) -> Result<(), Error> {
		let mut batch = Batch::new(config, col);

		for (key, value) in source.iter(col) {
			if let Some((key, value)) = self.simple_migrate(key.to_vec(), value.to_vec()) {
				try!(batch.insert(key, value, dest));
			}
		}

		batch.commit(dest)
	}
}

/// Get the path where all databases reside.
fn database_path(path: &Path) -> PathBuf {
	let mut temp_path = path.to_owned();
	temp_path.pop();
	temp_path
}

enum TempIndex {
	One,
	Two,
}

impl TempIndex {
	fn swap(&mut self) {
		match *self {
			TempIndex::One => *self = TempIndex::Two,
			TempIndex::Two => *self = TempIndex::One,
		}
	}

	// given the path to the old database, get the path of this one.
	fn path(&self, db_root: &Path) -> PathBuf {
		let mut buf = db_root.to_owned();

		match *self {
			TempIndex::One => buf.push("temp_migration_1"),
			TempIndex::Two => buf.push("temp_migration_2"),
		};

		buf
	}
}

/// Manages database migration.
pub struct Manager {
	config: Config,
	migrations: Vec<Box<Migration>>,
}

impl Manager {
	/// Creates new migration manager with given configuration.
	pub fn new(config: Config) -> Self {
		Manager {
			config: config,
			migrations: vec![],
		}
	}

	/// Adds new migration rules.
	pub fn add_migration<T>(&mut self, migration: T) -> Result<(), Error> where T: Migration {
		let is_new = match self.migrations.last() {
			Some(last) => migration.version() > last.version(),
			None => true,
		};
		match is_new {
			true => Ok(self.migrations.push(Box::new(migration))),
			false => Err(Error::CannotAddMigration),
		}
	}

	/// Performs migration in order, starting with a source path, migrating between two temporary databases,
	/// and producing a path where the final migration lives.
	pub fn execute(&mut self, old_path: &Path, version: u32) -> Result<PathBuf, Error> {
		let config = self.config.clone();
		let columns = self.no_of_columns_at(version);
		let migrations = self.migrations_from(version);
		if migrations.is_empty() { return Err(Error::MigrationImpossible) };
		let mut db_config = DatabaseConfig {
			max_open_files: 64,
			cache_size: None,
<<<<<<< HEAD
			compaction: CompactionProfile::default(),
			columns: columns,
=======
			compaction: config.compaction_profile.clone(),
>>>>>>> 11cb544c
		};

		let db_root = database_path(old_path);
		let mut temp_idx = TempIndex::One;
		let mut temp_path = temp_idx.path(&db_root);

		// start with the old db.
		let old_path_str = try!(old_path.to_str().ok_or(Error::MigrationImpossible));
		let mut cur_db = try!(Database::open(&db_config, old_path_str).map_err(Error::Custom));

		for migration in migrations {
			// Change number of columns in new db
			let current_columns = db_config.columns;
			db_config.columns = migration.columns();

			// open the target temporary database.
			temp_path = temp_idx.path(&db_root);
			let temp_path_str = try!(temp_path.to_str().ok_or(Error::MigrationImpossible));
			let mut new_db = try!(Database::open(&db_config, temp_path_str).map_err(Error::Custom));

			// perform the migration from cur_db to new_db.
			match current_columns {
				// migrate only default column
				None => try!(migration.migrate(&cur_db, &config, &mut new_db, None)),
				Some(v) => {
					// Migrate all columns in previous DB
					for col in 0..v {
						try!(migration.migrate(&cur_db, &config, &mut new_db, Some(col)))
					}
				}
			}
			// next iteration, we will migrate from this db into the other temp.
			cur_db = new_db;
			temp_idx.swap();

			// remove the other temporary migration database.
			let _ = fs::remove_dir_all(temp_idx.path(&db_root));
		}
		Ok(temp_path)
	}

	/// Returns true if migration is needed.
	pub fn is_needed(&self, version: u32) -> bool {
		match self.migrations.last() {
			Some(last) => version < last.version(),
			None => false,
		}
	}

	/// Find all needed migrations.
	fn migrations_from(&mut self, version: u32) -> Vec<&mut Box<Migration>> {
		self.migrations.iter_mut().filter(|m| m.version() > version).collect()
	}

	fn no_of_columns_at(&self, version: u32) -> Option<u32> {
		let migration = self.migrations.iter().find(|m| m.version() == version);
		match migration {
			Some(m) => m.columns(),
			None => None
		}
	}
}

/// Prints a dot every `max` ticks
pub struct Progress {
	current: usize,
	max: usize,
}

impl Default for Progress {
	fn default() -> Self {
		Progress {
			current: 0,
			max: 100_000,
		}
	}
}

impl Progress {
	/// Tick progress meter.
	pub fn tick(&mut self) {
		self.current += 1;
		if self.current == self.max {
			self.current = 0;
			flush!(".");
		}
	}
}<|MERGE_RESOLUTION|>--- conflicted
+++ resolved
@@ -211,12 +211,8 @@
 		let mut db_config = DatabaseConfig {
 			max_open_files: 64,
 			cache_size: None,
-<<<<<<< HEAD
-			compaction: CompactionProfile::default(),
+			compaction: config.compaction_profile,
 			columns: columns,
-=======
-			compaction: config.compaction_profile.clone(),
->>>>>>> 11cb544c
 		};
 
 		let db_root = database_path(old_path);
