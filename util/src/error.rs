// Copyright 2015, 2016 Ethcore (UK) Ltd.
// This file is part of Parity.

// Parity is free software: you can redistribute it and/or modify
// it under the terms of the GNU General Public License as published by
// the Free Software Foundation, either version 3 of the License, or
// (at your option) any later version.

// Parity is distributed in the hope that it will be useful,
// but WITHOUT ANY WARRANTY; without even the implied warranty of
// MERCHANTABILITY or FITNESS FOR A PARTICULAR PURPOSE.  See the
// GNU General Public License for more details.

// You should have received a copy of the GNU General Public License
// along with Parity.  If not, see <http://www.gnu.org/licenses/>.

//! General error types for use in ethcore.

use rustc_serialize::hex::FromHexError;
use network::NetworkError;
use rlp::DecoderError;
use io;
use std::fmt;
use hash::H256;

#[derive(Debug)]
/// Error in database subsystem.
pub enum BaseDataError {
	/// An entry was removed more times than inserted.
	NegativelyReferencedHash(H256),
	/// An entry was referenced an invalid amount of times.
	InvalidReferenceCount(H256, i32),
<<<<<<< HEAD
=======
	/// Returned when an attempt is made to delete an entry which
	/// doesn't exist.
	DeletionInvalid(H256),
	/// Returned when an attempt is made to insert an entry which already
	/// exists in the database.
	InsertionInvalid(H256),
>>>>>>> 1339ed6c
}

impl fmt::Display for BaseDataError {
	fn fmt(&self, f: &mut fmt::Formatter) -> fmt::Result {
		match *self {
			BaseDataError::NegativelyReferencedHash(hash) =>
				write!(f, "Entry {} removed from database more times than it was added.", hash),
			BaseDataError::InvalidReferenceCount(hash, rc) =>
				write!(f, "Entry {} has invalid reference count of {}", hash, rc),
<<<<<<< HEAD
=======
			BaseDataError::DeletionInvalid(hash) =>
				write!(f, "Cannot delete non-existent entry with key {}", hash),
			BaseDataError::InsertionInvalid(hash) =>
				write!(f, "Cannot overwrite existing entry with key {}", hash),
>>>>>>> 1339ed6c
		}
	}
}

#[derive(Debug)]
/// General error type which should be capable of representing all errors in ethcore.
pub enum UtilError {
	/// Error concerning the crypto utility subsystem.
	Crypto(::crypto::CryptoError),
	/// Error concerning the Rust standard library's IO subsystem.
	StdIo(::std::io::Error),
	/// Error concerning our IO utility subsystem.
	Io(io::IoError),
	/// Error concerning the network address parsing subsystem.
	AddressParse(::std::net::AddrParseError),
	/// Error concerning the network address resolution subsystem.
	AddressResolve(Option<::std::io::Error>),
	/// Error concerning the hex conversion logic.
	FromHex(FromHexError),
	/// Error concerning the database abstraction logic.
	BaseData(BaseDataError),
	/// Error concerning the network subsystem.
	Network(NetworkError),
	/// Error concerning the RLP decoder.
	Decoder(DecoderError),
	/// Miscellaneous error described by a string.
	SimpleString(String),
	/// Error from a bad input size being given for the needed output.
	BadSize,
	/// Error from snappy.
	Snappy(::snappy::InvalidInput),
}

impl fmt::Display for UtilError {
	fn fmt(&self, f: &mut fmt::Formatter) -> fmt::Result {
		match *self {
			UtilError::Crypto(ref err) => f.write_fmt(format_args!("{}", err)),
			UtilError::StdIo(ref err) => f.write_fmt(format_args!("{}", err)),
			UtilError::Io(ref err) => f.write_fmt(format_args!("{}", err)),
			UtilError::AddressParse(ref err) => f.write_fmt(format_args!("{}", err)),
			UtilError::AddressResolve(Some(ref err)) => f.write_fmt(format_args!("{}", err)),
			UtilError::AddressResolve(_) => f.write_str("Failed to resolve network address."),
			UtilError::FromHex(ref err) => f.write_fmt(format_args!("{}", err)),
			UtilError::BaseData(ref err) => f.write_fmt(format_args!("{}", err)),
			UtilError::Network(ref err) => f.write_fmt(format_args!("{}", err)),
			UtilError::Decoder(ref err) => f.write_fmt(format_args!("{}", err)),
			UtilError::SimpleString(ref msg) => f.write_str(msg),
			UtilError::BadSize => f.write_str("Bad input size."),
			UtilError::Snappy(ref err) => f.write_fmt(format_args!("{}", err)),
		}
	}
}

#[derive(Debug, PartialEq, Eq)]
/// Error indicating an expected value was not found.
pub struct Mismatch<T: fmt::Debug> {
	/// Value expected.
	pub expected: T,
	/// Value found.
	pub found: T,
}

impl<T: fmt::Debug + fmt::Display> fmt::Display for Mismatch<T> {
	fn fmt(&self, f: &mut fmt::Formatter) -> fmt::Result {
		f.write_fmt(format_args!("Expected {}, found {}", self.expected, self.found))
	}
}

#[derive(Debug, PartialEq, Eq, Clone)]
/// Error indicating value found is outside of a valid range.
pub struct OutOfBounds<T: fmt::Debug> {
	/// Minimum allowed value.
	pub min: Option<T>,
	/// Maximum allowed value.
	pub max: Option<T>,
	/// Value found.
	pub found: T,
}

impl<T: fmt::Debug + fmt::Display> fmt::Display for OutOfBounds<T> {
	fn fmt(&self, f: &mut fmt::Formatter) -> fmt::Result {
		let msg = match (self.min.as_ref(), self.max.as_ref()) {
			(Some(min), Some(max)) => format!("Min={}, Max={}", min, max),
			(Some(min), _) => format!("Min={}", min),
			(_, Some(max)) => format!("Max={}", max),
			(None, None) => "".into(),
		};

		f.write_fmt(format_args!("Value {} out of bounds. {}", self.found, msg))
	}
}

impl From<FromHexError> for UtilError {
	fn from(err: FromHexError) -> UtilError {
		UtilError::FromHex(err)
	}
}

impl From<BaseDataError> for UtilError {
	fn from(err: BaseDataError) -> UtilError {
		UtilError::BaseData(err)
	}
}

impl From<NetworkError> for UtilError {
	fn from(err: NetworkError) -> UtilError {
		UtilError::Network(err)
	}
}

impl From<::std::io::Error> for UtilError {
	fn from(err: ::std::io::Error) -> UtilError {
		UtilError::StdIo(err)
	}
}

impl From<io::IoError> for UtilError {
	fn from(err: io::IoError) -> UtilError {
		UtilError::Io(err)
	}
}

impl From<::crypto::CryptoError> for UtilError {
	fn from(err: ::crypto::CryptoError) -> UtilError {
		UtilError::Crypto(err)
	}
}

impl From<::std::net::AddrParseError> for UtilError {
	fn from(err: ::std::net::AddrParseError) -> UtilError {
		UtilError::AddressParse(err)
	}
}

impl From<::rlp::DecoderError> for UtilError {
	fn from(err: ::rlp::DecoderError) -> UtilError {
		UtilError::Decoder(err)
	}
}

impl From<String> for UtilError {
	fn from(err: String) -> UtilError {
		UtilError::SimpleString(err)
	}
}

impl From<::snappy::InvalidInput> for UtilError {
	fn from(err: ::snappy::InvalidInput) -> UtilError {
		UtilError::Snappy(err)
	}
}

// TODO: uncomment below once https://github.com/rust-lang/rust/issues/27336 sorted.
/*#![feature(concat_idents)]
macro_rules! assimilate {
    ($name:ident) => (
		impl From<concat_idents!($name, Error)> for Error {
			fn from(err: concat_idents!($name, Error)) -> Error {
				Error:: $name (err)
			}
		}
    )
}
assimilate!(FromHex);
assimilate!(BaseData);*/<|MERGE_RESOLUTION|>--- conflicted
+++ resolved
@@ -30,15 +30,12 @@
 	NegativelyReferencedHash(H256),
 	/// An entry was referenced an invalid amount of times.
 	InvalidReferenceCount(H256, i32),
-<<<<<<< HEAD
-=======
 	/// Returned when an attempt is made to delete an entry which
 	/// doesn't exist.
 	DeletionInvalid(H256),
 	/// Returned when an attempt is made to insert an entry which already
 	/// exists in the database.
 	InsertionInvalid(H256),
->>>>>>> 1339ed6c
 }
 
 impl fmt::Display for BaseDataError {
@@ -48,13 +45,10 @@
 				write!(f, "Entry {} removed from database more times than it was added.", hash),
 			BaseDataError::InvalidReferenceCount(hash, rc) =>
 				write!(f, "Entry {} has invalid reference count of {}", hash, rc),
-<<<<<<< HEAD
-=======
 			BaseDataError::DeletionInvalid(hash) =>
 				write!(f, "Cannot delete non-existent entry with key {}", hash),
 			BaseDataError::InsertionInvalid(hash) =>
 				write!(f, "Cannot overwrite existing entry with key {}", hash),
->>>>>>> 1339ed6c
 		}
 	}
 }
