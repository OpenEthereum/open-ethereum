// Copyright 2015, 2016 Ethcore (UK) Ltd.
// This file is part of Parity.

// Parity is free software: you can redistribute it and/or modify
// it under the terms of the GNU General Public License as published by
// the Free Software Foundation, either version 3 of the License, or
// (at your option) any later version.

// Parity is distributed in the hope that it will be useful,
// but WITHOUT ANY WARRANTY; without even the implied warranty of
// MERCHANTABILITY or FITNESS FOR A PARTICULAR PURPOSE.  See the
// GNU General Public License for more details.

// You should have received a copy of the GNU General Public License
// along with Parity.  If not, see <http://www.gnu.org/licenses/>.

//! Reference-counted memory-based `HashDB` implementation.

use hash::*;
use bytes::*;
use rlp::*;
use sha3::*;
use hashdb::*;
use heapsize::*;
use std::mem;
use std::collections::HashMap;
<<<<<<< HEAD
use std::cell::UnsafeCell;

const STATIC_NULL_RLP: (&'static [u8], i32) = (&[0x80; 1], 1);
=======
use std::collections::hash_map::Entry;
use std::default::Default;
>>>>>>> aafb014d

/// Reference-counted memory-based `HashDB` implementation.
///
/// Use `new()` to create a new database. Insert items with `insert()`, remove items
/// with `remove()`, check for existence with `containce()` and lookup a hash to derive
/// the data with `get()`. Clear with `clear()` and purge the portions of the data
/// that have no references with `purge()`.
///
/// # Example
/// ```rust
/// extern crate ethcore_util;
/// use ethcore_util::hashdb::*;
/// use ethcore_util::memorydb::*;
/// fn main() {
///   let mut m = MemoryDB::new();
///   let d = "Hello world!".as_bytes();
///
///   let k = m.insert(d);
///   assert!(m.contains(&k));
///   assert_eq!(m.get(&k).unwrap(), d);
///
///   m.insert(d);
///   assert!(m.contains(&k));
///
///   m.remove(&k);
///   assert!(m.contains(&k));
///
///   m.remove(&k);
///   assert!(!m.contains(&k));
///
///   m.remove(&k);
///   assert!(!m.contains(&k));
///
///   m.insert(d);
///   assert!(!m.contains(&k));

///   m.insert(d);
///   assert!(m.contains(&k));
///   assert_eq!(m.get(&k).unwrap(), d);
///
///   m.remove(&k);
///   assert!(!m.contains(&k));
/// }
/// ```
pub struct MemoryDB {
	data: UnsafeCell<HashMap<H256, (Bytes, i32)>>,
	aux: HashMap<Bytes, Bytes>,
}

impl Default for MemoryDB {
	fn default() -> Self {
		MemoryDB::new()
	}
}

impl ::std::cmp::PartialEq for MemoryDB {
	fn eq(&self, rhs: &Self) -> bool {
		let (my_data, rhs_data) = unsafe { (&*self.data.get(), &*rhs.data.get())};
		my_data == rhs_data && self.aux == rhs.aux
	}
}

impl Clone for MemoryDB {
	fn clone(&self) -> Self {
		MemoryDB {
			data: UnsafeCell::new(unsafe { (*self.data.get()).clone() }),
			aux: self.aux.clone()
		}
	}
}

impl MemoryDB {
	/// Create a new instance of the memory DB.
	pub fn new() -> MemoryDB {
		MemoryDB {
			data: UnsafeCell::new(HashMap::new()),
			aux: HashMap::new(),
		}
	}

	/// Clear all data from the database.
	///
	/// # Examples
	/// ```rust
	/// extern crate ethcore_util;
	/// use ethcore_util::hashdb::*;
	/// use ethcore_util::memorydb::*;
	/// fn main() {
	///   let mut m = MemoryDB::new();
	///   let hello_bytes = "Hello world!".as_bytes();
	///   let hash = m.insert(hello_bytes);
	///   assert!(m.contains(&hash));
	///   m.clear();
	///   assert!(!m.contains(&hash));
	/// }
	/// ```
	pub fn clear(&mut self) {
		unsafe { (*self.data.get()).clear() }
	}

	/// Purge all zero-referenced data from the database.
	pub fn purge(&mut self) {
		let data = unsafe { &mut *self.data.get() };
		let empties: Vec<_> = data.iter()
			.filter(|&(_, &(_, rc))| rc == 0)
			.map(|(k, _)| k.clone())
			.collect();
		for empty in empties { data.remove(&empty); }
	}

	/// Return the internal map of hashes to data, clearing the current state.
	pub fn drain(&mut self) -> HashMap<H256, (Bytes, i32)> {
		mem::replace(unsafe { &mut *self.data.get() }, HashMap::new())
	}

	/// Return the internal map of auxiliary data, clearing the current state.
	pub fn drain_aux(&mut self) -> HashMap<Bytes, Bytes> {
		mem::replace(&mut self.aux, HashMap::new())
	}

	/// Grab the raw information associated with a key. Returns None if the key
	/// doesn't exist.
	///
	/// Even when Some is returned, the data is only guaranteed to be useful
	/// when the refs > 0.
	pub fn raw(&self, key: &H256) -> Option<(&[u8], i32)> {
		if key == &SHA3_NULL_RLP {
			return Some(STATIC_NULL_RLP.clone());
		}
		unsafe { (*self.data.get()).get(key).map(|&(ref v, x)| (&v[..], x)) }
	}

	/// Denote than an existing value has the given key. Used when a key gets removed without
	/// a prior insert and thus has a negative reference with no value.
	///
	/// May safely be called even if the key's value is known, in which case it will be a no-op.
	pub fn denote(&self, key: &H256, value: Bytes) -> (&[u8], i32) {
		if key == &SHA3_NULL_RLP {
			return STATIC_NULL_RLP.clone();
		}

		unsafe {
			let data = self.data.get();
			if let Some(&(ref v, x)) = (*data).get(key) {
				return (&v[..], x);
			}

			(*data).insert(key.clone(), (value, 0));
			let &(ref v, x) = (*data).get(key).unwrap();
			(&v[..], x)
		}
	}

	/// Returns the size of allocated heap memory
	pub fn mem_used(&self) -> usize {
		unsafe { (*self.data.get()).heap_size_of_children() }
	}

	/// Remove an element and delete it from storage if reference count reaches zero.
	pub fn remove_and_purge(&mut self, key: &H256) {
		if key == &SHA3_NULL_RLP {
			return;
		}
		match self.data.entry(key.clone()) {
			Entry::Occupied(mut entry) =>
				if entry.get().1 == 1 {
					entry.remove();
				} else {
					entry.get_mut().1 -= 1;
				},
			Entry::Vacant(entry) => {
				entry.insert((Bytes::new(), -1));
			}
		}
	}
}

static NULL_RLP_STATIC: [u8; 1] = [0x80; 1];

impl HashDB for MemoryDB {
	fn get(&self, key: &H256) -> Option<&[u8]> {
		if key == &SHA3_NULL_RLP {
			return Some(&NULL_RLP_STATIC);
		}
		match unsafe { (*self.data.get()).get(key) } {
			Some(&(ref d, rc)) if rc > 0 => Some(d),
			_ => None
		}
	}

	fn keys(&self) -> HashMap<H256, i32> {
		let data = unsafe { &mut *self.data.get() };
		data.iter().filter_map(|(k, v)| if v.1 != 0 {Some((k.clone(), v.1))} else {None}).collect()
	}

	fn contains(&self, key: &H256) -> bool {
		if key == &SHA3_NULL_RLP {
			return true;
		}
		match unsafe { (*self.data.get()).get(key) } {
			Some(&(_, x)) if x > 0 => true,
			_ => false
		}
	}

	fn insert(&mut self, value: &[u8]) -> H256 {
		if value == &NULL_RLP {
			return SHA3_NULL_RLP.clone();
		}
		let key = value.sha3();
		let mut data = unsafe { &mut *self.data.get() };
		if match data.get_mut(&key) {
			Some(&mut (ref mut old_value, ref mut rc @ -0x80000000i32 ... 0)) => {
				*old_value = value.into();
				*rc += 1;
				false
			},
			Some(&mut (_, ref mut x)) => { *x += 1; false } ,
			None => true,
		}{	// ... None falls through into...
			data.insert(key.clone(), (value.into(), 1));
		}
		key
	}

	fn emplace(&mut self, key: H256, value: Bytes) {
		if value == &NULL_RLP {
			return;
		}

		let data = unsafe { &mut *self.data.get() };
		match data.get_mut(&key) {
			Some(&mut (ref mut old_value, ref mut rc @ -0x80000000i32 ... 0)) => {
				*old_value = value;
				*rc += 1;
				return;
			},
			Some(&mut (_, ref mut x)) => { *x += 1; return; } ,
			None => {},
		}
		// ... None falls through into...
		data.insert(key, (value, 1));
	}

	fn remove(&mut self, key: &H256) {
		if key == &SHA3_NULL_RLP {
			return;
		}

		let data = unsafe { &mut *self.data.get() };
		if match data.get_mut(key) {
			Some(&mut (_, ref mut x)) => { *x -= 1; false }
			None => true
		}{	// ... None falls through into...
			data.insert(key.clone(), (Bytes::new(), -1));
		}
	}

	fn insert_aux(&mut self, hash: Vec<u8>, value: Vec<u8>) {
		self.aux.insert(hash, value);
	}

	fn get_aux(&self, hash: &[u8]) -> Option<Vec<u8>> {
		self.aux.get(hash).cloned()
	}

	fn remove_aux(&mut self, hash: &[u8]) {
		self.aux.remove(hash);
	}
}

#[test]
fn memorydb_denote() {
	let mut m = MemoryDB::new();
	let hello_bytes = b"Hello world!";
	let hash = m.insert(hello_bytes);
	assert_eq!(m.get(&hash).unwrap(), b"Hello world!");

	for _ in 0..1000 {
		let r = H256::random();
		let k = r.sha3();
		let (v, rc) = m.denote(&k, r.to_bytes());
		assert_eq!(v, r.as_slice());
		assert_eq!(rc, 0);
	}

	assert_eq!(m.get(&hash).unwrap(), b"Hello world!");
}

#[test]
fn memorydb_remove_and_purge() {
	let hello_bytes = b"Hello world!";
	let hello_key = hello_bytes.sha3();

	let mut m = MemoryDB::new();
	m.remove(&hello_key);
	assert_eq!(m.raw(&hello_key).unwrap().1, -1);
	m.purge();
	assert_eq!(m.raw(&hello_key).unwrap().1, -1);
	m.insert(hello_bytes);
	assert_eq!(m.raw(&hello_key).unwrap().1, 0);
	m.purge();
	assert_eq!(m.raw(&hello_key), None);

	let mut m = MemoryDB::new();
	m.remove_and_purge(&hello_key);
	assert_eq!(m.raw(&hello_key).unwrap().1, -1);
	m.insert(hello_bytes);
	m.insert(hello_bytes);
	assert_eq!(m.raw(&hello_key).unwrap().1, 1);
	m.remove_and_purge(&hello_key);
	assert_eq!(m.raw(&hello_key), None);
}<|MERGE_RESOLUTION|>--- conflicted
+++ resolved
@@ -24,14 +24,11 @@
 use heapsize::*;
 use std::mem;
 use std::collections::HashMap;
-<<<<<<< HEAD
 use std::cell::UnsafeCell;
 
 const STATIC_NULL_RLP: (&'static [u8], i32) = (&[0x80; 1], 1);
-=======
 use std::collections::hash_map::Entry;
 use std::default::Default;
->>>>>>> aafb014d
 
 /// Reference-counted memory-based `HashDB` implementation.
 ///
