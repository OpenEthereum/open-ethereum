// Copyright 2015, 2016 Ethcore (UK) Ltd.
// This file is part of Parity.

// Parity is free software: you can redistribute it and/or modify
// it under the terms of the GNU General Public License as published by
// the Free Software Foundation, either version 3 of the License, or
// (at your option) any later version.

// Parity is distributed in the hope that it will be useful,
// but WITHOUT ANY WARRANTY; without even the implied warranty of
// MERCHANTABILITY or FITNESS FOR A PARTICULAR PURPOSE.  See the
// GNU General Public License for more details.

// You should have received a copy of the GNU General Public License
// along with Parity.  If not, see <http://www.gnu.org/licenses/>.

#![warn(missing_docs)]
#![cfg_attr(feature="dev", feature(plugin))]
#![cfg_attr(feature="dev", plugin(clippy))]

// Clippy settings
// TODO [todr] not really sure
#![cfg_attr(feature="dev", allow(needless_range_loop))]
// Shorter than if-else
#![cfg_attr(feature="dev", allow(match_bool))]
// We use that to be more explicit about handled cases
#![cfg_attr(feature="dev", allow(match_same_arms))]
// Keeps consistency (all lines with `.clone()`) and helpful when changing ref to non-ref.
#![cfg_attr(feature="dev", allow(clone_on_copy))]
// In most cases it expresses function flow better
#![cfg_attr(feature="dev", allow(if_not_else))]
// TODO [todr] a lot of warnings to be fixed
#![cfg_attr(feature="dev", allow(needless_borrow))]
#![cfg_attr(feature="dev", allow(assign_op_pattern))]
#![cfg_attr(feature="dev", allow(unnecessary_operation))]


//! Ethcore-util library
//!
//! ### Rust version:
//! - nightly
//!
//! ### Supported platforms:
//! - OSX
//! - Linux
//!
//! ### Building:
//!
//! - Ubuntu 14.04 and later:
//!
//!   ```bash
//!   # install rocksdb
//!   add-apt-repository "deb http://ppa.launchpad.net/giskou/librocksdb/ubuntu trusty main"
//!   apt-get update
//!   apt-get install -y --force-yes librocksdb
//!
//!   # install multirust
//!   curl -sf https://raw.githubusercontent.com/brson/multirust/master/blastoff.sh | sh -s -- --yes
//!
//!   # install nightly and make it default
//!   multirust update nightly && multirust default nightly
//!
//!   # export rust LIBRARY_PATH
//!   export LIBRARY_PATH=/usr/local/lib
//!
//!   # download and build parity
//!   git clone https://github.com/ethcore/parity
//!   cd parity
//!   cargo build --release
//!   ```
//!
//! - OSX:
//!
//!   ```bash
//!   # install rocksdb && multirust
//!   brew update
//!   brew install rocksdb
//!   brew install multirust
//!
//!   # install nightly and make it default
//!   multirust update nightly && multirust default nightly
//!
//!   # export rust LIBRARY_PATH
//!   export LIBRARY_PATH=/usr/local/lib
//!
//!   # download and build parity
//!   git clone https://github.com/ethcore/parity
//!   cd parity
//!   cargo build --release
//!   ```

extern crate slab;
extern crate rustc_serialize;
extern crate mio;
extern crate rand;
extern crate rocksdb;
extern crate tiny_keccak;
#[macro_use]
extern crate heapsize;
#[macro_use]
extern crate lazy_static;
#[macro_use]
extern crate itertools;
extern crate env_logger;
extern crate time;
extern crate crypto as rcrypto;
extern crate secp256k1;
extern crate arrayvec;
extern crate elastic_array;
extern crate crossbeam;
extern crate serde;
#[macro_use]
extern crate log as rlog;
extern crate igd;
extern crate ethcore_devtools as devtools;
extern crate libc;
extern crate target_info;
extern crate bigint;
extern crate chrono;
<<<<<<< HEAD
pub extern crate using_queue;
pub extern crate table;
=======
extern crate ansi_term;
>>>>>>> 7ae0eb81

pub mod standard;
#[macro_use]
pub mod from_json;
#[macro_use]
pub mod common;
pub mod numbers;
pub mod error;
pub mod hash;
pub mod bytes;
pub mod rlp;
pub mod misc;
mod json_aid;
pub mod vector;
pub mod sha3;
pub mod hashdb;
pub mod memorydb;
pub mod migration;
pub mod overlaydb;
pub mod journaldb;
pub mod kvdb;
mod math;
pub mod crypto;
pub mod triehash;
pub mod trie;
pub mod nibbleslice;
mod heapsizeof;
pub mod squeeze;
pub mod semantic_version;
pub mod io;
pub mod network;
pub mod log;
pub mod panics;
pub mod network_settings;
pub mod path;
mod timer;

pub use common::*;
pub use misc::*;
pub use json_aid::*;
pub use rlp::*;
pub use hashdb::*;
pub use memorydb::*;
pub use overlaydb::*;
pub use journaldb::JournalDB;
pub use math::*;
pub use crypto::*;
pub use triehash::*;
pub use trie::*;
pub use nibbleslice::*;
pub use squeeze::*;
pub use semantic_version::*;
pub use network::*;
pub use io::*;
pub use log::*;
pub use kvdb::*;
pub use timer::*;

#[cfg(test)]
mod tests {
	use super::numbers::*;
	use std::str::FromStr;

	#[test]
	fn u256_multi_muls() {

		let (result, _) = U256([0, 0, 0, 0]).overflowing_mul(U256([0, 0, 0, 0]));
		assert_eq!(U256([0, 0, 0, 0]), result);

		let (result, _) = U256([1, 0, 0, 0]).overflowing_mul(U256([1, 0, 0, 0]));
		assert_eq!(U256([1, 0, 0, 0]), result);

		let (result, _) = U256([5, 0, 0, 0]).overflowing_mul(U256([5, 0, 0, 0]));
		assert_eq!(U256([25, 0, 0, 0]), result);

		let (result, _) = U256([0, 5, 0, 0]).overflowing_mul(U256([0, 5, 0, 0]));
		assert_eq!(U256([0, 0, 25, 0]), result);

		let (result, _) = U256([0, 0, 0, 1]).overflowing_mul(U256([1, 0, 0, 0]));
		assert_eq!(U256([0, 0, 0, 1]), result);

		let (result, _) = U256([0, 0, 0, 5]).overflowing_mul(U256([2, 0, 0, 0]));
		assert_eq!(U256([0, 0, 0, 10]), result);

		let (result, _) = U256([0, 0, 1, 0]).overflowing_mul(U256([0, 5, 0, 0]));
		assert_eq!(U256([0, 0, 0, 5]), result);

		let (result, _) = U256([0, 0, 8, 0]).overflowing_mul(U256([0, 0, 7, 0]));
		assert_eq!(U256([0, 0, 0, 0]), result);

		let (result, _) = U256([2, 0, 0, 0]).overflowing_mul(U256([0, 5, 0, 0]));
		assert_eq!(U256([0, 10, 0, 0]), result);

		let (result, _) = U256([1, 0, 0, 0]).overflowing_mul(U256([0, 0, 0, ::std::u64::MAX]));
		assert_eq!(U256([0, 0, 0, ::std::u64::MAX]), result);

		let x1 = U256::from_str("0000000000000000000000000000000000000000000000000000012365124623").unwrap();
		let x2sqr_right = U256::from_str("000000000000000000000000000000000000000000014baeef72e0378e2328c9").unwrap();
		let x1sqr = x1 * x1;
		assert_eq!(H256::from(x2sqr_right), H256::from(x1sqr));
		let x1cube = x1sqr * x1;
		let x1cube_right = U256::from_str("0000000000000000000000000000000001798acde139361466f712813717897b").unwrap();
		assert_eq!(H256::from(x1cube_right), H256::from(x1cube));
		let x1quad = x1cube * x1;
		let x1quad_right = U256::from_str("000000000000000000000001adbdd6bd6ff027485484b97f8a6a4c7129756dd1").unwrap();
		assert_eq!(H256::from(x1quad_right), H256::from(x1quad));
		let x1penta = x1quad * x1;
		let x1penta_right = U256::from_str("00000000000001e92875ac24be246e1c57e0507e8c46cc8d233b77f6f4c72993").unwrap();
		assert_eq!(H256::from(x1penta_right), H256::from(x1penta));
		let x1septima = x1penta * x1;
		let x1septima_right = U256::from_str("00022cca1da3f6e5722b7d3cc5bbfb486465ebc5a708dd293042f932d7eee119").unwrap();
		assert_eq!(H256::from(x1septima_right), H256::from(x1septima));
	}
}<|MERGE_RESOLUTION|>--- conflicted
+++ resolved
@@ -117,12 +117,9 @@
 extern crate target_info;
 extern crate bigint;
 extern crate chrono;
-<<<<<<< HEAD
 pub extern crate using_queue;
 pub extern crate table;
-=======
 extern crate ansi_term;
->>>>>>> 7ae0eb81
 
 pub mod standard;
 #[macro_use]
