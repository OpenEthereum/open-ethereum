--- conflicted
+++ resolved
@@ -144,11 +144,8 @@
 pub mod log;
 pub mod path;
 pub mod snappy;
-<<<<<<< HEAD
 pub mod stats;
-=======
 pub mod cache;
->>>>>>> 8cd66f14
 mod timer;
 
 pub use common::*;
