// Copyright 2015-2017 Parity Technologies (UK) Ltd.
// This file is part of Parity.

// Parity is free software: you can redistribute it and/or modify
// it under the terms of the GNU General Public License as published by
// the Free Software Foundation, either version 3 of the License, or
// (at your option) any later version.

// Parity is distributed in the hope that it will be useful,
// but WITHOUT ANY WARRANTY; without even the implied warranty of
// MERCHANTABILITY or FITNESS FOR A PARTICULAR PURPOSE.  See the
// GNU General Public License for more details.

// You should have received a copy of the GNU General Public License
// along with Parity.  If not, see <http://www.gnu.org/licenses/>.

#![warn(missing_docs)]
#![cfg_attr(feature="dev", feature(plugin))]
#![cfg_attr(feature="dev", plugin(clippy))]

// Clippy settings
// Most of the time much more readable
#![cfg_attr(feature="dev", allow(needless_range_loop))]
// Shorter than if-else
#![cfg_attr(feature="dev", allow(match_bool))]
// We use that to be more explicit about handled cases
#![cfg_attr(feature="dev", allow(match_same_arms))]
// Keeps consistency (all lines with `.clone()`).
#![cfg_attr(feature="dev", allow(clone_on_copy))]
// Some false positives when doing pattern matching.
#![cfg_attr(feature="dev", allow(needless_borrow))]
// TODO [todr] a lot of warnings to be fixed
#![cfg_attr(feature="dev", allow(assign_op_pattern))]


//! Ethcore-util library
//!
//! ### Rust version:
//! - nightly
//!
//! ### Supported platforms:
//! - OSX
//! - Linux
//!
//! ### Building:
//!
//! - Ubuntu 14.04 and later:
//!
//!   ```bash
//!   # install rocksdb
//!   add-apt-repository "deb http://ppa.launchpad.net/giskou/librocksdb/ubuntu trusty main"
//!   apt-get update
//!   apt-get install -y --force-yes librocksdb
//!
//!   # install multirust
//!   curl -sf https://raw.githubusercontent.com/brson/multirust/master/blastoff.sh | sh -s -- --yes
//!
//!   # install nightly and make it default
//!   multirust update nightly && multirust default nightly
//!
//!   # export rust LIBRARY_PATH
//!   export LIBRARY_PATH=/usr/local/lib
//!
//!   # download and build parity
//!   git clone https://github.com/ethcore/parity
//!   cd parity
//!   cargo build --release
//!   ```
//!
//! - OSX:
//!
//!   ```bash
//!   # install rocksdb && multirust
//!   brew update
//!   brew install rocksdb
//!   brew install multirust
//!
//!   # install nightly and make it default
//!   multirust update nightly && multirust default nightly
//!
//!   # export rust LIBRARY_PATH
//!   export LIBRARY_PATH=/usr/local/lib
//!
//!   # download and build parity
//!   git clone https://github.com/ethcore/parity
//!   cd parity
//!   cargo build --release
//!   ```

extern crate rustc_serialize;
extern crate rand;
extern crate rocksdb;
extern crate env_logger;
extern crate crypto as rcrypto;
extern crate secp256k1;
extern crate arrayvec;
extern crate elastic_array;
extern crate time;
extern crate ethcore_devtools as devtools;
extern crate libc;
extern crate target_info;
extern crate ethcore_bigint as bigint;
extern crate parking_lot;
extern crate ansi_term;
extern crate tiny_keccak;
extern crate rlp;
extern crate regex;
extern crate lru_cache;
<<<<<<< HEAD

=======
>>>>>>> dd0ef6b5
extern crate heapsize;
extern crate itertools;

#[macro_use]
extern crate lazy_static;
<<<<<<< HEAD
extern crate itertools;
=======
>>>>>>> dd0ef6b5
#[macro_use]
extern crate log as rlog;

pub extern crate using_queue;
pub extern crate table;

pub mod bloom;
pub mod standard;
#[macro_use]
pub mod from_json;
#[macro_use]
pub mod common;
pub mod error;
pub mod bytes;
pub mod misc;
pub mod vector;
pub mod sha3;
pub mod hashdb;
pub mod memorydb;
pub mod migration;
pub mod overlaydb;
pub mod journaldb;
pub mod kvdb;
pub mod triehash;
pub mod trie;
pub mod nibbleslice;
pub mod nibblevec;
pub mod semantic_version;
pub mod log;
pub mod path;
pub mod snappy;
pub mod stats;
pub mod cache;
mod timer;

pub use common::*;
pub use misc::*;
pub use hashdb::*;
pub use memorydb::MemoryDB;
pub use overlaydb::*;
pub use journaldb::JournalDB;
pub use triehash::*;
pub use trie::{Trie, TrieMut, TrieDB, TrieDBMut, TrieFactory, TrieError, SecTrieDB, SecTrieDBMut};
pub use nibbleslice::*;
pub use semantic_version::*;
pub use log::*;
pub use kvdb::*;
pub use timer::*;

/// 160-bit integer representing account address
pub type Address = H160;<|MERGE_RESOLUTION|>--- conflicted
+++ resolved
@@ -106,19 +106,11 @@
 extern crate rlp;
 extern crate regex;
 extern crate lru_cache;
-<<<<<<< HEAD
-
-=======
->>>>>>> dd0ef6b5
 extern crate heapsize;
 extern crate itertools;
 
 #[macro_use]
 extern crate lazy_static;
-<<<<<<< HEAD
-extern crate itertools;
-=======
->>>>>>> dd0ef6b5
 #[macro_use]
 extern crate log as rlog;
 
