// Copyright 2015, 2016 Ethcore (UK) Ltd.
// This file is part of Parity.

// Parity is free software: you can redistribute it and/or modify
// it under the terms of the GNU General Public License as published by
// the Free Software Foundation, either version 3 of the License, or
// (at your option) any later version.

// Parity is distributed in the hope that it will be useful,
// but WITHOUT ANY WARRANTY; without even the implied warranty of
// MERCHANTABILITY or FITNESS FOR A PARTICULAR PURPOSE.  See the
// GNU General Public License for more details.

// You should have received a copy of the GNU General Public License
// along with Parity.  If not, see <http://www.gnu.org/licenses/>.

use std::net::{SocketAddr};
use std::collections::{HashMap};
use std::str::{FromStr};
use std::sync::*;
use std::sync::atomic::{AtomicUsize, Ordering as AtomicOrdering};
use std::ops::*;
use std::cmp::min;
use std::path::{Path, PathBuf};
use std::io::{Read, Write};
use std::default::Default;
use std::fs;
use mio::*;
use mio::tcp::*;
use hash::*;
use misc::version;
use crypto::*;
use sha3::Hashable;
use rlp::*;
use network::session::{Session, SessionData};
use error::*;
use io::*;
use network::{NetworkProtocolHandler, PROTOCOL_VERSION};
use network::node_table::*;
use network::stats::NetworkStats;
use network::error::{NetworkError, DisconnectReason};
use network::discovery::{Discovery, TableUpdates, NodeEntry};
use network::ip_utils::{map_external_address, select_public_address};

type Slab<T> = ::slab::Slab<T, usize>;

const MAX_SESSIONS: usize = 1024 + MAX_HANDSHAKES;
const MAX_HANDSHAKES: usize = 80;
const MAX_HANDSHAKES_PER_ROUND: usize = 32;
const MAINTENANCE_TIMEOUT: u64 = 1000;

#[derive(Debug)]
/// Network service configuration
pub struct NetworkConfiguration {
	/// Directory path to store network configuration. None means nothing will be saved
	pub config_path: Option<String>,
	/// IP address to listen for incoming connections. Listen to all connections by default
	pub listen_address: Option<SocketAddr>,
	/// IP address to advertise. Detected automatically if none.
	pub public_address: Option<SocketAddr>,
	/// Port for UDP connections, same as TCP by default
	pub udp_port: Option<u16>,
	/// Enable NAT configuration
	pub nat_enabled: bool,
	/// Enable discovery
	pub discovery_enabled: bool,
	/// Pin to boot nodes only
	pub pin: bool,
	/// List of initial node addresses
	pub boot_nodes: Vec<String>,
	/// Use provided node key instead of default
	pub use_secret: Option<Secret>,
	/// Number of connected peers to maintain
	pub ideal_peers: u32,
}

impl Default for NetworkConfiguration {
	fn default() -> Self {
		NetworkConfiguration::new()
	}
}

impl NetworkConfiguration {
	/// Create a new instance of default settings.
	pub fn new() -> Self {
		NetworkConfiguration {
			config_path: None,
			listen_address: None,
			public_address: None,
			udp_port: None,
			nat_enabled: true,
			discovery_enabled: true,
			pin: false,
			boot_nodes: Vec::new(),
			use_secret: None,
			ideal_peers: 25,
		}
	}

	/// Create new default configuration with sepcified listen port.
	pub fn new_with_port(port: u16) -> NetworkConfiguration {
		let mut config = NetworkConfiguration::new();
		config.listen_address = Some(SocketAddr::from_str(&format!("0.0.0.0:{}", port)).unwrap());
		config
	}

	/// Create new default configuration for localhost-only connection with random port (usefull for testing)
	pub fn new_local() -> NetworkConfiguration {
		let mut config = NetworkConfiguration::new();
		config.listen_address = Some(SocketAddr::from_str("127.0.0.1:0").unwrap());
		config.nat_enabled = false;
		config
	}
}

// Tokens
const TCP_ACCEPT: usize = SYS_TIMER + 1;
const IDLE: usize = SYS_TIMER + 2;
const DISCOVERY: usize = SYS_TIMER + 3;
const DISCOVERY_REFRESH: usize = SYS_TIMER + 4;
const DISCOVERY_ROUND: usize = SYS_TIMER + 5;
const INIT_PUBLIC: usize = SYS_TIMER + 6;
const NODE_TABLE: usize = SYS_TIMER + 7;
const FIRST_SESSION: usize = 0;
const LAST_SESSION: usize = FIRST_SESSION + MAX_SESSIONS - 1;
const USER_TIMER: usize = LAST_SESSION + 256;
const SYS_TIMER: usize = LAST_SESSION + 1;

/// Protocol handler level packet id
pub type PacketId = u8;
/// Protocol / handler id
pub type ProtocolId = &'static str;

/// Messages used to communitate with the event loop from other threads.
#[derive(Clone)]
pub enum NetworkIoMessage<Message> where Message: Send + Sync + Clone {
	/// Register a new protocol handler.
	AddHandler {
		/// Handler shared instance.
		handler: Arc<NetworkProtocolHandler<Message> + Sync>,
		/// Protocol Id.
		protocol: ProtocolId,
		/// Supported protocol versions.
		versions: Vec<u8>,
	},
	/// Register a new protocol timer
	AddTimer {
		/// Protocol Id.
		protocol: ProtocolId,
		/// Timer token.
		token: TimerToken,
		/// Timer delay in milliseconds.
		delay: u64,
	},
	/// Disconnect a peer.
	Disconnect(PeerId),
	/// Disconnect and temporary disable peer.
	DisablePeer(PeerId),
	/// User message
	User(Message),
}

/// Local (temporary) peer session ID.
pub type PeerId = usize;

#[derive(Debug, PartialEq, Eq)]
/// Protocol info
pub struct CapabilityInfo {
	pub protocol: ProtocolId,
	pub version: u8,
	/// Total number of packet IDs this protocol support.
	pub packet_count: u8,
}

impl Encodable for CapabilityInfo {
	fn rlp_append(&self, s: &mut RlpStream) {
		s.begin_list(2);
		s.append(&self.protocol);
		s.append(&self.version);
	}
}

/// IO access point. This is passed to all IO handlers and provides an interface to the IO subsystem.
pub struct NetworkContext<'s, Message> where Message: Send + Sync + Clone + 'static, 's {
	io: &'s IoContext<NetworkIoMessage<Message>>,
	protocol: ProtocolId,
	sessions: Arc<RwLock<Slab<SharedSession>>>,
	session: Option<SharedSession>,
	session_id: Option<StreamToken>,
}

impl<'s, Message> NetworkContext<'s, Message> where Message: Send + Sync + Clone + 'static, {
	/// Create a new network IO access point. Takes references to all the data that can be updated within the IO handler.
	fn new(io: &'s IoContext<NetworkIoMessage<Message>>,
		protocol: ProtocolId,
		session: Option<SharedSession>, sessions: Arc<RwLock<Slab<SharedSession>>>) -> NetworkContext<'s, Message> {
		let id = session.as_ref().map(|s| s.lock().unwrap().token());
		NetworkContext {
			io: io,
			protocol: protocol,
			session_id: id,
			session: session,
			sessions: sessions,
		}
	}

	fn resolve_session(&self, peer: PeerId) -> Option<SharedSession> {
		match self.session_id {
			Some(id) if id == peer => self.session.clone(),
			_ => self.sessions.read().unwrap().get(peer).cloned(),
		}
	}

	/// Send a packet over the network to another peer.
	pub fn send(&self, peer: PeerId, packet_id: PacketId, data: Vec<u8>) -> Result<(), UtilError> {
		let session = self.resolve_session(peer);
		if let Some(session) = session {
			try!(session.lock().unwrap().deref_mut().send_packet(self.protocol, packet_id as u8, &data));
			try!(self.io.update_registration(peer));
		} else  {
			trace!(target: "network", "Send: Peer no longer exist")
		}
		Ok(())
	}

	/// Respond to a current network message. Panics if no there is no packet in the context. If the session is expired returns nothing.
	pub fn respond(&self, packet_id: PacketId, data: Vec<u8>) -> Result<(), UtilError> {
		assert!(self.session.is_some(), "Respond called without network context");
		self.send(self.session_id.unwrap(), packet_id, data)
	}

	/// Send an IO message
	pub fn message(&self, msg: Message) {
		self.io.message(NetworkIoMessage::User(msg));
	}

	/// Disable current protocol capability for given peer. If no capabilities left peer gets disconnected.
	pub fn disable_peer(&self, peer: PeerId) {
		//TODO: remove capability, disconnect if no capabilities left
		self.io.message(NetworkIoMessage::DisablePeer(peer));
	}

	/// Disconnect peer. Reconnect can be attempted later.
	pub fn disconnect_peer(&self, peer: PeerId) {
		self.io.message(NetworkIoMessage::Disconnect(peer));
	}

	/// Register a new IO timer. 'IoHandler::timeout' will be called with the token.
	pub fn register_timer(&self, token: TimerToken, ms: u64) -> Result<(), UtilError> {
		self.io.message(NetworkIoMessage::AddTimer {
			token: token,
			delay: ms,
			protocol: self.protocol,
		});
		Ok(())
	}

	/// Returns peer identification string
	pub fn peer_info(&self, peer: PeerId) -> String {
		let session = self.resolve_session(peer);
		if let Some(session) = session {
			return session.lock().unwrap().info.client_version.clone()
		}
		"unknown".to_owned()
	}
}

/// Shared host information
pub struct HostInfo {
	/// Our private and public keys.
	keys: KeyPair,
	/// Current network configuration
	config: NetworkConfiguration,
	/// Connection nonce.
	nonce: H256,
	/// RLPx protocol version
	pub protocol_version: u32,
	/// Client identifier
	pub client_version: String,
	/// Registered capabilities (handlers)
	pub capabilities: Vec<CapabilityInfo>,
	/// Local address + discovery port
	pub local_endpoint: NodeEndpoint,
	/// Public address + discovery port
	pub public_endpoint: Option<NodeEndpoint>,
}

impl HostInfo {
	/// Returns public key
	pub fn id(&self) -> &NodeId {
		self.keys.public()
	}

	/// Returns secret key
	pub fn secret(&self) -> &Secret {
		self.keys.secret()
	}

	/// Increments and returns connection nonce.
	pub fn next_nonce(&mut self) -> H256 {
		self.nonce = self.nonce.sha3();
		self.nonce.clone()
	}
}

type SharedSession = Arc<Mutex<Session>>;

#[derive(Copy, Clone)]
struct ProtocolTimer {
	pub protocol: ProtocolId,
	pub token: TimerToken, // Handler level token
}

/// Root IO handler. Manages protocol handlers, IO timers and network connections.
pub struct Host<Message> where Message: Send + Sync + Clone {
	pub info: RwLock<HostInfo>,
	tcp_listener: Mutex<TcpListener>,
	sessions: Arc<RwLock<Slab<SharedSession>>>,
	discovery: Mutex<Option<Discovery>>,
	nodes: RwLock<NodeTable>,
	handlers: RwLock<HashMap<ProtocolId, Arc<NetworkProtocolHandler<Message>>>>,
	timers: RwLock<HashMap<TimerToken, ProtocolTimer>>,
	timer_counter: RwLock<usize>,
	stats: Arc<NetworkStats>,
	pinned_nodes: Vec<NodeId>,
	num_sessions: AtomicUsize,
}

impl<Message> Host<Message> where Message: Send + Sync + Clone {
	/// Create a new instance
	pub fn new(config: NetworkConfiguration) -> Result<Host<Message>, UtilError> {
		let mut listen_address = match config.listen_address {
			None => SocketAddr::from_str("0.0.0.0:30304").unwrap(),
			Some(addr) => addr,
		};

		let keys = if let Some(ref secret) = config.use_secret {
			KeyPair::from_secret(secret.clone()).unwrap()
		} else {
			config.config_path.clone().and_then(|ref p| load_key(&Path::new(&p)))
				.map_or_else(|| {
				let key = KeyPair::create().unwrap();
				if let Some(path) = config.config_path.clone() {
					save_key(&Path::new(&path), &key.secret());
				}
				key
			},
			|s| KeyPair::from_secret(s).expect("Error creating node secret key"))
		};
		let path = config.config_path.clone();
		// Setup the server socket
		let tcp_listener = try!(TcpListener::bind(&listen_address));
		listen_address = SocketAddr::new(listen_address.ip(), try!(tcp_listener.local_addr()).port());
		let udp_port = config.udp_port.unwrap_or(listen_address.port());
		let local_endpoint = NodeEndpoint { address: listen_address, udp_port: udp_port };

		let mut host = Host::<Message> {
			info: RwLock::new(HostInfo {
				keys: keys,
				config: config,
				nonce: H256::random(),
				protocol_version: PROTOCOL_VERSION,
				client_version: version(),
				capabilities: Vec::new(),
				public_endpoint: None,
				local_endpoint: local_endpoint,
			}),
			discovery: Mutex::new(None),
			tcp_listener: Mutex::new(tcp_listener),
			sessions: Arc::new(RwLock::new(Slab::new_starting_at(FIRST_SESSION, MAX_SESSIONS))),
			nodes: RwLock::new(NodeTable::new(path)),
			handlers: RwLock::new(HashMap::new()),
			timers: RwLock::new(HashMap::new()),
			timer_counter: RwLock::new(USER_TIMER),
			stats: Arc::new(NetworkStats::default()),
			pinned_nodes: Vec::new(),
			num_sessions: AtomicUsize::new(0),
		};

		let boot_nodes = host.info.read().unwrap().config.boot_nodes.clone();
		for n in boot_nodes {
			host.add_node(&n);
		}
		Ok(host)
	}

	pub fn stats(&self) -> Arc<NetworkStats> {
		self.stats.clone()
	}

	pub fn add_node(&mut self, id: &str) {
		match Node::from_str(id) {
			Err(e) => { debug!(target: "network", "Could not add node {}: {:?}", id, e); },
			Ok(n) => {
				let entry = NodeEntry { endpoint: n.endpoint.clone(), id: n.id.clone() };
				self.pinned_nodes.push(n.id.clone());
				self.nodes.write().unwrap().add_node(n);
				if let Some(ref mut discovery) = *self.discovery.lock().unwrap().deref_mut() {
					discovery.add_node(entry);
				}
			}
		}
	}

	pub fn client_version(&self) -> String {
		self.info.read().unwrap().client_version.clone()
	}

	pub fn external_url(&self) -> Option<String> {
		self.info.read().unwrap().public_endpoint.as_ref().map(|e| format!("{}", Node::new(self.info.read().unwrap().id().clone(), e.clone())))
	}

	pub fn local_url(&self) -> String {
		let r = format!("{}", Node::new(self.info.read().unwrap().id().clone(), self.info.read().unwrap().local_endpoint.clone()));
		println!("{}", r);
		r
	}

	fn init_public_interface(&self, io: &IoContext<NetworkIoMessage<Message>>) -> Result<(), UtilError> {
		io.clear_timer(INIT_PUBLIC).unwrap();
		if self.info.read().unwrap().public_endpoint.is_some() {
			return Ok(());
		}
		let local_endpoint = self.info.read().unwrap().local_endpoint.clone();
		let public_address = self.info.read().unwrap().config.public_address.clone();
		let public_endpoint = match public_address {
			None => {
				let public_address = select_public_address(local_endpoint.address.port());
				let public_endpoint = NodeEndpoint { address: public_address, udp_port: local_endpoint.udp_port };
				if self.info.read().unwrap().config.nat_enabled {
					match map_external_address(&local_endpoint) {
						Some(endpoint) => {
							info!("NAT mapped to external address {}", endpoint.address);
							endpoint
						},
						None => public_endpoint
					}
				} else {
					public_endpoint
				}
			}
			Some(addr) => NodeEndpoint { address: addr, udp_port: local_endpoint.udp_port }
		};

		self.info.write().unwrap().public_endpoint = Some(public_endpoint.clone());
		info!("Public node URL: {}", self.external_url().unwrap());

		// Initialize discovery.
		let discovery = {
			let info = self.info.read().unwrap();
			if info.config.discovery_enabled && !info.config.pin {
				Some(Discovery::new(&info.keys, public_endpoint.address.clone(), public_endpoint, DISCOVERY))
			} else { None }
		};

		if let Some(mut discovery) = discovery {
			discovery.init_node_list(self.nodes.read().unwrap().unordered_entries());
			for n in self.nodes.read().unwrap().unordered_entries() {
				discovery.add_node(n.clone());
			}
			*self.discovery.lock().unwrap().deref_mut() = Some(discovery);
			io.register_stream(DISCOVERY).expect("Error registering UDP listener");
			io.register_timer(DISCOVERY_REFRESH, 7200).expect("Error registering discovery timer");
			io.register_timer(DISCOVERY_ROUND, 300).expect("Error registering discovery timer");
		}
		try!(io.register_timer(NODE_TABLE, 300_000));
		try!(io.register_stream(TCP_ACCEPT));
		Ok(())
	}

	fn maintain_network(&self, io: &IoContext<NetworkIoMessage<Message>>) {
		self.keep_alive(io);
		self.connect_peers(io);
	}

	fn have_session(&self, id: &NodeId) -> bool {
<<<<<<< HEAD
		self.sessions.read().unwrap().iter().any(|e| e.lock().unwrap().info.id.eq(&Some(id.clone())))
=======
		self.sessions.read().unwrap().iter().any(|e| e.lock().unwrap().info.id == Some(id.clone()))
>>>>>>> 29e18cfc
	}

	fn session_count(&self) -> usize {
		self.num_sessions.load(AtomicOrdering::Relaxed)
	}

	fn connecting_to(&self, id: &NodeId) -> bool {
<<<<<<< HEAD
		self.sessions.read().unwrap().iter().any(|e| e.lock().unwrap().id().eq(&Some(id)))
=======
		self.sessions.read().unwrap().iter().any(|e| e.lock().unwrap().id() == Some(id))
>>>>>>> 29e18cfc
	}

	fn handshake_count(&self) -> usize {
		self.sessions.read().unwrap().count() - self.session_count()
	}

	fn keep_alive(&self, io: &IoContext<NetworkIoMessage<Message>>) {
		let mut to_kill = Vec::new();
		for e in self.sessions.write().unwrap().iter_mut() {
			let mut s = e.lock().unwrap();
			if !s.keep_alive(io) {
				s.disconnect(DisconnectReason::PingTimeout);
				to_kill.push(s.token());
			}
		}
		for p in to_kill {
			trace!(target: "network", "Ping timeout: {}", p);
			self.kill_connection(p, io, true);
		}
	}

	fn connect_peers(&self, io: &IoContext<NetworkIoMessage<Message>>) {
		if self.info.read().unwrap().deref().capabilities.is_empty() {
			return;
		}
		let ideal_peers = { self.info.read().unwrap().deref().config.ideal_peers };
		let pin = { self.info.read().unwrap().deref().config.pin };
		let session_count = self.session_count();
		if session_count >= ideal_peers as usize {
			return;
		}

		let handshake_count = self.handshake_count();
		// allow 16 slots for incoming connections
		let handshake_limit = MAX_HANDSHAKES - 16;
		if handshake_count >= handshake_limit {
			return;
		}

		let nodes = if pin { self.pinned_nodes.clone() } else { self.nodes.read().unwrap().nodes() };
		for id in nodes.iter().filter(|ref id| !self.have_session(id) && !self.connecting_to(id))
			.take(min(MAX_HANDSHAKES_PER_ROUND, handshake_limit - handshake_count)) {
			self.connect_peer(&id, io);
		}
		debug!(target: "network", "Connecting peers: {} sessions, {} pending", self.session_count(), self.handshake_count());
	}

	#[cfg_attr(feature="dev", allow(single_match))]
	fn connect_peer(&self, id: &NodeId, io: &IoContext<NetworkIoMessage<Message>>) {
		if self.have_session(id)
		{
			trace!(target: "network", "Aborted connect. Node already connected.");
			return;
		}
		if self.connecting_to(id) {
			trace!(target: "network", "Aborted connect. Node already connecting.");
			return;
		}

		let socket = {
			let address = {
				let mut nodes = self.nodes.write().unwrap();
				if let Some(node) = nodes.get_mut(id) {
					node.last_attempted = Some(::time::now());
					node.endpoint.address
				}
				else {
					debug!(target: "network", "Connection to expired node aborted");
					return;
				}
			};
			match TcpStream::connect(&address) {
				Ok(socket) => socket,
				Err(e) => {
					debug!(target: "network", "Can't connect to address {:?}: {:?}", address, e);
					return;
				}
			}
		};
		if let Err(e) = self.create_connection(socket, Some(id), io) {
			debug!(target: "network", "Can't create connection: {:?}", e);
		}
	}

	#[cfg_attr(feature="dev", allow(block_in_if_condition_stmt))]
	fn create_connection(&self, socket: TcpStream, id: Option<&NodeId>, io: &IoContext<NetworkIoMessage<Message>>) -> Result<(), UtilError> {
		let nonce = self.info.write().unwrap().next_nonce();
		let mut sessions = self.sessions.write().unwrap();
		let token = sessions.insert_with_opt(|token| {
			match Session::new(io, socket, token, id, &nonce, self.stats.clone(), &self.info.read().unwrap()) {
				Ok(s) => Some(Arc::new(Mutex::new(s))),
				Err(e) => {
					debug!(target: "network", "Session create error: {:?}", e);
					None
				}
			}
		});

		match token {
			Some(t) => io.register_stream(t),
			None => {
				debug!(target: "network", "Max sessions reached");
				Ok(())
			}
		}
	}

	fn accept(&self, io: &IoContext<NetworkIoMessage<Message>>) {
		trace!(target: "network", "Accepting incoming connection");
		loop {
			let socket = match self.tcp_listener.lock().unwrap().accept() {
				Ok(None) => break,
				Ok(Some((sock, _addr))) => sock,
				Err(e) => {
					warn!("Error accepting connection: {:?}", e);
					break
				},
			};
			if let Err(e) = self.create_connection(socket, None, io) {
				debug!(target: "network", "Can't accept connection: {:?}", e);
			}
		}
		io.update_registration(TCP_ACCEPT).expect("Error registering TCP listener");
	}

	fn session_writable(&self, token: StreamToken, io: &IoContext<NetworkIoMessage<Message>>) {
		let session = { self.sessions.read().unwrap().get(token).cloned() };
		if let Some(session) = session {
			let mut s = session.lock().unwrap();
			if let Err(e) = s.writable(io, &self.info.read().unwrap()) {
				trace!(target: "network", "Session write error: {}: {:?}", token, e);
			}
			if s.done() {
				io.deregister_stream(token).expect("Error deregistering stream");
			} else {
				io.update_registration(token).unwrap_or_else(|e| debug!(target: "network", "Session registration error: {:?}", e));
			}
		}
	}

	fn connection_closed(&self, token: TimerToken, io: &IoContext<NetworkIoMessage<Message>>) {
		trace!(target: "network", "Connection closed: {}", token);
		self.kill_connection(token, io, true);
	}

	fn session_readable(&self, token: StreamToken, io: &IoContext<NetworkIoMessage<Message>>) {
		let mut ready_data: Vec<ProtocolId> = Vec::new();
		let mut packet_data: Option<(ProtocolId, PacketId, Vec<u8>)> = None;
		let mut kill = false;
		let session = { self.sessions.read().unwrap().get(token).cloned() };
		if let Some(session) = session.clone() {
			let mut s = session.lock().unwrap();
			match s.readable(io, &self.info.read().unwrap()) {
				Err(e) => {
					trace!(target: "network", "Session read error: {}:{:?} ({:?}) {:?}", token, s.id(), s.remote_addr(), e);
					match e {
						UtilError::Network(NetworkError::Disconnect(DisconnectReason::UselessPeer)) |
						UtilError::Network(NetworkError::Disconnect(DisconnectReason::IncompatibleProtocol)) => {
							if let Some(id) = s.id() {
								self.nodes.write().unwrap().mark_as_useless(id);
							}
						}
						_ => (),
					}
					kill = true;
				},
				Ok(SessionData::Ready) => {
					if !s.info.originated {
						let session_count = self.session_count();
						let ideal_peers = { self.info.read().unwrap().deref().config.ideal_peers };
						if session_count >= ideal_peers as usize {
							s.disconnect(DisconnectReason::TooManyPeers);
							return;
						}
						// Add it no node table
						if let Ok(address) = s.remote_addr() {
							let entry = NodeEntry { id: s.id().unwrap().clone(), endpoint: NodeEndpoint { address: address, udp_port: address.port() } };
							self.nodes.write().unwrap().add_node(Node::new(entry.id.clone(), entry.endpoint.clone()));
							let mut discovery = self.discovery.lock().unwrap();
							if let Some(ref mut discovery) = *discovery.deref_mut() {
								discovery.add_node(entry);
							}
						}
					}
<<<<<<< HEAD
					self.num_sessions.fetch_add(1, AtomicOrdering::Relaxed);
=======
					self.num_sessions.fetch_add(1, AtomicOrdering::SeqCst);
>>>>>>> 29e18cfc
					for (p, _) in self.handlers.read().unwrap().iter() {
						if s.have_capability(p)  {
							ready_data.push(p);
						}
					}
				},
				Ok(SessionData::Packet {
					data,
					protocol,
					packet_id,
				}) => {
					match self.handlers.read().unwrap().get(protocol) {
						None => { warn!(target: "network", "No handler found for protocol: {:?}", protocol) },
						Some(_) => packet_data = Some((protocol, packet_id, data)),
					}
				},
				Ok(SessionData::None) => {},
			}
		}
		if kill {
			self.kill_connection(token, io, true);
		}
		for p in ready_data {
			let h = self.handlers.read().unwrap().get(p).unwrap().clone();
			self.stats.inc_sessions();
			h.connected(&NetworkContext::new(io, p, session.clone(), self.sessions.clone()), &token);
		}
		if let Some((p, packet_id, data)) = packet_data {
			let h = self.handlers.read().unwrap().get(p).unwrap().clone();
			h.read(&NetworkContext::new(io, p, session.clone(), self.sessions.clone()), &token, packet_id, &data[1..]);
		}
		io.update_registration(token).unwrap_or_else(|e| debug!(target: "network", "Token registration error: {:?}", e));
	}

	fn connection_timeout(&self, token: StreamToken, io: &IoContext<NetworkIoMessage<Message>>) {
		trace!(target: "network", "Connection timeout: {}", token);
		self.kill_connection(token, io, true)
	}

	fn kill_connection(&self, token: StreamToken, io: &IoContext<NetworkIoMessage<Message>>, remote: bool) {
		let mut to_disconnect: Vec<ProtocolId> = Vec::new();
		let mut failure_id = None;
		let mut deregister = false;
		let mut expired_session = None;
		match token {
			FIRST_SESSION ... LAST_SESSION => {
				let sessions = self.sessions.write().unwrap();
				if let Some(session) = sessions.get(token).cloned() {
					expired_session = Some(session.clone());
					let mut s = session.lock().unwrap();
					if !s.expired() {
						if s.is_ready() {
							for (p, _) in self.handlers.read().unwrap().iter() {
								if s.have_capability(p)  {
<<<<<<< HEAD
									self.num_sessions.fetch_sub(1, AtomicOrdering::Relaxed);
=======
									self.num_sessions.fetch_sub(1, AtomicOrdering::SeqCst);
>>>>>>> 29e18cfc
									to_disconnect.push(p);
								}
							}
						}
						s.set_expired();
						failure_id = s.id().cloned();
					}
					deregister = remote || s.done();
				}
			},
			_ => {},
		}
		if let Some(id) = failure_id {
			if remote {
				self.nodes.write().unwrap().note_failure(&id);
			}
		}
		for p in to_disconnect {
			let h = self.handlers.read().unwrap().get(p).unwrap().clone();
			h.disconnected(&NetworkContext::new(io, p, expired_session.clone(), self.sessions.clone()), &token);
		}
		if deregister {
			io.deregister_stream(token).expect("Error deregistering stream");
		} else if expired_session.is_some() {
			io.update_registration(token).unwrap_or_else(|e| debug!(target: "network", "Connection registration error: {:?}", e));
		}
	}

	fn update_nodes(&self, io: &IoContext<NetworkIoMessage<Message>>, node_changes: TableUpdates) {
		let mut to_remove: Vec<PeerId> = Vec::new();
		{
			let sessions = self.sessions.write().unwrap();
			for c in sessions.iter() {
				let s = c.lock().unwrap();
				if let Some(id) = s.id() {
					if node_changes.removed.contains(id) {
						to_remove.push(s.token());
					}
				}
			}
		}
		for i in to_remove {
			trace!(target: "network", "Removed from node table: {}", i);
			self.kill_connection(i, io, false);
		}
		self.nodes.write().unwrap().update(node_changes);
	}
}

impl<Message> IoHandler<NetworkIoMessage<Message>> for Host<Message> where Message: Send + Sync + Clone + 'static {
	/// Initialize networking
	fn initialize(&self, io: &IoContext<NetworkIoMessage<Message>>) {
		io.register_timer(IDLE, MAINTENANCE_TIMEOUT).expect("Error registering Network idle timer");
		io.register_timer(INIT_PUBLIC, 0).expect("Error registering initialization timer");
		self.maintain_network(io)
	}

	fn stream_hup(&self, io: &IoContext<NetworkIoMessage<Message>>, stream: StreamToken) {
		trace!(target: "network", "Hup: {}", stream);
		match stream {
			FIRST_SESSION ... LAST_SESSION => self.connection_closed(stream, io),
			_ => warn!(target: "network", "Unexpected hup"),
		};
	}

	fn stream_readable(&self, io: &IoContext<NetworkIoMessage<Message>>, stream: StreamToken) {
		match stream {
			FIRST_SESSION ... LAST_SESSION => self.session_readable(stream, io),
			DISCOVERY => {
				let node_changes = { self.discovery.lock().unwrap().as_mut().unwrap().readable() };
				if let Some(node_changes) = node_changes {
					self.update_nodes(io, node_changes);
				}
				io.update_registration(DISCOVERY).expect("Error updating discovery registration");
			},
			TCP_ACCEPT => self.accept(io),
			_ => panic!("Received unknown readable token"),
		}
	}

	fn stream_writable(&self, io: &IoContext<NetworkIoMessage<Message>>, stream: StreamToken) {
		match stream {
			FIRST_SESSION ... LAST_SESSION => self.session_writable(stream, io),
			DISCOVERY => {
				self.discovery.lock().unwrap().as_mut().unwrap().writable();
				io.update_registration(DISCOVERY).expect("Error updating discovery registration");
			}
			_ => panic!("Received unknown writable token"),
		}
	}

	fn timeout(&self, io: &IoContext<NetworkIoMessage<Message>>, token: TimerToken) {
		match token {
			IDLE => self.maintain_network(io),
			INIT_PUBLIC => self.init_public_interface(io).unwrap_or_else(|e|
				warn!("Error initializing public interface: {:?}", e)),
			FIRST_SESSION ... LAST_SESSION => self.connection_timeout(token, io),
			DISCOVERY_REFRESH => {
				self.discovery.lock().unwrap().as_mut().unwrap().refresh();
				io.update_registration(DISCOVERY).expect("Error updating discovery registration");
			},
			DISCOVERY_ROUND => {
				let node_changes = { self.discovery.lock().unwrap().as_mut().unwrap().round() };
				if let Some(node_changes) = node_changes {
					self.update_nodes(io, node_changes);
				}
				io.update_registration(DISCOVERY).expect("Error updating discovery registration");
			},
			NODE_TABLE => {
				self.nodes.write().unwrap().clear_useless();
			},
			_ => match self.timers.read().unwrap().get(&token).cloned() {
				Some(timer) => match self.handlers.read().unwrap().get(timer.protocol).cloned() {
						None => { warn!(target: "network", "No handler found for protocol: {:?}", timer.protocol) },
						Some(h) => { h.timeout(&NetworkContext::new(io, timer.protocol, None, self.sessions.clone()), timer.token); }
				},
				None => { warn!("Unknown timer token: {}", token); } // timer is not registerd through us
			}
		}
	}

	fn message(&self, io: &IoContext<NetworkIoMessage<Message>>, message: &NetworkIoMessage<Message>) {
		match *message {
			NetworkIoMessage::AddHandler {
				ref handler,
				ref protocol,
				ref versions
			} => {
				let h = handler.clone();
				h.initialize(&NetworkContext::new(io, protocol, None, self.sessions.clone()));
				self.handlers.write().unwrap().insert(protocol, h);
				let mut info = self.info.write().unwrap();
				for v in versions {
					info.capabilities.push(CapabilityInfo { protocol: protocol, version: *v, packet_count:0 });
				}
			},
			NetworkIoMessage::AddTimer {
				ref protocol,
				ref delay,
				ref token,
			} => {
				let handler_token = {
					let mut timer_counter = self.timer_counter.write().unwrap();
					let counter = timer_counter.deref_mut();
					let handler_token = *counter;
					*counter += 1;
					handler_token
				};
				self.timers.write().unwrap().insert(handler_token, ProtocolTimer { protocol: protocol, token: *token });
				io.register_timer(handler_token, *delay).expect("Error registering timer");
			},
			NetworkIoMessage::Disconnect(ref peer) => {
				let session = { self.sessions.read().unwrap().get(*peer).cloned() };
				if let Some(session) = session {
					session.lock().unwrap().disconnect(DisconnectReason::DisconnectRequested);
				}
				trace!(target: "network", "Disconnect requested {}", peer);
				self.kill_connection(*peer, io, false);
			},
			NetworkIoMessage::DisablePeer(ref peer) => {
				let session = { self.sessions.read().unwrap().get(*peer).cloned() };
				if let Some(session) = session {
					session.lock().unwrap().disconnect(DisconnectReason::DisconnectRequested);
					if let Some(id) = session.lock().unwrap().id() {
						self.nodes.write().unwrap().mark_as_useless(id)
					}
				}
				trace!(target: "network", "Disabling peer {}", peer);
				self.kill_connection(*peer, io, false);
			},
			NetworkIoMessage::User(ref message) => {
				for (p, h) in self.handlers.read().unwrap().iter() {
					h.message(&NetworkContext::new(io, p, None, self.sessions.clone()), &message);
				}
			}
		}
	}

	fn register_stream(&self, stream: StreamToken, reg: Token, event_loop: &mut EventLoop<IoManager<NetworkIoMessage<Message>>>) {
		match stream {
			FIRST_SESSION ... LAST_SESSION => {
				let session = { self.sessions.read().unwrap().get(stream).cloned() };
				if let Some(session) = session {
					session.lock().unwrap().register_socket(reg, event_loop).expect("Error registering socket");
				}
			}
			DISCOVERY => self.discovery.lock().unwrap().as_ref().unwrap().register_socket(event_loop).expect("Error registering discovery socket"),
			TCP_ACCEPT => event_loop.register(self.tcp_listener.lock().unwrap().deref(), Token(TCP_ACCEPT), EventSet::all(), PollOpt::edge()).expect("Error registering stream"),
			_ => warn!("Unexpected stream registration")
		}
	}

	fn deregister_stream(&self, stream: StreamToken, event_loop: &mut EventLoop<IoManager<NetworkIoMessage<Message>>>) {
		match stream {
			FIRST_SESSION ... LAST_SESSION => {
				let mut connections = self.sessions.write().unwrap();
				if let Some(connection) = connections.get(stream).cloned() {
					connection.lock().unwrap().deregister_socket(event_loop).expect("Error deregistering socket");
					connections.remove(stream);
				}
			}
			DISCOVERY => (),
			_ => warn!("Unexpected stream deregistration")
		}
	}

	fn update_stream(&self, stream: StreamToken, reg: Token, event_loop: &mut EventLoop<IoManager<NetworkIoMessage<Message>>>) {
		match stream {
			FIRST_SESSION ... LAST_SESSION => {
				let connection = { self.sessions.read().unwrap().get(stream).cloned() };
				if let Some(connection) = connection {
					connection.lock().unwrap().update_socket(reg, event_loop).expect("Error updating socket");
				}
			}
			DISCOVERY => self.discovery.lock().unwrap().as_ref().unwrap().update_registration(event_loop).expect("Error reregistering discovery socket"),
			TCP_ACCEPT => event_loop.reregister(self.tcp_listener.lock().unwrap().deref(), Token(TCP_ACCEPT), EventSet::all(), PollOpt::edge()).expect("Error reregistering stream"),
			_ => warn!("Unexpected stream update")
		}
	}
}

fn save_key(path: &Path, key: &Secret) {
	let mut path_buf = PathBuf::from(path);
	if let Err(e) = fs::create_dir_all(path_buf.as_path()) {
		warn!("Error creating key directory: {:?}", e);
		return;
	};
	path_buf.push("key");
	let mut file = match fs::File::create(path_buf.as_path()) {
		Ok(file) => file,
		Err(e) => {
			warn!("Error creating key file: {:?}", e);
			return;
		}
	};
	if let Err(e) = file.write(&key.hex().into_bytes()) {
		warn!("Error writing key file: {:?}", e);
	}
}

fn load_key(path: &Path) -> Option<Secret> {
	let mut path_buf = PathBuf::from(path);
	path_buf.push("key");
	let mut file = match fs::File::open(path_buf.as_path()) {
		Ok(file) => file,
		Err(e) => {
			debug!("Error opening key file: {:?}", e);
			return None;
		}
	};
	let mut buf = String::new();
	match file.read_to_string(&mut buf) {
		Ok(_) => {},
		Err(e) => {
			warn!("Error reading key file: {:?}", e);
			return None;
		}
	}
	match Secret::from_str(&buf) {
		Ok(key) => Some(key),
		Err(e) => {
			warn!("Error parsing key file: {:?}", e);
			None
		}
	}
}

#[test]
fn key_save_load() {
	use ::devtools::RandomTempPath;
	let temp_path = RandomTempPath::create_dir();
	let key = H256::random();
	save_key(temp_path.as_path(), &key);
	let r = load_key(temp_path.as_path());
	assert_eq!(key, r.unwrap());
}


#[test]
fn host_client_url() {
	let mut config = NetworkConfiguration::new();
	let key = h256_from_hex("6f7b0d801bc7b5ce7bbd930b84fd0369b3eb25d09be58d64ba811091046f3aa2");
	config.use_secret = Some(key);
	let host: Host<u32> = Host::new(config).unwrap();
	assert!(host.local_url().starts_with("enode://101b3ef5a4ea7a1c7928e24c4c75fd053c235d7b80c22ae5c03d145d0ac7396e2a4ffff9adee3133a7b05044a5cee08115fd65145e5165d646bde371010d803c@"));
}<|MERGE_RESOLUTION|>--- conflicted
+++ resolved
@@ -474,11 +474,7 @@
 	}
 
 	fn have_session(&self, id: &NodeId) -> bool {
-<<<<<<< HEAD
-		self.sessions.read().unwrap().iter().any(|e| e.lock().unwrap().info.id.eq(&Some(id.clone())))
-=======
 		self.sessions.read().unwrap().iter().any(|e| e.lock().unwrap().info.id == Some(id.clone()))
->>>>>>> 29e18cfc
 	}
 
 	fn session_count(&self) -> usize {
@@ -486,11 +482,7 @@
 	}
 
 	fn connecting_to(&self, id: &NodeId) -> bool {
-<<<<<<< HEAD
-		self.sessions.read().unwrap().iter().any(|e| e.lock().unwrap().id().eq(&Some(id)))
-=======
 		self.sessions.read().unwrap().iter().any(|e| e.lock().unwrap().id() == Some(id))
->>>>>>> 29e18cfc
 	}
 
 	fn handshake_count(&self) -> usize {
@@ -675,11 +667,7 @@
 							}
 						}
 					}
-<<<<<<< HEAD
-					self.num_sessions.fetch_add(1, AtomicOrdering::Relaxed);
-=======
 					self.num_sessions.fetch_add(1, AtomicOrdering::SeqCst);
->>>>>>> 29e18cfc
 					for (p, _) in self.handlers.read().unwrap().iter() {
 						if s.have_capability(p)  {
 							ready_data.push(p);
@@ -734,11 +722,7 @@
 						if s.is_ready() {
 							for (p, _) in self.handlers.read().unwrap().iter() {
 								if s.have_capability(p)  {
-<<<<<<< HEAD
-									self.num_sessions.fetch_sub(1, AtomicOrdering::Relaxed);
-=======
 									self.num_sessions.fetch_sub(1, AtomicOrdering::SeqCst);
->>>>>>> 29e18cfc
 									to_disconnect.push(p);
 								}
 							}
