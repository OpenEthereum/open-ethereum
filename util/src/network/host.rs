--- conflicted
+++ resolved
@@ -504,12 +504,7 @@
 		Ok(())
 	}
 
-<<<<<<< HEAD
 	fn init_public_interface(&self, io: &IoContext<NetworkIoMessage>) -> Result<(), UtilError> {
-		io.clear_timer(INIT_PUBLIC).unwrap();
-=======
-	fn init_public_interface(&self, io: &IoContext<NetworkIoMessage<Message>>) -> Result<(), UtilError> {
->>>>>>> 2e24348c
 		if self.info.unwrapped_read().public_endpoint.is_some() {
 			return Ok(());
 		}
@@ -1038,17 +1033,8 @@
 				trace!(target: "network", "Disabling peer {}", peer);
 				self.kill_connection(*peer, io, false);
 			},
-<<<<<<< HEAD
-=======
-			NetworkIoMessage::User(ref message) => {
-				let reserved = self.reserved_nodes.unwrapped_read();
-				for (p, h) in self.handlers.unwrapped_read().iter() {
-					h.message(&NetworkContext::new(io, p, None, self.sessions.clone(), &reserved), &message);
-				}
-			},
 			NetworkIoMessage::InitPublicInterface =>
 				self.init_public_interface(io).unwrap_or_else(|e| warn!("Error initializing public interface: {:?}", e)),
->>>>>>> 2e24348c
 			_ => {}	// ignore others.
 		}
 	}
