--- conflicted
+++ resolved
@@ -7,33 +7,13 @@
 authors = ["Parity Technologies <admin@parity.io>"]
 
 [dependencies]
-<<<<<<< HEAD
-=======
-log = "0.3"
-env_logger = "0.4"
-rustc-hex = "1.0"
-rocksdb = { git = "https://github.com/paritytech/rust-rocksdb" }
-eth-secp256k1 = { git = "https://github.com/paritytech/rust-secp256k1" }
-elastic-array = "0.9"
-rlp = { path = "rlp" }
-heapsize = "0.4"
-keccak-hash = { path = "hash" }
-clippy = { version = "0.0.103", optional = true}
-libc = "0.2.7"
-target_info = "0.1"
->>>>>>> 4a6b103f
 ethcore-bigint = { path = "bigint", features = ["heapsizeof"] }
 hashdb = { path = "hashdb" }
-<<<<<<< HEAD
-=======
-patricia-trie = { path = "patricia_trie" }
-ethcore-bytes = { path = "bytes" }
->>>>>>> 4a6b103f
 memorydb = { path = "memorydb" }
 
 [dev-dependencies]
 ethcore-bytes = { path = "bytes" }
-hash = { path = "hash" }
+keccak-hash = { path = "hash" }
 log = "0.3"
-patricia_trie = { path = "patricia_trie" }
+patricia-trie = { path = "patricia_trie" }
 triehash = { path = "triehash" }