--- conflicted
+++ resolved
@@ -37,12 +37,9 @@
 target_info = "0.1"
 bigint = { path = "bigint" }
 chrono = "0.2"
-<<<<<<< HEAD
 using_queue = { path = "using_queue" }
 table = { path = "table" }
-=======
 ansi_term = "0.7"
->>>>>>> 7ae0eb81
 
 [features]
 default = []
