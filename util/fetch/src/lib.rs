// Copyright 2015, 2016 Parity Technologies (UK) Ltd.
// This file is part of Parity.

// Parity is free software: you can redistribute it and/or modify
// it under the terms of the GNU General Public License as published by
// the Free Software Foundation, either version 3 of the License, or
// (at your option) any later version.

// Parity is distributed in the hope that it will be useful,
// but WITHOUT ANY WARRANTY; without even the implied warranty of
// MERCHANTABILITY or FITNESS FOR A PARTICULAR PURPOSE.  See the
// GNU General Public License for more details.

// You should have received a copy of the GNU General Public License
// along with Parity.  If not, see <http://www.gnu.org/licenses/>.

//! A service to fetch any HTTP / HTTPS content.

#[macro_use]
extern crate log;

extern crate futures;
extern crate futures_cpupool;
<<<<<<< HEAD
=======
extern crate mime;
>>>>>>> f0387c33
extern crate reqwest;

pub extern crate mime;
pub mod client;

<<<<<<< HEAD
pub use self::reqwest::StatusCode;
pub use self::mime::Mime;
pub use self::client::{Client, Fetch, Error, Response, Abort};
=======
pub use self::client::{Client, Fetch, Error, Response, Mime, Abort};
>>>>>>> f0387c33
<|MERGE_RESOLUTION|>--- conflicted
+++ resolved
@@ -21,19 +21,11 @@
 
 extern crate futures;
 extern crate futures_cpupool;
-<<<<<<< HEAD
-=======
-extern crate mime;
->>>>>>> f0387c33
 extern crate reqwest;
 
 pub extern crate mime;
 pub mod client;
 
-<<<<<<< HEAD
 pub use self::reqwest::StatusCode;
 pub use self::mime::Mime;
 pub use self::client::{Client, Fetch, Error, Response, Abort};
-=======
-pub use self::client::{Client, Fetch, Error, Response, Mime, Abort};
->>>>>>> f0387c33
