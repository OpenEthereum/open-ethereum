--- conflicted
+++ resolved
@@ -47,15 +47,10 @@
 
 	/// Spawn the future in context of this `Fetch` thread pool.
 	/// Implementation is optional.
-<<<<<<< HEAD
 	fn process<F, I, E>(&self, f: F) -> BoxFuture<I, E> where
 		F: Future<Item=I, Error=E> + Send + 'static,
 		I: Send + 'static,
 		E: Send + 'static,
-=======
-	fn process<F>(&self, f: F) -> BoxFuture<(), ()> where
-		F: Future<Item=(), Error=()> + Send + 'static,
->>>>>>> 7123f19a
 	{
 		f.boxed()
 	}
@@ -101,20 +96,15 @@
 impl Fetch for Client {
 	type Result = CpuFuture<Response, Error>;
 
-<<<<<<< HEAD
+	fn new() -> Result<Self, Error> {
+		// Max 50MB will be downloaded.
+		Self::with_limit(Some(50*1024*1024))
+	}
+
 	fn process<F, I, E>(&self, f: F) -> BoxFuture<I, E> where
 		F: Future<Item=I, Error=E> + Send + 'static,
 		I: Send + 'static,
 		E: Send + 'static,
-=======
-	fn new() -> Result<Self, Error> {
-		// Max 50MB will be downloaded.
-		Self::with_limit(Some(50*1024*1024))
-	}
-
-	fn process<F>(&self, f: F) -> BoxFuture<(), ()> where
-		F: Future<Item=(), Error=()> + Send + 'static,
->>>>>>> 7123f19a
 	{
 		self.pool.spawn(f).boxed()
 	}
