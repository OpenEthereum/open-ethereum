--- conflicted
+++ resolved
@@ -22,13 +22,8 @@
 
 use futures::{self, BoxFuture, Future};
 use futures_cpupool::{CpuPool, CpuFuture};
-<<<<<<< HEAD
 use mime::{self, Mime};
 use reqwest;
-=======
-use reqwest;
-pub use mime::Mime;
->>>>>>> f0387c33
 
 #[derive(Default, Debug, Clone)]
 pub struct Abort(Arc<AtomicBool>);
@@ -52,20 +47,13 @@
 	/// Implementation is optional.
 	fn process<F>(&self, f: F) -> BoxFuture<(), ()> where
 		F: Future<Item=(), Error=()> + Send + 'static,
-<<<<<<< HEAD
 	{
 		f.boxed()
 	}
-=======
-			{
-				f.boxed()
-			}
->>>>>>> f0387c33
 
 	/// Fetch URL and get a future for the result.
 	/// Supports aborting the request in the middle of execution.
 	fn fetch_with_abort(&self, url: &str, abort: Abort) -> Self::Result;
-<<<<<<< HEAD
 
 	/// Fetch URL and get a future for the result.
 	fn fetch(&self, url: &str) -> Self::Result {
@@ -77,19 +65,6 @@
 		self.fetch(url).wait()
 	}
 
-=======
-
-	/// Fetch URL and get a future for the result.
-	fn fetch(&self, url: &str) -> Self::Result {
-		self.fetch_with_abort(url, Default::default())
-	}
-
-	/// Fetch URL and get the result synchronously.
-	fn fetch_sync(&self, url: &str) -> Result<Response, Error> {
-		self.fetch(url).wait()
-	}
-
->>>>>>> f0387c33
 	/// Closes this client
 	fn close(self) where Self: Sized {}
 }
@@ -116,7 +91,6 @@
 			pool: CpuPool::new(4),
 			limit: limit,
 		})
-<<<<<<< HEAD
 	}
 }
 
@@ -125,9 +99,9 @@
 
 	fn process<F>(&self, f: F) -> BoxFuture<(), ()> where
 		F: Future<Item=(), Error=()> + Send + 'static,
-			{
-				self.pool.spawn(f).boxed()
-			}
+	{
+		self.pool.spawn(f).boxed()
+	}
 
 	fn fetch_with_abort(&self, url: &str, abort: Abort) -> Self::Result {
 		debug!(target: "fetch", "Fetching from: {:?}", url);
@@ -196,66 +170,10 @@
 			ResponseInner::Response(ref response) => response.fmt(f),
 			ResponseInner::Reader(_) => write!(f, "io Reader"),
 		}
-=======
-	}
-}
-
-impl Fetch for Client {
-	type Result = CpuFuture<Response, Error>;
-
-	fn process<F>(&self, f: F) -> BoxFuture<(), ()> where
-		F: Future<Item=(), Error=()> + Send + 'static,
-			{
-				self.pool.spawn(f).boxed()
-			}
-
-	fn fetch_with_abort(&self, url: &str, abort: Abort) -> Self::Result {
-		debug!(target: "fetch", "Fetching from: {:?}", url);
-
-		self.pool.spawn(FetchTask {
-			url: url.into(),
-			client: self.client.clone(),
-			limit: self.limit,
-			abort: abort,
-		})
-	}
-}
-
-struct FetchTask {
-	url: String,
-	client: Arc<reqwest::Client>,
-	limit: Option<usize>,
-	abort: Abort,
-}
-
-impl Future for FetchTask {
-	// TODO [ToDr] timeouts handling?
-	type Item = Response;
-	type Error = Error;
-
-	fn poll(&mut self) -> futures::Poll<Self::Item, Self::Error> {
-		if self.abort.is_aborted() {
-			trace!(target: "fetch", "Fetch of {:?} aborted.", self.url);
-			return Err(Error::Aborted);
-		}
-
-		trace!(target: "fetch", "Starting fetch task: {:?}", self.url);
-		let result = try!(self.client.get(&self.url)
-						  .header(reqwest::header::UserAgent("Parity Fetch".into()))
-						  .send());
-
-		Ok(futures::Async::Ready(Response {
-			inner: ResponseInner::Response(result),
-			abort: self.abort.clone(),
-			limit: self.limit,
-			read: 0,
-		}))
->>>>>>> f0387c33
 	}
 }
 
 #[derive(Debug)]
-<<<<<<< HEAD
 pub struct Response {
 	inner: ResponseInner,
 	abort: Abort,
@@ -287,51 +205,6 @@
 		}
 	}
 
-=======
-pub enum Error {
-	Fetch(reqwest::Error),
-	Aborted,
-}
-
-impl From<reqwest::Error> for Error {
-	fn from(error: reqwest::Error) -> Self {
-		Error::Fetch(error)
-	}
-}
-
-enum ResponseInner {
-	Response(reqwest::Response),
-	Reader(Box<io::Read + Send>),
-}
-
-impl fmt::Debug for ResponseInner {
-	fn fmt(&self, f: &mut fmt::Formatter) -> fmt::Result {
-		match *self {
-			ResponseInner::Response(ref response) => response.fmt(f),
-			ResponseInner::Reader(_) => write!(f, "io Reader"),
-		}
-	}
-}
-
-#[derive(Debug)]
-pub struct Response {
-	inner: ResponseInner,
-	abort: Abort,
-	limit: Option<usize>,
-	read: usize,
-}
-
-impl Response {
-	pub fn from_reader<R: io::Read + Send + 'static>(reader: R) -> Self {
-		Response {
-			inner: ResponseInner::Reader(Box::new(reader)),
-			abort: Abort::default(),
-			limit: None,
-			read: 0,
-		}
-	}
-
->>>>>>> f0387c33
 	pub fn content_type(&self) -> Option<Mime> {
 		match self.inner {
 			ResponseInner::Response(ref r) => {
