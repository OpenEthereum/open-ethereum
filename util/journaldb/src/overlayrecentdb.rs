// Copyright 2015-2019 Parity Technologies (UK) Ltd.
// This file is part of Parity Ethereum.

// Parity Ethereum is free software: you can redistribute it and/or modify
// it under the terms of the GNU General Public License as published by
// the Free Software Foundation, either version 3 of the License, or
// (at your option) any later version.

// Parity Ethereum is distributed in the hope that it will be useful,
// but WITHOUT ANY WARRANTY; without even the implied warranty of
// MERCHANTABILITY or FITNESS FOR A PARTICULAR PURPOSE.  See the
// GNU General Public License for more details.

// You should have received a copy of the GNU General Public License
// along with Parity Ethereum.  If not, see <http://www.gnu.org/licenses/>.

//! `JournalDB` over in-memory overlay

use std::collections::HashMap;
use std::collections::hash_map::Entry;
use std::io;
use std::sync::Arc;

use bytes::Bytes;
use ethereum_types::H256;
use hash_db::{HashDB, Prefix, EMPTY_PREFIX};
use parity_util_mem::{MallocSizeOf, allocators::new_malloc_size_ops};
use keccak_hasher::KeccakHasher;
use kvdb::{KeyValueDB, DBTransaction, DBValue};
use parking_lot::RwLock;
use fastmap::H256FastMap;
use rlp::{Rlp, RlpStream, encode, decode, DecoderError, Decodable, Encodable};
use super::{DB_PREFIX_LEN, LATEST_ERA_KEY, JournalDB, error_negatively_reference_hash};
use util::DatabaseKey;

/// Implementation of the `JournalDB` trait for a disk-backed database with a memory overlay
/// and, possibly, latent-removal semantics.
///
/// Like `OverlayDB`, there is a memory overlay; `commit()` must be called in order to
/// write operations out to disk. Unlike `OverlayDB`, `remove()` operations do not take effect
/// immediately. Rather some age (based on a linear but arbitrary metric) must pass before
/// the removals actually take effect.
///
/// There are two memory overlays:
/// - Transaction overlay contains current transaction data. It is merged with with history
/// overlay on each `commit()`
/// - History overlay contains all data inserted during the history period. When the node
/// in the overlay becomes ancient it is written to disk on `commit()`
///
/// There is also a journal maintained in memory and on the disk as well which lists insertions
/// and removals for each commit during the history period. This is used to track
/// data nodes that go out of history scope and must be written to disk.
///
/// Commit workflow:
/// 1. Create a new journal record from the transaction overlay.
/// 2. Insert each node from the transaction overlay into the History overlay increasing reference
/// count if it is already there. Note that the reference counting is managed by `MemoryDB`
/// 3. Clear the transaction overlay.
/// 4. For a canonical journal record that becomes ancient inserts its insertions into the disk DB
/// 5. For each journal record that goes out of the history scope (becomes ancient) remove its
/// insertions from the history overlay, decreasing the reference counter and removing entry if
/// if reaches zero.
/// 6. For a canonical journal record that becomes ancient delete its removals from the disk only if
/// the removed key is not present in the history overlay.
/// 7. Delete ancient record from memory and disk.

pub type HistoryToKeep = Vec<(u64,u64)>;

pub struct OverlayRecentDB {
	transaction_overlay: super::MemoryDB,
	backing: Arc<KeyValueDB>,
	journal_overlay: Arc<RwLock<JournalOverlay>>,
	column: Option<u32>,
	history_to_keep: HistoryToKeep,
}

struct DatabaseValue {
	id: H256,
	inserts: Vec<(H256, DBValue)>,
	deletes: Vec<H256>,
}

impl Decodable for DatabaseValue {
	fn decode(rlp: &Rlp) -> Result<Self, DecoderError> {
		let id = rlp.val_at(0)?;
		let inserts = rlp.at(1)?.iter().map(|r| {
			let k = r.val_at(0)?;
			let v = DBValue::from_slice(r.at(1)?.data()?);
			Ok((k, v))
		}).collect::<Result<Vec<_>, _>>()?;
		let deletes = rlp.list_at(2)?;

		let value = DatabaseValue {
			id,
			inserts,
			deletes,
		};

		Ok(value)
	}
}

struct DatabaseValueRef<'a> {
	id: &'a H256,
	inserts: &'a [(H256, DBValue)],
	deletes: &'a [H256],
}

impl<'a> Encodable for DatabaseValueRef<'a> {
	fn rlp_append(&self, s: &mut RlpStream) {
		s.begin_list(3);
		s.append(self.id);
		s.begin_list(self.inserts.len());
		for kv in self.inserts {
			s.begin_list(2);
			s.append(&kv.0);
			s.append(&&*kv.1);
		}
		s.append_list(self.deletes);
	}
}

#[derive(PartialEq)]
struct JournalOverlay {
	backing_overlay: super::MemoryDB, // Nodes added in the history period
	pending_overlay: H256FastMap<DBValue>, // Nodes being transfered from backing_overlay to backing db
	journal: HashMap<u64, Vec<JournalEntry>>,
	latest_era: Option<u64>,
	earliest_era: Option<u64>,
	cumulative_size: usize, // cumulative size of all entries.
}

#[derive(PartialEq, MallocSizeOf)]
struct JournalEntry {
	id: H256,
	insertions: Vec<H256>,
	deletions: Vec<H256>,
}

impl Clone for OverlayRecentDB {
	fn clone(&self) -> OverlayRecentDB {
		OverlayRecentDB {
			transaction_overlay: self.transaction_overlay.clone(),
			backing: self.backing.clone(),
			journal_overlay: self.journal_overlay.clone(),
			column: self.column.clone(),
			history_to_keep: self.history_to_keep.clone(),
		}
	}
}

impl OverlayRecentDB {
	/// Create a new instance.
	pub fn new(backing: Arc<KeyValueDB>, col: Option<u32>, history_to_keep: HistoryToKeep) -> OverlayRecentDB {
		let journal_overlay = Arc::new(RwLock::new(OverlayRecentDB::read_overlay(&*backing, col, history_to_keep.clone())));
		OverlayRecentDB {
			transaction_overlay: ::new_memory_db(),
			backing: backing,
			journal_overlay: journal_overlay,
			column: col,
			history_to_keep: history_to_keep.clone(),
		}
	}

	#[cfg(test)]
	fn can_reconstruct_refs(&self) -> bool {
		let reconstructed = Self::read_overlay(&*self.backing, self.column, Vec::new());
		let journal_overlay = self.journal_overlay.read();
		journal_overlay.backing_overlay == reconstructed.backing_overlay &&
		journal_overlay.pending_overlay == reconstructed.pending_overlay &&
		journal_overlay.journal == reconstructed.journal &&
		journal_overlay.latest_era == reconstructed.latest_era &&
		journal_overlay.cumulative_size == reconstructed.cumulative_size
	}

	fn payload(&self, key: &H256) -> Option<DBValue> {
		self.backing
			.get(self.column, key.as_bytes())
			.expect("Low-level database error. Some issue with your hard disk?")
	}

	fn read_overlay(db: &KeyValueDB, col: Option<u32>, history_to_keep: HistoryToKeep) -> JournalOverlay {
		let mut journal = HashMap::new();
		let mut overlay = ::new_memory_db();
		let mut count = 0;
		let mut latest_era = None;
		let mut earliest_era = None;
		let mut cumulative_size = 0;
		let mut _hist_to_check_highs: Vec<u64> = history_to_keep.iter().map(|&(h, _l)| h).collect();
		if let Some(val) = db.get(col, &LATEST_ERA_KEY).expect("Low-level database error.") {
			let mut era = decode::<u64>(&val).expect("decoding db value failed");
			latest_era = Some(era);
			let mut found_earliest = false;
			loop {
				let mut db_key = DatabaseKey {
					era,
					index: 0usize,
				};
				while let Some(rlp_data) = db.get(col, &encode(&db_key)).expect("Low-level database error.") {
					trace!("read_overlay: era={}, index={}", era, db_key.index);
					let value = decode::<DatabaseValue>(&rlp_data).expect(&format!("read_overlay: Error decoding DatabaseValue era={}, index{}", era, db_key.index));
					count += value.inserts.len();
					let mut inserted_keys = Vec::new();
					for (k, v) in value.inserts {
						let short_key = to_short_key(&k);

						if !overlay.contains(&short_key, EMPTY_PREFIX) {
							cumulative_size += v.len();
						}

						overlay.emplace(short_key, EMPTY_PREFIX, v);
						inserted_keys.push(k);
					}
					journal.entry(era).or_insert_with(Vec::new).push(JournalEntry {
						id: value.id,
						insertions: inserted_keys,
						deletions: value.deletes,
					});
					db_key.index += 1;
					if !found_earliest {
						earliest_era = Some(era);
					}
				};
				// beginning of history
				if era == 0 {
					break;
				}
				// db_key.index == 0 implies we did not have the era in our on-disk DB as the db.get call must have failed
				if db_key.index == 0 {
					found_earliest = true;
					let earliest = earliest_era.unwrap_or(0);
					_hist_to_check_highs = _hist_to_check_highs.iter().filter(|&&h| h < earliest).map(|&h| h).collect();
//					// check for historical_eras
					match _hist_to_check_highs.pop() {
						Some(h) => era = h + 1,
						_ => break
					}
					debug!("checking history, starting at era {}", era);
				} else {
					era -= 1;
				}
			}
		}
		trace!("Recovered {} overlay entries, {} journal entries", count, journal.len());
		JournalOverlay {
			backing_overlay: overlay,
			pending_overlay: HashMap::default(),
			journal: journal,
			latest_era: latest_era,
			earliest_era: earliest_era,
			cumulative_size: cumulative_size,
		}
	}

	fn can_delete_height(&self, era: u64) -> bool {
		match era {
			0 => true,
			_ => {
				let bn = era - 1;
				self.history_to_keep.iter().all(|&(h,l)| bn > h || bn < l)
			}
		}
	}
}

#[inline]
fn to_short_key(key: &H256) -> H256 {
	let mut k = H256::zero();
	k[0..DB_PREFIX_LEN].copy_from_slice(&key[0..DB_PREFIX_LEN]);
	k
}

impl ::traits::KeyedHashDB for OverlayRecentDB {
	fn keys(&self) -> HashMap<H256, i32> {
		let mut ret: HashMap<H256, i32> = self.backing.iter(self.column)
			.map(|(key, _)| (H256::from_slice(&*key), 1))
			.collect();

		for (key, refs) in self.transaction_overlay.keys() {
			match ret.entry(key) {
				Entry::Occupied(mut entry) => {
					*entry.get_mut() += refs;
				},
				Entry::Vacant(entry) => {
					entry.insert(refs);
				}
			}
		}
		ret
	}
}

impl JournalDB for OverlayRecentDB {

	fn boxed_clone(&self) -> Box<JournalDB> {
		Box::new(self.clone())
	}

	fn mem_used(&self) -> usize {
		let mut ops = new_malloc_size_ops();
		let mut mem = self.transaction_overlay.size_of(&mut ops);
		let overlay = self.journal_overlay.read();

		mem += overlay.backing_overlay.size_of(&mut ops);
		mem += overlay.pending_overlay.size_of(&mut ops);
		mem += overlay.journal.size_of(&mut ops);

		mem
	}

	fn journal_size(&self) -> usize {
		self.journal_overlay.read().cumulative_size

	}

	fn is_empty(&self) -> bool {
		self.backing.get(self.column, &LATEST_ERA_KEY).expect("Low level database error").is_none()
	}

	fn backing(&self) -> &Arc<KeyValueDB> {
		&self.backing
	}

	fn latest_era(&self) -> Option<u64> { self.journal_overlay.read().latest_era }

	fn earliest_era(&self) -> Option<u64> { self.journal_overlay.read().earliest_era }

	fn state(&self, key: &H256) -> Option<Bytes> {
		let journal_overlay = self.journal_overlay.read();
		let key = to_short_key(key);
		journal_overlay.backing_overlay.get(&key, EMPTY_PREFIX).map(|v| v.into_vec())
		.or_else(|| journal_overlay.pending_overlay.get(&key).map(|d| d.clone().into_vec()))
		.or_else(|| self.backing.get_by_prefix(self.column, &key[0..DB_PREFIX_LEN]).map(|b| b.into_vec()))
	}

	fn journal_under(&mut self, batch: &mut DBTransaction, now: u64, id: &H256) -> io::Result<u32> {
		trace!(target: "journaldb", "entry: #{} ({})", now, id);

		let mut journal_overlay = self.journal_overlay.write();

		// flush previous changes
		journal_overlay.pending_overlay.clear();

		let mut tx = self.transaction_overlay.drain();
		let inserted_keys: Vec<_> = tx.iter().filter_map(|(k, &(_, c))| if c > 0 { Some(k.clone()) } else { None }).collect();
		let removed_keys: Vec<_> = tx.iter().filter_map(|(k, &(_, c))| if c < 0 { Some(k.clone()) } else { None }).collect();
		let ops = inserted_keys.len() + removed_keys.len();

		// Increase counter for each inserted key no matter if the block is canonical or not.
		let insertions: Vec<_> = tx.drain().filter_map(|(k, (v, c))| if c > 0 { Some((k, v)) } else { None }).collect();

		let encoded_value = {
			let value_ref = DatabaseValueRef {
				id,
				inserts: &insertions,
				deletes: &removed_keys,
			};
			encode(&value_ref)
		};

		for (k, v) in insertions {
			let short_key = to_short_key(&k);
			if !journal_overlay.backing_overlay.contains(&short_key, EMPTY_PREFIX) {
				journal_overlay.cumulative_size += v.len();
			}

			journal_overlay.backing_overlay.emplace(short_key, EMPTY_PREFIX, v);
		}

		let index = journal_overlay.journal.get(&now).map_or(0, |j| j.len());
		let db_key = DatabaseKey {
			era: now,
			index,
		};

		batch.put_vec(self.column, &encode(&db_key), encoded_value.to_vec());
		if journal_overlay.latest_era.map_or(true, |e| now > e) {
			trace!(target: "journaldb", "Set latest era to {}", now);
			batch.put_vec(self.column, &LATEST_ERA_KEY, encode(&now).to_vec());
			journal_overlay.latest_era = Some(now);
		}

		if journal_overlay.earliest_era.map_or(true, |e| e > now) {
			trace!(target: "journaldb", "Set earliest era to {}", now);
			journal_overlay.earliest_era = Some(now);
		}

		journal_overlay.journal.entry(now).or_insert_with(Vec::new).push(JournalEntry { id: id.clone(), insertions: inserted_keys, deletions: removed_keys });
		Ok(ops as u32)
	}

	fn mark_canonical(&mut self, batch: &mut DBTransaction, end_era: u64, canon_id: &H256) -> io::Result<u32> {
		trace!(target: "journaldb", "canonical: #{} ({})", end_era, canon_id);

		let mut journal_overlay = self.journal_overlay.write();
		let journal_overlay = &mut *journal_overlay;

		let mut ops = 0;
		let should_delete = self.can_delete_height(end_era);
		// apply old commits' details
		if let Some(ref mut records) = journal_overlay.journal.get_mut(&end_era) {
			let mut canon_insertions: Vec<(H256, DBValue)> = Vec::new();
			let mut canon_deletions: Vec<H256> = Vec::new();
			let mut overlay_deletions: Vec<H256> = Vec::new();
			let mut index = 0usize;
			for mut journal in records.drain(..) {
				//delete the record from the db
				let db_key = DatabaseKey {
					era: end_era,
					index,
				};

				if should_delete {
					batch.delete(self.column, &encode(&db_key));
					trace!(target: "journaldb", "Delete journal for time #{}.{}: {}, (canon was {}): +{} -{} entries", end_era, index, journal.id, canon_id, journal.insertions.len(), journal.deletions.len());
				} else {
					trace!(target: "journaldb", "Skipping delete of journal for time #{}.{}: {}, (canon was {}): +{} -{} entries", end_era, index, journal.id, canon_id, journal.insertions.len(), journal.deletions.len());
				}

				{
					if *canon_id == journal.id {
						for h in &journal.insertions {
							if let Some((d, rc)) = journal_overlay.backing_overlay.raw(&to_short_key(h), EMPTY_PREFIX) {
								if rc > 0 {
									canon_insertions.push((h.clone(), d.clone())); //TODO: optimize this to avoid data copy
								}
							}
						}
						if should_delete {
							canon_deletions = journal.deletions;
						}
					}
					overlay_deletions.append(&mut journal.insertions);
				}
				index += 1;
			}

			ops += canon_insertions.len();
			ops += canon_deletions.len();

			// apply canon inserts first
			for (k, v) in canon_insertions {
				batch.put(self.column, k.as_bytes(), &v);
				journal_overlay.pending_overlay.insert(to_short_key(&k), v);
			}
			// update the overlay
<<<<<<< HEAD
			if should_delete {
				for k in overlay_deletions {
					if let Some(val) = journal_overlay.backing_overlay.remove_and_purge(&to_short_key(&k)) {
						journal_overlay.cumulative_size -= val.len();
					}
=======
			for k in overlay_deletions {
				if let Some(val) = journal_overlay.backing_overlay.remove_and_purge(&to_short_key(&k), EMPTY_PREFIX) {
					journal_overlay.cumulative_size -= val.len();
>>>>>>> 213e007a
				}
			}
			// apply canon deletions
			for k in canon_deletions {
				if !journal_overlay.backing_overlay.contains(&to_short_key(&k), EMPTY_PREFIX) {
					batch.delete(self.column, k.as_bytes());
				}
			}
		}
		journal_overlay.journal.remove(&end_era);

		if !journal_overlay.journal.is_empty() {
			trace!(target: "journaldb", "Set earliest_era to {}", end_era + 1);
			journal_overlay.earliest_era = Some(end_era + 1);
		}

		Ok(ops as u32)
	}

	fn flush(&self) {
		self.journal_overlay.write().pending_overlay.clear();
	}

	fn inject(&mut self, batch: &mut DBTransaction) -> io::Result<u32> {
		let mut ops = 0;
		for (key, (value, rc)) in self.transaction_overlay.drain() {
			if rc != 0 { ops += 1 }

			match rc {
				0 => {}
				_ if rc > 0 => {
					batch.put(self.column, key.as_bytes(), &value)
				}
				-1 => {
					if cfg!(debug_assertions) && self.backing.get(self.column, key.as_bytes())?.is_none() {
						return Err(error_negatively_reference_hash(&key));
					}
					batch.delete(self.column, key.as_bytes())
				}
				_ => panic!("Attempted to inject invalid state ({})", rc),
			}
		}

		Ok(ops)
	}

	fn consolidate(&mut self, with: super::MemoryDB) {
		self.transaction_overlay.consolidate(with);
	}
}

impl HashDB<KeccakHasher, DBValue> for OverlayRecentDB {
	fn get(&self, key: &H256, prefix: Prefix) -> Option<DBValue> {
		if let Some((d, rc)) = self.transaction_overlay.raw(key, prefix) {
			if rc > 0 {
				return Some(d.clone())
			}
		}
		let v = {
			let journal_overlay = self.journal_overlay.read();
			let key = to_short_key(key);
			journal_overlay.backing_overlay.get(&key, prefix)
				.or_else(|| journal_overlay.pending_overlay.get(&key).cloned())
		};
		v.or_else(|| self.payload(key))
	}

	fn contains(&self, key: &H256, prefix: Prefix) -> bool {
		self.get(key, prefix).is_some()
	}

	fn insert(&mut self, prefix: Prefix, value: &[u8]) -> H256 {
		self.transaction_overlay.insert(prefix, value)
	}
	fn emplace(&mut self, key: H256, prefix: Prefix, value: DBValue) {
		self.transaction_overlay.emplace(key, prefix, value);
	}
	fn remove(&mut self, key: &H256, prefix: Prefix) {
		self.transaction_overlay.remove(key, prefix);
	}
}

#[cfg(test)]
mod tests {

	use keccak::keccak;
	use super::*;
	use hash_db::{HashDB, EMPTY_PREFIX};
	use {kvdb_memorydb, JournalDB};

	fn new_db() -> OverlayRecentDB {
		let backing = Arc::new(kvdb_memorydb::create(0));
		OverlayRecentDB::new(backing, None, Vec::new())
	}

	#[test]
	fn insert_same_in_fork() {
		// history is 1
		let mut jdb = new_db();

		let x = jdb.insert(EMPTY_PREFIX, b"X");
		jdb.commit_batch(1, &keccak(b"1"), None).unwrap();
		assert!(jdb.can_reconstruct_refs());
		jdb.commit_batch(2, &keccak(b"2"), None).unwrap();
		assert!(jdb.can_reconstruct_refs());
		jdb.commit_batch(3, &keccak(b"1002a"), Some((1, keccak(b"1")))).unwrap();
		assert!(jdb.can_reconstruct_refs());
		jdb.commit_batch(4, &keccak(b"1003a"), Some((2, keccak(b"2")))).unwrap();
		assert!(jdb.can_reconstruct_refs());

		jdb.remove(&x, EMPTY_PREFIX);
		jdb.commit_batch(3, &keccak(b"1002b"), Some((1, keccak(b"1")))).unwrap();
		assert!(jdb.can_reconstruct_refs());
		let x = jdb.insert(EMPTY_PREFIX, b"X");
		jdb.commit_batch(4, &keccak(b"1003b"), Some((2, keccak(b"2")))).unwrap();
		assert!(jdb.can_reconstruct_refs());

		jdb.commit_batch(5, &keccak(b"1004a"), Some((3, keccak(b"1002a")))).unwrap();
		assert!(jdb.can_reconstruct_refs());
		jdb.commit_batch(6, &keccak(b"1005a"), Some((4, keccak(b"1003a")))).unwrap();
		assert!(jdb.can_reconstruct_refs());

		assert!(jdb.contains(&x, EMPTY_PREFIX));
	}

	#[test]
	fn long_history() {
		// history is 3
		let mut jdb = new_db();
		let h = jdb.insert(EMPTY_PREFIX, b"foo");
		jdb.commit_batch(0, &keccak(b"0"), None).unwrap();
		assert!(jdb.can_reconstruct_refs());
		assert!(jdb.contains(&h, EMPTY_PREFIX));
		jdb.remove(&h, EMPTY_PREFIX);
		jdb.commit_batch(1, &keccak(b"1"), None).unwrap();
		assert!(jdb.can_reconstruct_refs());
		assert!(jdb.contains(&h, EMPTY_PREFIX));
		jdb.commit_batch(2, &keccak(b"2"), None).unwrap();
		assert!(jdb.can_reconstruct_refs());
		assert!(jdb.contains(&h, EMPTY_PREFIX));
		jdb.commit_batch(3, &keccak(b"3"), Some((0, keccak(b"0")))).unwrap();
		assert!(jdb.can_reconstruct_refs());
		assert!(jdb.contains(&h, EMPTY_PREFIX));
		jdb.commit_batch(4, &keccak(b"4"), Some((1, keccak(b"1")))).unwrap();
		assert!(jdb.can_reconstruct_refs());
		assert!(!jdb.contains(&h, EMPTY_PREFIX));
	}

	#[test]
	fn complex() {
		// history is 1
		let mut jdb = new_db();

		let foo = jdb.insert(EMPTY_PREFIX, b"foo");
		let bar = jdb.insert(EMPTY_PREFIX, b"bar");
		jdb.commit_batch(0, &keccak(b"0"), None).unwrap();
		assert!(jdb.can_reconstruct_refs());
		assert!(jdb.contains(&foo, EMPTY_PREFIX));
		assert!(jdb.contains(&bar, EMPTY_PREFIX));

		jdb.remove(&foo, EMPTY_PREFIX);
		jdb.remove(&bar, EMPTY_PREFIX);
		let baz = jdb.insert(EMPTY_PREFIX, b"baz");
		jdb.commit_batch(1, &keccak(b"1"), Some((0, keccak(b"0")))).unwrap();
		assert!(jdb.can_reconstruct_refs());
		assert!(jdb.contains(&foo, EMPTY_PREFIX));
		assert!(jdb.contains(&bar, EMPTY_PREFIX));
		assert!(jdb.contains(&baz, EMPTY_PREFIX));

		let foo = jdb.insert(EMPTY_PREFIX, b"foo");
		jdb.remove(&baz, EMPTY_PREFIX);
		jdb.commit_batch(2, &keccak(b"2"), Some((1, keccak(b"1")))).unwrap();
		assert!(jdb.can_reconstruct_refs());
		assert!(jdb.contains(&foo, EMPTY_PREFIX));
		assert!(!jdb.contains(&bar, EMPTY_PREFIX));
		assert!(jdb.contains(&baz, EMPTY_PREFIX));

		jdb.remove(&foo, EMPTY_PREFIX);
		jdb.commit_batch(3, &keccak(b"3"), Some((2, keccak(b"2")))).unwrap();
		assert!(jdb.can_reconstruct_refs());
		assert!(jdb.contains(&foo, EMPTY_PREFIX));
		assert!(!jdb.contains(&bar, EMPTY_PREFIX));
		assert!(!jdb.contains(&baz, EMPTY_PREFIX));

		jdb.commit_batch(4, &keccak(b"4"), Some((3, keccak(b"3")))).unwrap();
		assert!(jdb.can_reconstruct_refs());
		assert!(!jdb.contains(&foo, EMPTY_PREFIX));
		assert!(!jdb.contains(&bar, EMPTY_PREFIX));
		assert!(!jdb.contains(&baz, EMPTY_PREFIX));
	}

	#[test]
	fn fork() {
		// history is 1
		let mut jdb = new_db();

		let foo = jdb.insert(EMPTY_PREFIX, b"foo");
		let bar = jdb.insert(EMPTY_PREFIX, b"bar");
		jdb.commit_batch(0, &keccak(b"0"), None).unwrap();
		assert!(jdb.can_reconstruct_refs());
		assert!(jdb.contains(&foo, EMPTY_PREFIX));
		assert!(jdb.contains(&bar, EMPTY_PREFIX));

		jdb.remove(&foo, EMPTY_PREFIX);
		let baz = jdb.insert(EMPTY_PREFIX, b"baz");
		jdb.commit_batch(1, &keccak(b"1a"), Some((0, keccak(b"0")))).unwrap();
		assert!(jdb.can_reconstruct_refs());

		jdb.remove(&bar, EMPTY_PREFIX);
		jdb.commit_batch(1, &keccak(b"1b"), Some((0, keccak(b"0")))).unwrap();
		assert!(jdb.can_reconstruct_refs());

		assert!(jdb.contains(&foo, EMPTY_PREFIX));
		assert!(jdb.contains(&bar, EMPTY_PREFIX));
		assert!(jdb.contains(&baz, EMPTY_PREFIX));

		jdb.commit_batch(2, &keccak(b"2b"), Some((1, keccak(b"1b")))).unwrap();
		assert!(jdb.can_reconstruct_refs());
		assert!(jdb.contains(&foo, EMPTY_PREFIX));
		assert!(!jdb.contains(&baz, EMPTY_PREFIX));
		assert!(!jdb.contains(&bar, EMPTY_PREFIX));
	}

	#[test]
	fn overwrite() {
		// history is 1
		let mut jdb = new_db();

		let foo = jdb.insert(EMPTY_PREFIX, b"foo");
		jdb.commit_batch(0, &keccak(b"0"), None).unwrap();
		assert!(jdb.can_reconstruct_refs());
		assert!(jdb.contains(&foo, EMPTY_PREFIX));

		jdb.remove(&foo, EMPTY_PREFIX);
		jdb.commit_batch(1, &keccak(b"1"), Some((0, keccak(b"0")))).unwrap();
		assert!(jdb.can_reconstruct_refs());
		jdb.insert(EMPTY_PREFIX, b"foo");
		assert!(jdb.contains(&foo, EMPTY_PREFIX));
		jdb.commit_batch(2, &keccak(b"2"), Some((1, keccak(b"1")))).unwrap();
		assert!(jdb.can_reconstruct_refs());
		assert!(jdb.contains(&foo, EMPTY_PREFIX));
		jdb.commit_batch(3, &keccak(b"2"), Some((0, keccak(b"2")))).unwrap();
		assert!(jdb.can_reconstruct_refs());
		assert!(jdb.contains(&foo, EMPTY_PREFIX));
	}

	#[test]
	fn fork_same_key_one() {
		let mut jdb = new_db();
		jdb.commit_batch(0, &keccak(b"0"), None).unwrap();
		assert!(jdb.can_reconstruct_refs());

		let foo = jdb.insert(EMPTY_PREFIX, b"foo");
		jdb.commit_batch(1, &keccak(b"1a"), Some((0, keccak(b"0")))).unwrap();
		assert!(jdb.can_reconstruct_refs());

		jdb.insert(EMPTY_PREFIX, b"foo");
		jdb.commit_batch(1, &keccak(b"1b"), Some((0, keccak(b"0")))).unwrap();
		assert!(jdb.can_reconstruct_refs());

		jdb.insert(EMPTY_PREFIX, b"foo");
		jdb.commit_batch(1, &keccak(b"1c"), Some((0, keccak(b"0")))).unwrap();
		assert!(jdb.can_reconstruct_refs());

		assert!(jdb.contains(&foo, EMPTY_PREFIX));

		jdb.commit_batch(2, &keccak(b"2a"), Some((1, keccak(b"1a")))).unwrap();
		assert!(jdb.can_reconstruct_refs());
		assert!(jdb.contains(&foo, EMPTY_PREFIX));
	}

	#[test]
	fn fork_same_key_other() {
		let mut jdb = new_db();

		jdb.commit_batch(0, &keccak(b"0"), None).unwrap();
		assert!(jdb.can_reconstruct_refs());

		let foo = jdb.insert(EMPTY_PREFIX, b"foo");
		jdb.commit_batch(1, &keccak(b"1a"), Some((0, keccak(b"0")))).unwrap();
		assert!(jdb.can_reconstruct_refs());

		jdb.insert(EMPTY_PREFIX, b"foo");
		jdb.commit_batch(1, &keccak(b"1b"), Some((0, keccak(b"0")))).unwrap();
		assert!(jdb.can_reconstruct_refs());

		jdb.insert(EMPTY_PREFIX, b"foo");
		jdb.commit_batch(1, &keccak(b"1c"), Some((0, keccak(b"0")))).unwrap();
		assert!(jdb.can_reconstruct_refs());

		assert!(jdb.contains(&foo, EMPTY_PREFIX));

		jdb.commit_batch(2, &keccak(b"2b"), Some((1, keccak(b"1b")))).unwrap();
		assert!(jdb.can_reconstruct_refs());
		assert!(jdb.contains(&foo, EMPTY_PREFIX));
	}

	#[test]
	fn fork_ins_del_ins() {
		let mut jdb = new_db();

		jdb.commit_batch(0, &keccak(b"0"), None).unwrap();
		assert!(jdb.can_reconstruct_refs());

		let foo = jdb.insert(EMPTY_PREFIX, b"foo");
		jdb.commit_batch(1, &keccak(b"1"), None).unwrap();
		assert!(jdb.can_reconstruct_refs());

		jdb.remove(&foo, EMPTY_PREFIX);
		jdb.commit_batch(2, &keccak(b"2a"), Some((0, keccak(b"0")))).unwrap();
		assert!(jdb.can_reconstruct_refs());

		jdb.remove(&foo, EMPTY_PREFIX);
		jdb.commit_batch(2, &keccak(b"2b"), Some((0, keccak(b"0")))).unwrap();
		assert!(jdb.can_reconstruct_refs());

		jdb.insert(EMPTY_PREFIX, b"foo");
		jdb.commit_batch(3, &keccak(b"3a"), Some((1, keccak(b"1")))).unwrap();
		assert!(jdb.can_reconstruct_refs());

		jdb.insert(EMPTY_PREFIX, b"foo");
		jdb.commit_batch(3, &keccak(b"3b"), Some((1, keccak(b"1")))).unwrap();
		assert!(jdb.can_reconstruct_refs());

		jdb.commit_batch(4, &keccak(b"4a"), Some((2, keccak(b"2a")))).unwrap();
		assert!(jdb.can_reconstruct_refs());

		jdb.commit_batch(5, &keccak(b"5a"), Some((3, keccak(b"3a")))).unwrap();
		assert!(jdb.can_reconstruct_refs());
	}

	#[test]
	fn reopen() {
		let shared_db = Arc::new(kvdb_memorydb::create(0));
		let bar = H256::random();

		let foo = {
			let mut jdb = OverlayRecentDB::new(shared_db.clone(), None, Vec::new());
			// history is 1
			let foo = jdb.insert(EMPTY_PREFIX, b"foo");
			jdb.emplace(bar.clone(), EMPTY_PREFIX, DBValue::from_slice(b"bar"));
			jdb.commit_batch(0, &keccak(b"0"), None).unwrap();
			assert!(jdb.can_reconstruct_refs());
			foo
		};

		{
<<<<<<< HEAD
			let mut jdb = OverlayRecentDB::new(shared_db.clone(), None, Vec::new());
			jdb.remove(&foo);
=======
			let mut jdb = OverlayRecentDB::new(shared_db.clone(), None);
			jdb.remove(&foo, EMPTY_PREFIX);
>>>>>>> 213e007a
			jdb.commit_batch(1, &keccak(b"1"), Some((0, keccak(b"0")))).unwrap();
			assert!(jdb.can_reconstruct_refs());
		}

		{
<<<<<<< HEAD
			let mut jdb = OverlayRecentDB::new(shared_db.clone(), None, Vec::new());
			assert!(jdb.contains(&foo));
			assert!(jdb.contains(&bar));
=======
			let mut jdb = OverlayRecentDB::new(shared_db.clone(), None);
			assert!(jdb.contains(&foo, EMPTY_PREFIX));
			assert!(jdb.contains(&bar, EMPTY_PREFIX));
>>>>>>> 213e007a
			jdb.commit_batch(2, &keccak(b"2"), Some((1, keccak(b"1")))).unwrap();
			assert!(jdb.can_reconstruct_refs());
			assert!(!jdb.contains(&foo, EMPTY_PREFIX));
		}
	}

	#[test]
	fn insert_delete_insert_delete_insert_expunge() {
		let _ = ::env_logger::try_init();
		let mut jdb = new_db();

		// history is 4
		let foo = jdb.insert(EMPTY_PREFIX, b"foo");
		jdb.commit_batch(0, &keccak(b"0"), None).unwrap();
		assert!(jdb.can_reconstruct_refs());
		jdb.remove(&foo, EMPTY_PREFIX);
		jdb.commit_batch(1, &keccak(b"1"), None).unwrap();
		assert!(jdb.can_reconstruct_refs());
		jdb.insert(EMPTY_PREFIX, b"foo");
		jdb.commit_batch(2, &keccak(b"2"), None).unwrap();
		assert!(jdb.can_reconstruct_refs());
		jdb.remove(&foo, EMPTY_PREFIX);
		jdb.commit_batch(3, &keccak(b"3"), None).unwrap();
		assert!(jdb.can_reconstruct_refs());
		jdb.insert(EMPTY_PREFIX, b"foo");
		jdb.commit_batch(4, &keccak(b"4"), Some((0, keccak(b"0")))).unwrap();
		assert!(jdb.can_reconstruct_refs());
		// expunge foo
		jdb.commit_batch(5, &keccak(b"5"), Some((1, keccak(b"1")))).unwrap();
		assert!(jdb.can_reconstruct_refs());
	}

	#[test]
	fn forked_insert_delete_insert_delete_insert_expunge() {
		let _ = ::env_logger::try_init();
		let mut jdb = new_db();

		// history is 4
		let foo = jdb.insert(EMPTY_PREFIX, b"foo");
		jdb.commit_batch(0, &keccak(b"0"), None).unwrap();
		assert!(jdb.can_reconstruct_refs());

		jdb.remove(&foo, EMPTY_PREFIX);
		jdb.commit_batch(1, &keccak(b"1a"), None).unwrap();
		assert!(jdb.can_reconstruct_refs());

		jdb.remove(&foo, EMPTY_PREFIX);
		jdb.commit_batch(1, &keccak(b"1b"), None).unwrap();
		assert!(jdb.can_reconstruct_refs());

		jdb.insert(EMPTY_PREFIX, b"foo");
		jdb.commit_batch(2, &keccak(b"2a"), None).unwrap();
		assert!(jdb.can_reconstruct_refs());

		jdb.insert(EMPTY_PREFIX, b"foo");
		jdb.commit_batch(2, &keccak(b"2b"), None).unwrap();
		assert!(jdb.can_reconstruct_refs());

		jdb.remove(&foo, EMPTY_PREFIX);
		jdb.commit_batch(3, &keccak(b"3a"), None).unwrap();
		assert!(jdb.can_reconstruct_refs());

		jdb.remove(&foo, EMPTY_PREFIX);
		jdb.commit_batch(3, &keccak(b"3b"), None).unwrap();
		assert!(jdb.can_reconstruct_refs());

		jdb.insert(EMPTY_PREFIX, b"foo");
		jdb.commit_batch(4, &keccak(b"4a"), Some((0, keccak(b"0")))).unwrap();
		assert!(jdb.can_reconstruct_refs());

		jdb.insert(EMPTY_PREFIX, b"foo");
		jdb.commit_batch(4, &keccak(b"4b"), Some((0, keccak(b"0")))).unwrap();
		assert!(jdb.can_reconstruct_refs());

		// expunge foo
		jdb.commit_batch(5, &keccak(b"5"), Some((1, keccak(b"1a")))).unwrap();
		assert!(jdb.can_reconstruct_refs());
	}

	#[test]
	fn broken_assert() {
		let mut jdb = new_db();

		let foo = jdb.insert(EMPTY_PREFIX, b"foo");
		jdb.commit_batch(1, &keccak(b"1"), Some((0, keccak(b"0")))).unwrap();
		assert!(jdb.can_reconstruct_refs());

		// foo is ancient history.

		jdb.remove(&foo, EMPTY_PREFIX);
		jdb.commit_batch(2, &keccak(b"2"), Some((1, keccak(b"1")))).unwrap();
		assert!(jdb.can_reconstruct_refs());

		jdb.insert(EMPTY_PREFIX, b"foo");
		jdb.commit_batch(3, &keccak(b"3"), Some((2, keccak(b"2")))).unwrap();	// BROKEN
		assert!(jdb.can_reconstruct_refs());
		assert!(jdb.contains(&foo, EMPTY_PREFIX));

		jdb.remove(&foo, EMPTY_PREFIX);
		jdb.commit_batch(4, &keccak(b"4"), Some((3, keccak(b"3")))).unwrap();
		assert!(jdb.can_reconstruct_refs());

		jdb.commit_batch(5, &keccak(b"5"), Some((4, keccak(b"4")))).unwrap();
		assert!(jdb.can_reconstruct_refs());
		assert!(!jdb.contains(&foo, EMPTY_PREFIX));
	}

	#[test]
	fn reopen_test() {
		let mut jdb = new_db();
		// history is 4
		let foo = jdb.insert(EMPTY_PREFIX, b"foo");
		jdb.commit_batch(0, &keccak(b"0"), None).unwrap();
		assert!(jdb.can_reconstruct_refs());
		jdb.commit_batch(1, &keccak(b"1"), None).unwrap();
		assert!(jdb.can_reconstruct_refs());
		jdb.commit_batch(2, &keccak(b"2"), None).unwrap();
		assert!(jdb.can_reconstruct_refs());
		jdb.commit_batch(3, &keccak(b"3"), None).unwrap();
		assert!(jdb.can_reconstruct_refs());
		jdb.commit_batch(4, &keccak(b"4"), Some((0, keccak(b"0")))).unwrap();
		assert!(jdb.can_reconstruct_refs());

		// foo is ancient history.

		jdb.insert(EMPTY_PREFIX, b"foo");
		let bar = jdb.insert(EMPTY_PREFIX, b"bar");
		jdb.commit_batch(5, &keccak(b"5"), Some((1, keccak(b"1")))).unwrap();
		assert!(jdb.can_reconstruct_refs());
		jdb.remove(&foo, EMPTY_PREFIX);
		jdb.remove(&bar, EMPTY_PREFIX);
		jdb.commit_batch(6, &keccak(b"6"), Some((2, keccak(b"2")))).unwrap();
		assert!(jdb.can_reconstruct_refs());
		jdb.insert(EMPTY_PREFIX, b"foo");
		jdb.insert(EMPTY_PREFIX, b"bar");
		jdb.commit_batch(7, &keccak(b"7"), Some((3, keccak(b"3")))).unwrap();
		assert!(jdb.can_reconstruct_refs());
	}

	#[test]
	fn reopen_remove_three() {
		let _ = ::env_logger::try_init();

		let shared_db = Arc::new(kvdb_memorydb::create(0));
		let foo = keccak(b"foo");

		{
			let mut jdb = OverlayRecentDB::new(shared_db.clone(), None, Vec::new());
			// history is 1
			jdb.insert(EMPTY_PREFIX, b"foo");
			jdb.commit_batch(0, &keccak(b"0"), None).unwrap();
			assert!(jdb.can_reconstruct_refs());
			jdb.commit_batch(1, &keccak(b"1"), None).unwrap();
			assert!(jdb.can_reconstruct_refs());

			// foo is ancient history.

			jdb.remove(&foo, EMPTY_PREFIX);
			jdb.commit_batch(2, &keccak(b"2"), Some((0, keccak(b"0")))).unwrap();
			assert!(jdb.can_reconstruct_refs());
			assert!(jdb.contains(&foo, EMPTY_PREFIX));

			jdb.insert(EMPTY_PREFIX, b"foo");
			jdb.commit_batch(3, &keccak(b"3"), Some((1, keccak(b"1")))).unwrap();
			assert!(jdb.can_reconstruct_refs());
			assert!(jdb.contains(&foo, EMPTY_PREFIX));

		// incantation to reopen the db
		}; {
			let mut jdb = OverlayRecentDB::new(shared_db.clone(), None, Vec::new());

			jdb.remove(&foo, EMPTY_PREFIX);
			jdb.commit_batch(4, &keccak(b"4"), Some((2, keccak(b"2")))).unwrap();
			assert!(jdb.can_reconstruct_refs());
			assert!(jdb.contains(&foo, EMPTY_PREFIX));

		// incantation to reopen the db
		}; {
			let mut jdb = OverlayRecentDB::new(shared_db.clone(), None, Vec::new());

			jdb.commit_batch(5, &keccak(b"5"), Some((3, keccak(b"3")))).unwrap();
			assert!(jdb.can_reconstruct_refs());
			assert!(jdb.contains(&foo, EMPTY_PREFIX));

		// incantation to reopen the db
		}; {
			let mut jdb = OverlayRecentDB::new(shared_db, None, Vec::new());

			jdb.commit_batch(6, &keccak(b"6"), Some((4, keccak(b"4")))).unwrap();
			assert!(jdb.can_reconstruct_refs());
			assert!(!jdb.contains(&foo, EMPTY_PREFIX));
		}
	}

	#[test]
	fn reopen_fork() {
		let shared_db = Arc::new(kvdb_memorydb::create(0));

		let (foo, bar, baz) = {
			let mut jdb = OverlayRecentDB::new(shared_db.clone(), None, Vec::new());
			// history is 1
			let foo = jdb.insert(EMPTY_PREFIX, b"foo");
			let bar = jdb.insert(EMPTY_PREFIX, b"bar");
			jdb.commit_batch(0, &keccak(b"0"), None).unwrap();
			assert!(jdb.can_reconstruct_refs());
			jdb.remove(&foo, EMPTY_PREFIX);
			let baz = jdb.insert(EMPTY_PREFIX, b"baz");
			jdb.commit_batch(1, &keccak(b"1a"), Some((0, keccak(b"0")))).unwrap();
			assert!(jdb.can_reconstruct_refs());

			jdb.remove(&bar, EMPTY_PREFIX);
			jdb.commit_batch(1, &keccak(b"1b"), Some((0, keccak(b"0")))).unwrap();
			assert!(jdb.can_reconstruct_refs());
			(foo, bar, baz)
		};

		{
			let mut jdb = OverlayRecentDB::new(shared_db, None, Vec::new());
			jdb.commit_batch(2, &keccak(b"2b"), Some((1, keccak(b"1b")))).unwrap();
			assert!(jdb.can_reconstruct_refs());
			assert!(jdb.contains(&foo, EMPTY_PREFIX));
			assert!(!jdb.contains(&baz, EMPTY_PREFIX));
			assert!(!jdb.contains(&bar, EMPTY_PREFIX));
		}
	}

	#[test]
	fn insert_older_era() {
		let mut jdb = new_db();
		let foo = jdb.insert(EMPTY_PREFIX, b"foo");
		jdb.commit_batch(0, &keccak(b"0a"), None).unwrap();
		assert!(jdb.can_reconstruct_refs());

		let bar = jdb.insert(EMPTY_PREFIX, b"bar");
		jdb.commit_batch(1, &keccak(b"1"), Some((0, keccak(b"0a")))).unwrap();
		assert!(jdb.can_reconstruct_refs());

		jdb.remove(&bar, EMPTY_PREFIX);
		jdb.commit_batch(0, &keccak(b"0b"), None).unwrap();
		assert!(jdb.can_reconstruct_refs());
		jdb.commit_batch(2, &keccak(b"2"), Some((1, keccak(b"1")))).unwrap();

		assert!(jdb.contains(&foo, EMPTY_PREFIX));
		assert!(jdb.contains(&bar, EMPTY_PREFIX));
	}

	#[test]
	fn inject() {
		let mut jdb = new_db();
		let key = jdb.insert(EMPTY_PREFIX, b"dog");
		jdb.inject_batch().unwrap();

		assert_eq!(jdb.get(&key, EMPTY_PREFIX).unwrap(), DBValue::from_slice(b"dog"));
		jdb.remove(&key, EMPTY_PREFIX);
		jdb.inject_batch().unwrap();

		assert!(jdb.get(&key, EMPTY_PREFIX).is_none());
	}

	#[test]
	fn earliest_era() {
		let shared_db = Arc::new(kvdb_memorydb::create(0));

		// empty DB
		let mut jdb = OverlayRecentDB::new(shared_db.clone(), None, Vec::new());
		assert!(jdb.earliest_era().is_none());

		// single journalled era.
		let _key = jdb.insert(EMPTY_PREFIX, b"hello!");
		let mut batch = jdb.backing().transaction();
		jdb.journal_under(&mut batch, 0, &keccak(b"0")).unwrap();
		jdb.backing().write_buffered(batch);

		assert_eq!(jdb.earliest_era(), Some(0));

		// second journalled era.
		let mut batch = jdb.backing().transaction();
		jdb.journal_under(&mut batch, 1, &keccak(b"1")).unwrap();
		jdb.backing().write_buffered(batch);

		assert_eq!(jdb.earliest_era(), Some(0));

		// single journalled era.
		let mut batch = jdb.backing().transaction();
		jdb.mark_canonical(&mut batch, 0, &keccak(b"0")).unwrap();
		jdb.backing().write_buffered(batch);

		assert_eq!(jdb.earliest_era(), Some(1));

		// no journalled eras.
		let mut batch = jdb.backing().transaction();
		jdb.mark_canonical(&mut batch, 1, &keccak(b"1")).unwrap();
		jdb.backing().write_buffered(batch);

		assert_eq!(jdb.earliest_era(), Some(1));

		// reconstructed: no journal entries.
		drop(jdb);
		let jdb = OverlayRecentDB::new(shared_db, None, Vec::new());
		assert_eq!(jdb.earliest_era(), None);
	}

//
//	#[test]
//	fn historical_eras() {
//		let shared_db = Arc::new(kvdb_memorydb::create(0));
//		let shared_db_cloned = shared_db.clone();
//
//		// empty DB
//		let mut jdb = OverlayRecentDB::new(shared_db_cloned, None);
//		assert_eq!(jdb.historical_eras().len(), 0);
//
//		// single journalled era.
//		let _key = jdb.insert(b"hello!");
//		let mut batch = jdb.backing().transaction();
//		jdb.emplace(keccak(b"0"), DBValue::from_slice(b"0"));
//		jdb.journal_under(&mut batch, 0, &keccak(b"0")).unwrap();
//		jdb.backing().write_buffered(batch);
//
//		assert_eq!(jdb.earliest_era(), Some(0));
//		assert_eq!(jdb.historical_eras().len(), 1);
//
//		// second journalled era.
//		let mut batch = jdb.backing().transaction();
//		jdb.emplace(keccak(b"1"), DBValue::from_slice(b"1"));
//		jdb.journal_under(&mut batch, 1, &keccak(b"1")).unwrap();
//		jdb.backing().write_buffered(batch);
//
//		assert_eq!(jdb.earliest_era(), Some(0));
//		assert_eq!(jdb.historical_eras().len(), 1);
//
//		// add eras in future.
//		let mut batch = jdb.backing().transaction();
//		jdb.emplace(keccak(b"3"), DBValue::from_slice(b"3"));
//		jdb.journal_under(&mut batch, 3, &keccak(b"3")).unwrap();
//		jdb.emplace(keccak(b"4"), DBValue::from_slice(b"4"));
//		jdb.journal_under(&mut batch, 4, &keccak(b"4")).unwrap();
//		jdb.emplace(keccak(b"5"), DBValue::from_slice(b"5"));
//		jdb.journal_under(&mut batch, 5, &keccak(b"5")).unwrap();
//		jdb.mark_canonical(&mut batch, 3, &keccak(b"3")).unwrap();
//		jdb.backing().write_buffered(batch);
//
//		assert_eq!(jdb.latest_era(), Some(5));
//		assert_eq!(jdb.earliest_era(), Some(4));
//		assert_eq!(jdb.historical_eras().len(), 2);
//
//		println!("{:?}", jdb.historical_eras());
//////		assert!(jdb.read_overlay);
////		assert!(jdb.contains(&keccak(b"0")));
////		assert!(!jdb.contains(&keccak(b"3")));
////
////		assert_eq!(jdb.historical_eras(), vec![(1, 0)]);
//
////		// no journalled eras.
////		let mut batch = jdb.backing().transaction();
////		jdb.mark_canonical(&mut batch, 1, &keccak(b"1")).unwrap();
////		jdb.backing().write_buffered(batch);
////
////		assert_eq!(jdb.earliest_era(), Some(1));
////
////		// reconstructed: no journal entries.
////		drop(jdb);
////		let jdb = OverlayRecentDB::new(shared_db, None, Vec::new());
////		assert_eq!(jdb.earliest_era(), None);
//	}
}<|MERGE_RESOLUTION|>--- conflicted
+++ resolved
@@ -444,17 +444,11 @@
 				journal_overlay.pending_overlay.insert(to_short_key(&k), v);
 			}
 			// update the overlay
-<<<<<<< HEAD
 			if should_delete {
 				for k in overlay_deletions {
-					if let Some(val) = journal_overlay.backing_overlay.remove_and_purge(&to_short_key(&k)) {
+					if let Some(val) = journal_overlay.backing_overlay.remove_and_purge(&to_short_key(&k), EMPTY_PREFIX) {
 						journal_overlay.cumulative_size -= val.len();
 					}
-=======
-			for k in overlay_deletions {
-				if let Some(val) = journal_overlay.backing_overlay.remove_and_purge(&to_short_key(&k), EMPTY_PREFIX) {
-					journal_overlay.cumulative_size -= val.len();
->>>>>>> 213e007a
 				}
 			}
 			// apply canon deletions
@@ -802,27 +796,16 @@
 		};
 
 		{
-<<<<<<< HEAD
 			let mut jdb = OverlayRecentDB::new(shared_db.clone(), None, Vec::new());
-			jdb.remove(&foo);
-=======
-			let mut jdb = OverlayRecentDB::new(shared_db.clone(), None);
 			jdb.remove(&foo, EMPTY_PREFIX);
->>>>>>> 213e007a
 			jdb.commit_batch(1, &keccak(b"1"), Some((0, keccak(b"0")))).unwrap();
 			assert!(jdb.can_reconstruct_refs());
 		}
 
 		{
-<<<<<<< HEAD
 			let mut jdb = OverlayRecentDB::new(shared_db.clone(), None, Vec::new());
-			assert!(jdb.contains(&foo));
-			assert!(jdb.contains(&bar));
-=======
-			let mut jdb = OverlayRecentDB::new(shared_db.clone(), None);
 			assert!(jdb.contains(&foo, EMPTY_PREFIX));
 			assert!(jdb.contains(&bar, EMPTY_PREFIX));
->>>>>>> 213e007a
 			jdb.commit_batch(2, &keccak(b"2"), Some((1, keccak(b"1")))).unwrap();
 			assert!(jdb.can_reconstruct_refs());
 			assert!(!jdb.contains(&foo, EMPTY_PREFIX));
