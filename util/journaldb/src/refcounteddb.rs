// Copyright 2015-2019 Parity Technologies (UK) Ltd.
// This file is part of Parity Ethereum.

// Parity Ethereum is free software: you can redistribute it and/or modify
// it under the terms of the GNU General Public License as published by
// the Free Software Foundation, either version 3 of the License, or
// (at your option) any later version.

// Parity Ethereum is distributed in the hope that it will be useful,
// but WITHOUT ANY WARRANTY; without even the implied warranty of
// MERCHANTABILITY or FITNESS FOR A PARTICULAR PURPOSE.  See the
// GNU General Public License for more details.

// You should have received a copy of the GNU General Public License
// along with Parity Ethereum.  If not, see <http://www.gnu.org/licenses/>.

//! Disk-backed, ref-counted `JournalDB` implementation.

use std::{
	io,
	sync::Arc,
	collections::HashMap,
};

use ethereum_types::H256;
use hash_db::{HashDB, Prefix, EMPTY_PREFIX};
<<<<<<< HEAD
use heapsize::HeapSizeOf;
use keccak_hasher::KeccakHasher;
use kvdb::{KeyValueDB, DBTransaction, DBValue};
use memory_db::{MemoryDB, HashKey};
use overlaydb::OverlayDB;
=======
use keccak_hasher::KeccakHasher;
use kvdb::{KeyValueDB, DBTransaction, DBValue};
use log::trace;
use malloc_size_of::{MallocSizeOf, allocators::new_malloc_size_ops};
use parity_bytes::Bytes;
>>>>>>> a23f5b8f
use rlp::{encode, decode};

use crate::{
	overlaydb::OverlayDB,
	JournalDB, DB_PREFIX_LEN, LATEST_ERA_KEY,
	util::{DatabaseKey, DatabaseValueView, DatabaseValueRef},
};

/// Implementation of the `HashDB` trait for a disk-backed database with a memory overlay
/// and latent-removal semantics.
///
/// Like `OverlayDB`, there is a memory overlay; `commit()` must be called in order to
/// write operations out to disk. Unlike `OverlayDB`, `remove()` operations do not take effect
/// immediately. Rather some age (based on a linear but arbitrary metric) must pass before
/// the removals actually take effect.
///
/// journal format:
/// ```text
/// [era, 0] => [ id, [insert_0, ...], [remove_0, ...] ]
/// [era, 1] => [ id, [insert_0, ...], [remove_0, ...] ]
/// [era, n] => [ ... ]
/// ```
///
/// when we make a new commit, we journal the inserts and removes.
/// for each `end_era` that we journaled that we are no passing by,
/// we remove all of its removes assuming it is canonical and all
/// of its inserts otherwise.
// TODO: store last_era, reclaim_period.
pub struct RefCountedDB {
	forward: OverlayDB,
	backing: Arc<dyn KeyValueDB>,
	latest_era: Option<u64>,
	inserts: Vec<H256>,
	removes: Vec<H256>,
	column: Option<u32>,
}

impl RefCountedDB {
	/// Create a new instance given a `backing` database.
	pub fn new(backing: Arc<dyn KeyValueDB>, column: Option<u32>) -> RefCountedDB {
		let latest_era = backing.get(column, &LATEST_ERA_KEY)
			.expect("Low-level database error.")
			.map(|v| decode::<u64>(&v).expect("decoding db value failed"));

		RefCountedDB {
			forward: OverlayDB::new(backing.clone(), column),
			backing,
			inserts: vec![],
			removes: vec![],
			latest_era,
			column,
		}
	}
}

impl HashDB<KeccakHasher, DBValue> for RefCountedDB {
	fn get(&self, key: &H256, prefix: Prefix) -> Option<DBValue> { self.forward.get(key, prefix) }
	fn contains(&self, key: &H256, prefix: Prefix) -> bool { self.forward.contains(key, prefix) }
	fn insert(&mut self, prefix: Prefix, value: &[u8]) -> H256 { let r = self.forward.insert(prefix, value); self.inserts.push(r.clone()); r }
	fn emplace(&mut self, key: H256, prefix: Prefix, value: DBValue) { self.inserts.push(key.clone()); self.forward.emplace(key, prefix, value); }
	fn remove(&mut self, key: &H256, _prefix: Prefix) { self.removes.push(key.clone()); }
<<<<<<< HEAD
}

impl ::traits::KeyedHashDB for RefCountedDB {
	fn keys(&self) -> HashMap<H256, i32> { self.forward.keys() }
=======
>>>>>>> a23f5b8f
}

impl JournalDB for RefCountedDB {
	fn boxed_clone(&self) -> Box<dyn JournalDB> {
		Box::new(RefCountedDB {
			forward: self.forward.clone(),
			backing: self.backing.clone(),
			latest_era: self.latest_era,
			inserts: self.inserts.clone(),
			removes: self.removes.clone(),
			column: self.column.clone(),
		})
	}

	fn mem_used(&self) -> usize {
		let mut ops = new_malloc_size_ops();
		self.inserts.size_of(&mut ops) + self.removes.size_of(&mut ops)
 	}

	fn is_empty(&self) -> bool {
		self.latest_era.is_none()
	}

	fn backing(&self) -> &Arc<dyn KeyValueDB> {
		&self.backing
	}

	fn latest_era(&self) -> Option<u64> { self.latest_era }

	fn state(&self, id: &H256) -> Option<Bytes> {
		self.backing.get_by_prefix(self.column, &id[0..DB_PREFIX_LEN]).map(|b| b.into_vec())
	}

	fn journal_under(&mut self, batch: &mut DBTransaction, now: u64, id: &H256) -> io::Result<u32> {
		// record new commit's details.
		let mut db_key = DatabaseKey {
			era: now,
			index: 0usize,
		};
		let mut last;

		while self.backing.get(self.column, {
			last = encode(&db_key);
			&last
		})?.is_some() {
			db_key.index += 1;
		}

		{
			let value_ref = DatabaseValueRef {
				id,
				inserts: &self.inserts,
				deletes: &self.removes,
			};

			batch.put(self.column, &last, &encode(&value_ref));
		}

		let ops = self.inserts.len() + self.removes.len();

		trace!(target: "rcdb", "new journal for time #{}.{} => {}: inserts={:?}, removes={:?}", now, db_key.index, id, self.inserts, self.removes);

		self.inserts.clear();
		self.removes.clear();

		if self.latest_era.map_or(true, |e| now > e) {
			batch.put(self.column, &LATEST_ERA_KEY, &encode(&now));
			self.latest_era = Some(now);
		}

		Ok(ops as u32)
	}

	fn mark_canonical(&mut self, batch: &mut DBTransaction, end_era: u64, canon_id: &H256) -> io::Result<u32> {
		// apply old commits' details
		let mut db_key = DatabaseKey {
			era: end_era,
			index: 0usize,
		};
		let mut last;
		while let Some(rlp_data) = {
			self.backing.get(self.column, {
				last = encode(&db_key);
				&last
			})?
		} {
			let view = DatabaseValueView::from_rlp(&rlp_data);
			let our_id = view.id().expect("rlp read from db; qed");
			let to_remove = if canon_id == &our_id {
				view.deletes()
			} else {
				view.inserts()
			}.expect("rlp read from db; qed");
			trace!(target: "rcdb", "delete journal for time #{}.{}=>{}, (canon was {}): deleting {:?}", end_era, db_key.index, our_id, canon_id, to_remove);
			for i in &to_remove {
				self.forward.remove(i, EMPTY_PREFIX);
			}
			batch.delete(self.column, &last);
			db_key.index += 1;
		}

		let r = self.forward.commit_to_batch(batch)?;
		Ok(r)
	}

	fn inject(&mut self, batch: &mut DBTransaction) -> io::Result<u32> {
		self.inserts.clear();
		for remove in self.removes.drain(..) {
			self.forward.remove(&remove, EMPTY_PREFIX);
		}
		self.forward.commit_to_batch(batch)
	}

<<<<<<< HEAD
	fn consolidate(&mut self, mut with: MemoryDB<KeccakHasher, HashKey<KeccakHasher>, DBValue>) {
=======
	fn consolidate(&mut self, mut with: super::MemoryDB) {
>>>>>>> a23f5b8f
		for (key, (value, rc)) in with.drain() {
			for _ in 0..rc {
				self.emplace(key, EMPTY_PREFIX, value.clone());
			}

			for _ in rc..0 {
				self.remove(&key, EMPTY_PREFIX);
			}
		}
	}

	fn keys(&self) -> HashMap<H256, i32> {
		self.forward.keys()
	}
}

#[cfg(test)]
mod tests {
<<<<<<< HEAD

	use keccak::keccak;
=======
	use keccak_hash::keccak;
>>>>>>> a23f5b8f
	use hash_db::{HashDB, EMPTY_PREFIX};
	use super::*;
	use kvdb_memorydb;
	use crate::{JournalDB, inject_batch, commit_batch};

	fn new_db() -> RefCountedDB {
		let backing = Arc::new(kvdb_memorydb::create(0));
		RefCountedDB::new(backing, None)
	}

	#[test]
	fn long_history() {
		// history is 3
		let mut jdb = new_db();
		let h = jdb.insert(EMPTY_PREFIX, b"foo");
<<<<<<< HEAD
		jdb.commit_batch(0, &keccak(b"0"), None).unwrap();
		assert!(jdb.contains(&h, EMPTY_PREFIX));
		jdb.remove(&h, EMPTY_PREFIX);
		jdb.commit_batch(1, &keccak(b"1"), None).unwrap();
		assert!(jdb.contains(&h, EMPTY_PREFIX));
		jdb.commit_batch(2, &keccak(b"2"), None).unwrap();
		assert!(jdb.contains(&h, EMPTY_PREFIX));
		jdb.commit_batch(3, &keccak(b"3"), Some((0, keccak(b"0")))).unwrap();
		assert!(jdb.contains(&h, EMPTY_PREFIX));
		jdb.commit_batch(4, &keccak(b"4"), Some((1, keccak(b"1")))).unwrap();
=======
		commit_batch(&mut jdb, 0, &keccak(b"0"), None).unwrap();
		assert!(jdb.contains(&h, EMPTY_PREFIX));
		jdb.remove(&h, EMPTY_PREFIX);
		commit_batch(&mut jdb, 1, &keccak(b"1"), None).unwrap();
		assert!(jdb.contains(&h, EMPTY_PREFIX));
		commit_batch(&mut jdb, 2, &keccak(b"2"), None).unwrap();
		assert!(jdb.contains(&h, EMPTY_PREFIX));
		commit_batch(&mut jdb, 3, &keccak(b"3"), Some((0, keccak(b"0")))).unwrap();
		assert!(jdb.contains(&h, EMPTY_PREFIX));
		commit_batch(&mut jdb, 4, &keccak(b"4"), Some((1, keccak(b"1")))).unwrap();
>>>>>>> a23f5b8f
		assert!(!jdb.contains(&h, EMPTY_PREFIX));
	}

	#[test]
	fn latest_era_should_work() {
		// history is 3
		let mut jdb = new_db();
		assert_eq!(jdb.latest_era(), None);
		let h = jdb.insert(EMPTY_PREFIX, b"foo");
<<<<<<< HEAD
		jdb.commit_batch(0, &keccak(b"0"), None).unwrap();
		assert_eq!(jdb.latest_era(), Some(0));
		jdb.remove(&h, EMPTY_PREFIX);
		jdb.commit_batch(1, &keccak(b"1"), None).unwrap();
=======
		commit_batch(&mut jdb, 0, &keccak(b"0"), None).unwrap();
		assert_eq!(jdb.latest_era(), Some(0));
		jdb.remove(&h, EMPTY_PREFIX);
		commit_batch(&mut jdb, 1, &keccak(b"1"), None).unwrap();
>>>>>>> a23f5b8f
		assert_eq!(jdb.latest_era(), Some(1));
		commit_batch(&mut jdb, 2, &keccak(b"2"), None).unwrap();
		assert_eq!(jdb.latest_era(), Some(2));
		commit_batch(&mut jdb, 3, &keccak(b"3"), Some((0, keccak(b"0")))).unwrap();
		assert_eq!(jdb.latest_era(), Some(3));
		commit_batch(&mut jdb, 4, &keccak(b"4"), Some((1, keccak(b"1")))).unwrap();
		assert_eq!(jdb.latest_era(), Some(4));
	}

	#[test]
	fn complex() {
		// history is 1
		let mut jdb = new_db();

		let foo = jdb.insert(EMPTY_PREFIX, b"foo");
		let bar = jdb.insert(EMPTY_PREFIX, b"bar");
<<<<<<< HEAD
		jdb.commit_batch(0, &keccak(b"0"), None).unwrap();
=======
		commit_batch(&mut jdb, 0, &keccak(b"0"), None).unwrap();
>>>>>>> a23f5b8f
		assert!(jdb.contains(&foo, EMPTY_PREFIX));
		assert!(jdb.contains(&bar, EMPTY_PREFIX));

		jdb.remove(&foo, EMPTY_PREFIX);
		jdb.remove(&bar, EMPTY_PREFIX);
		let baz = jdb.insert(EMPTY_PREFIX, b"baz");
<<<<<<< HEAD
		jdb.commit_batch(1, &keccak(b"1"), Some((0, keccak(b"0")))).unwrap();
=======
		commit_batch(&mut jdb, 1, &keccak(b"1"), Some((0, keccak(b"0")))).unwrap();
>>>>>>> a23f5b8f
		assert!(jdb.contains(&foo, EMPTY_PREFIX));
		assert!(jdb.contains(&bar, EMPTY_PREFIX));
		assert!(jdb.contains(&baz, EMPTY_PREFIX));

		let foo = jdb.insert(EMPTY_PREFIX, b"foo");
		jdb.remove(&baz, EMPTY_PREFIX);
<<<<<<< HEAD
		jdb.commit_batch(2, &keccak(b"2"), Some((1, keccak(b"1")))).unwrap();
=======
		commit_batch(&mut jdb, 2, &keccak(b"2"), Some((1, keccak(b"1")))).unwrap();
>>>>>>> a23f5b8f
		assert!(jdb.contains(&foo, EMPTY_PREFIX));
		assert!(!jdb.contains(&bar, EMPTY_PREFIX));
		assert!(jdb.contains(&baz, EMPTY_PREFIX));

		jdb.remove(&foo, EMPTY_PREFIX);
<<<<<<< HEAD
		jdb.commit_batch(3, &keccak(b"3"), Some((2, keccak(b"2")))).unwrap();
=======
		commit_batch(&mut jdb, 3, &keccak(b"3"), Some((2, keccak(b"2")))).unwrap();
>>>>>>> a23f5b8f
		assert!(jdb.contains(&foo, EMPTY_PREFIX));
		assert!(!jdb.contains(&bar, EMPTY_PREFIX));
		assert!(!jdb.contains(&baz, EMPTY_PREFIX));

<<<<<<< HEAD
		jdb.commit_batch(4, &keccak(b"4"), Some((3, keccak(b"3")))).unwrap();
=======
		commit_batch(&mut jdb, 4, &keccak(b"4"), Some((3, keccak(b"3")))).unwrap();
>>>>>>> a23f5b8f
		assert!(!jdb.contains(&foo, EMPTY_PREFIX));
		assert!(!jdb.contains(&bar, EMPTY_PREFIX));
		assert!(!jdb.contains(&baz, EMPTY_PREFIX));
	}

	#[test]
	fn fork() {
		// history is 1
		let mut jdb = new_db();

		let foo = jdb.insert(EMPTY_PREFIX, b"foo");
		let bar = jdb.insert(EMPTY_PREFIX, b"bar");
<<<<<<< HEAD
		jdb.commit_batch(0, &keccak(b"0"), None).unwrap();
=======
		commit_batch(&mut jdb, 0, &keccak(b"0"), None).unwrap();
>>>>>>> a23f5b8f
		assert!(jdb.contains(&foo, EMPTY_PREFIX));
		assert!(jdb.contains(&bar, EMPTY_PREFIX));

		jdb.remove(&foo, EMPTY_PREFIX);
		let baz = jdb.insert(EMPTY_PREFIX, b"baz");
<<<<<<< HEAD
		jdb.commit_batch(1, &keccak(b"1a"), Some((0, keccak(b"0")))).unwrap();

		jdb.remove(&bar, EMPTY_PREFIX);
		jdb.commit_batch(1, &keccak(b"1b"), Some((0, keccak(b"0")))).unwrap();
=======
		commit_batch(&mut jdb, 1, &keccak(b"1a"), Some((0, keccak(b"0")))).unwrap();

		jdb.remove(&bar, EMPTY_PREFIX);
		commit_batch(&mut jdb, 1, &keccak(b"1b"), Some((0, keccak(b"0")))).unwrap();
>>>>>>> a23f5b8f

		assert!(jdb.contains(&foo, EMPTY_PREFIX));
		assert!(jdb.contains(&bar, EMPTY_PREFIX));
		assert!(jdb.contains(&baz, EMPTY_PREFIX));

<<<<<<< HEAD
		jdb.commit_batch(2, &keccak(b"2b"), Some((1, keccak(b"1b")))).unwrap();
=======
		commit_batch(&mut jdb, 2, &keccak(b"2b"), Some((1, keccak(b"1b")))).unwrap();
>>>>>>> a23f5b8f
		assert!(jdb.contains(&foo, EMPTY_PREFIX));
		assert!(!jdb.contains(&baz, EMPTY_PREFIX));
		assert!(!jdb.contains(&bar, EMPTY_PREFIX));
	}

	#[test]
	fn inject() {
		let mut jdb = new_db();
		let key = jdb.insert(EMPTY_PREFIX, b"dog");
<<<<<<< HEAD
		jdb.inject_batch().unwrap();

		assert_eq!(jdb.get(&key, EMPTY_PREFIX).unwrap(), DBValue::from_slice(b"dog"));
		jdb.remove(&key, EMPTY_PREFIX);
		jdb.inject_batch().unwrap();
=======
		inject_batch(&mut jdb).unwrap();

		assert_eq!(jdb.get(&key, EMPTY_PREFIX).unwrap(), DBValue::from_slice(b"dog"));
		jdb.remove(&key, EMPTY_PREFIX);
		inject_batch(&mut jdb).unwrap();
>>>>>>> a23f5b8f

		assert!(jdb.get(&key, EMPTY_PREFIX).is_none());
	}
}<|MERGE_RESOLUTION|>--- conflicted
+++ resolved
@@ -24,19 +24,11 @@
 
 use ethereum_types::H256;
 use hash_db::{HashDB, Prefix, EMPTY_PREFIX};
-<<<<<<< HEAD
-use heapsize::HeapSizeOf;
-use keccak_hasher::KeccakHasher;
-use kvdb::{KeyValueDB, DBTransaction, DBValue};
-use memory_db::{MemoryDB, HashKey};
-use overlaydb::OverlayDB;
-=======
 use keccak_hasher::KeccakHasher;
 use kvdb::{KeyValueDB, DBTransaction, DBValue};
 use log::trace;
 use malloc_size_of::{MallocSizeOf, allocators::new_malloc_size_ops};
 use parity_bytes::Bytes;
->>>>>>> a23f5b8f
 use rlp::{encode, decode};
 
 use crate::{
@@ -98,13 +90,6 @@
 	fn insert(&mut self, prefix: Prefix, value: &[u8]) -> H256 { let r = self.forward.insert(prefix, value); self.inserts.push(r.clone()); r }
 	fn emplace(&mut self, key: H256, prefix: Prefix, value: DBValue) { self.inserts.push(key.clone()); self.forward.emplace(key, prefix, value); }
 	fn remove(&mut self, key: &H256, _prefix: Prefix) { self.removes.push(key.clone()); }
-<<<<<<< HEAD
-}
-
-impl ::traits::KeyedHashDB for RefCountedDB {
-	fn keys(&self) -> HashMap<H256, i32> { self.forward.keys() }
-=======
->>>>>>> a23f5b8f
 }
 
 impl JournalDB for RefCountedDB {
@@ -218,11 +203,7 @@
 		self.forward.commit_to_batch(batch)
 	}
 
-<<<<<<< HEAD
-	fn consolidate(&mut self, mut with: MemoryDB<KeccakHasher, HashKey<KeccakHasher>, DBValue>) {
-=======
 	fn consolidate(&mut self, mut with: super::MemoryDB) {
->>>>>>> a23f5b8f
 		for (key, (value, rc)) in with.drain() {
 			for _ in 0..rc {
 				self.emplace(key, EMPTY_PREFIX, value.clone());
@@ -241,12 +222,7 @@
 
 #[cfg(test)]
 mod tests {
-<<<<<<< HEAD
-
-	use keccak::keccak;
-=======
 	use keccak_hash::keccak;
->>>>>>> a23f5b8f
 	use hash_db::{HashDB, EMPTY_PREFIX};
 	use super::*;
 	use kvdb_memorydb;
@@ -262,18 +238,6 @@
 		// history is 3
 		let mut jdb = new_db();
 		let h = jdb.insert(EMPTY_PREFIX, b"foo");
-<<<<<<< HEAD
-		jdb.commit_batch(0, &keccak(b"0"), None).unwrap();
-		assert!(jdb.contains(&h, EMPTY_PREFIX));
-		jdb.remove(&h, EMPTY_PREFIX);
-		jdb.commit_batch(1, &keccak(b"1"), None).unwrap();
-		assert!(jdb.contains(&h, EMPTY_PREFIX));
-		jdb.commit_batch(2, &keccak(b"2"), None).unwrap();
-		assert!(jdb.contains(&h, EMPTY_PREFIX));
-		jdb.commit_batch(3, &keccak(b"3"), Some((0, keccak(b"0")))).unwrap();
-		assert!(jdb.contains(&h, EMPTY_PREFIX));
-		jdb.commit_batch(4, &keccak(b"4"), Some((1, keccak(b"1")))).unwrap();
-=======
 		commit_batch(&mut jdb, 0, &keccak(b"0"), None).unwrap();
 		assert!(jdb.contains(&h, EMPTY_PREFIX));
 		jdb.remove(&h, EMPTY_PREFIX);
@@ -284,7 +248,6 @@
 		commit_batch(&mut jdb, 3, &keccak(b"3"), Some((0, keccak(b"0")))).unwrap();
 		assert!(jdb.contains(&h, EMPTY_PREFIX));
 		commit_batch(&mut jdb, 4, &keccak(b"4"), Some((1, keccak(b"1")))).unwrap();
->>>>>>> a23f5b8f
 		assert!(!jdb.contains(&h, EMPTY_PREFIX));
 	}
 
@@ -294,17 +257,10 @@
 		let mut jdb = new_db();
 		assert_eq!(jdb.latest_era(), None);
 		let h = jdb.insert(EMPTY_PREFIX, b"foo");
-<<<<<<< HEAD
-		jdb.commit_batch(0, &keccak(b"0"), None).unwrap();
-		assert_eq!(jdb.latest_era(), Some(0));
-		jdb.remove(&h, EMPTY_PREFIX);
-		jdb.commit_batch(1, &keccak(b"1"), None).unwrap();
-=======
 		commit_batch(&mut jdb, 0, &keccak(b"0"), None).unwrap();
 		assert_eq!(jdb.latest_era(), Some(0));
 		jdb.remove(&h, EMPTY_PREFIX);
 		commit_batch(&mut jdb, 1, &keccak(b"1"), None).unwrap();
->>>>>>> a23f5b8f
 		assert_eq!(jdb.latest_era(), Some(1));
 		commit_batch(&mut jdb, 2, &keccak(b"2"), None).unwrap();
 		assert_eq!(jdb.latest_era(), Some(2));
@@ -321,52 +277,32 @@
 
 		let foo = jdb.insert(EMPTY_PREFIX, b"foo");
 		let bar = jdb.insert(EMPTY_PREFIX, b"bar");
-<<<<<<< HEAD
-		jdb.commit_batch(0, &keccak(b"0"), None).unwrap();
-=======
 		commit_batch(&mut jdb, 0, &keccak(b"0"), None).unwrap();
->>>>>>> a23f5b8f
 		assert!(jdb.contains(&foo, EMPTY_PREFIX));
 		assert!(jdb.contains(&bar, EMPTY_PREFIX));
 
 		jdb.remove(&foo, EMPTY_PREFIX);
 		jdb.remove(&bar, EMPTY_PREFIX);
 		let baz = jdb.insert(EMPTY_PREFIX, b"baz");
-<<<<<<< HEAD
-		jdb.commit_batch(1, &keccak(b"1"), Some((0, keccak(b"0")))).unwrap();
-=======
 		commit_batch(&mut jdb, 1, &keccak(b"1"), Some((0, keccak(b"0")))).unwrap();
->>>>>>> a23f5b8f
 		assert!(jdb.contains(&foo, EMPTY_PREFIX));
 		assert!(jdb.contains(&bar, EMPTY_PREFIX));
 		assert!(jdb.contains(&baz, EMPTY_PREFIX));
 
 		let foo = jdb.insert(EMPTY_PREFIX, b"foo");
 		jdb.remove(&baz, EMPTY_PREFIX);
-<<<<<<< HEAD
-		jdb.commit_batch(2, &keccak(b"2"), Some((1, keccak(b"1")))).unwrap();
-=======
 		commit_batch(&mut jdb, 2, &keccak(b"2"), Some((1, keccak(b"1")))).unwrap();
->>>>>>> a23f5b8f
 		assert!(jdb.contains(&foo, EMPTY_PREFIX));
 		assert!(!jdb.contains(&bar, EMPTY_PREFIX));
 		assert!(jdb.contains(&baz, EMPTY_PREFIX));
 
 		jdb.remove(&foo, EMPTY_PREFIX);
-<<<<<<< HEAD
-		jdb.commit_batch(3, &keccak(b"3"), Some((2, keccak(b"2")))).unwrap();
-=======
 		commit_batch(&mut jdb, 3, &keccak(b"3"), Some((2, keccak(b"2")))).unwrap();
->>>>>>> a23f5b8f
 		assert!(jdb.contains(&foo, EMPTY_PREFIX));
 		assert!(!jdb.contains(&bar, EMPTY_PREFIX));
 		assert!(!jdb.contains(&baz, EMPTY_PREFIX));
 
-<<<<<<< HEAD
-		jdb.commit_batch(4, &keccak(b"4"), Some((3, keccak(b"3")))).unwrap();
-=======
 		commit_batch(&mut jdb, 4, &keccak(b"4"), Some((3, keccak(b"3")))).unwrap();
->>>>>>> a23f5b8f
 		assert!(!jdb.contains(&foo, EMPTY_PREFIX));
 		assert!(!jdb.contains(&bar, EMPTY_PREFIX));
 		assert!(!jdb.contains(&baz, EMPTY_PREFIX));
@@ -379,37 +315,22 @@
 
 		let foo = jdb.insert(EMPTY_PREFIX, b"foo");
 		let bar = jdb.insert(EMPTY_PREFIX, b"bar");
-<<<<<<< HEAD
-		jdb.commit_batch(0, &keccak(b"0"), None).unwrap();
-=======
 		commit_batch(&mut jdb, 0, &keccak(b"0"), None).unwrap();
->>>>>>> a23f5b8f
 		assert!(jdb.contains(&foo, EMPTY_PREFIX));
 		assert!(jdb.contains(&bar, EMPTY_PREFIX));
 
 		jdb.remove(&foo, EMPTY_PREFIX);
 		let baz = jdb.insert(EMPTY_PREFIX, b"baz");
-<<<<<<< HEAD
-		jdb.commit_batch(1, &keccak(b"1a"), Some((0, keccak(b"0")))).unwrap();
-
-		jdb.remove(&bar, EMPTY_PREFIX);
-		jdb.commit_batch(1, &keccak(b"1b"), Some((0, keccak(b"0")))).unwrap();
-=======
 		commit_batch(&mut jdb, 1, &keccak(b"1a"), Some((0, keccak(b"0")))).unwrap();
 
 		jdb.remove(&bar, EMPTY_PREFIX);
 		commit_batch(&mut jdb, 1, &keccak(b"1b"), Some((0, keccak(b"0")))).unwrap();
->>>>>>> a23f5b8f
 
 		assert!(jdb.contains(&foo, EMPTY_PREFIX));
 		assert!(jdb.contains(&bar, EMPTY_PREFIX));
 		assert!(jdb.contains(&baz, EMPTY_PREFIX));
 
-<<<<<<< HEAD
-		jdb.commit_batch(2, &keccak(b"2b"), Some((1, keccak(b"1b")))).unwrap();
-=======
 		commit_batch(&mut jdb, 2, &keccak(b"2b"), Some((1, keccak(b"1b")))).unwrap();
->>>>>>> a23f5b8f
 		assert!(jdb.contains(&foo, EMPTY_PREFIX));
 		assert!(!jdb.contains(&baz, EMPTY_PREFIX));
 		assert!(!jdb.contains(&bar, EMPTY_PREFIX));
@@ -419,19 +340,11 @@
 	fn inject() {
 		let mut jdb = new_db();
 		let key = jdb.insert(EMPTY_PREFIX, b"dog");
-<<<<<<< HEAD
-		jdb.inject_batch().unwrap();
-
-		assert_eq!(jdb.get(&key, EMPTY_PREFIX).unwrap(), DBValue::from_slice(b"dog"));
-		jdb.remove(&key, EMPTY_PREFIX);
-		jdb.inject_batch().unwrap();
-=======
 		inject_batch(&mut jdb).unwrap();
 
 		assert_eq!(jdb.get(&key, EMPTY_PREFIX).unwrap(), DBValue::from_slice(b"dog"));
 		jdb.remove(&key, EMPTY_PREFIX);
 		inject_batch(&mut jdb).unwrap();
->>>>>>> a23f5b8f
 
 		assert!(jdb.get(&key, EMPTY_PREFIX).is_none());
 	}
