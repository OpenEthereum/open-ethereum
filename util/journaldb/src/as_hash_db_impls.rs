--- conflicted
+++ resolved
@@ -19,7 +19,6 @@
 use keccak_hasher::KeccakHasher;
 
 use kvdb::DBValue;
-use crate::{KeyedHashDB, AsKeyedHashDB};
 
 use crate::{
 	archivedb::ArchiveDB,
@@ -30,50 +29,6 @@
 };
 
 impl AsHashDB<KeccakHasher, DBValue> for ArchiveDB {
-<<<<<<< HEAD
-	fn as_hash_db(&self) -> &HashDB<KeccakHasher, DBValue> { self }
-	fn as_hash_db_mut(&mut self) -> &mut HashDB<KeccakHasher, DBValue> { self }
-}
-
-impl AsHashDB<KeccakHasher, DBValue> for EarlyMergeDB {
-	fn as_hash_db(&self) -> &HashDB<KeccakHasher, DBValue> { self }
-	fn as_hash_db_mut(&mut self) -> &mut HashDB<KeccakHasher, DBValue> { self }
-}
-
-impl AsHashDB<KeccakHasher, DBValue> for OverlayRecentDB {
-	fn as_hash_db(&self) -> &HashDB<KeccakHasher, DBValue> { self }
-	fn as_hash_db_mut(&mut self) -> &mut HashDB<KeccakHasher, DBValue> { self }
-}
-
-impl AsHashDB<KeccakHasher, DBValue> for RefCountedDB {
-	fn as_hash_db(&self) -> &HashDB<KeccakHasher, DBValue> { self }
-	fn as_hash_db_mut(&mut self) -> &mut HashDB<KeccakHasher, DBValue> { self }
-}
-
-impl AsHashDB<KeccakHasher, DBValue> for OverlayDB {
-	fn as_hash_db(&self) -> &HashDB<KeccakHasher, DBValue> { self }
-	fn as_hash_db_mut(&mut self) -> &mut HashDB<KeccakHasher, DBValue> { self }
-}
-
-impl AsKeyedHashDB for ArchiveDB {
-	fn as_keyed_hash_db(&self) -> &KeyedHashDB { self }
-}
-
-impl AsKeyedHashDB for EarlyMergeDB {
-	fn as_keyed_hash_db(&self) -> &KeyedHashDB { self }
-}
-
-impl AsKeyedHashDB for OverlayRecentDB {
-	fn as_keyed_hash_db(&self) -> &KeyedHashDB { self }
-}
-
-impl AsKeyedHashDB for RefCountedDB {
-	fn as_keyed_hash_db(&self) -> &KeyedHashDB { self }
-}
-
-impl AsKeyedHashDB for OverlayDB {
-	fn as_keyed_hash_db(&self) -> &KeyedHashDB { self }
-=======
 	fn as_hash_db(&self) -> &dyn HashDB<KeccakHasher, DBValue> { self }
 	fn as_hash_db_mut(&mut self) -> &mut dyn HashDB<KeccakHasher, DBValue> { self }
 }
@@ -96,5 +51,4 @@
 impl AsHashDB<KeccakHasher, DBValue> for OverlayDB {
 	fn as_hash_db(&self) -> &dyn HashDB<KeccakHasher, DBValue> { self }
 	fn as_hash_db_mut(&mut self) -> &mut dyn HashDB<KeccakHasher, DBValue> { self }
->>>>>>> a23f5b8f
 }