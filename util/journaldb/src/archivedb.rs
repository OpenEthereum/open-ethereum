--- conflicted
+++ resolved
@@ -29,17 +29,11 @@
 use malloc_size_of::MallocSizeOfExt;
 use parity_bytes::Bytes;
 use rlp::{encode, decode};
-<<<<<<< HEAD
-use super::{DB_PREFIX_LEN, LATEST_ERA_KEY, error_key_already_exists, error_negatively_reference_hash};
-use super::memory_db::*;
-use traits::JournalDB;
-=======
 
 use crate::{
 	DB_PREFIX_LEN, LATEST_ERA_KEY, error_key_already_exists, error_negatively_reference_hash,
 	JournalDB, new_memory_db
 };
->>>>>>> a23f5b8f
 
 /// Implementation of the `HashDB` trait for a disk-backed database with a memory overlay
 /// and latent-removal semantics.
@@ -49,13 +43,8 @@
 /// immediately. As this is an "archive" database, nothing is ever removed. This means
 /// that the states of any block the node has ever processed will be accessible.
 pub struct ArchiveDB {
-<<<<<<< HEAD
-	overlay: MemoryDB<KeccakHasher, HashKey<KeccakHasher>, DBValue>,
-	backing: Arc<KeyValueDB>,
-=======
 	overlay: super::MemoryDB,
 	backing: Arc<dyn KeyValueDB>,
->>>>>>> a23f5b8f
 	latest_era: Option<u64>,
 	column: Option<u32>,
 }
@@ -67,11 +56,7 @@
 			.expect("Low-level database error.")
 			.map(|val| decode::<u64>(&val).expect("decoding db value failed"));
 		ArchiveDB {
-<<<<<<< HEAD
-			overlay: ::new_memory_db(),
-=======
 			overlay: new_memory_db(),
->>>>>>> a23f5b8f
 			backing,
 			latest_era,
 			column,
@@ -109,10 +94,96 @@
 	fn remove(&mut self, key: &H256, prefix: Prefix) {
 		self.overlay.remove(key, prefix);
 	}
-<<<<<<< HEAD
 }
 
-impl ::traits::KeyedHashDB for ArchiveDB {
+impl JournalDB for ArchiveDB {
+	fn boxed_clone(&self) -> Box<dyn JournalDB> {
+		Box::new(ArchiveDB {
+			overlay: self.overlay.clone(),
+			backing: self.backing.clone(),
+			latest_era: self.latest_era,
+			column: self.column.clone(),
+		})
+	}
+
+	fn mem_used(&self) -> usize {
+		self.overlay.malloc_size_of()
+ 	}
+
+	fn is_empty(&self) -> bool {
+		self.latest_era.is_none()
+	}
+
+	fn journal_under(&mut self, batch: &mut DBTransaction, now: u64, _id: &H256) -> io::Result<u32> {
+		let mut inserts = 0usize;
+		let mut deletes = 0usize;
+
+		for i in self.overlay.drain() {
+			let (key, (value, rc)) = i;
+			if rc > 0 {
+				batch.put(self.column, key.as_bytes(), &value);
+				inserts += 1;
+			}
+			if rc < 0 {
+				assert!(rc == -1);
+				deletes += 1;
+			}
+		}
+
+		if self.latest_era.map_or(true, |e| now > e) {
+			batch.put(self.column, &LATEST_ERA_KEY, &encode(&now));
+			self.latest_era = Some(now);
+		}
+		Ok((inserts + deletes) as u32)
+	}
+
+	fn mark_canonical(&mut self, _batch: &mut DBTransaction, _end_era: u64, _canon_id: &H256) -> io::Result<u32> {
+		// keep everything! it's an archive, after all.
+		Ok(0)
+	}
+
+	fn inject(&mut self, batch: &mut DBTransaction) -> io::Result<u32> {
+		let mut inserts = 0usize;
+		let mut deletes = 0usize;
+
+		for i in self.overlay.drain() {
+			let (key, (value, rc)) = i;
+			if rc > 0 {
+				if self.backing.get(self.column, key.as_bytes())?.is_some() {
+					return Err(error_key_already_exists(&key));
+				}
+				batch.put(self.column, key.as_bytes(), &value);
+				inserts += 1;
+			}
+			if rc < 0 {
+				assert!(rc == -1);
+				if self.backing.get(self.column, key.as_bytes())?.is_none() {
+					return Err(error_negatively_reference_hash(&key));
+				}
+				batch.delete(self.column, key.as_bytes());
+				deletes += 1;
+			}
+		}
+
+		Ok((inserts + deletes) as u32)
+	}
+
+	fn latest_era(&self) -> Option<u64> { self.latest_era }
+
+	fn state(&self, id: &H256) -> Option<Bytes> {
+		self.backing.get_by_prefix(self.column, &id[0..DB_PREFIX_LEN]).map(|b| b.into_vec())
+	}
+
+	fn is_prunable(&self) -> bool { false }
+
+	fn backing(&self) -> &Arc<dyn KeyValueDB> {
+		&self.backing
+	}
+
+	fn consolidate(&mut self, with: super::MemoryDB) {
+		self.overlay.consolidate(with);
+	}
+
 	fn keys(&self) -> HashMap<H256, i32> {
 		let mut ret: HashMap<H256, i32> = self.backing.iter(self.column)
 			.map(|(key, _)| (H256::from_slice(&*key), 1))
@@ -132,132 +203,9 @@
 	}
 }
 
-impl JournalDB for ArchiveDB {
-
-	fn boxed_clone(&self) -> Box<JournalDB> {
-=======
-}
-
-impl JournalDB for ArchiveDB {
-	fn boxed_clone(&self) -> Box<dyn JournalDB> {
->>>>>>> a23f5b8f
-		Box::new(ArchiveDB {
-			overlay: self.overlay.clone(),
-			backing: self.backing.clone(),
-			latest_era: self.latest_era,
-			column: self.column.clone(),
-		})
-	}
-
-	fn mem_used(&self) -> usize {
-		self.overlay.malloc_size_of()
- 	}
-
-	fn is_empty(&self) -> bool {
-		self.latest_era.is_none()
-	}
-
-	fn journal_under(&mut self, batch: &mut DBTransaction, now: u64, _id: &H256) -> io::Result<u32> {
-		let mut inserts = 0usize;
-		let mut deletes = 0usize;
-
-		for i in self.overlay.drain() {
-			let (key, (value, rc)) = i;
-			if rc > 0 {
-				batch.put(self.column, key.as_bytes(), &value);
-				inserts += 1;
-			}
-			if rc < 0 {
-				assert!(rc == -1);
-				deletes += 1;
-			}
-		}
-
-		if self.latest_era.map_or(true, |e| now > e) {
-			batch.put(self.column, &LATEST_ERA_KEY, &encode(&now));
-			self.latest_era = Some(now);
-		}
-		Ok((inserts + deletes) as u32)
-	}
-
-	fn mark_canonical(&mut self, _batch: &mut DBTransaction, _end_era: u64, _canon_id: &H256) -> io::Result<u32> {
-		// keep everything! it's an archive, after all.
-		Ok(0)
-	}
-
-	fn inject(&mut self, batch: &mut DBTransaction) -> io::Result<u32> {
-		let mut inserts = 0usize;
-		let mut deletes = 0usize;
-
-		for i in self.overlay.drain() {
-			let (key, (value, rc)) = i;
-			if rc > 0 {
-				if self.backing.get(self.column, key.as_bytes())?.is_some() {
-					return Err(error_key_already_exists(&key));
-				}
-				batch.put(self.column, key.as_bytes(), &value);
-				inserts += 1;
-			}
-			if rc < 0 {
-				assert!(rc == -1);
-				if self.backing.get(self.column, key.as_bytes())?.is_none() {
-					return Err(error_negatively_reference_hash(&key));
-				}
-				batch.delete(self.column, key.as_bytes());
-				deletes += 1;
-			}
-		}
-
-		Ok((inserts + deletes) as u32)
-	}
-
-	fn latest_era(&self) -> Option<u64> { self.latest_era }
-
-	fn state(&self, id: &H256) -> Option<Bytes> {
-		self.backing.get_by_prefix(self.column, &id[0..DB_PREFIX_LEN]).map(|b| b.into_vec())
-	}
-
-	fn is_prunable(&self) -> bool { false }
-
-	fn backing(&self) -> &Arc<dyn KeyValueDB> {
-		&self.backing
-	}
-
-<<<<<<< HEAD
-	fn consolidate(&mut self, with: MemoryDB<KeccakHasher, HashKey<KeccakHasher>, DBValue>) {
-=======
-	fn consolidate(&mut self, with: super::MemoryDB) {
->>>>>>> a23f5b8f
-		self.overlay.consolidate(with);
-	}
-
-	fn keys(&self) -> HashMap<H256, i32> {
-		let mut ret: HashMap<H256, i32> = self.backing.iter(self.column)
-			.map(|(key, _)| (H256::from_slice(&*key), 1))
-			.collect();
-
-		for (key, refs) in self.overlay.keys() {
-			match ret.entry(key) {
-				Entry::Occupied(mut entry) => {
-					*entry.get_mut() += refs;
-				},
-				Entry::Vacant(entry) => {
-					entry.insert(refs);
-				}
-			}
-		}
-		ret
-	}
-}
-
 #[cfg(test)]
 mod tests {
-<<<<<<< HEAD
-
-	use keccak::keccak;
-=======
 	use keccak_hash::keccak;
->>>>>>> a23f5b8f
 	use hash_db::{HashDB, EMPTY_PREFIX};
 	use super::*;
 	use kvdb_memorydb;
@@ -269,17 +217,6 @@
 		let mut jdb = ArchiveDB::new(Arc::new(kvdb_memorydb::create(0)), None);
 
 		let x = jdb.insert(EMPTY_PREFIX, b"X");
-<<<<<<< HEAD
-		jdb.commit_batch(1, &keccak(b"1"), None).unwrap();
-		jdb.commit_batch(2, &keccak(b"2"), None).unwrap();
-		jdb.commit_batch(3, &keccak(b"1002a"), Some((1, keccak(b"1")))).unwrap();
-		jdb.commit_batch(4, &keccak(b"1003a"), Some((2, keccak(b"2")))).unwrap();
-
-		jdb.remove(&x, EMPTY_PREFIX);
-		jdb.commit_batch(3, &keccak(b"1002b"), Some((1, keccak(b"1")))).unwrap();
-		let x = jdb.insert(EMPTY_PREFIX, b"X");
-		jdb.commit_batch(4, &keccak(b"1003b"), Some((2, keccak(b"2")))).unwrap();
-=======
 		commit_batch(&mut jdb, 1, &keccak(b"1"), None).unwrap();
 		commit_batch(&mut jdb, 2, &keccak(b"2"), None).unwrap();
 		commit_batch(&mut jdb, 3, &keccak(b"1002a"), Some((1, keccak(b"1")))).unwrap();
@@ -289,7 +226,6 @@
 		commit_batch(&mut jdb, 3, &keccak(b"1002b"), Some((1, keccak(b"1")))).unwrap();
 		let x = jdb.insert(EMPTY_PREFIX, b"X");
 		commit_batch(&mut jdb, 4, &keccak(b"1003b"), Some((2, keccak(b"2")))).unwrap();
->>>>>>> a23f5b8f
 
 		commit_batch(&mut jdb, 5, &keccak(b"1004a"), Some((3, keccak(b"1002a")))).unwrap();
 		commit_batch(&mut jdb, 6, &keccak(b"1005a"), Some((4, keccak(b"1003a")))).unwrap();
@@ -302,18 +238,6 @@
 		// history is 3
 		let mut jdb = ArchiveDB::new(Arc::new(kvdb_memorydb::create(0)), None);
 		let h = jdb.insert(EMPTY_PREFIX, b"foo");
-<<<<<<< HEAD
-		jdb.commit_batch(0, &keccak(b"0"), None).unwrap();
-		assert!(jdb.contains(&h, EMPTY_PREFIX));
-		jdb.remove(&h, EMPTY_PREFIX);
-		jdb.commit_batch(1, &keccak(b"1"), None).unwrap();
-		assert!(jdb.contains(&h, EMPTY_PREFIX));
-		jdb.commit_batch(2, &keccak(b"2"), None).unwrap();
-		assert!(jdb.contains(&h, EMPTY_PREFIX));
-		jdb.commit_batch(3, &keccak(b"3"), Some((0, keccak(b"0")))).unwrap();
-		assert!(jdb.contains(&h, EMPTY_PREFIX));
-		jdb.commit_batch(4, &keccak(b"4"), Some((1, keccak(b"1")))).unwrap();
-=======
 		commit_batch(&mut jdb, 0, &keccak(b"0"), None).unwrap();
 		assert!(jdb.contains(&h, EMPTY_PREFIX));
 		jdb.remove(&h, EMPTY_PREFIX);
@@ -324,7 +248,6 @@
 		commit_batch(&mut jdb, 3, &keccak(b"3"), Some((0, keccak(b"0")))).unwrap();
 		assert!(jdb.contains(&h, EMPTY_PREFIX));
 		commit_batch(&mut jdb, 4, &keccak(b"4"), Some((1, keccak(b"1")))).unwrap();
->>>>>>> a23f5b8f
 		assert!(jdb.contains(&h, EMPTY_PREFIX));
 	}
 
@@ -333,11 +256,7 @@
 	fn multiple_owed_removal_not_allowed() {
 		let mut jdb = ArchiveDB::new(Arc::new(kvdb_memorydb::create(0)), None);
 		let h = jdb.insert(EMPTY_PREFIX, b"foo");
-<<<<<<< HEAD
-		jdb.commit_batch(0, &keccak(b"0"), None).unwrap();
-=======
-		commit_batch(&mut jdb, 0, &keccak(b"0"), None).unwrap();
->>>>>>> a23f5b8f
+		commit_batch(&mut jdb, 0, &keccak(b"0"), None).unwrap();
 		assert!(jdb.contains(&h, EMPTY_PREFIX));
 		jdb.remove(&h, EMPTY_PREFIX);
 		jdb.remove(&h, EMPTY_PREFIX);
@@ -353,48 +272,29 @@
 
 		let foo = jdb.insert(EMPTY_PREFIX, b"foo");
 		let bar = jdb.insert(EMPTY_PREFIX, b"bar");
-<<<<<<< HEAD
-		jdb.commit_batch(0, &keccak(b"0"), None).unwrap();
-=======
-		commit_batch(&mut jdb, 0, &keccak(b"0"), None).unwrap();
->>>>>>> a23f5b8f
+		commit_batch(&mut jdb, 0, &keccak(b"0"), None).unwrap();
 		assert!(jdb.contains(&foo, EMPTY_PREFIX));
 		assert!(jdb.contains(&bar, EMPTY_PREFIX));
 
 		jdb.remove(&foo, EMPTY_PREFIX);
 		jdb.remove(&bar, EMPTY_PREFIX);
 		let baz = jdb.insert(EMPTY_PREFIX, b"baz");
-<<<<<<< HEAD
-		jdb.commit_batch(1, &keccak(b"1"), Some((0, keccak(b"0")))).unwrap();
-=======
 		commit_batch(&mut jdb, 1, &keccak(b"1"), Some((0, keccak(b"0")))).unwrap();
->>>>>>> a23f5b8f
 		assert!(jdb.contains(&foo, EMPTY_PREFIX));
 		assert!(jdb.contains(&bar, EMPTY_PREFIX));
 		assert!(jdb.contains(&baz, EMPTY_PREFIX));
 
 		let foo = jdb.insert(EMPTY_PREFIX, b"foo");
 		jdb.remove(&baz, EMPTY_PREFIX);
-<<<<<<< HEAD
-		jdb.commit_batch(2, &keccak(b"2"), Some((1, keccak(b"1")))).unwrap();
-=======
 		commit_batch(&mut jdb, 2, &keccak(b"2"), Some((1, keccak(b"1")))).unwrap();
->>>>>>> a23f5b8f
 		assert!(jdb.contains(&foo, EMPTY_PREFIX));
 		assert!(jdb.contains(&baz, EMPTY_PREFIX));
 
 		jdb.remove(&foo, EMPTY_PREFIX);
-<<<<<<< HEAD
-		jdb.commit_batch(3, &keccak(b"3"), Some((2, keccak(b"2")))).unwrap();
-		assert!(jdb.contains(&foo, EMPTY_PREFIX));
-
-		jdb.commit_batch(4, &keccak(b"4"), Some((3, keccak(b"3")))).unwrap();
-=======
 		commit_batch(&mut jdb, 3, &keccak(b"3"), Some((2, keccak(b"2")))).unwrap();
 		assert!(jdb.contains(&foo, EMPTY_PREFIX));
 
 		commit_batch(&mut jdb, 4, &keccak(b"4"), Some((3, keccak(b"3")))).unwrap();
->>>>>>> a23f5b8f
 	}
 
 	#[test]
@@ -404,37 +304,22 @@
 
 		let foo = jdb.insert(EMPTY_PREFIX, b"foo");
 		let bar = jdb.insert(EMPTY_PREFIX, b"bar");
-<<<<<<< HEAD
-		jdb.commit_batch(0, &keccak(b"0"), None).unwrap();
-=======
-		commit_batch(&mut jdb, 0, &keccak(b"0"), None).unwrap();
->>>>>>> a23f5b8f
+		commit_batch(&mut jdb, 0, &keccak(b"0"), None).unwrap();
 		assert!(jdb.contains(&foo, EMPTY_PREFIX));
 		assert!(jdb.contains(&bar, EMPTY_PREFIX));
 
 		jdb.remove(&foo, EMPTY_PREFIX);
 		let baz = jdb.insert(EMPTY_PREFIX, b"baz");
-<<<<<<< HEAD
-		jdb.commit_batch(1, &keccak(b"1a"), Some((0, keccak(b"0")))).unwrap();
-
-		jdb.remove(&bar, EMPTY_PREFIX);
-		jdb.commit_batch(1, &keccak(b"1b"), Some((0, keccak(b"0")))).unwrap();
-=======
 		commit_batch(&mut jdb, 1, &keccak(b"1a"), Some((0, keccak(b"0")))).unwrap();
 
 		jdb.remove(&bar, EMPTY_PREFIX);
 		commit_batch(&mut jdb, 1, &keccak(b"1b"), Some((0, keccak(b"0")))).unwrap();
->>>>>>> a23f5b8f
 
 		assert!(jdb.contains(&foo, EMPTY_PREFIX));
 		assert!(jdb.contains(&bar, EMPTY_PREFIX));
 		assert!(jdb.contains(&baz, EMPTY_PREFIX));
 
-<<<<<<< HEAD
-		jdb.commit_batch(2, &keccak(b"2b"), Some((1, keccak(b"1b")))).unwrap();
-=======
 		commit_batch(&mut jdb, 2, &keccak(b"2b"), Some((1, keccak(b"1b")))).unwrap();
->>>>>>> a23f5b8f
 		assert!(jdb.contains(&foo, EMPTY_PREFIX));
 	}
 
@@ -444,18 +329,6 @@
 		let mut jdb = ArchiveDB::new(Arc::new(kvdb_memorydb::create(0)), None);
 
 		let foo = jdb.insert(EMPTY_PREFIX, b"foo");
-<<<<<<< HEAD
-		jdb.commit_batch(0, &keccak(b"0"), None).unwrap();
-		assert!(jdb.contains(&foo, EMPTY_PREFIX));
-
-		jdb.remove(&foo, EMPTY_PREFIX);
-		jdb.commit_batch(1, &keccak(b"1"), Some((0, keccak(b"0")))).unwrap();
-		jdb.insert(EMPTY_PREFIX, b"foo");
-		assert!(jdb.contains(&foo, EMPTY_PREFIX));
-		jdb.commit_batch(2, &keccak(b"2"), Some((1, keccak(b"1")))).unwrap();
-		assert!(jdb.contains(&foo, EMPTY_PREFIX));
-		jdb.commit_batch(3, &keccak(b"2"), Some((0, keccak(b"2")))).unwrap();
-=======
 		commit_batch(&mut jdb, 0, &keccak(b"0"), None).unwrap();
 		assert!(jdb.contains(&foo, EMPTY_PREFIX));
 
@@ -466,7 +339,6 @@
 		commit_batch(&mut jdb, 2, &keccak(b"2"), Some((1, keccak(b"1")))).unwrap();
 		assert!(jdb.contains(&foo, EMPTY_PREFIX));
 		commit_batch(&mut jdb, 3, &keccak(b"2"), Some((0, keccak(b"2")))).unwrap();
->>>>>>> a23f5b8f
 		assert!(jdb.contains(&foo, EMPTY_PREFIX));
 	}
 
@@ -477,15 +349,6 @@
 		commit_batch(&mut jdb, 0, &keccak(b"0"), None).unwrap();
 
 		let foo = jdb.insert(EMPTY_PREFIX, b"foo");
-<<<<<<< HEAD
-		jdb.commit_batch(1, &keccak(b"1a"), Some((0, keccak(b"0")))).unwrap();
-
-		jdb.insert(EMPTY_PREFIX, b"foo");
-		jdb.commit_batch(1, &keccak(b"1b"), Some((0, keccak(b"0")))).unwrap();
-		assert!(jdb.contains(&foo, EMPTY_PREFIX));
-
-		jdb.commit_batch(2, &keccak(b"2a"), Some((1, keccak(b"1a")))).unwrap();
-=======
 		commit_batch(&mut jdb, 1, &keccak(b"1a"), Some((0, keccak(b"0")))).unwrap();
 
 		jdb.insert(EMPTY_PREFIX, b"foo");
@@ -493,7 +356,6 @@
 		assert!(jdb.contains(&foo, EMPTY_PREFIX));
 
 		commit_batch(&mut jdb, 2, &keccak(b"2a"), Some((1, keccak(b"1a")))).unwrap();
->>>>>>> a23f5b8f
 		assert!(jdb.contains(&foo, EMPTY_PREFIX));
 	}
 
@@ -507,33 +369,21 @@
 			// history is 1
 			let foo = jdb.insert(EMPTY_PREFIX, b"foo");
 			jdb.emplace(bar.clone(), EMPTY_PREFIX, DBValue::from_slice(b"bar"));
-<<<<<<< HEAD
-			jdb.commit_batch(0, &keccak(b"0"), None).unwrap();
-=======
 			commit_batch(&mut jdb, 0, &keccak(b"0"), None).unwrap();
->>>>>>> a23f5b8f
 			foo
 		};
 
 		{
 			let mut jdb = ArchiveDB::new(shared_db.clone(), None);
 			jdb.remove(&foo, EMPTY_PREFIX);
-<<<<<<< HEAD
-			jdb.commit_batch(1, &keccak(b"1"), Some((0, keccak(b"0")))).unwrap();
-=======
 			commit_batch(&mut jdb, 1, &keccak(b"1"), Some((0, keccak(b"0")))).unwrap();
->>>>>>> a23f5b8f
 		}
 
 		{
 			let mut jdb = ArchiveDB::new(shared_db, None);
 			assert!(jdb.contains(&foo, EMPTY_PREFIX));
 			assert!(jdb.contains(&bar, EMPTY_PREFIX));
-<<<<<<< HEAD
-			jdb.commit_batch(2, &keccak(b"2"), Some((1, keccak(b"1")))).unwrap();
-=======
 			commit_batch(&mut jdb, 2, &keccak(b"2"), Some((1, keccak(b"1")))).unwrap();
->>>>>>> a23f5b8f
 		}
 	}
 
@@ -545,41 +395,24 @@
 			let mut jdb = ArchiveDB::new(shared_db.clone(), None);
 			// history is 1
 			let foo = jdb.insert(EMPTY_PREFIX, b"foo");
-<<<<<<< HEAD
-			jdb.commit_batch(0, &keccak(b"0"), None).unwrap();
-			jdb.commit_batch(1, &keccak(b"1"), Some((0, keccak(b"0")))).unwrap();
-=======
 			commit_batch(&mut jdb, 0, &keccak(b"0"), None).unwrap();
 			commit_batch(&mut jdb, 1, &keccak(b"1"), Some((0, keccak(b"0")))).unwrap();
->>>>>>> a23f5b8f
 
 			// foo is ancient history.
 
 			jdb.insert(EMPTY_PREFIX, b"foo");
-<<<<<<< HEAD
-			jdb.commit_batch(2, &keccak(b"2"), Some((1, keccak(b"1")))).unwrap();
-=======
 			commit_batch(&mut jdb, 2, &keccak(b"2"), Some((1, keccak(b"1")))).unwrap();
->>>>>>> a23f5b8f
 			foo
 		};
 
 		{
 			let mut jdb = ArchiveDB::new(shared_db, None);
 			jdb.remove(&foo, EMPTY_PREFIX);
-<<<<<<< HEAD
-			jdb.commit_batch(3, &keccak(b"3"), Some((2, keccak(b"2")))).unwrap();
-			assert!(jdb.contains(&foo, EMPTY_PREFIX));
-			jdb.remove(&foo, EMPTY_PREFIX);
-			jdb.commit_batch(4, &keccak(b"4"), Some((3, keccak(b"3")))).unwrap();
-			jdb.commit_batch(5, &keccak(b"5"), Some((4, keccak(b"4")))).unwrap();
-=======
 			commit_batch(&mut jdb, 3, &keccak(b"3"), Some((2, keccak(b"2")))).unwrap();
 			assert!(jdb.contains(&foo, EMPTY_PREFIX));
 			jdb.remove(&foo, EMPTY_PREFIX);
 			commit_batch(&mut jdb, 4, &keccak(b"4"), Some((3, keccak(b"3")))).unwrap();
 			commit_batch(&mut jdb, 5, &keccak(b"5"), Some((4, keccak(b"4")))).unwrap();
->>>>>>> a23f5b8f
 		}
 	}
 
@@ -591,15 +424,6 @@
 			// history is 1
 			let foo = jdb.insert(EMPTY_PREFIX, b"foo");
 			let bar = jdb.insert(EMPTY_PREFIX, b"bar");
-<<<<<<< HEAD
-			jdb.commit_batch(0, &keccak(b"0"), None).unwrap();
-			jdb.remove(&foo, EMPTY_PREFIX);
-			let baz = jdb.insert(EMPTY_PREFIX, b"baz");
-			jdb.commit_batch(1, &keccak(b"1a"), Some((0, keccak(b"0")))).unwrap();
-
-			jdb.remove(&bar, EMPTY_PREFIX);
-			jdb.commit_batch(1, &keccak(b"1b"), Some((0, keccak(b"0")))).unwrap();
-=======
 			commit_batch(&mut jdb, 0, &keccak(b"0"), None).unwrap();
 			jdb.remove(&foo, EMPTY_PREFIX);
 			let baz = jdb.insert(EMPTY_PREFIX, b"baz");
@@ -607,17 +431,12 @@
 
 			jdb.remove(&bar, EMPTY_PREFIX);
 			commit_batch(&mut jdb, 1, &keccak(b"1b"), Some((0, keccak(b"0")))).unwrap();
->>>>>>> a23f5b8f
 			(foo, bar, baz)
 		};
 
 		{
 			let mut jdb = ArchiveDB::new(shared_db, None);
-<<<<<<< HEAD
-			jdb.commit_batch(2, &keccak(b"2b"), Some((1, keccak(b"1b")))).unwrap();
-=======
 			commit_batch(&mut jdb, 2, &keccak(b"2b"), Some((1, keccak(b"1b")))).unwrap();
->>>>>>> a23f5b8f
 			assert!(jdb.contains(&foo, EMPTY_PREFIX));
 		}
 	}
@@ -629,11 +448,7 @@
 		let key = {
 			let mut jdb = ArchiveDB::new(shared_db.clone(), None);
 			let key = jdb.insert(EMPTY_PREFIX, b"foo");
-<<<<<<< HEAD
-			jdb.commit_batch(0, &keccak(b"0"), None).unwrap();
-=======
 			commit_batch(&mut jdb, 0, &keccak(b"0"), None).unwrap();
->>>>>>> a23f5b8f
 			key
 		};
 
@@ -648,19 +463,11 @@
 	fn inject() {
 		let mut jdb = ArchiveDB::new(Arc::new(kvdb_memorydb::create(0)), None);
 		let key = jdb.insert(EMPTY_PREFIX, b"dog");
-<<<<<<< HEAD
-		jdb.inject_batch().unwrap();
-
-		assert_eq!(jdb.get(&key, EMPTY_PREFIX).unwrap(), DBValue::from_slice(b"dog"));
-		jdb.remove(&key, EMPTY_PREFIX);
-		jdb.inject_batch().unwrap();
-=======
 		inject_batch(&mut jdb).unwrap();
 
 		assert_eq!(jdb.get(&key, EMPTY_PREFIX).unwrap(), DBValue::from_slice(b"dog"));
 		jdb.remove(&key, EMPTY_PREFIX);
 		inject_batch(&mut jdb).unwrap();
->>>>>>> a23f5b8f
 
 		assert!(jdb.get(&key, EMPTY_PREFIX).is_none());
 	}
