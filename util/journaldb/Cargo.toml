[package]
name = "journaldb"
version = "0.2.0"
authors = ["Parity Technologies <admin@parity.io>"]
description = "A `HashDB` which can manage a short-term journal potentially containing many forks of mutually exclusive actions"
license = "GPL3"
edition = "2018"

[dependencies]
parity-bytes = "0.1"
<<<<<<< HEAD
ethereum-types = "0.4"
hash-db = "0.12.2"
heapsize = "0.4"
keccak-hasher = { path = "../keccak-hasher" }
kvdb = "0.1"
log = "0.4"
memory-db = "0.12.2"
parking_lot = "0.7"
=======
ethereum-types = "0.6.0"
hash-db = "0.12.4"
malloc_size_of = { version = "0.1", package = "parity-util-mem" }
keccak-hasher = { path = "../keccak-hasher" }
kvdb = "0.1"
log = "0.4"
memory-db = "0.12.4"
parking_lot = "0.8"
>>>>>>> a23f5b8f
fastmap = { path = "../../util/fastmap" }
rlp = "0.4.0"

[dev-dependencies]
env_logger = "0.5"
keccak-hash = "0.2.0"
kvdb-memorydb = "0.1"<|MERGE_RESOLUTION|>--- conflicted
+++ resolved
@@ -8,25 +8,14 @@
 
 [dependencies]
 parity-bytes = "0.1"
-<<<<<<< HEAD
-ethereum-types = "0.4"
+ethereum-types = "0.6.0"
 hash-db = "0.12.2"
-heapsize = "0.4"
+malloc_size_of = { version = "0.1", package = "parity-util-mem" }
 keccak-hasher = { path = "../keccak-hasher" }
 kvdb = "0.1"
 log = "0.4"
 memory-db = "0.12.2"
-parking_lot = "0.7"
-=======
-ethereum-types = "0.6.0"
-hash-db = "0.12.4"
-malloc_size_of = { version = "0.1", package = "parity-util-mem" }
-keccak-hasher = { path = "../keccak-hasher" }
-kvdb = "0.1"
-log = "0.4"
-memory-db = "0.12.4"
 parking_lot = "0.8"
->>>>>>> a23f5b8f
 fastmap = { path = "../../util/fastmap" }
 rlp = "0.4.0"
 
