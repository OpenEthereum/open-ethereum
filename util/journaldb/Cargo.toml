[package]
name = "journaldb"
version = "0.2.0"
authors = ["Parity Technologies <admin@parity.io>"]
description = "A `HashDB` which can manage a short-term journal potentially containing many forks of mutually exclusive actions"
license = "GPL3"

[dependencies]
parity-bytes = "0.1"
ethereum-types = "0.4"
<<<<<<< HEAD
hashdb = "0.3.0"
parity-util-mem = { git = "https://github.com/cheme/parity-common", branch = "deprecate_heapsize" }
keccak-hasher = { path = "../keccak-hasher" }
kvdb = "0.1"
log = "0.4"
#memorydb = "0.4"
memorydb = { git = "https://github.com/cheme/parity-common", branch = "deprecate_heapsize" }
=======
hash-db = "0.11.0"
heapsize = "0.4"
keccak-hasher = { path = "../keccak-hasher" }
kvdb = "0.1"
log = "0.4"
memory-db = "0.11.0"
>>>>>>> 3d0ce10f
parking_lot = "0.7"
fastmap = { path = "../../util/fastmap" }
rlp = { version = "0.3.0", features = ["ethereum"] }

[dev-dependencies]
env_logger = "0.5"
keccak-hash = "0.1"
kvdb-memorydb = "0.1"<|MERGE_RESOLUTION|>--- conflicted
+++ resolved
@@ -8,22 +8,12 @@
 [dependencies]
 parity-bytes = "0.1"
 ethereum-types = "0.4"
-<<<<<<< HEAD
-hashdb = "0.3.0"
+hash-db = "0.11.0"
 parity-util-mem = { git = "https://github.com/cheme/parity-common", branch = "deprecate_heapsize" }
 keccak-hasher = { path = "../keccak-hasher" }
 kvdb = "0.1"
 log = "0.4"
-#memorydb = "0.4"
-memorydb = { git = "https://github.com/cheme/parity-common", branch = "deprecate_heapsize" }
-=======
-hash-db = "0.11.0"
-heapsize = "0.4"
-keccak-hasher = { path = "../keccak-hasher" }
-kvdb = "0.1"
-log = "0.4"
 memory-db = "0.11.0"
->>>>>>> 3d0ce10f
 parking_lot = "0.7"
 fastmap = { path = "../../util/fastmap" }
 rlp = { version = "0.3.0", features = ["ethereum"] }
