[package]
name = "journaldb"
version = "0.2.0"
authors = ["Parity Technologies <admin@parity.io>"]
description = "A `HashDB` which can manage a short-term journal potentially containing many forks of mutually exclusive actions"
license = "GPL3"

[dependencies]
parity-bytes = "0.1"
<<<<<<< HEAD
ethereum-types = "0.4"
hash-db = "0.12.2"
parity-util-mem = "0.1"
=======
ethereum-types = "0.6.0"
hash-db = "0.11.0"
heapsize = "0.4"
>>>>>>> 9de1afee
keccak-hasher = { path = "../keccak-hasher" }
kvdb = "0.1"
log = "0.4"
memory-db = "0.12.3"
parking_lot = "0.7"
fastmap = { path = "../../util/fastmap" }
rlp = "0.4.0"

[dev-dependencies]
env_logger = "0.5"
keccak-hash = "0.2.0"
kvdb-memorydb = "0.1"<|MERGE_RESOLUTION|>--- conflicted
+++ resolved
@@ -7,15 +7,9 @@
 
 [dependencies]
 parity-bytes = "0.1"
-<<<<<<< HEAD
-ethereum-types = "0.4"
-hash-db = "0.12.2"
+ethereum-types = "0.6.0"
+hash-db = "0.12.3"
 parity-util-mem = "0.1"
-=======
-ethereum-types = "0.6.0"
-hash-db = "0.11.0"
-heapsize = "0.4"
->>>>>>> 9de1afee
 keccak-hasher = { path = "../keccak-hasher" }
 kvdb = "0.1"
 log = "0.4"
