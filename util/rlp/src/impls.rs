--- conflicted
+++ resolved
@@ -1,9 +1,5 @@
-<<<<<<< HEAD
 use std::{cmp, mem, str};
-use byteorder::{WriteBytesExt, BigEndian};
-=======
 use byteorder::{ByteOrder, BigEndian};
->>>>>>> ce4776a9
 use bigint::prelude::{Uint, U128, U256, H64, H128, H160, H256, H512, H520, H2048};
 use traits::{Encodable, Decodable};
 use stream::RlpStream;
