[package]
name = "patricia-trie-ethereum"
version = "0.1.0"
authors = ["Parity Technologies <admin@parity.io>"]
description = "Merkle-Patricia Trie (Ethereum Style)"
license = "GPL-3.0"

[dependencies]
<<<<<<< HEAD
trie-db = "0.12.2"
keccak-hasher = { version = "0.1.1", path = "../keccak-hasher" }
hash-db = "0.12.2"
rlp = "0.3.0"
=======
trie-db = "0.12.4"
keccak-hasher = { version = "0.1.1", path = "../keccak-hasher" }
hash-db = "0.12.4"
rlp = "0.4.0"
>>>>>>> a23f5b8f
parity-bytes = "0.1"
ethereum-types = "0.6.0"
elastic-array = "0.10"

[dev-dependencies]
<<<<<<< HEAD
memory-db = "0.12.2"
keccak-hash = "0.1.2"
=======
memory-db = "0.12.4"
keccak-hash = "0.2.0"
>>>>>>> a23f5b8f
journaldb = { path = "../journaldb" }<|MERGE_RESOLUTION|>--- conflicted
+++ resolved
@@ -6,27 +6,15 @@
 license = "GPL-3.0"
 
 [dependencies]
-<<<<<<< HEAD
 trie-db = "0.12.2"
 keccak-hasher = { version = "0.1.1", path = "../keccak-hasher" }
 hash-db = "0.12.2"
-rlp = "0.3.0"
-=======
-trie-db = "0.12.4"
-keccak-hasher = { version = "0.1.1", path = "../keccak-hasher" }
-hash-db = "0.12.4"
 rlp = "0.4.0"
->>>>>>> a23f5b8f
 parity-bytes = "0.1"
 ethereum-types = "0.6.0"
 elastic-array = "0.10"
 
 [dev-dependencies]
-<<<<<<< HEAD
 memory-db = "0.12.2"
-keccak-hash = "0.1.2"
-=======
-memory-db = "0.12.4"
 keccak-hash = "0.2.0"
->>>>>>> a23f5b8f
 journaldb = { path = "../journaldb" }