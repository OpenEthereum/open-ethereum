--- conflicted
+++ resolved
@@ -75,11 +75,7 @@
 ///
 /// fn main() {
 ///   let mut memdb = journaldb::new_memory_db();
-<<<<<<< HEAD
-///   let mut root = H256::new();
-=======
 ///   let mut root = H256::zero();
->>>>>>> a23f5b8f
 ///   TrieDBMut::new(&mut memdb, &mut root).insert(b"foo", b"bar").unwrap();
 ///   let t = TrieDB::new(&memdb, &root).unwrap();
 ///   assert!(t.contains(b"foo").unwrap());
@@ -124,11 +120,7 @@
 ///
 /// fn main() {
 ///   let mut memdb = journaldb::new_memory_db();
-<<<<<<< HEAD
-///   let mut root = H256::new();
-=======
 ///   let mut root = H256::zero();
->>>>>>> a23f5b8f
 ///   let mut t = TrieDBMut::new(&mut memdb, &mut root);
 ///   assert!(t.is_empty());
 ///   assert_eq!(*t.root(), KECCAK_NULL_RLP);
