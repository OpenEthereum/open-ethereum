// Copyright 2015-2019 Parity Technologies (UK) Ltd.
// This file is part of Parity Ethereum.

// Parity Ethereum is free software: you can redistribute it and/or modify
// it under the terms of the GNU General Public License as published by
// the Free Software Foundation, either version 3 of the License, or
// (at your option) any later version.

// Parity Ethereum is distributed in the hope that it will be useful,
// but WITHOUT ANY WARRANTY; without even the implied warranty of
// MERCHANTABILITY or FITNESS FOR A PARTICULAR PURPOSE.  See the
// GNU General Public License for more details.

// You should have received a copy of the GNU General Public License
// along with Parity Ethereum.  If not, see <http://www.gnu.org/licenses/>.

//! `NodeCodec` implementation for Rlp

use ethereum_types::H256;
use hash_db::Hasher;
use keccak_hasher::KeccakHasher;
use rlp::{DecoderError, RlpStream, Rlp, Prototype};
use std::marker::PhantomData;
use std::borrow::Borrow;
use trie::{NibbleSlice, NodeCodec, node::Node, ChildReference,
  NibbleHalf, NibbleOps, ChildSliceIx, Partial};
  


/// Concrete implementation of a `NodeCodec` with Rlp encoding, generic over the `Hasher`
#[derive(Default, Clone)]
pub struct RlpNodeCodec<H: Hasher> {mark: PhantomData<H>}

const HASHED_NULL_NODE_BYTES : [u8;32] = [0x56, 0xe8, 0x1f, 0x17, 0x1b, 0xcc, 0x55, 0xa6, 0xff, 0x83, 0x45, 0xe6, 0x92, 0xc0, 0xf8, 0x6e, 0x5b, 0x48, 0xe0, 0x1b, 0x99, 0x6c, 0xad, 0xc0, 0x01, 0x62, 0x2f, 0xb5, 0xe3, 0x63, 0xb4, 0x21];
const HASHED_NULL_NODE : H256 = H256( HASHED_NULL_NODE_BYTES );
<<<<<<< HEAD

/// encode a partial value
fn encode_partial<'a>(partial: Partial<'a>, is_leaf: bool) -> impl Iterator<Item = u8> + 'a {
  let enc_type = if is_leaf {0x20} else {0};
  let first = if (partial.0).0 > 0 {
    0x10 + enc_type + (partial.0).1
  } else {
    enc_type
  };
  std::iter::once(first).chain(partial.1.iter().map(|v|*v))
}

/// encode a partial value
fn encode_partial_it<'a>(mut partial: impl Iterator<Item = u8> + 'a, odd: bool, is_leaf: bool) -> impl Iterator<Item = u8> + 'a {
  let enc_type = if is_leaf {0x20} else {0};
  let first = if odd {
		let p_0 = partial.next().unwrap_or(0);
    0x10 + enc_type + p_0
  } else {
    enc_type
  };
  std::iter::once(first).chain(partial)
}


=======
>>>>>>> a23f5b8f
// NOTE: what we'd really like here is:
// `impl<H: Hasher> NodeCodec<H> for RlpNodeCodec<H> where H::Out: Decodable`
// but due to the current limitations of Rust const evaluation we can't
// do `const HASHED_NULL_NODE: H::Out = H::Out( … … )`. Perhaps one day soon?
impl NodeCodec<KeccakHasher, NibbleHalf> for RlpNodeCodec<KeccakHasher> {
	type Error = DecoderError;
<<<<<<< HEAD

	fn hashed_null_node() -> <KeccakHasher as Hasher>::Out {
		HASHED_NULL_NODE
	}
	fn decode(data: &[u8]) -> ::std::result::Result<Node<NibbleHalf>, Self::Error> {
=======
	fn hashed_null_node() -> <KeccakHasher as Hasher>::Out {
		HASHED_NULL_NODE
	}
	fn decode(data: &[u8]) -> ::std::result::Result<Node, Self::Error> {
>>>>>>> a23f5b8f
		let r = Rlp::new(data);
		match r.prototype()? {
			// either leaf or extension - decode first item with NibbleSlice::???
			// and use is_leaf return to figure out which.
			// if leaf, second item is a value (is_data())
			// if extension, second item is a node (either SHA3 to be looked up and
			// fed back into this function or inline RLP which can be fed back into this function).
			Prototype::List(2) => {
        let enc_nibble = r.at(0)?.data()?;
        let from_encoded = if enc_nibble.is_empty() {
          (NibbleSlice::new(&[]), false)
        } else {
          let is_leaf = enc_nibble[0] & 32 == 32;
					let (st, of) = if enc_nibble[0] & 16 == 16 { (0, 1) } else { (1, 0) };
          (NibbleSlice::new_offset(&enc_nibble[st..], of), is_leaf)
        };
        match from_encoded {
          (slice, true) => Ok(Node::Leaf(slice, r.at(1)?.data()?)),
          (slice, false) => Ok(Node::Extension(slice, r.at(1)?.data()?)),
			  }
      },
			// branch - first 16 are nodes, 17th is a value (or empty).
			Prototype::List(17) => {
<<<<<<< HEAD
				let mut nodes: <NibbleHalf as NibbleOps>::ChildSliceIx = Default::default();
        let pl = r.payload_info()?;
        let nibbles = r.as_raw();
        let mut ix = pl.header_len;
        nodes.as_mut()[0] = ix;
				for i in 0..NibbleHalf::NIBBLE_LEN {
					let v = r.at(i)?;
          let pl = v.payload_info()?;
          debug_assert!(pl.header_len ==
            <<NibbleHalf as NibbleOps>::ChildSliceIx as ChildSliceIx>::CONTENT_HEADER_SIZE);
          ix += pl.header_len + pl.value_len;
          nodes.as_mut()[i + 1] = ix;
=======
				let mut nodes = [None as Option<&[u8]>; 16];
				for i in 0..16 {
					let v = r.at(i)?;
					if v.is_empty() {
						nodes[i] = None;
					} else {
						nodes[i] = Some(v.as_raw());
					}
>>>>>>> a23f5b8f
				}
				Ok(Node::Branch((nodes, nibbles), if r.at(16)?.is_empty() { None } else { Some(r.at(16)?.data()?) }))
			},
			// an empty branch index.
			Prototype::Data(0) => Ok(Node::Empty),
			// something went wrong.
			_ => Err(DecoderError::Custom("Rlp is not valid."))
		}
	}
	fn try_decode_hash(data: &[u8]) -> Option<<KeccakHasher as Hasher>::Out> {
		
		if data.len() == KeccakHasher::LENGTH {
			let mut r = <KeccakHasher as Hasher>::Out::default();
			r.as_mut().copy_from_slice(data);
			Some(r)
		} else {
			None
		}

	}
	fn is_empty_node(data: &[u8]) -> bool {
		Rlp::new(data).is_empty()
	}
<<<<<<< HEAD

	fn empty_node() -> &'static[u8] {
    &[0x80]
	}

	fn leaf_node(partial: Partial, value: &[u8]) -> Vec<u8> {
		let mut stream = RlpStream::new_list(2);
		stream.append_iter(encode_partial(partial, true));
		stream.append(&value);
		stream.drain()
	}

	fn ext_node(partial: impl Iterator<Item = u8>, nb_nibble: usize, child_ref: ChildReference<<KeccakHasher as Hasher>::Out>) -> Vec<u8> {
		let mut stream = RlpStream::new_list(2);
		stream.append_iter(encode_partial_it(partial, nb_nibble % 2 > 0, false));
		match child_ref {
			ChildReference::Hash(h) => stream.append(&h),
			ChildReference::Inline(inline_data, len) => {
				let bytes = &AsRef::<[u8]>::as_ref(&inline_data)[..len];
				stream.append_raw(bytes, 1)
			},
		};
		stream.drain()
	}

	fn branch_node(
		children: impl Iterator<Item = impl Borrow<Option<ChildReference<<KeccakHasher as Hasher>::Out>>>>,
		maybe_value: Option<&[u8]>) -> Vec<u8> {
		let mut stream = RlpStream::new_list(17);
		for child_ref in children {
			match child_ref.borrow() {
				Some(c) => match c {
					ChildReference::Hash(h) => stream.append(h),
					ChildReference::Inline(inline_data, len) => {
						let bytes = &AsRef::<[u8]>::as_ref(inline_data)[..*len];
=======
	fn empty_node() -> Vec<u8> {
		let mut stream = RlpStream::new();
		stream.append_empty_data();
		stream.drain()
	}

	fn leaf_node(partial: &[u8], value: &[u8]) -> Vec<u8> {
		let mut stream = RlpStream::new_list(2);
		stream.append(&partial);
		stream.append(&value);
		stream.drain()
	}

	fn ext_node(partial: &[u8], child_ref: ChildReference<<KeccakHasher as Hasher>::Out>) -> Vec<u8> {
		let mut stream = RlpStream::new_list(2);
		stream.append(&partial);
		match child_ref {
			ChildReference::Hash(h) => stream.append(&h),
			ChildReference::Inline(inline_data, len) => {
				let bytes = &AsRef::<[u8]>::as_ref(&inline_data)[..len];
				stream.append_raw(bytes, 1)
			},
		};
		stream.drain()
	}

	// fn branch_node<I>(children: I, value: Option<Vec<u8>>) -> Vec<u8>
	fn branch_node<I>(children: I, value: Option<ElasticArray128<u8>>) -> Vec<u8>
	where I: IntoIterator<Item=Option<ChildReference<<KeccakHasher as Hasher>::Out>>>
		{
		let mut stream = RlpStream::new_list(17);
		for child_ref in children {
			match child_ref {
				Some(c) => match c {
					ChildReference::Hash(h) => stream.append(&h),
					ChildReference::Inline(inline_data, len) => {
						let bytes = &AsRef::<[u8]>::as_ref(&inline_data)[..len];
>>>>>>> a23f5b8f
						stream.append_raw(bytes, 1)
					},
				},
				None => stream.append_empty_data()
			};
		}
<<<<<<< HEAD
		if let Some(value) = maybe_value {
=======
		if let Some(value) = value {
>>>>>>> a23f5b8f
			stream.append(&&*value);
		} else {
			stream.append_empty_data();
		}
		stream.drain()
	}
<<<<<<< HEAD

	fn branch_node_nibbled(
		_partial:	impl Iterator<Item = u8>,
		_nb_nibble: usize,
		_children: impl Iterator<Item = impl Borrow<Option<ChildReference<<KeccakHasher as Hasher>::Out>>>>,
		_maybe_value: Option<&[u8]>) -> Vec<u8> {
		unreachable!()
	}

=======
>>>>>>> a23f5b8f
}<|MERGE_RESOLUTION|>--- conflicted
+++ resolved
@@ -33,7 +33,6 @@
 
 const HASHED_NULL_NODE_BYTES : [u8;32] = [0x56, 0xe8, 0x1f, 0x17, 0x1b, 0xcc, 0x55, 0xa6, 0xff, 0x83, 0x45, 0xe6, 0x92, 0xc0, 0xf8, 0x6e, 0x5b, 0x48, 0xe0, 0x1b, 0x99, 0x6c, 0xad, 0xc0, 0x01, 0x62, 0x2f, 0xb5, 0xe3, 0x63, 0xb4, 0x21];
 const HASHED_NULL_NODE : H256 = H256( HASHED_NULL_NODE_BYTES );
-<<<<<<< HEAD
 
 /// encode a partial value
 fn encode_partial<'a>(partial: Partial<'a>, is_leaf: bool) -> impl Iterator<Item = u8> + 'a {
@@ -58,27 +57,17 @@
   std::iter::once(first).chain(partial)
 }
 
-
-=======
->>>>>>> a23f5b8f
 // NOTE: what we'd really like here is:
 // `impl<H: Hasher> NodeCodec<H> for RlpNodeCodec<H> where H::Out: Decodable`
 // but due to the current limitations of Rust const evaluation we can't
 // do `const HASHED_NULL_NODE: H::Out = H::Out( … … )`. Perhaps one day soon?
 impl NodeCodec<KeccakHasher, NibbleHalf> for RlpNodeCodec<KeccakHasher> {
 	type Error = DecoderError;
-<<<<<<< HEAD
 
 	fn hashed_null_node() -> <KeccakHasher as Hasher>::Out {
 		HASHED_NULL_NODE
 	}
 	fn decode(data: &[u8]) -> ::std::result::Result<Node<NibbleHalf>, Self::Error> {
-=======
-	fn hashed_null_node() -> <KeccakHasher as Hasher>::Out {
-		HASHED_NULL_NODE
-	}
-	fn decode(data: &[u8]) -> ::std::result::Result<Node, Self::Error> {
->>>>>>> a23f5b8f
 		let r = Rlp::new(data);
 		match r.prototype()? {
 			// either leaf or extension - decode first item with NibbleSlice::???
@@ -102,7 +91,6 @@
       },
 			// branch - first 16 are nodes, 17th is a value (or empty).
 			Prototype::List(17) => {
-<<<<<<< HEAD
 				let mut nodes: <NibbleHalf as NibbleOps>::ChildSliceIx = Default::default();
         let pl = r.payload_info()?;
         let nibbles = r.as_raw();
@@ -115,16 +103,6 @@
             <<NibbleHalf as NibbleOps>::ChildSliceIx as ChildSliceIx>::CONTENT_HEADER_SIZE);
           ix += pl.header_len + pl.value_len;
           nodes.as_mut()[i + 1] = ix;
-=======
-				let mut nodes = [None as Option<&[u8]>; 16];
-				for i in 0..16 {
-					let v = r.at(i)?;
-					if v.is_empty() {
-						nodes[i] = None;
-					} else {
-						nodes[i] = Some(v.as_raw());
-					}
->>>>>>> a23f5b8f
 				}
 				Ok(Node::Branch((nodes, nibbles), if r.at(16)?.is_empty() { None } else { Some(r.at(16)?.data()?) }))
 			},
@@ -148,7 +126,6 @@
 	fn is_empty_node(data: &[u8]) -> bool {
 		Rlp::new(data).is_empty()
 	}
-<<<<<<< HEAD
 
 	fn empty_node() -> &'static[u8] {
     &[0x80]
@@ -184,63 +161,19 @@
 					ChildReference::Hash(h) => stream.append(h),
 					ChildReference::Inline(inline_data, len) => {
 						let bytes = &AsRef::<[u8]>::as_ref(inline_data)[..*len];
-=======
-	fn empty_node() -> Vec<u8> {
-		let mut stream = RlpStream::new();
-		stream.append_empty_data();
-		stream.drain()
-	}
-
-	fn leaf_node(partial: &[u8], value: &[u8]) -> Vec<u8> {
-		let mut stream = RlpStream::new_list(2);
-		stream.append(&partial);
-		stream.append(&value);
-		stream.drain()
-	}
-
-	fn ext_node(partial: &[u8], child_ref: ChildReference<<KeccakHasher as Hasher>::Out>) -> Vec<u8> {
-		let mut stream = RlpStream::new_list(2);
-		stream.append(&partial);
-		match child_ref {
-			ChildReference::Hash(h) => stream.append(&h),
-			ChildReference::Inline(inline_data, len) => {
-				let bytes = &AsRef::<[u8]>::as_ref(&inline_data)[..len];
-				stream.append_raw(bytes, 1)
-			},
-		};
-		stream.drain()
-	}
-
-	// fn branch_node<I>(children: I, value: Option<Vec<u8>>) -> Vec<u8>
-	fn branch_node<I>(children: I, value: Option<ElasticArray128<u8>>) -> Vec<u8>
-	where I: IntoIterator<Item=Option<ChildReference<<KeccakHasher as Hasher>::Out>>>
-		{
-		let mut stream = RlpStream::new_list(17);
-		for child_ref in children {
-			match child_ref {
-				Some(c) => match c {
-					ChildReference::Hash(h) => stream.append(&h),
-					ChildReference::Inline(inline_data, len) => {
-						let bytes = &AsRef::<[u8]>::as_ref(&inline_data)[..len];
->>>>>>> a23f5b8f
 						stream.append_raw(bytes, 1)
 					},
 				},
 				None => stream.append_empty_data()
 			};
 		}
-<<<<<<< HEAD
 		if let Some(value) = maybe_value {
-=======
-		if let Some(value) = value {
->>>>>>> a23f5b8f
 			stream.append(&&*value);
 		} else {
 			stream.append_empty_data();
 		}
 		stream.drain()
 	}
-<<<<<<< HEAD
 
 	fn branch_node_nibbled(
 		_partial:	impl Iterator<Item = u8>,
@@ -250,6 +183,4 @@
 		unreachable!()
 	}
 
-=======
->>>>>>> a23f5b8f
 }