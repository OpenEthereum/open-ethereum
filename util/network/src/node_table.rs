// Copyright 2015-2017 Parity Technologies (UK) Ltd.
// This file is part of Parity.

// Parity is free software: you can redistribute it and/or modify
// it under the terms of the GNU General Public License as published by
// the Free Software Foundation, either version 3 of the License, or
// (at your option) any later version.

// Parity is distributed in the hope that it will be useful,
// but WITHOUT ANY WARRANTY; without even the implied warranty of
// MERCHANTABILITY or FITNESS FOR A PARTICULAR PURPOSE.  See the
// GNU General Public License for more details.

// You should have received a copy of the GNU General Public License
// along with Parity.  If not, see <http://www.gnu.org/licenses/>.

use std::mem;
use std::slice::from_raw_parts;
use std::net::{SocketAddr, ToSocketAddrs, SocketAddrV4, SocketAddrV6, Ipv4Addr, Ipv6Addr};
use std::hash::{Hash, Hasher};
use std::str::{FromStr};
use std::collections::{HashMap, HashSet};
use std::fmt::{Display, Formatter};
use std::path::{PathBuf};
use std::fmt;
use std::fs;
use std::io::{Read, Write};
use bigint::hash::*;
use rlp::*;
use time::Tm;
<<<<<<< HEAD
use error::{Error, ErrorKind};
=======
use NetworkError;
>>>>>>> df49b4b0
use {AllowIP, IpFilter};
use discovery::{TableUpdates, NodeEntry};
use ip_utils::*;
use serde_json::Value;

/// Node public key
pub type NodeId = H512;

#[derive(Debug, Clone)]
/// Node address info
pub struct NodeEndpoint {
	/// IP(V4 or V6) address
	pub address: SocketAddr,
	/// Conneciton port.
	pub udp_port: u16
}

impl NodeEndpoint {
	pub fn udp_address(&self) -> SocketAddr {
		match self.address {
			SocketAddr::V4(a) => SocketAddr::V4(SocketAddrV4::new(a.ip().clone(), self.udp_port)),
			SocketAddr::V6(a) => SocketAddr::V6(SocketAddrV6::new(a.ip().clone(), self.udp_port, a.flowinfo(), a.scope_id())),
		}
	}

	pub fn is_allowed(&self, filter: &IpFilter) -> bool {
		(self.is_allowed_by_predefined(&filter.predefined) || filter.custom_allow.iter().any(|ipnet| {
			self.address.ip().is_within(ipnet)
		}))
		&& !filter.custom_block.iter().any(|ipnet| {
			self.address.ip().is_within(ipnet)
		})
	}

	pub fn is_allowed_by_predefined(&self, filter: &AllowIP) -> bool {
		match filter {
			&AllowIP::All => true,
			&AllowIP::Private => self.address.ip().is_usable_private(),
			&AllowIP::Public => self.address.ip().is_usable_public(),
			&AllowIP::None => false,
		}
	}

	pub fn from_rlp(rlp: &UntrustedRlp) -> Result<Self, DecoderError> {
		let tcp_port = rlp.val_at::<u16>(2)?;
		let udp_port = rlp.val_at::<u16>(1)?;
		let addr_bytes = rlp.at(0)?.data()?;
		let address = match addr_bytes.len() {
			4 => Ok(SocketAddr::V4(SocketAddrV4::new(Ipv4Addr::new(addr_bytes[0], addr_bytes[1], addr_bytes[2], addr_bytes[3]), tcp_port))),
			16 => unsafe {
				let o: *const u16 = mem::transmute(addr_bytes.as_ptr());
				let o = from_raw_parts(o, 8);
				Ok(SocketAddr::V6(SocketAddrV6::new(Ipv6Addr::new(o[0], o[1], o[2], o[3], o[4], o[5], o[6], o[7]), tcp_port, 0, 0)))
			},
			_ => Err(DecoderError::RlpInconsistentLengthAndData)
		}?;
		Ok(NodeEndpoint { address: address, udp_port: udp_port })
	}

	pub fn to_rlp(&self, rlp: &mut RlpStream) {
		match self.address {
			SocketAddr::V4(a) => {
				rlp.append(&(&a.ip().octets()[..]));
			}
			SocketAddr::V6(a) => unsafe {
				let o: *const u8 = mem::transmute(a.ip().segments().as_ptr());
				rlp.append(&from_raw_parts(o, 16));
			}
		};
		rlp.append(&self.udp_port);
		rlp.append(&self.address.port());
	}

	pub fn to_rlp_list(&self, rlp: &mut RlpStream) {
		rlp.begin_list(3);
		self.to_rlp(rlp);
	}

	pub fn is_valid(&self) -> bool {
		self.udp_port != 0 && self.address.port() != 0 &&
		match self.address {
			SocketAddr::V4(a) => !a.ip().is_unspecified(),
			SocketAddr::V6(a) => !a.ip().is_unspecified()
		}
	}
}

impl FromStr for NodeEndpoint {
	type Err = Error;

	/// Create endpoint from string. Performs name resolution if given a host name.
	fn from_str(s: &str) -> Result<NodeEndpoint, Error> {
		let address = s.to_socket_addrs().map(|mut i| i.next());
		match address {
			Ok(Some(a)) => Ok(NodeEndpoint {
				address: a,
				udp_port: a.port()
			}),
			Ok(_) => Err(ErrorKind::AddressResolve(None).into()),
			Err(e) => Err(ErrorKind::AddressResolve(Some(e)).into())
		}
	}
}

#[derive(PartialEq, Eq, Copy, Clone)]
pub enum PeerType {
	_Required,
	Optional
}

pub struct Node {
	pub id: NodeId,
	pub endpoint: NodeEndpoint,
	pub peer_type: PeerType,
	pub failures: u32,
	pub last_attempted: Option<Tm>,
}

impl Node {
	pub fn new(id: NodeId, endpoint: NodeEndpoint) -> Node {
		Node {
			id: id,
			endpoint: endpoint,
			peer_type: PeerType::Optional,
			failures: 0,
			last_attempted: None,
		}
	}
}

impl Display for Node {
	fn fmt(&self, f: &mut Formatter) -> fmt::Result {
		if self.endpoint.udp_port != self.endpoint.address.port() {
			write!(f, "enode://{}@{}+{}", self.id.hex(), self.endpoint.address, self.endpoint.udp_port)?;
		} else {
			write!(f, "enode://{}@{}", self.id.hex(), self.endpoint.address)?;
		}
		Ok(())
	}
}

impl FromStr for Node {
	type Err = Error;
	fn from_str(s: &str) -> Result<Self, Self::Err> {
		let (id, endpoint) = if s.len() > 136 && &s[0..8] == "enode://" && &s[136..137] == "@" {
			(s[8..136].parse().map_err(|_| ErrorKind::InvalidNodeId)?, NodeEndpoint::from_str(&s[137..])?)
		}
		else {
			(NodeId::new(), NodeEndpoint::from_str(s)?)
		};

		Ok(Node {
			id: id,
			endpoint: endpoint,
			peer_type: PeerType::Optional,
			last_attempted: None,
			failures: 0,
		})
	}
}

impl PartialEq for Node {
	fn eq(&self, other: &Self) -> bool {
		self.id == other.id
	}
}
impl Eq for Node {}

impl Hash for Node {
	fn hash<H>(&self, state: &mut H) where H: Hasher {
		self.id.hash(state)
	}
}

/// Node table backed by disk file.
pub struct NodeTable {
	nodes: HashMap<NodeId, Node>,
	useless_nodes: HashSet<NodeId>,
	path: Option<String>,
}

impl NodeTable {
	pub fn new(path: Option<String>) -> NodeTable {
		NodeTable {
			path: path.clone(),
			nodes: NodeTable::load(path),
			useless_nodes: HashSet::new(),
		}
	}

	/// Add a node to table
	pub fn add_node(&mut self, mut node: Node) {
		// preserve failure counter
		let failures = self.nodes.get(&node.id).map_or(0, |n| n.failures);
		node.failures = failures;
		self.nodes.insert(node.id.clone(), node);
	}

	/// Returns node ids sorted by number of failures
	pub fn nodes(&self, filter: IpFilter) -> Vec<NodeId> {
		let mut refs: Vec<&Node> = self.nodes.values().filter(|n| !self.useless_nodes.contains(&n.id) && n.endpoint.is_allowed(&filter)).collect();
		refs.sort_by(|a, b| a.failures.cmp(&b.failures));
		refs.iter().map(|n| n.id.clone()).collect()
	}

	/// Unordered list of all entries
	pub fn unordered_entries(&self) -> Vec<NodeEntry> {
		// preserve failure counter
		self.nodes.values().map(|n| NodeEntry { endpoint: n.endpoint.clone(), id: n.id.clone() }).collect()
	}

	/// Get particular node
	pub fn get_mut(&mut self, id: &NodeId) -> Option<&mut Node> {
		self.nodes.get_mut(id)
	}

	/// Check if a node exists in the table.
	pub fn contains(&self, id: &NodeId) -> bool {
		self.nodes.contains_key(id)
	}

	/// Apply table changes coming from discovery
	pub fn update(&mut self, mut update: TableUpdates, reserved: &HashSet<NodeId>) {
		for (_, node) in update.added.drain() {
			let entry = self.nodes.entry(node.id.clone()).or_insert_with(|| Node::new(node.id.clone(), node.endpoint.clone()));
			entry.endpoint = node.endpoint;
		}
		for r in update.removed {
			if !reserved.contains(&r) {
				self.nodes.remove(&r);
			}
		}
	}

	/// Increase failure counte for a node
	pub fn note_failure(&mut self, id: &NodeId) {
		if let Some(node) = self.nodes.get_mut(id) {
			node.failures += 1;
		}
	}

	/// Mark as useless, no furter attempts to connect until next call to `clear_useless`.
	pub fn mark_as_useless(&mut self, id: &NodeId) {
		self.useless_nodes.insert(id.clone());
	}

	/// Atempt to connect to useless nodes again.
	pub fn clear_useless(&mut self) {
		self.useless_nodes.clear();
	}

	/// Save the nodes.json file.
	pub fn save(&self) {
		if let Some(ref path) = self.path {
			let mut path_buf = PathBuf::from(path);
			if let Err(e) = fs::create_dir_all(path_buf.as_path()) {
				warn!("Error creating node table directory: {:?}", e);
				return;
			};
			path_buf.push("nodes.json");
			let mut json = String::new();
			json.push_str("{\n");
			json.push_str("\"nodes\": [\n");
			let node_ids = self.nodes(IpFilter::default());
			for i in 0 .. node_ids.len() {
				let node = self.nodes.get(&node_ids[i]).expect("self.nodes() only returns node IDs from self.nodes");
				json.push_str(&format!("\t{{ \"url\": \"{}\", \"failures\": {} }}{}\n", node, node.failures, if i == node_ids.len() - 1 {""} else {","}))
			}
			json.push_str("]\n");
			json.push_str("}");
			let mut file = match fs::File::create(path_buf.as_path()) {
				Ok(file) => file,
				Err(e) => {
					warn!("Error creating node table file: {:?}", e);
					return;
				}
			};
			if let Err(e) = file.write(&json.into_bytes()) {
				warn!("Error writing node table file: {:?}", e);
			}
		}
	}

	fn load(path: Option<String>) -> HashMap<NodeId, Node> {
		let mut nodes: HashMap<NodeId, Node> = HashMap::new();
		if let Some(path) = path {
			let mut path_buf = PathBuf::from(path);
			path_buf.push("nodes.json");
			let mut file = match fs::File::open(path_buf.as_path()) {
				Ok(file) => file,
				Err(e) => {
					debug!("Error opening node table file: {:?}", e);
					return nodes;
				}
			};
			let mut buf = String::new();
			match file.read_to_string(&mut buf) {
				Ok(_) => {},
				Err(e) => {
					warn!("Error reading node table file: {:?}", e);
					return nodes;
				}
			}
			let json: Value = match ::serde_json::from_str(&buf) {
				Ok(json) => json,
				Err(e) => {
					warn!("Error parsing node table file: {:?}", e);
					return nodes;
				}
			};
			if let Some(list) = json.as_object().and_then(|o| o.get("nodes")).and_then(|n| n.as_array()) {
				for n in list.iter().filter_map(|n| n.as_object()) {
					if let Some(url) = n.get("url").and_then(|u| u.as_str()) {
						if let Ok(mut node) = Node::from_str(url) {
							if let Some(failures) = n.get("failures").and_then(|f| f.as_u64()) {
								node.failures = failures as u32;
							}
							nodes.insert(node.id.clone(), node);
						}
					}
				}
			}
		}
		nodes
	}
}

impl Drop for NodeTable {
	fn drop(&mut self) {
		self.save();
	}
}

/// Check if node url is valid
pub fn validate_node_url(url: &str) -> Option<NetworkError> {
	use std::str::FromStr;
	match Node::from_str(url) {
		Ok(_) => None,
		Err(e) => Some(e)
	}
}

#[cfg(test)]
mod tests {
	use super::*;
	use std::net::{SocketAddr, SocketAddrV4, Ipv4Addr};
	use bigint::hash::H512;
	use std::str::FromStr;
	use tempdir::TempDir;
	use ipnetwork::IpNetwork;

	#[test]
	fn endpoint_parse() {
		let endpoint = NodeEndpoint::from_str("123.99.55.44:7770");
		assert!(endpoint.is_ok());
		let v4 = match endpoint.unwrap().address {
			SocketAddr::V4(v4address) => v4address,
			_ => panic!("should ve v4 address")
		};
		assert_eq!(SocketAddrV4::new(Ipv4Addr::new(123, 99, 55, 44), 7770), v4);
	}

	#[test]
	fn node_parse() {
		assert!(validate_node_url("enode://a979fb575495b8d6db44f750317d0f4622bf4c2aa3365d6af7c284339968eef29b69ad0dce72a4d8db5ebb4968de0e3bec910127f134779fbcb0cb6d3331163c@22.99.55.44:7770").is_none());
		let node = Node::from_str("enode://a979fb575495b8d6db44f750317d0f4622bf4c2aa3365d6af7c284339968eef29b69ad0dce72a4d8db5ebb4968de0e3bec910127f134779fbcb0cb6d3331163c@22.99.55.44:7770");
		assert!(node.is_ok());
		let node = node.unwrap();
		let v4 = match node.endpoint.address {
			SocketAddr::V4(v4address) => v4address,
			_ => panic!("should ve v4 address")
		};
		assert_eq!(SocketAddrV4::new(Ipv4Addr::new(22, 99, 55, 44), 7770), v4);
		assert_eq!(
			H512::from_str("a979fb575495b8d6db44f750317d0f4622bf4c2aa3365d6af7c284339968eef29b69ad0dce72a4d8db5ebb4968de0e3bec910127f134779fbcb0cb6d3331163c").unwrap(),
			node.id);
	}

	#[test]
	fn table_failure_order() {
		let node1 = Node::from_str("enode://a979fb575495b8d6db44f750317d0f4622bf4c2aa3365d6af7c284339968eef29b69ad0dce72a4d8db5ebb4968de0e3bec910127f134779fbcb0cb6d3331163c@22.99.55.44:7770").unwrap();
		let node2 = Node::from_str("enode://b979fb575495b8d6db44f750317d0f4622bf4c2aa3365d6af7c284339968eef29b69ad0dce72a4d8db5ebb4968de0e3bec910127f134779fbcb0cb6d3331163c@22.99.55.44:7770").unwrap();
		let node3 = Node::from_str("enode://c979fb575495b8d6db44f750317d0f4622bf4c2aa3365d6af7c284339968eef29b69ad0dce72a4d8db5ebb4968de0e3bec910127f134779fbcb0cb6d3331163c@22.99.55.44:7770").unwrap();
		let id1 = H512::from_str("a979fb575495b8d6db44f750317d0f4622bf4c2aa3365d6af7c284339968eef29b69ad0dce72a4d8db5ebb4968de0e3bec910127f134779fbcb0cb6d3331163c").unwrap();
		let id2 = H512::from_str("b979fb575495b8d6db44f750317d0f4622bf4c2aa3365d6af7c284339968eef29b69ad0dce72a4d8db5ebb4968de0e3bec910127f134779fbcb0cb6d3331163c").unwrap();
		let id3 = H512::from_str("c979fb575495b8d6db44f750317d0f4622bf4c2aa3365d6af7c284339968eef29b69ad0dce72a4d8db5ebb4968de0e3bec910127f134779fbcb0cb6d3331163c").unwrap();
		let mut table = NodeTable::new(None);
		table.add_node(node3);
		table.add_node(node1);
		table.add_node(node2);

		table.note_failure(&id1);
		table.note_failure(&id1);
		table.note_failure(&id2);

		let r = table.nodes(IpFilter::default());
		assert_eq!(r[0][..], id3[..]);
		assert_eq!(r[1][..], id2[..]);
		assert_eq!(r[2][..], id1[..]);
	}

	#[test]
	fn table_save_load() {
		let tempdir = TempDir::new("").unwrap();
		let node1 = Node::from_str("enode://a979fb575495b8d6db44f750317d0f4622bf4c2aa3365d6af7c284339968eef29b69ad0dce72a4d8db5ebb4968de0e3bec910127f134779fbcb0cb6d3331163c@22.99.55.44:7770").unwrap();
		let node2 = Node::from_str("enode://b979fb575495b8d6db44f750317d0f4622bf4c2aa3365d6af7c284339968eef29b69ad0dce72a4d8db5ebb4968de0e3bec910127f134779fbcb0cb6d3331163c@22.99.55.44:7770").unwrap();
		let id1 = H512::from_str("a979fb575495b8d6db44f750317d0f4622bf4c2aa3365d6af7c284339968eef29b69ad0dce72a4d8db5ebb4968de0e3bec910127f134779fbcb0cb6d3331163c").unwrap();
		let id2 = H512::from_str("b979fb575495b8d6db44f750317d0f4622bf4c2aa3365d6af7c284339968eef29b69ad0dce72a4d8db5ebb4968de0e3bec910127f134779fbcb0cb6d3331163c").unwrap();
		{
			let mut table = NodeTable::new(Some(tempdir.path().to_str().unwrap().to_owned()));
			table.add_node(node1);
			table.add_node(node2);
			table.note_failure(&id2);
		}

		{
			let table = NodeTable::new(Some(tempdir.path().to_str().unwrap().to_owned()));
			let r = table.nodes(IpFilter::default());
			assert_eq!(r[0][..], id1[..]);
			assert_eq!(r[1][..], id2[..]);
		}
	}

	#[test]
	fn custom_allow() {
		let filter = IpFilter {
			predefined: AllowIP::None,
			custom_allow: vec![IpNetwork::from_str(&"10.0.0.0/8").unwrap(), IpNetwork::from_str(&"1.0.0.0/8").unwrap()],
			custom_block: vec![],
		};
		assert!(!NodeEndpoint::from_str("123.99.55.44:7770").unwrap().is_allowed(&filter));
		assert!(NodeEndpoint::from_str("10.0.0.1:7770").unwrap().is_allowed(&filter));
		assert!(NodeEndpoint::from_str("1.0.0.55:5550").unwrap().is_allowed(&filter));
	}

	#[test]
	fn custom_block() {
		let filter = IpFilter {
			predefined: AllowIP::All,
			custom_allow: vec![],
			custom_block: vec![IpNetwork::from_str(&"10.0.0.0/8").unwrap(), IpNetwork::from_str(&"1.0.0.0/8").unwrap()],
		};
		assert!(NodeEndpoint::from_str("123.99.55.44:7770").unwrap().is_allowed(&filter));
		assert!(!NodeEndpoint::from_str("10.0.0.1:7770").unwrap().is_allowed(&filter));
		assert!(!NodeEndpoint::from_str("1.0.0.55:5550").unwrap().is_allowed(&filter));
	}

	#[test]
	fn custom_allow_ipv6() {
		let filter = IpFilter {
			predefined: AllowIP::None,
			custom_allow: vec![IpNetwork::from_str(&"fc00::/8").unwrap()],
			custom_block: vec![],
		};
		assert!(NodeEndpoint::from_str("[fc00::]:5550").unwrap().is_allowed(&filter));
		assert!(!NodeEndpoint::from_str("[fd00::]:5550").unwrap().is_allowed(&filter));
	}

	#[test]
	fn custom_block_ipv6() {
		let filter = IpFilter {
			predefined: AllowIP::All,
			custom_allow: vec![],
			custom_block: vec![IpNetwork::from_str(&"fc00::/8").unwrap()],
		};
		assert!(!NodeEndpoint::from_str("[fc00::]:5550").unwrap().is_allowed(&filter));
		assert!(NodeEndpoint::from_str("[fd00::]:5550").unwrap().is_allowed(&filter));
	}
}<|MERGE_RESOLUTION|>--- conflicted
+++ resolved
@@ -28,11 +28,7 @@
 use bigint::hash::*;
 use rlp::*;
 use time::Tm;
-<<<<<<< HEAD
 use error::{Error, ErrorKind};
-=======
-use NetworkError;
->>>>>>> df49b4b0
 use {AllowIP, IpFilter};
 use discovery::{TableUpdates, NodeEntry};
 use ip_utils::*;
@@ -367,7 +363,7 @@
 }
 
 /// Check if node url is valid
-pub fn validate_node_url(url: &str) -> Option<NetworkError> {
+pub fn validate_node_url(url: &str) -> Option<Error> {
 	use std::str::FromStr;
 	match Node::from_str(url) {
 		Ok(_) => None,
