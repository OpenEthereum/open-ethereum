// Copyright 2018 Parity Technologies (UK) Ltd.
// This file is part of Parity.

// Parity is free software: you can redistribute it and/or modify
// it under the terms of the GNU General Public License as published by
// the Free Software Foundation, either version 3 of the License, or
// (at your option) any later version.

// Parity is distributed in the hope that it will be useful,
// but WITHOUT ANY WARRANTY; without even the implied warranty of
// MERCHANTABILITY or FITNESS FOR A PARTICULAR PURPOSE.  See the
// GNU General Public License for more details.

// You should have received a copy of the GNU General Public License
// along with Parity.  If not, see <http://www.gnu.org/licenses/>.

#![recursion_limit="128"]

extern crate ethcore_crypto as crypto;
extern crate ethcore_io as io;
extern crate ethereum_types;
extern crate ethkey;
extern crate rlp;
extern crate ipnetwork;
extern crate snappy;
extern crate libc;

#[cfg(test)] #[macro_use]
extern crate assert_matches;

#[macro_use]
extern crate error_chain;

mod connection_filter;
mod error;

pub use connection_filter::{ConnectionFilter, ConnectionDirection};
pub use io::TimerToken;
pub use error::{Error, ErrorKind, DisconnectReason};

use std::cmp::Ordering;
use std::collections::HashMap;
use std::net::{SocketAddr, SocketAddrV4, Ipv4Addr};
use std::str::{self, FromStr};
use std::sync::Arc;
use std::time::Duration;
use ipnetwork::{IpNetwork, IpNetworkError};
use ethkey::Secret;
use ethereum_types::H512;
use rlp::{Decodable, DecoderError, Rlp};

/// Protocol handler level packet id
pub type PacketId = u8;
/// Protocol / handler id
pub type ProtocolId = [u8; 3];

/// Node public key
pub type NodeId = H512;

/// Local (temporary) peer session ID.
pub type PeerId = usize;

/// Messages used to communitate with the event loop from other threads.
#[derive(Clone)]
pub enum NetworkIoMessage {
	/// Register a new protocol handler.
	AddHandler {
		/// Handler shared instance.
		handler: Arc<NetworkProtocolHandler + Sync>,
		/// Protocol Id.
		protocol: ProtocolId,
		/// Supported protocol versions and number of packet IDs reserved by the protocol (packet count).
		versions: Vec<(u8, u8)>,
	},
	/// Register a new protocol timer
	AddTimer {
		/// Protocol Id.
		protocol: ProtocolId,
		/// Timer token.
		token: TimerToken,
		/// Timer delay.
		delay: Duration,
	},
	/// Initliaze public interface.
	InitPublicInterface,
	/// Disconnect a peer.
	Disconnect(PeerId),
	/// Disconnect and temporary disable peer.
	DisablePeer(PeerId),
	/// Network has been started with the host as the given enode.
	NetworkStarted(String),
}

/// Shared session information
#[derive(Debug, Clone)]
pub struct SessionInfo {
	/// Peer public key
	pub id: Option<NodeId>,
	/// Peer client ID
	pub client_version: String,
	/// Peer RLPx protocol version
	pub protocol_version: u32,
	/// Session protocol capabilities
	pub capabilities: Vec<SessionCapabilityInfo>,
	/// Peer protocol capabilities
	pub peer_capabilities: Vec<PeerCapabilityInfo>,
	/// Peer ping delay
	pub ping: Option<Duration>,
	/// True if this session was originated by us.
	pub originated: bool,
	/// Remote endpoint address of the session
	pub remote_address: String,
	/// Local endpoint address of the session
	pub local_address: String,
}

#[derive(Debug, Clone, PartialEq, Eq)]
pub struct PeerCapabilityInfo {
	pub protocol: ProtocolId,
	pub version: u8,
}

impl Decodable for PeerCapabilityInfo {
	fn decode(rlp: &Rlp) -> Result<Self, DecoderError> {
		let p: Vec<u8> = rlp.val_at(0)?;
		if p.len() != 3 {
			return Err(DecoderError::Custom("Invalid subprotocol string length. Should be 3"));
		}
		let mut p2: ProtocolId = [0u8; 3];
		p2.clone_from_slice(&p);
		Ok(PeerCapabilityInfo {
			protocol: p2,
			version: rlp.val_at(1)?
		})
	}
}

impl ToString for PeerCapabilityInfo {
	fn to_string(&self) -> String {
		format!("{}/{}", str::from_utf8(&self.protocol[..]).unwrap_or("???"), self.version)
	}
}

#[derive(Debug, Clone, PartialEq, Eq)]
pub struct SessionCapabilityInfo {
	pub protocol: [u8; 3],
	pub version: u8,
	pub packet_count: u8,
	pub id_offset: u8,
}

impl PartialOrd for SessionCapabilityInfo {
	fn partial_cmp(&self, other: &SessionCapabilityInfo) -> Option<Ordering> {
		Some(self.cmp(other))
	}
}

impl Ord for SessionCapabilityInfo {
	fn cmp(&self, b: &SessionCapabilityInfo) -> Ordering {
		// By protocol id first
		if self.protocol != b.protocol {
			return self.protocol.cmp(&b.protocol);
		}
		// By version
		self.version.cmp(&b.version)
	}
}

/// Network service configuration
#[derive(Debug, PartialEq, Clone)]
pub struct NetworkConfiguration {
	/// Directory path to store general network configuration. None means nothing will be saved
	pub config_path: Option<String>,
	/// Directory path to store network-specific configuration. None means nothing will be saved
	pub net_config_path: Option<String>,
	/// IP address to listen for incoming connections. Listen to all connections by default
	pub listen_address: Option<SocketAddr>,
	/// IP address to advertise. Detected automatically if none.
	pub public_address: Option<SocketAddr>,
	/// Port for UDP connections, same as TCP by default
	pub udp_port: Option<u16>,
	/// Enable NAT configuration
	pub nat_enabled: bool,
	/// Enable discovery
	pub discovery_enabled: bool,
	/// List of initial node addresses
	pub boot_nodes: Vec<String>,
	/// Use provided node key instead of default
	pub use_secret: Option<Secret>,
	/// Minimum number of connected peers to maintain
	pub min_peers: u32,
	/// Maximum allowed number of peers
	pub max_peers: u32,
	/// Maximum handshakes
	pub max_handshakes: u32,
	/// Reserved protocols. Peers with <key> protocol get additional <value> connection slots.
	pub reserved_protocols: HashMap<ProtocolId, u32>,
	/// List of reserved node addresses.
	pub reserved_nodes: Vec<String>,
	/// The non-reserved peer mode.
	pub non_reserved_mode: NonReservedPeerMode,
	/// IP filter
	pub ip_filter: IpFilter,
	/// Client identifier
	pub client_version: String,
}

impl Default for NetworkConfiguration {
	fn default() -> Self {
		NetworkConfiguration::new()
	}
}

impl NetworkConfiguration {
	/// Create a new instance of default settings.
	pub fn new() -> Self {
		NetworkConfiguration {
			config_path: None,
			net_config_path: None,
			listen_address: None,
			public_address: None,
			udp_port: None,
			nat_enabled: true,
			discovery_enabled: true,
			boot_nodes: Vec::new(),
			use_secret: None,
			min_peers: 25,
			max_peers: 50,
			max_handshakes: 64,
			reserved_protocols: HashMap::new(),
			ip_filter: IpFilter::default(),
			reserved_nodes: Vec::new(),
			non_reserved_mode: NonReservedPeerMode::Accept,
			client_version: "Parity-network".into(),
		}
	}

	/// Create new default configuration with specified listen port.
	pub fn new_with_port(port: u16) -> NetworkConfiguration {
		let mut config = NetworkConfiguration::new();
		config.listen_address = Some(SocketAddr::V4(SocketAddrV4::new(Ipv4Addr::new(0, 0, 0, 0), port)));
		config
	}

	/// Create new default configuration for localhost-only connection with random port (usefull for testing)
	pub fn new_local() -> NetworkConfiguration {
		let mut config = NetworkConfiguration::new();
		config.listen_address = Some(SocketAddr::V4(SocketAddrV4::new(Ipv4Addr::new(127, 0, 0, 1), 0)));
		config.nat_enabled = false;
		config
	}
}

/// IO access point. This is passed to all IO handlers and provides an interface to the IO subsystem.
pub trait NetworkContext {
	/// Send a packet over the network to another peer.
	fn send(&self, peer: PeerId, packet_id: PacketId, data: Vec<u8>) -> Result<(), Error>;

	/// Send a packet over the network to another peer using specified protocol.
	fn send_protocol(&self, protocol: ProtocolId, peer: PeerId, packet_id: PacketId, data: Vec<u8>) -> Result<(), Error>;

	/// Respond to a current network message. Panics if no there is no packet in the context. If the session is expired returns nothing.
	fn respond(&self, packet_id: PacketId, data: Vec<u8>) -> Result<(), Error>;

	/// Disconnect a peer and prevent it from connecting again.
	fn disable_peer(&self, peer: PeerId);

	/// Disconnect peer. Reconnect can be attempted later.
	fn disconnect_peer(&self, peer: PeerId);

	/// Check if the session is still active.
	fn is_expired(&self) -> bool;

	/// Register a new IO timer. 'IoHandler::timeout' will be called with the token.
	fn register_timer(&self, token: TimerToken, delay: Duration) -> Result<(), Error>;

	/// Returns peer identification string
	fn peer_client_version(&self, peer: PeerId) -> String;

	/// Returns information on p2p session
	fn session_info(&self, peer: PeerId) -> Option<SessionInfo>;

	/// Returns max version for a given protocol.
	fn protocol_version(&self, protocol: ProtocolId, peer: PeerId) -> Option<u8>;

	/// Returns this object's subprotocol name.
	fn subprotocol_name(&self) -> ProtocolId;
}

impl<'a, T> NetworkContext for &'a T where T: ?Sized + NetworkContext {
	fn send(&self, peer: PeerId, packet_id: PacketId, data: Vec<u8>) -> Result<(), Error> {
		(**self).send(peer, packet_id, data)
	}

	fn send_protocol(&self, protocol: ProtocolId, peer: PeerId, packet_id: PacketId, data: Vec<u8>) -> Result<(), Error> {
		(**self).send_protocol(protocol, peer, packet_id, data)
	}

	fn respond(&self, packet_id: PacketId, data: Vec<u8>) -> Result<(), Error> {
		(**self).respond(packet_id, data)
	}

	fn disable_peer(&self, peer: PeerId) {
		(**self).disable_peer(peer)
	}

	fn disconnect_peer(&self, peer: PeerId) {
		(**self).disconnect_peer(peer)
	}

	fn is_expired(&self) -> bool {
		(**self).is_expired()
	}

	fn register_timer(&self, token: TimerToken, delay: Duration) -> Result<(), Error> {
		(**self).register_timer(token, delay)
	}

	fn peer_client_version(&self, peer: PeerId) -> String {
		(**self).peer_client_version(peer)
	}

	fn session_info(&self, peer: PeerId) -> Option<SessionInfo> {
		(**self).session_info(peer)
	}

	fn protocol_version(&self, protocol: ProtocolId, peer: PeerId) -> Option<u8> {
		(**self).protocol_version(protocol, peer)
	}

	fn subprotocol_name(&self) -> ProtocolId {
		(**self).subprotocol_name()
	}
}

<<<<<<< HEAD
pub trait HostInfo {
	/// Returns public key
	fn id(&self) -> &NodeId;
}

=======
>>>>>>> 3d764173
/// Network IO protocol handler. This needs to be implemented for each new subprotocol.
/// All the handler function are called from within IO event loop.
/// `Message` is the type for message data.
pub trait NetworkProtocolHandler: Sync + Send {
	/// Initialize the handler
	fn initialize(&self, _io: &NetworkContext) {}
	/// Called when new network packet received.
	fn read(&self, io: &NetworkContext, peer: &PeerId, packet_id: u8, data: &[u8]);
	/// Called when new peer is connected. Only called when peer supports the same protocol.
	fn connected(&self, io: &NetworkContext, peer: &PeerId);
	/// Called when a previously connected peer disconnects.
	fn disconnected(&self, io: &NetworkContext, peer: &PeerId);
	/// Timer function called after a timeout created with `NetworkContext::timeout`.
	fn timeout(&self, _io: &NetworkContext, _timer: TimerToken) {}
}

/// Non-reserved peer modes.
#[derive(Clone, Debug, PartialEq, Eq)]
pub enum NonReservedPeerMode {
	/// Accept them. This is the default.
	Accept,
	/// Deny them.
	Deny,
}

impl NonReservedPeerMode {
	/// Attempt to parse the peer mode from a string.
	pub fn parse(s: &str) -> Option<Self> {
		match s {
			"accept" => Some(NonReservedPeerMode::Accept),
			"deny" => Some(NonReservedPeerMode::Deny),
			_ => None,
		}
	}
}

#[derive(Clone, Debug, PartialEq, Eq)]
pub struct IpFilter {
    pub predefined: AllowIP,
    pub custom_allow: Vec<IpNetwork>,
    pub custom_block: Vec<IpNetwork>,
}

impl Default for IpFilter {
    fn default() -> Self {
        IpFilter {
            predefined: AllowIP::All,
            custom_allow: vec![],
            custom_block: vec![],
        }
    }
}

impl IpFilter {
    /// Attempt to parse the peer mode from a string.
    pub fn parse(s: &str) -> Result<IpFilter, IpNetworkError> {
        let mut filter = IpFilter::default();
        for f in s.split_whitespace() {
            match f {
                "all" => filter.predefined = AllowIP::All,
                "private" => filter.predefined = AllowIP::Private,
                "public" => filter.predefined = AllowIP::Public,
                "none" => filter.predefined = AllowIP::None,
                custom => {
                    if custom.starts_with("-") {
                        filter.custom_block.push(IpNetwork::from_str(&custom.to_owned().split_off(1))?)
                    } else {
                        filter.custom_allow.push(IpNetwork::from_str(custom)?)
                    }
                }
            }
        }
        Ok(filter)
    }
}

/// IP fiter
#[derive(Clone, Debug, PartialEq, Eq)]
pub enum AllowIP {
	/// Connect to any address
	All,
	/// Connect to private network only
	Private,
	/// Connect to public network only
	Public,
    /// Block all addresses
    None,
}<|MERGE_RESOLUTION|>--- conflicted
+++ resolved
@@ -333,14 +333,6 @@
 	}
 }
 
-<<<<<<< HEAD
-pub trait HostInfo {
-	/// Returns public key
-	fn id(&self) -> &NodeId;
-}
-
-=======
->>>>>>> 3d764173
 /// Network IO protocol handler. This needs to be implemented for each new subprotocol.
 /// All the handler function are called from within IO event loop.
 /// `Message` is the type for message data.
