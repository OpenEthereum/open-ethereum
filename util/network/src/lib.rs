// Copyright 2015-2018 Parity Technologies (UK) Ltd.
// This file is part of Parity.

// Parity is free software: you can redistribute it and/or modify
// it under the terms of the GNU General Public License as published by
// the Free Software Foundation, either version 3 of the License, or
// (at your option) any later version.

// Parity is distributed in the hope that it will be useful,
// but WITHOUT ANY WARRANTY; without even the implied warranty of
// MERCHANTABILITY or FITNESS FOR A PARTICULAR PURPOSE.  See the
// GNU General Public License for more details.

// You should have received a copy of the GNU General Public License
// along with Parity.  If not, see <http://www.gnu.org/licenses/>.

#![recursion_limit="128"]

extern crate parity_crypto as crypto;
extern crate ethcore_io as io;
extern crate ethereum_types;
extern crate ethkey;
extern crate rlp;
extern crate ipnetwork;
<<<<<<< HEAD
extern crate parity_snappy;
=======
extern crate parity_snappy as snappy;
>>>>>>> 1f242622
extern crate libc;

#[cfg(test)] #[macro_use]
extern crate assert_matches;

#[macro_use]
extern crate error_chain;

mod connection_filter;
mod error;

pub use connection_filter::{ConnectionFilter, ConnectionDirection};
pub use io::TimerToken;
pub use error::{Error, ErrorKind, DisconnectReason};

use std::cmp::Ordering;
use std::collections::HashMap;
use std::net::{SocketAddr, SocketAddrV4, Ipv4Addr};
use std::str::{self, FromStr};
use std::sync::Arc;
use std::time::Duration;
use ipnetwork::{IpNetwork, IpNetworkError};
use ethkey::Secret;
use ethereum_types::H512;
use rlp::{Decodable, DecoderError, Rlp};

/// Protocol handler level packet id
pub type PacketId = u8;
/// Protocol / handler id
pub type ProtocolId = [u8; 3];

/// Node public key
pub type NodeId = H512;

/// Local (temporary) peer session ID.
pub type PeerId = usize;

/// Messages used to communitate with the event loop from other threads.
#[derive(Clone)]
pub enum NetworkIoMessage {
	/// Register a new protocol handler.
	AddHandler {
		/// Handler shared instance.
		handler: Arc<NetworkProtocolHandler + Sync>,
		/// Protocol Id.
		protocol: ProtocolId,
		/// Supported protocol versions and number of packet IDs reserved by the protocol (packet count).
		versions: Vec<(u8, u8)>,
	},
	/// Register a new protocol timer
	AddTimer {
		/// Protocol Id.
		protocol: ProtocolId,
		/// Timer token.
		token: TimerToken,
		/// Timer delay.
		delay: Duration,
	},
	/// Initliaze public interface.
	InitPublicInterface,
	/// Disconnect a peer.
	Disconnect(PeerId),
	/// Disconnect and temporary disable peer.
	DisablePeer(PeerId),
	/// Network has been started with the host as the given enode.
	NetworkStarted(String),
}

/// Shared session information
#[derive(Debug, Clone)]
pub struct SessionInfo {
	/// Peer public key
	pub id: Option<NodeId>,
	/// Peer client ID
	pub client_version: String,
	/// Peer RLPx protocol version
	pub protocol_version: u32,
	/// Session protocol capabilities
	pub capabilities: Vec<SessionCapabilityInfo>,
	/// Peer protocol capabilities
	pub peer_capabilities: Vec<PeerCapabilityInfo>,
	/// Peer ping delay
	pub ping: Option<Duration>,
	/// True if this session was originated by us.
	pub originated: bool,
	/// Remote endpoint address of the session
	pub remote_address: String,
	/// Local endpoint address of the session
	pub local_address: String,
}

#[derive(Debug, Clone, PartialEq, Eq)]
pub struct PeerCapabilityInfo {
	pub protocol: ProtocolId,
	pub version: u8,
}

impl Decodable for PeerCapabilityInfo {
	fn decode(rlp: &Rlp) -> Result<Self, DecoderError> {
		let p: Vec<u8> = rlp.val_at(0)?;
		if p.len() != 3 {
			return Err(DecoderError::Custom("Invalid subprotocol string length. Should be 3"));
		}
		let mut p2: ProtocolId = [0u8; 3];
		p2.clone_from_slice(&p);
		Ok(PeerCapabilityInfo {
			protocol: p2,
			version: rlp.val_at(1)?
		})
	}
}

impl ToString for PeerCapabilityInfo {
	fn to_string(&self) -> String {
		format!("{}/{}", str::from_utf8(&self.protocol[..]).unwrap_or("???"), self.version)
	}
}

#[derive(Debug, Clone, PartialEq, Eq)]
pub struct SessionCapabilityInfo {
	pub protocol: [u8; 3],
	pub version: u8,
	pub packet_count: u8,
	pub id_offset: u8,
}

impl PartialOrd for SessionCapabilityInfo {
	fn partial_cmp(&self, other: &SessionCapabilityInfo) -> Option<Ordering> {
		Some(self.cmp(other))
	}
}

impl Ord for SessionCapabilityInfo {
	fn cmp(&self, b: &SessionCapabilityInfo) -> Ordering {
		// By protocol id first
		if self.protocol != b.protocol {
			return self.protocol.cmp(&b.protocol);
		}
		// By version
		self.version.cmp(&b.version)
	}
}

/// Network service configuration
#[derive(Debug, PartialEq, Clone)]
pub struct NetworkConfiguration {
	/// Directory path to store general network configuration. None means nothing will be saved
	pub config_path: Option<String>,
	/// Directory path to store network-specific configuration. None means nothing will be saved
	pub net_config_path: Option<String>,
	/// IP address to listen for incoming connections. Listen to all connections by default
	pub listen_address: Option<SocketAddr>,
	/// IP address to advertise. Detected automatically if none.
	pub public_address: Option<SocketAddr>,
	/// Port for UDP connections, same as TCP by default
	pub udp_port: Option<u16>,
	/// Enable NAT configuration
	pub nat_enabled: bool,
	/// Enable discovery
	pub discovery_enabled: bool,
	/// List of initial node addresses
	pub boot_nodes: Vec<String>,
	/// Use provided node key instead of default
	pub use_secret: Option<Secret>,
	/// Minimum number of connected peers to maintain
	pub min_peers: u32,
	/// Maximum allowed number of peers
	pub max_peers: u32,
	/// Maximum handshakes
	pub max_handshakes: u32,
	/// Reserved protocols. Peers with <key> protocol get additional <value> connection slots.
	pub reserved_protocols: HashMap<ProtocolId, u32>,
	/// List of reserved node addresses.
	pub reserved_nodes: Vec<String>,
	/// The non-reserved peer mode.
	pub non_reserved_mode: NonReservedPeerMode,
	/// IP filter
	pub ip_filter: IpFilter,
	/// Client identifier
	pub client_version: String,
}

impl Default for NetworkConfiguration {
	fn default() -> Self {
		NetworkConfiguration::new()
	}
}

impl NetworkConfiguration {
	/// Create a new instance of default settings.
	pub fn new() -> Self {
		NetworkConfiguration {
			config_path: None,
			net_config_path: None,
			listen_address: None,
			public_address: None,
			udp_port: None,
			nat_enabled: true,
			discovery_enabled: true,
			boot_nodes: Vec::new(),
			use_secret: None,
			min_peers: 25,
			max_peers: 50,
			max_handshakes: 64,
			reserved_protocols: HashMap::new(),
			ip_filter: IpFilter::default(),
			reserved_nodes: Vec::new(),
			non_reserved_mode: NonReservedPeerMode::Accept,
			client_version: "Parity-network".into(),
		}
	}

	/// Create new default configuration with specified listen port.
	pub fn new_with_port(port: u16) -> NetworkConfiguration {
		let mut config = NetworkConfiguration::new();
		config.listen_address = Some(SocketAddr::V4(SocketAddrV4::new(Ipv4Addr::new(0, 0, 0, 0), port)));
		config
	}

	/// Create new default configuration for localhost-only connection with random port (usefull for testing)
	pub fn new_local() -> NetworkConfiguration {
		let mut config = NetworkConfiguration::new();
		config.listen_address = Some(SocketAddr::V4(SocketAddrV4::new(Ipv4Addr::new(127, 0, 0, 1), 0)));
		config.nat_enabled = false;
		config
	}
}

/// IO access point. This is passed to all IO handlers and provides an interface to the IO subsystem.
pub trait NetworkContext {
	/// Send a packet over the network to another peer.
	fn send(&self, peer: PeerId, packet_id: PacketId, data: Vec<u8>) -> Result<(), Error>;

	/// Send a packet over the network to another peer using specified protocol.
	fn send_protocol(&self, protocol: ProtocolId, peer: PeerId, packet_id: PacketId, data: Vec<u8>) -> Result<(), Error>;

	/// Respond to a current network message. Panics if no there is no packet in the context. If the session is expired returns nothing.
	fn respond(&self, packet_id: PacketId, data: Vec<u8>) -> Result<(), Error>;

	/// Disconnect a peer and prevent it from connecting again.
	fn disable_peer(&self, peer: PeerId);

	/// Disconnect peer. Reconnect can be attempted later.
	fn disconnect_peer(&self, peer: PeerId);

	/// Check if the session is still active.
	fn is_expired(&self) -> bool;

	/// Register a new IO timer. 'IoHandler::timeout' will be called with the token.
	fn register_timer(&self, token: TimerToken, delay: Duration) -> Result<(), Error>;

	/// Returns peer identification string
	fn peer_client_version(&self, peer: PeerId) -> String;

	/// Returns information on p2p session
	fn session_info(&self, peer: PeerId) -> Option<SessionInfo>;

	/// Returns max version for a given protocol.
	fn protocol_version(&self, protocol: ProtocolId, peer: PeerId) -> Option<u8>;

	/// Returns this object's subprotocol name.
	fn subprotocol_name(&self) -> ProtocolId;
}

impl<'a, T> NetworkContext for &'a T where T: ?Sized + NetworkContext {
	fn send(&self, peer: PeerId, packet_id: PacketId, data: Vec<u8>) -> Result<(), Error> {
		(**self).send(peer, packet_id, data)
	}

	fn send_protocol(&self, protocol: ProtocolId, peer: PeerId, packet_id: PacketId, data: Vec<u8>) -> Result<(), Error> {
		(**self).send_protocol(protocol, peer, packet_id, data)
	}

	fn respond(&self, packet_id: PacketId, data: Vec<u8>) -> Result<(), Error> {
		(**self).respond(packet_id, data)
	}

	fn disable_peer(&self, peer: PeerId) {
		(**self).disable_peer(peer)
	}

	fn disconnect_peer(&self, peer: PeerId) {
		(**self).disconnect_peer(peer)
	}

	fn is_expired(&self) -> bool {
		(**self).is_expired()
	}

	fn register_timer(&self, token: TimerToken, delay: Duration) -> Result<(), Error> {
		(**self).register_timer(token, delay)
	}

	fn peer_client_version(&self, peer: PeerId) -> String {
		(**self).peer_client_version(peer)
	}

	fn session_info(&self, peer: PeerId) -> Option<SessionInfo> {
		(**self).session_info(peer)
	}

	fn protocol_version(&self, protocol: ProtocolId, peer: PeerId) -> Option<u8> {
		(**self).protocol_version(protocol, peer)
	}

	fn subprotocol_name(&self) -> ProtocolId {
		(**self).subprotocol_name()
	}
}

/// Network IO protocol handler. This needs to be implemented for each new subprotocol.
/// All the handler function are called from within IO event loop.
/// `Message` is the type for message data.
pub trait NetworkProtocolHandler: Sync + Send {
	/// Initialize the handler
	fn initialize(&self, _io: &NetworkContext) {}
	/// Called when new network packet received.
	fn read(&self, io: &NetworkContext, peer: &PeerId, packet_id: u8, data: &[u8]);
	/// Called when new peer is connected. Only called when peer supports the same protocol.
	fn connected(&self, io: &NetworkContext, peer: &PeerId);
	/// Called when a previously connected peer disconnects.
	fn disconnected(&self, io: &NetworkContext, peer: &PeerId);
	/// Timer function called after a timeout created with `NetworkContext::timeout`.
	fn timeout(&self, _io: &NetworkContext, _timer: TimerToken) {}
}

/// Non-reserved peer modes.
#[derive(Copy, Clone, Debug, PartialEq, Eq)]
pub enum NonReservedPeerMode {
	/// Accept them. This is the default.
	Accept,
	/// Deny them.
	Deny,
}

impl NonReservedPeerMode {
	/// Attempt to parse the peer mode from a string.
	pub fn parse(s: &str) -> Option<Self> {
		match s {
			"accept" => Some(NonReservedPeerMode::Accept),
			"deny" => Some(NonReservedPeerMode::Deny),
			_ => None,
		}
	}
}

#[derive(Clone, Debug, PartialEq, Eq)]
pub struct IpFilter {
    pub predefined: AllowIP,
    pub custom_allow: Vec<IpNetwork>,
    pub custom_block: Vec<IpNetwork>,
}

impl Default for IpFilter {
    fn default() -> Self {
        IpFilter {
            predefined: AllowIP::All,
            custom_allow: vec![],
            custom_block: vec![],
        }
    }
}

impl IpFilter {
    /// Attempt to parse the peer mode from a string.
    pub fn parse(s: &str) -> Result<IpFilter, IpNetworkError> {
        let mut filter = IpFilter::default();
        for f in s.split_whitespace() {
            match f {
                "all" => filter.predefined = AllowIP::All,
                "private" => filter.predefined = AllowIP::Private,
                "public" => filter.predefined = AllowIP::Public,
                "none" => filter.predefined = AllowIP::None,
                custom => {
                    if custom.starts_with("-") {
                        filter.custom_block.push(IpNetwork::from_str(&custom.to_owned().split_off(1))?)
                    } else {
                        filter.custom_allow.push(IpNetwork::from_str(custom)?)
                    }
                }
            }
        }
        Ok(filter)
    }
}

/// IP fiter
#[derive(Clone, Debug, PartialEq, Eq)]
pub enum AllowIP {
	/// Connect to any address
	All,
	/// Connect to private network only
	Private,
	/// Connect to public network only
	Public,
    /// Block all addresses
    None,
}<|MERGE_RESOLUTION|>--- conflicted
+++ resolved
@@ -22,11 +22,7 @@
 extern crate ethkey;
 extern crate rlp;
 extern crate ipnetwork;
-<<<<<<< HEAD
-extern crate parity_snappy;
-=======
 extern crate parity_snappy as snappy;
->>>>>>> 1f242622
 extern crate libc;
 
 #[cfg(test)] #[macro_use]
