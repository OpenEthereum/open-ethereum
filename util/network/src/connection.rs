--- conflicted
+++ resolved
@@ -356,13 +356,8 @@
 	pub fn send_packet<Message>(&mut self, io: &IoContext<Message>, payload: &[u8]) -> Result<(), Error> where Message: Send + Clone + Sync + 'static {
 		let mut header = RlpStream::new();
 		let len = payload.len();
-<<<<<<< HEAD
-		if len >= (1 << 24) {
-			return Err(ErrorKind::OversizedPacket.into());
-=======
 		if len > MAX_PAYLOAD_SIZE {
-			return Err(NetworkError::OversizedPacket);
->>>>>>> 3a010687
+			bail!(ErrorKind::OversizedPacket);
 		}
 		header.append_raw(&[(len >> 16) as u8, (len >> 8) as u8, len as u8], 1);
 		header.append_raw(&[0xc2u8, 0x80u8, 0x80u8], 1);
