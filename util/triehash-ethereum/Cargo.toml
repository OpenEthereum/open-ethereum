[package]
name = "triehash-ethereum"
version = "0.2.0"
authors = ["Parity Technologies <admin@parity.io>"]
description = "Trie-root helpers, ethereum style"
license = "GPL-3.0"

[dependencies]
<<<<<<< HEAD
triehash = { version = "0.4.0", features = ["ethereum"] }
ethereum-types = "0.4"
=======
triehash = "0.6.0"
ethereum-types = "0.6.0"
>>>>>>> a23f5b8f
keccak-hasher = { path = "../keccak-hasher" }<|MERGE_RESOLUTION|>--- conflicted
+++ resolved
@@ -6,11 +6,6 @@
 license = "GPL-3.0"
 
 [dependencies]
-<<<<<<< HEAD
-triehash = { version = "0.4.0", features = ["ethereum"] }
-ethereum-types = "0.4"
-=======
 triehash = "0.6.0"
 ethereum-types = "0.6.0"
->>>>>>> a23f5b8f
 keccak-hasher = { path = "../keccak-hasher" }