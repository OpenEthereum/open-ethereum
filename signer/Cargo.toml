[package]
description = "Ethcore Trusted Signer"
homepage = "http://ethcore.io"
license = "GPL-3.0"
name = "ethcore-signer"
version = "1.4.0"
authors = ["Ethcore <admin@ethcore.io>"]
build = "build.rs"

[build-dependencies]
rustc_version = "0.1"

[dependencies]
rand = "0.3.14"
jsonrpc-core = "3.0"
log = "0.3"
env_logger = "0.3"
ws = { git = "https://github.com/ethcore/ws-rs.git", branch = "mio-upstream-stable" }
ethcore-util = { path = "../util" }
ethcore-io = { path = "../util/io" }
ethcore-rpc = { path = "../rpc" }
ethcore-devtools = { path = "../devtools" }
<<<<<<< HEAD
parity-dapps-glue = { path = "../dapps/js-glue", version = "1.4", optional = true}
parity-ui = { path = "../dapps/ui", version = "1.4", optional = true}
=======
parity-dapps = { git = "https://github.com/ethcore/parity-ui.git", version = "1.4", optional = true}
parity-dapps-signer = { git = "https://github.com/ethcore/parity-ui.git", version = "1.4", optional = true}
>>>>>>> b5c65e3d

clippy = { version = "0.0.90", optional = true}

[features]
dev = ["clippy"]
<<<<<<< HEAD
ui = ["parity-dapps-glue", "parity-ui"]
use-precompiled-js = ["parity-ui/use-precompiled-js"]
=======
ui = ["parity-dapps", "parity-dapps-signer"]
use-precompiled-js = ["parity-dapps-signer/use-precompiled-js"]
>>>>>>> b5c65e3d
<|MERGE_RESOLUTION|>--- conflicted
+++ resolved
@@ -20,22 +20,12 @@
 ethcore-io = { path = "../util/io" }
 ethcore-rpc = { path = "../rpc" }
 ethcore-devtools = { path = "../devtools" }
-<<<<<<< HEAD
 parity-dapps-glue = { path = "../dapps/js-glue", version = "1.4", optional = true}
 parity-ui = { path = "../dapps/ui", version = "1.4", optional = true}
-=======
-parity-dapps = { git = "https://github.com/ethcore/parity-ui.git", version = "1.4", optional = true}
-parity-dapps-signer = { git = "https://github.com/ethcore/parity-ui.git", version = "1.4", optional = true}
->>>>>>> b5c65e3d
 
 clippy = { version = "0.0.90", optional = true}
 
 [features]
 dev = ["clippy"]
-<<<<<<< HEAD
 ui = ["parity-dapps-glue", "parity-ui"]
 use-precompiled-js = ["parity-ui/use-precompiled-js"]
-=======
-ui = ["parity-dapps", "parity-dapps-signer"]
-use-precompiled-js = ["parity-dapps-signer/use-precompiled-js"]
->>>>>>> b5c65e3d
