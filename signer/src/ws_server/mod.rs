--- conflicted
+++ resolved
@@ -135,11 +135,7 @@
 		let origin = format!("{}", addr);
 		let port = addr.port();
 		let ws = ws::Builder::new().with_settings(config).build(
-<<<<<<< HEAD
-			session::Factory::new(handler, origin, authcodes_path, skip_origin_validation, stats)
-=======
-			session::Factory::new(handler, origin, port, authcodes_path, skip_origin_validation)
->>>>>>> b4c24d5a
+			session::Factory::new(handler, origin, port, authcodes_path, skip_origin_validation, stats)
 		)?;
 
 		let panic_handler = PanicHandler::new_in_arc();
