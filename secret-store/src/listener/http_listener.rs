// Copyright 2015-2019 Parity Technologies (UK) Ltd.
// This file is part of Parity Ethereum.

// Parity Ethereum is free software: you can redistribute it and/or modify
// it under the terms of the GNU General Public License as published by
// the Free Software Foundation, either version 3 of the License, or
// (at your option) any later version.

// Parity Ethereum is distributed in the hope that it will be useful,
// but WITHOUT ANY WARRANTY; without even the implied warranty of
// MERCHANTABILITY or FITNESS FOR A PARTICULAR PURPOSE.  See the
// GNU General Public License for more details.

// You should have received a copy of the GNU General Public License
// along with Parity Ethereum.  If not, see <http://www.gnu.org/licenses/>.

use std::collections::BTreeSet;
use std::sync::{Arc, Weak};
use futures::future::{ok, result};
use hyper::{self, Uri, Request as HttpRequest, Response as HttpResponse, Method as HttpMethod,
	StatusCode as HttpStatusCode, Body,
	header::{self, HeaderValue},
	server::conn::Http,
	service::Service,
};
use serde::Serialize;
use serde_json;
use tokio;
use tokio::net::TcpListener;
use parity_runtime::Executor;
use futures::{future, Future, Stream};
use url::percent_encoding::percent_decode;

use traits::KeyServer;
use serialization::{SerializableEncryptedDocumentKeyShadow, SerializableBytes, SerializablePublic};
use types::{Error, Public, MessageHash, NodeAddress, RequestSignature, ServerKeyId,
	EncryptedDocumentKey, EncryptedDocumentKeyShadow, NodeId};
use jsonrpc_server_utils::cors::{self, AllowCors, AccessControlAllowOrigin};

/// Key server http-requests listener. Available requests:
/// To generate server key:							POST		/shadow/{server_key_id}/{signature}/{threshold}
/// To store pregenerated encrypted document key: 	POST		/shadow/{server_key_id}/{signature}/{common_point}/{encrypted_key}
/// To generate server && document key:				POST		/{server_key_id}/{signature}/{threshold}
/// To get document key:							GET			/{server_key_id}/{signature}
/// To get document key shadow:						GET			/shadow/{server_key_id}/{signature}
/// To generate Schnorr signature with server key:	GET			/schnorr/{server_key_id}/{signature}/{message_hash}
/// To generate ECDSA signature with server key:	GET			/ecdsa/{server_key_id}/{signature}/{message_hash}
/// To change servers set:							POST		/admin/servers_set_change/{old_signature}/{new_signature} + BODY: json array of hex-encoded nodes ids

type CorsDomains = Option<Vec<AccessControlAllowOrigin>>;

pub struct KeyServerHttpListener {
	_executor: Executor,
	_handler: Arc<KeyServerSharedHttpHandler>,
}

/// Parsed http request
#[derive(Debug, Clone, PartialEq)]
enum Request {
	/// Invalid request
	Invalid,
	/// Generate server key.
	GenerateServerKey(ServerKeyId, RequestSignature, usize),
	/// Store document key.
	StoreDocumentKey(ServerKeyId, RequestSignature, Public, Public),
	/// Generate encryption key.
	GenerateDocumentKey(ServerKeyId, RequestSignature, usize),
	/// Request encryption key of given document for given requestor.
	GetDocumentKey(ServerKeyId, RequestSignature),
	/// Request shadow of encryption key of given document for given requestor.
	GetDocumentKeyShadow(ServerKeyId, RequestSignature),
	/// Generate Schnorr signature for the message.
	SchnorrSignMessage(ServerKeyId, RequestSignature, MessageHash),
	/// Generate ECDSA signature for the message.
	EcdsaSignMessage(ServerKeyId, RequestSignature, MessageHash),
	/// Change servers set.
	ChangeServersSet(RequestSignature, RequestSignature, BTreeSet<NodeId>),
}

/// Cloneable http handler
#[derive(Clone)]
struct KeyServerHttpHandler {
	handler: Arc<KeyServerSharedHttpHandler>,
	cors: CorsDomains,
}

/// Shared http handler
struct KeyServerSharedHttpHandler {
	key_server: Weak<KeyServer>,
}


impl KeyServerHttpListener {
	/// Start KeyServer http listener
	pub fn start(listener_address: NodeAddress, cors_domains: Option<Vec<String>>, key_server: Weak<KeyServer>, executor: Executor) -> Result<Self, Error> {
		let shared_handler = Arc::new(KeyServerSharedHttpHandler {
			key_server: key_server,
		});
		let cors: CorsDomains = cors_domains.map(|domains| domains.into_iter().map(AccessControlAllowOrigin::from).collect());
		let listener_address = format!("{}:{}", listener_address.address, listener_address.port).parse()?;
		let listener = TcpListener::bind(&listener_address)?;

		let shared_handler2 = shared_handler.clone();

		let server = listener.incoming()
			.map_err(|e| warn!("Key server listener error: {:?}", e))
			.for_each(move |socket| {
				let http = Http::new();
				let serve = http.serve_connection(socket,
					KeyServerHttpHandler { handler: shared_handler2.clone(), cors: cors.clone() }
				).map(|_| ()).map_err(|e| {
					warn!("Key server handler error: {:?}", e);
				});

				tokio::spawn(serve)
			});

		executor.spawn(server);

		let listener = KeyServerHttpListener {
			_executor: executor,
			_handler: shared_handler,
		};

		Ok(listener)
	}
}

impl KeyServerHttpHandler {
<<<<<<< HEAD
	fn key_server(&self) -> Result<Arc<KeyServer>, Error> {
		self.handler.key_server.upgrade()
			.ok_or_else(|| Error::Internal("KeyServer is already destroyed".into()))
	}

	fn process(self, req_method: HttpMethod, req_uri: Uri, path: &str, req_body: &[u8]) -> Box<Future<Item=HttpResponse<Body>, Error=hyper::Error> + Send> {
		match parse_request(&req_method, &path, &req_body) {
			Request::GenerateServerKey(document, signature, threshold) =>
				Box::new(result(self.key_server())
					.and_then(move |key_server| key_server.generate_key(document, signature.into(), threshold))
					.then(move |result| ok(return_server_public_key("GenerateServerKey", &req_uri, result)))),
			Request::StoreDocumentKey(document, signature, common_point, encrypted_document_key) =>
				Box::new(result(self.key_server())
					.and_then(move |key_server| key_server.store_document_key(
						document,
						signature.into(),
						common_point,
						encrypted_document_key,
					))
					.then(move |result| ok(return_empty("StoreDocumentKey", &req_uri, result)))),
			Request::GenerateDocumentKey(document, signature, threshold) =>
				Box::new(result(self.key_server())
					.and_then(move |key_server| key_server.generate_document_key(
						document,
						signature.into(),
						threshold,
					))
					.then(move |result| ok(return_document_key("GenerateDocumentKey", &req_uri, result)))),
			Request::GetDocumentKey(document, signature) =>
				Box::new(result(self.key_server())
					.and_then(move |key_server| key_server.restore_document_key(document, signature.into()))
					.then(move |result| ok(return_document_key("GetDocumentKey", &req_uri, result)))),
			Request::GetDocumentKeyShadow(document, signature) =>
				Box::new(result(self.key_server())
					.and_then(move |key_server| key_server.restore_document_key_shadow(document, signature.into()))
					.then(move |result| ok(return_document_key_shadow("GetDocumentKeyShadow", &req_uri, result)))),
			Request::SchnorrSignMessage(document, signature, message_hash) =>
				Box::new(result(self.key_server())
					.and_then(move |key_server| key_server.sign_message_schnorr(
						document,
						signature.into(),
						message_hash,
					))
					.then(move |result| ok(return_message_signature("SchnorrSignMessage", &req_uri, result)))),
			Request::EcdsaSignMessage(document, signature, message_hash) =>
				Box::new(result(self.key_server())
					.and_then(move |key_server| key_server.sign_message_ecdsa(
						document,
						signature.into(),
						message_hash,
					))
					.then(move |result| ok(return_message_signature("EcdsaSignMessage", &req_uri, result)))),
			Request::ChangeServersSet(old_set_signature, new_set_signature, new_servers_set) =>
				Box::new(result(self.key_server())
					.and_then(move |key_server| key_server.change_servers_set(
						old_set_signature,
						new_set_signature,
						new_servers_set,
					))
					.then(move |result| ok(return_empty("ChangeServersSet", &req_uri, result)))),
=======
	fn process(self, req_method: HttpMethod, req_uri: Uri, path: &str, req_body: &[u8], cors: AllowCors<AccessControlAllowOrigin>) -> HttpResponse<Body> {
		match parse_request(&req_method, &path, &req_body) {
			Request::GenerateServerKey(document, signature, threshold) => {
				return_server_public_key(&req_uri, cors, self.handler.key_server.upgrade()
					.map(|key_server| key_server.generate_key(&document, &signature.into(), threshold))
					.unwrap_or(Err(Error::Internal("KeyServer is already destroyed".into())))
					.map_err(|err| {
						warn!(target: "secretstore", "GenerateServerKey request {} has failed with: {}", req_uri, err);
						err
					}))
			},
			Request::StoreDocumentKey(document, signature, common_point, encrypted_document_key) => {
				return_empty(&req_uri, cors, self.handler.key_server.upgrade()
					.map(|key_server| key_server.store_document_key(&document, &signature.into(), common_point, encrypted_document_key))
					.unwrap_or(Err(Error::Internal("KeyServer is already destroyed".into())))
					.map_err(|err| {
						warn!(target: "secretstore", "StoreDocumentKey request {} has failed with: {}", req_uri, err);
						err
					}))
			},
			Request::GenerateDocumentKey(document, signature, threshold) => {
				return_document_key(&req_uri, cors, self.handler.key_server.upgrade()
					.map(|key_server| key_server.generate_document_key(&document, &signature.into(), threshold))
					.unwrap_or(Err(Error::Internal("KeyServer is already destroyed".into())))
					.map_err(|err| {
						warn!(target: "secretstore", "GenerateDocumentKey request {} has failed with: {}", req_uri, err);
						err
					}))
			},
			Request::GetDocumentKey(document, signature) => {
				return_document_key(&req_uri, cors, self.handler.key_server.upgrade()
					.map(|key_server| key_server.restore_document_key(&document, &signature.into()))
					.unwrap_or(Err(Error::Internal("KeyServer is already destroyed".into())))
					.map_err(|err| {
						warn!(target: "secretstore", "GetDocumentKey request {} has failed with: {}", req_uri, err);
						err
					}))
			},
			Request::GetDocumentKeyShadow(document, signature) => {
				return_document_key_shadow(&req_uri, cors, self.handler.key_server.upgrade()
					.map(|key_server| key_server.restore_document_key_shadow(&document, &signature.into()))
					.unwrap_or(Err(Error::Internal("KeyServer is already destroyed".into())))
					.map_err(|err| {
						warn!(target: "secretstore", "GetDocumentKeyShadow request {} has failed with: {}", req_uri, err);
						err
					}))
			},
			Request::SchnorrSignMessage(document, signature, message_hash) => {
				return_message_signature(&req_uri, cors, self.handler.key_server.upgrade()
					.map(|key_server| key_server.sign_message_schnorr(&document, &signature.into(), message_hash))
					.unwrap_or(Err(Error::Internal("KeyServer is already destroyed".into())))
					.map_err(|err| {
						warn!(target: "secretstore", "SchnorrSignMessage request {} has failed with: {}", req_uri, err);
						err
					}))
				},
			Request::EcdsaSignMessage(document, signature, message_hash) => {
				return_message_signature(&req_uri, cors, self.handler.key_server.upgrade()
					.map(|key_server| key_server.sign_message_ecdsa(&document, &signature.into(), message_hash))
					.unwrap_or(Err(Error::Internal("KeyServer is already destroyed".into())))
					.map_err(|err| {
						warn!(target: "secretstore", "EcdsaSignMessage request {} has failed with: {}", req_uri, err);
						err
					}))
			},
			Request::ChangeServersSet(old_set_signature, new_set_signature, new_servers_set) => {
				return_empty(&req_uri, cors, self.handler.key_server.upgrade()
					.map(|key_server| key_server.change_servers_set(old_set_signature, new_set_signature, new_servers_set))
					.unwrap_or(Err(Error::Internal("KeyServer is already destroyed".into())))
					.map_err(|err| {
						warn!(target: "secretstore", "ChangeServersSet request {} has failed with: {}", req_uri, err);
						err
					}))
				},
>>>>>>> faf6f1f9
			Request::Invalid => {
				warn!(target: "secretstore", "Ignoring invalid {}-request {}", req_method, req_uri);
				Box::new(ok(HttpResponse::builder()
					.status(HttpStatusCode::BAD_REQUEST)
					.body(Body::empty())
					.expect("Nothing to parse, cannot fail; qed")))
			},
		}
	}
}

impl Service for KeyServerHttpHandler {
	type ReqBody = Body;
	type ResBody = Body;
	type Error = hyper::Error;
	type Future = Box<Future<Item = HttpResponse<Self::ResBody>, Error=Self::Error> + Send>;

	fn call(&mut self, req: HttpRequest<Body>) -> Self::Future {
<<<<<<< HEAD
		if req.headers().contains_key(header::ORIGIN) {
			warn!(target: "secretstore", "Ignoring {}-request {} with Origin header", req.method(), req.uri());
			return Box::new(future::ok(HttpResponse::builder()
					.status(HttpStatusCode::NOT_FOUND)
					.body(Body::empty())
					.expect("Nothing to parse, cannot fail; qed")))
		}

		let req_method = req.method().clone();
		let req_uri = req.uri().clone();
		let path = req_uri.path().to_string();
		if !path.starts_with("/") {
			warn!(target: "secretstore", "Ignoring invalid {}-request {}", req_method, req_uri);
			return Box::new(future::ok(HttpResponse::builder()
				.status(HttpStatusCode::NOT_FOUND)
				.body(Body::empty())
				.expect("Nothing to parse, cannot fail; qed")));
		}

		// We cannot consume Self because of the Service trait requirement.
		let this = self.clone();
		Box::new(req.into_body().concat2()
			.and_then(move |body| this.process(req_method, req_uri, &path, &body)))
	}
}

fn return_empty(req_type: &str, req_uri: &Uri, empty: Result<(), Error>) -> HttpResponse<Body> {
	return_bytes::<i32>(req_type, req_uri, empty.map(|_| None))
}

fn return_server_public_key(
	req_type: &str,
	req_uri: &Uri,
	server_public: Result<Public, Error>,
) -> HttpResponse<Body> {
	return_bytes(req_type, req_uri, server_public.map(|k| Some(SerializablePublic(k))))
}

fn return_message_signature(
	req_type: &str,
	req_uri: &Uri,
	signature: Result<EncryptedDocumentKey, Error>,
) -> HttpResponse<Body> {
	return_bytes(req_type, req_uri, signature.map(|s| Some(SerializableBytes(s))))
}

fn return_document_key(
	req_type: &str,
	req_uri: &Uri,
	document_key: Result<EncryptedDocumentKey, Error>,
) -> HttpResponse<Body> {
	return_bytes(req_type, req_uri, document_key.map(|k| Some(SerializableBytes(k))))
}

fn return_document_key_shadow(
	req_type: &str,
	req_uri: &Uri,
	document_key_shadow: Result<EncryptedDocumentKeyShadow, Error>,
) -> HttpResponse<Body> {
	return_bytes(req_type, req_uri, document_key_shadow.map(|k| Some(SerializableEncryptedDocumentKeyShadow {
=======
		let cors = cors::get_cors_allow_origin(
			req.headers().get(header::ORIGIN).and_then(|value| value.to_str().ok()),
			req.headers().get(header::HOST).and_then(|value| value.to_str().ok()),
			&self.cors
		);
		match cors {
			AllowCors::Invalid => {
				warn!(target: "secretstore", "Ignoring {}-request {} with unauthorized Origin header", req.method(), req.uri());
				Box::new(future::ok(HttpResponse::builder()
						.status(HttpStatusCode::NOT_FOUND)
						.body(Body::empty())
						.expect("Nothing to parse, cannot fail; qed")
					))
			},
			_ => {
				let req_method = req.method().clone();
				let req_uri = req.uri().clone();
				// We cannot consume Self because of the Service trait requirement.
				let this = self.clone();

				Box::new(req.into_body().concat2().map(move |body| {
					let path = req_uri.path().to_string();
					if path.starts_with("/") {
						this.process(req_method, req_uri, &path, &body, cors)
					} else {
						warn!(target: "secretstore", "Ignoring invalid {}-request {}", req_method, req_uri);
						HttpResponse::builder()
							.status(HttpStatusCode::NOT_FOUND)
							.body(Body::empty())
							.expect("Nothing to parse, cannot fail; qed")
					}
				}))
			}
		}
	}
}

fn return_empty(req_uri: &Uri, cors: AllowCors<AccessControlAllowOrigin>, empty: Result<(), Error>) -> HttpResponse<Body> {
	return_bytes::<i32>(req_uri, cors, empty.map(|_| None))
}

fn return_server_public_key(req_uri: &Uri, cors: AllowCors<AccessControlAllowOrigin>, server_public: Result<Public, Error>) -> HttpResponse<Body> {
	return_bytes(req_uri, cors, server_public.map(|k| Some(SerializablePublic(k))))
}

fn return_message_signature(req_uri: &Uri, cors: AllowCors<AccessControlAllowOrigin>, signature: Result<EncryptedDocumentKey, Error>) -> HttpResponse<Body> {
	return_bytes(req_uri, cors, signature.map(|s| Some(SerializableBytes(s))))
}

fn return_document_key(req_uri: &Uri, cors: AllowCors<AccessControlAllowOrigin>, document_key: Result<EncryptedDocumentKey, Error>) -> HttpResponse<Body> {
	return_bytes(req_uri, cors, document_key.map(|k| Some(SerializableBytes(k))))
}

fn return_document_key_shadow(req_uri: &Uri, cors: AllowCors<AccessControlAllowOrigin>, document_key_shadow: Result<EncryptedDocumentKeyShadow, Error>)
	-> HttpResponse<Body>
{
	return_bytes(req_uri, cors, document_key_shadow.map(|k| Some(SerializableEncryptedDocumentKeyShadow {
>>>>>>> faf6f1f9
		decrypted_secret: k.decrypted_secret.into(),
		common_point: k.common_point.expect("always filled when requesting document_key_shadow; qed").into(),
		decrypt_shadows: k.decrypt_shadows.expect("always filled when requesting document_key_shadow; qed").into_iter().map(Into::into).collect()
	})))
}

<<<<<<< HEAD
fn return_bytes<T: Serialize>(
	req_type: &str,
	req_uri: &Uri,
	result: Result<Option<T>, Error>,
) -> HttpResponse<Body> {
=======
fn return_bytes<T: Serialize>(req_uri: &Uri, cors: AllowCors<AccessControlAllowOrigin>, result: Result<Option<T>, Error>) -> HttpResponse<Body> {
>>>>>>> faf6f1f9
	match result {
		Ok(Some(result)) => match serde_json::to_vec(&result) {
			Ok(result) => {
				let body: Body = result.into();
				let mut builder = HttpResponse::builder();
				builder.header(header::CONTENT_TYPE, HeaderValue::from_static("application/json; charset=utf-8"));
				if let AllowCors::Ok(AccessControlAllowOrigin::Value(origin)) = cors {
					builder.header(header::ACCESS_CONTROL_ALLOW_ORIGIN, origin.to_string());
				}
				builder.body(body).expect("Error creating http response")
			},
			Err(err) => {
				warn!(target: "secretstore", "response to request {} has failed with: {}", req_uri, err);
				HttpResponse::builder()
					.status(HttpStatusCode::INTERNAL_SERVER_ERROR)
					.body(Body::empty())
					.expect("Nothing to parse, cannot fail; qed")
			}
		},
		Ok(None) => {
			let mut builder = HttpResponse::builder();
			builder.status(HttpStatusCode::OK);
			if let AllowCors::Ok(AccessControlAllowOrigin::Value(origin)) = cors {
				builder.header(header::ACCESS_CONTROL_ALLOW_ORIGIN, origin.to_string());
			}
			builder.body(Body::empty()).expect("Nothing to parse, cannot fail; qed")
		},
		Err(err) => {
			warn!(target: "secretstore", "{} request {} has failed with: {}", req_type, req_uri, err);
			return_error(err)
		},
	}
}

fn return_error(err: Error) -> HttpResponse<Body> {
	let status = match err {
		| Error::AccessDenied
		| Error::ConsensusUnreachable
		| Error::ConsensusTemporaryUnreachable =>
			HttpStatusCode::FORBIDDEN,
		| Error::ServerKeyIsNotFound
		| Error::DocumentKeyIsNotFound =>
			HttpStatusCode::NOT_FOUND,
		| Error::InsufficientRequesterData(_)
		| Error::Hyper(_)
		| Error::Serde(_)
		| Error::DocumentKeyAlreadyStored
		| Error::ServerKeyAlreadyGenerated =>
			HttpStatusCode::BAD_REQUEST,
		_ => HttpStatusCode::INTERNAL_SERVER_ERROR,
	};

	let mut res = HttpResponse::builder();
	res.status(status);

	// return error text. ignore errors when returning error
	let error_text = format!("\"{}\"", err);
	if let Ok(error_text) = serde_json::to_vec(&error_text) {
		res.header(header::CONTENT_TYPE, HeaderValue::from_static("application/json; charset=utf-8"));
		res.body(error_text.into())
			.expect("`error_text` is a formatted string, parsing cannot fail; qed")
	} else {
		res.body(Body::empty())
			.expect("Nothing to parse, cannot fail; qed")
	}
}

fn parse_request(method: &HttpMethod, uri_path: &str, body: &[u8]) -> Request {
	let uri_path = match percent_decode(uri_path.as_bytes()).decode_utf8() {
		Ok(path) => path,
		Err(_) => return Request::Invalid,
	};

	let path: Vec<String> = uri_path.trim_start_matches('/').split('/').map(Into::into).collect();
	if path.len() == 0 {
		return Request::Invalid;
	}

	if path[0] == "admin" {
		return parse_admin_request(method, path, body);
	}

	let (prefix, args_offset) = if &path[0] == "shadow" || &path[0] == "schnorr" || &path[0] == "ecdsa"
		{ (&*path[0], 1) } else { ("", 0) };
	let args_count = path.len() - args_offset;
	if args_count < 2 || path[args_offset].is_empty() || path[args_offset + 1].is_empty() {
		return Request::Invalid;
	}

	let document = match path[args_offset].parse() {
		Ok(document) => document,
		_ => return Request::Invalid,
	};
	let signature = match path[args_offset + 1].parse() {
		Ok(signature) => signature,
		_ => return Request::Invalid,
	};

	let threshold = path.get(args_offset + 2).map(|v| v.parse());
	let message_hash = path.get(args_offset + 2).map(|v| v.parse());
	let common_point = path.get(args_offset + 2).map(|v| v.parse());
	let encrypted_key = path.get(args_offset + 3).map(|v| v.parse());
	match (prefix, args_count, method, threshold, message_hash, common_point, encrypted_key) {
		("shadow", 3, &HttpMethod::POST, Some(Ok(threshold)), _, _, _) =>
			Request::GenerateServerKey(document, signature, threshold),
		("shadow", 4, &HttpMethod::POST, _, _, Some(Ok(common_point)), Some(Ok(encrypted_key))) =>
			Request::StoreDocumentKey(document, signature, common_point, encrypted_key),
		("", 3, &HttpMethod::POST, Some(Ok(threshold)), _, _, _) =>
			Request::GenerateDocumentKey(document, signature, threshold),
		("", 2, &HttpMethod::GET, _, _, _, _) =>
			Request::GetDocumentKey(document, signature),
		("shadow", 2, &HttpMethod::GET, _, _, _, _) =>
			Request::GetDocumentKeyShadow(document, signature),
		("schnorr", 3, &HttpMethod::GET, _, Some(Ok(message_hash)), _, _) =>
			Request::SchnorrSignMessage(document, signature, message_hash),
		("ecdsa", 3, &HttpMethod::GET, _, Some(Ok(message_hash)), _, _) =>
			Request::EcdsaSignMessage(document, signature, message_hash),
		_ => Request::Invalid,
	}
}

fn parse_admin_request(method: &HttpMethod, path: Vec<String>, body: &[u8]) -> Request {
	let args_count = path.len();
	if *method != HttpMethod::POST || args_count != 4 || path[1] != "servers_set_change" {
		return Request::Invalid;
	}

	let old_set_signature = match path[2].parse() {
		Ok(signature) => signature,
		_ => return Request::Invalid,
	};

	let new_set_signature = match path[3].parse() {
		Ok(signature) => signature,
		_ => return Request::Invalid,
	};

	let new_servers_set: BTreeSet<SerializablePublic> = match serde_json::from_slice(body) {
		Ok(new_servers_set) => new_servers_set,
		_ => return Request::Invalid,
	};

	Request::ChangeServersSet(old_set_signature, new_set_signature,
		new_servers_set.into_iter().map(Into::into).collect())
}

#[cfg(test)]
mod tests {
	use std::sync::Arc;
	use std::str::FromStr;
	use hyper::Method as HttpMethod;
	use ethkey::Public;
	use traits::KeyServer;
	use key_server::tests::DummyKeyServer;
	use types::NodeAddress;
	use parity_runtime::Runtime;
	use ethereum_types::H256;
	use super::{parse_request, Request, KeyServerHttpListener};

	#[test]
	fn http_listener_successfully_drops() {
		let key_server: Arc<KeyServer> = Arc::new(DummyKeyServer::default());
		let address = NodeAddress { address: "127.0.0.1".into(), port: 9000 };
		let runtime = Runtime::with_thread_count(1);
		let listener = KeyServerHttpListener::start(address, None, Arc::downgrade(&key_server),
			runtime.executor()).unwrap();
		drop(listener);
	}

	#[test]
	fn parse_request_successful() {
		// POST		/shadow/{server_key_id}/{signature}/{threshold}						=> generate server key
		assert_eq!(parse_request(&HttpMethod::POST, "/shadow/0000000000000000000000000000000000000000000000000000000000000001/a199fb39e11eefb61c78a4074a53c0d4424600a3e74aad4fb9d93a26c30d067e1d4d29936de0c73f19827394a1dd049480a0d581aee7ae7546968da7d3d1c2fd01/2", Default::default()),
			Request::GenerateServerKey(H256::from_str("0000000000000000000000000000000000000000000000000000000000000001").unwrap(),
				"a199fb39e11eefb61c78a4074a53c0d4424600a3e74aad4fb9d93a26c30d067e1d4d29936de0c73f19827394a1dd049480a0d581aee7ae7546968da7d3d1c2fd01".parse().unwrap(),
				2));
		// POST		/shadow/{server_key_id}/{signature}/{common_point}/{encrypted_key}	=> store encrypted document key
		assert_eq!(parse_request(&HttpMethod::POST, "/shadow/0000000000000000000000000000000000000000000000000000000000000001/a199fb39e11eefb61c78a4074a53c0d4424600a3e74aad4fb9d93a26c30d067e1d4d29936de0c73f19827394a1dd049480a0d581aee7ae7546968da7d3d1c2fd01/b486d3840218837b035c66196ecb15e6b067ca20101e11bd5e626288ab6806ecc70b8307012626bd512bad1559112d11d21025cef48cc7a1d2f3976da08f36c8/1395568277679f7f583ab7c0992da35f26cde57149ee70e524e49bdae62db3e18eb96122501e7cbb798b784395d7bb5a499edead0706638ad056d886e56cf8fb", Default::default()),
			Request::StoreDocumentKey(H256::from_str("0000000000000000000000000000000000000000000000000000000000000001").unwrap(),
				"a199fb39e11eefb61c78a4074a53c0d4424600a3e74aad4fb9d93a26c30d067e1d4d29936de0c73f19827394a1dd049480a0d581aee7ae7546968da7d3d1c2fd01".parse().unwrap(),
				"b486d3840218837b035c66196ecb15e6b067ca20101e11bd5e626288ab6806ecc70b8307012626bd512bad1559112d11d21025cef48cc7a1d2f3976da08f36c8".parse().unwrap(),
				"1395568277679f7f583ab7c0992da35f26cde57149ee70e524e49bdae62db3e18eb96122501e7cbb798b784395d7bb5a499edead0706638ad056d886e56cf8fb".parse().unwrap()));
		// POST		/{server_key_id}/{signature}/{threshold}							=> generate server && document key
		assert_eq!(parse_request(&HttpMethod::POST, "/0000000000000000000000000000000000000000000000000000000000000001/a199fb39e11eefb61c78a4074a53c0d4424600a3e74aad4fb9d93a26c30d067e1d4d29936de0c73f19827394a1dd049480a0d581aee7ae7546968da7d3d1c2fd01/2", Default::default()),
			Request::GenerateDocumentKey(H256::from_str("0000000000000000000000000000000000000000000000000000000000000001").unwrap(),
				"a199fb39e11eefb61c78a4074a53c0d4424600a3e74aad4fb9d93a26c30d067e1d4d29936de0c73f19827394a1dd049480a0d581aee7ae7546968da7d3d1c2fd01".parse().unwrap(),
				2));
		// GET		/{server_key_id}/{signature}										=> get document key
		assert_eq!(parse_request(&HttpMethod::GET, "/0000000000000000000000000000000000000000000000000000000000000001/a199fb39e11eefb61c78a4074a53c0d4424600a3e74aad4fb9d93a26c30d067e1d4d29936de0c73f19827394a1dd049480a0d581aee7ae7546968da7d3d1c2fd01", Default::default()),
			Request::GetDocumentKey(H256::from_str("0000000000000000000000000000000000000000000000000000000000000001").unwrap(),
				"a199fb39e11eefb61c78a4074a53c0d4424600a3e74aad4fb9d93a26c30d067e1d4d29936de0c73f19827394a1dd049480a0d581aee7ae7546968da7d3d1c2fd01".parse().unwrap()));
		assert_eq!(parse_request(&HttpMethod::GET, "/%30000000000000000000000000000000000000000000000000000000000000001/a199fb39e11eefb61c78a4074a53c0d4424600a3e74aad4fb9d93a26c30d067e1d4d29936de0c73f19827394a1dd049480a0d581aee7ae7546968da7d3d1c2fd01", Default::default()),
			Request::GetDocumentKey(H256::from_str("0000000000000000000000000000000000000000000000000000000000000001").unwrap(),
				"a199fb39e11eefb61c78a4074a53c0d4424600a3e74aad4fb9d93a26c30d067e1d4d29936de0c73f19827394a1dd049480a0d581aee7ae7546968da7d3d1c2fd01".parse().unwrap()));
		// GET		/shadow/{server_key_id}/{signature}									=> get document key shadow
		assert_eq!(parse_request(&HttpMethod::GET, "/shadow/0000000000000000000000000000000000000000000000000000000000000001/a199fb39e11eefb61c78a4074a53c0d4424600a3e74aad4fb9d93a26c30d067e1d4d29936de0c73f19827394a1dd049480a0d581aee7ae7546968da7d3d1c2fd01", Default::default()),
			Request::GetDocumentKeyShadow(H256::from_str("0000000000000000000000000000000000000000000000000000000000000001").unwrap(),
				"a199fb39e11eefb61c78a4074a53c0d4424600a3e74aad4fb9d93a26c30d067e1d4d29936de0c73f19827394a1dd049480a0d581aee7ae7546968da7d3d1c2fd01".parse().unwrap()));
		// GET		/schnorr/{server_key_id}/{signature}/{message_hash}					=> schnorr-sign message with server key
		assert_eq!(parse_request(&HttpMethod::GET, "/schnorr/0000000000000000000000000000000000000000000000000000000000000001/a199fb39e11eefb61c78a4074a53c0d4424600a3e74aad4fb9d93a26c30d067e1d4d29936de0c73f19827394a1dd049480a0d581aee7ae7546968da7d3d1c2fd01/281b6bf43cb86d0dc7b98e1b7def4a80f3ce16d28d2308f934f116767306f06c", Default::default()),
			Request::SchnorrSignMessage(H256::from_str("0000000000000000000000000000000000000000000000000000000000000001").unwrap(),
				"a199fb39e11eefb61c78a4074a53c0d4424600a3e74aad4fb9d93a26c30d067e1d4d29936de0c73f19827394a1dd049480a0d581aee7ae7546968da7d3d1c2fd01".parse().unwrap(),
				"281b6bf43cb86d0dc7b98e1b7def4a80f3ce16d28d2308f934f116767306f06c".parse().unwrap()));
		// GET		/ecdsa/{server_key_id}/{signature}/{message_hash}					=> ecdsa-sign message with server key
		assert_eq!(parse_request(&HttpMethod::GET, "/ecdsa/0000000000000000000000000000000000000000000000000000000000000001/a199fb39e11eefb61c78a4074a53c0d4424600a3e74aad4fb9d93a26c30d067e1d4d29936de0c73f19827394a1dd049480a0d581aee7ae7546968da7d3d1c2fd01/281b6bf43cb86d0dc7b98e1b7def4a80f3ce16d28d2308f934f116767306f06c", Default::default()),
			Request::EcdsaSignMessage(H256::from_str("0000000000000000000000000000000000000000000000000000000000000001").unwrap(),
				"a199fb39e11eefb61c78a4074a53c0d4424600a3e74aad4fb9d93a26c30d067e1d4d29936de0c73f19827394a1dd049480a0d581aee7ae7546968da7d3d1c2fd01".parse().unwrap(),
				"281b6bf43cb86d0dc7b98e1b7def4a80f3ce16d28d2308f934f116767306f06c".parse().unwrap()));
		// POST		/admin/servers_set_change/{old_set_signature}/{new_set_signature} + body
		let node1: Public = "843645726384530ffb0c52f175278143b5a93959af7864460f5a4fec9afd1450cfb8aef63dec90657f43f55b13e0a73c7524d4e9a13c051b4e5f1e53f39ecd91".parse().unwrap();
		let node2: Public = "07230e34ebfe41337d3ed53b186b3861751f2401ee74b988bba55694e2a6f60c757677e194be2e53c3523cc8548694e636e6acb35c4e8fdc5e29d28679b9b2f3".parse().unwrap();
		let nodes = vec![node1, node2].into_iter().collect();
		assert_eq!(parse_request(&HttpMethod::POST, "/admin/servers_set_change/a199fb39e11eefb61c78a4074a53c0d4424600a3e74aad4fb9d93a26c30d067e1d4d29936de0c73f19827394a1dd049480a0d581aee7ae7546968da7d3d1c2fd01/b199fb39e11eefb61c78a4074a53c0d4424600a3e74aad4fb9d93a26c30d067e1d4d29936de0c73f19827394a1dd049480a0d581aee7ae7546968da7d3d1c2fd01",
			&r#"["0x843645726384530ffb0c52f175278143b5a93959af7864460f5a4fec9afd1450cfb8aef63dec90657f43f55b13e0a73c7524d4e9a13c051b4e5f1e53f39ecd91",
				"0x07230e34ebfe41337d3ed53b186b3861751f2401ee74b988bba55694e2a6f60c757677e194be2e53c3523cc8548694e636e6acb35c4e8fdc5e29d28679b9b2f3"]"#.as_bytes()),
			Request::ChangeServersSet(
				"a199fb39e11eefb61c78a4074a53c0d4424600a3e74aad4fb9d93a26c30d067e1d4d29936de0c73f19827394a1dd049480a0d581aee7ae7546968da7d3d1c2fd01".parse().unwrap(),
				"b199fb39e11eefb61c78a4074a53c0d4424600a3e74aad4fb9d93a26c30d067e1d4d29936de0c73f19827394a1dd049480a0d581aee7ae7546968da7d3d1c2fd01".parse().unwrap(),
				nodes,
			));
	}

	#[test]
	fn parse_request_failed() {
		assert_eq!(parse_request(&HttpMethod::GET, "", Default::default()), Request::Invalid);
		assert_eq!(parse_request(&HttpMethod::GET, "/shadow", Default::default()), Request::Invalid);
		assert_eq!(parse_request(&HttpMethod::GET, "///2", Default::default()), Request::Invalid);
		assert_eq!(parse_request(&HttpMethod::GET, "/shadow///2", Default::default()), Request::Invalid);
		assert_eq!(parse_request(&HttpMethod::GET, "/0000000000000000000000000000000000000000000000000000000000000001", Default::default()), Request::Invalid);
		assert_eq!(parse_request(&HttpMethod::GET, "/0000000000000000000000000000000000000000000000000000000000000001/", Default::default()), Request::Invalid);
		assert_eq!(parse_request(&HttpMethod::GET, "/a/b", Default::default()), Request::Invalid);
		assert_eq!(parse_request(&HttpMethod::GET, "/schnorr/0000000000000000000000000000000000000000000000000000000000000001/a199fb39e11eefb61c78a4074a53c0d4424600a3e74aad4fb9d93a26c30d067e1d4d29936de0c73f19827394a1dd049480a0d581aee7ae7546968da7d3d1c2fd01/0000000000000000000000000000000000000000000000000000000000000002/0000000000000000000000000000000000000000000000000000000000000002", Default::default()), Request::Invalid);
		assert_eq!(parse_request(&HttpMethod::GET, "/ecdsa/0000000000000000000000000000000000000000000000000000000000000001/a199fb39e11eefb61c78a4074a53c0d4424600a3e74aad4fb9d93a26c30d067e1d4d29936de0c73f19827394a1dd049480a0d581aee7ae7546968da7d3d1c2fd01/0000000000000000000000000000000000000000000000000000000000000002/0000000000000000000000000000000000000000000000000000000000000002", Default::default()), Request::Invalid);
		assert_eq!(parse_request(&HttpMethod::POST, "/admin/servers_set_change/xxx/yyy",
			&r#"["0x843645726384530ffb0c52f175278143b5a93959af7864460f5a4fec9afd1450cfb8aef63dec90657f43f55b13e0a73c7524d4e9a13c051b4e5f1e53f39ecd91",
				"0x07230e34ebfe41337d3ed53b186b3861751f2401ee74b988bba55694e2a6f60c757677e194be2e53c3523cc8548694e636e6acb35c4e8fdc5e29d28679b9b2f3"]"#.as_bytes()),
			Request::Invalid);
		assert_eq!(parse_request(&HttpMethod::POST, "/admin/servers_set_change/a199fb39e11eefb61c78a4074a53c0d4424600a3e74aad4fb9d93a26c30d067e1d4d29936de0c73f19827394a1dd049480a0d581aee7ae7546968da7d3d1c2fd01/a199fb39e11eefb61c78a4074a53c0d4424600a3e74aad4fb9d93a26c30d067e1d4d29936de0c73f19827394a1dd049480a0d581aee7ae7546968da7d3d1c2fd01", "".as_bytes()),
			Request::Invalid);
	}
}<|MERGE_RESOLUTION|>--- conflicted
+++ resolved
@@ -127,18 +127,24 @@
 }
 
 impl KeyServerHttpHandler {
-<<<<<<< HEAD
 	fn key_server(&self) -> Result<Arc<KeyServer>, Error> {
 		self.handler.key_server.upgrade()
 			.ok_or_else(|| Error::Internal("KeyServer is already destroyed".into()))
 	}
 
-	fn process(self, req_method: HttpMethod, req_uri: Uri, path: &str, req_body: &[u8]) -> Box<Future<Item=HttpResponse<Body>, Error=hyper::Error> + Send> {
+	fn process(
+		self,
+		req_method: HttpMethod,
+		req_uri: Uri,
+		path: &str,
+		req_body: &[u8],
+		cors: AllowCors<AccessControlAllowOrigin>,
+	) -> Box<Future<Item=HttpResponse<Body>, Error=hyper::Error> + Send> {
 		match parse_request(&req_method, &path, &req_body) {
 			Request::GenerateServerKey(document, signature, threshold) =>
 				Box::new(result(self.key_server())
 					.and_then(move |key_server| key_server.generate_key(document, signature.into(), threshold))
-					.then(move |result| ok(return_server_public_key("GenerateServerKey", &req_uri, result)))),
+					.then(move |result| ok(return_server_public_key("GenerateServerKey", &req_uri, cors, result)))),
 			Request::StoreDocumentKey(document, signature, common_point, encrypted_document_key) =>
 				Box::new(result(self.key_server())
 					.and_then(move |key_server| key_server.store_document_key(
@@ -147,7 +153,7 @@
 						common_point,
 						encrypted_document_key,
 					))
-					.then(move |result| ok(return_empty("StoreDocumentKey", &req_uri, result)))),
+					.then(move |result| ok(return_empty("StoreDocumentKey", &req_uri, cors, result)))),
 			Request::GenerateDocumentKey(document, signature, threshold) =>
 				Box::new(result(self.key_server())
 					.and_then(move |key_server| key_server.generate_document_key(
@@ -155,15 +161,15 @@
 						signature.into(),
 						threshold,
 					))
-					.then(move |result| ok(return_document_key("GenerateDocumentKey", &req_uri, result)))),
+					.then(move |result| ok(return_document_key("GenerateDocumentKey", &req_uri, cors, result)))),
 			Request::GetDocumentKey(document, signature) =>
 				Box::new(result(self.key_server())
 					.and_then(move |key_server| key_server.restore_document_key(document, signature.into()))
-					.then(move |result| ok(return_document_key("GetDocumentKey", &req_uri, result)))),
+					.then(move |result| ok(return_document_key("GetDocumentKey", &req_uri, cors, result)))),
 			Request::GetDocumentKeyShadow(document, signature) =>
 				Box::new(result(self.key_server())
 					.and_then(move |key_server| key_server.restore_document_key_shadow(document, signature.into()))
-					.then(move |result| ok(return_document_key_shadow("GetDocumentKeyShadow", &req_uri, result)))),
+					.then(move |result| ok(return_document_key_shadow("GetDocumentKeyShadow", &req_uri, cors, result)))),
 			Request::SchnorrSignMessage(document, signature, message_hash) =>
 				Box::new(result(self.key_server())
 					.and_then(move |key_server| key_server.sign_message_schnorr(
@@ -171,7 +177,7 @@
 						signature.into(),
 						message_hash,
 					))
-					.then(move |result| ok(return_message_signature("SchnorrSignMessage", &req_uri, result)))),
+					.then(move |result| ok(return_message_signature("SchnorrSignMessage", &req_uri, cors, result)))),
 			Request::EcdsaSignMessage(document, signature, message_hash) =>
 				Box::new(result(self.key_server())
 					.and_then(move |key_server| key_server.sign_message_ecdsa(
@@ -179,7 +185,7 @@
 						signature.into(),
 						message_hash,
 					))
-					.then(move |result| ok(return_message_signature("EcdsaSignMessage", &req_uri, result)))),
+					.then(move |result| ok(return_message_signature("EcdsaSignMessage", &req_uri, cors, result)))),
 			Request::ChangeServersSet(old_set_signature, new_set_signature, new_servers_set) =>
 				Box::new(result(self.key_server())
 					.and_then(move |key_server| key_server.change_servers_set(
@@ -187,83 +193,7 @@
 						new_set_signature,
 						new_servers_set,
 					))
-					.then(move |result| ok(return_empty("ChangeServersSet", &req_uri, result)))),
-=======
-	fn process(self, req_method: HttpMethod, req_uri: Uri, path: &str, req_body: &[u8], cors: AllowCors<AccessControlAllowOrigin>) -> HttpResponse<Body> {
-		match parse_request(&req_method, &path, &req_body) {
-			Request::GenerateServerKey(document, signature, threshold) => {
-				return_server_public_key(&req_uri, cors, self.handler.key_server.upgrade()
-					.map(|key_server| key_server.generate_key(&document, &signature.into(), threshold))
-					.unwrap_or(Err(Error::Internal("KeyServer is already destroyed".into())))
-					.map_err(|err| {
-						warn!(target: "secretstore", "GenerateServerKey request {} has failed with: {}", req_uri, err);
-						err
-					}))
-			},
-			Request::StoreDocumentKey(document, signature, common_point, encrypted_document_key) => {
-				return_empty(&req_uri, cors, self.handler.key_server.upgrade()
-					.map(|key_server| key_server.store_document_key(&document, &signature.into(), common_point, encrypted_document_key))
-					.unwrap_or(Err(Error::Internal("KeyServer is already destroyed".into())))
-					.map_err(|err| {
-						warn!(target: "secretstore", "StoreDocumentKey request {} has failed with: {}", req_uri, err);
-						err
-					}))
-			},
-			Request::GenerateDocumentKey(document, signature, threshold) => {
-				return_document_key(&req_uri, cors, self.handler.key_server.upgrade()
-					.map(|key_server| key_server.generate_document_key(&document, &signature.into(), threshold))
-					.unwrap_or(Err(Error::Internal("KeyServer is already destroyed".into())))
-					.map_err(|err| {
-						warn!(target: "secretstore", "GenerateDocumentKey request {} has failed with: {}", req_uri, err);
-						err
-					}))
-			},
-			Request::GetDocumentKey(document, signature) => {
-				return_document_key(&req_uri, cors, self.handler.key_server.upgrade()
-					.map(|key_server| key_server.restore_document_key(&document, &signature.into()))
-					.unwrap_or(Err(Error::Internal("KeyServer is already destroyed".into())))
-					.map_err(|err| {
-						warn!(target: "secretstore", "GetDocumentKey request {} has failed with: {}", req_uri, err);
-						err
-					}))
-			},
-			Request::GetDocumentKeyShadow(document, signature) => {
-				return_document_key_shadow(&req_uri, cors, self.handler.key_server.upgrade()
-					.map(|key_server| key_server.restore_document_key_shadow(&document, &signature.into()))
-					.unwrap_or(Err(Error::Internal("KeyServer is already destroyed".into())))
-					.map_err(|err| {
-						warn!(target: "secretstore", "GetDocumentKeyShadow request {} has failed with: {}", req_uri, err);
-						err
-					}))
-			},
-			Request::SchnorrSignMessage(document, signature, message_hash) => {
-				return_message_signature(&req_uri, cors, self.handler.key_server.upgrade()
-					.map(|key_server| key_server.sign_message_schnorr(&document, &signature.into(), message_hash))
-					.unwrap_or(Err(Error::Internal("KeyServer is already destroyed".into())))
-					.map_err(|err| {
-						warn!(target: "secretstore", "SchnorrSignMessage request {} has failed with: {}", req_uri, err);
-						err
-					}))
-				},
-			Request::EcdsaSignMessage(document, signature, message_hash) => {
-				return_message_signature(&req_uri, cors, self.handler.key_server.upgrade()
-					.map(|key_server| key_server.sign_message_ecdsa(&document, &signature.into(), message_hash))
-					.unwrap_or(Err(Error::Internal("KeyServer is already destroyed".into())))
-					.map_err(|err| {
-						warn!(target: "secretstore", "EcdsaSignMessage request {} has failed with: {}", req_uri, err);
-						err
-					}))
-			},
-			Request::ChangeServersSet(old_set_signature, new_set_signature, new_servers_set) => {
-				return_empty(&req_uri, cors, self.handler.key_server.upgrade()
-					.map(|key_server| key_server.change_servers_set(old_set_signature, new_set_signature, new_servers_set))
-					.unwrap_or(Err(Error::Internal("KeyServer is already destroyed".into())))
-					.map_err(|err| {
-						warn!(target: "secretstore", "ChangeServersSet request {} has failed with: {}", req_uri, err);
-						err
-					}))
-				},
->>>>>>> faf6f1f9
+					.then(move |result| ok(return_empty("ChangeServersSet", &req_uri, cors, result)))),
 			Request::Invalid => {
 				warn!(target: "secretstore", "Ignoring invalid {}-request {}", req_method, req_uri);
 				Box::new(ok(HttpResponse::builder()
@@ -282,68 +212,6 @@
 	type Future = Box<Future<Item = HttpResponse<Self::ResBody>, Error=Self::Error> + Send>;
 
 	fn call(&mut self, req: HttpRequest<Body>) -> Self::Future {
-<<<<<<< HEAD
-		if req.headers().contains_key(header::ORIGIN) {
-			warn!(target: "secretstore", "Ignoring {}-request {} with Origin header", req.method(), req.uri());
-			return Box::new(future::ok(HttpResponse::builder()
-					.status(HttpStatusCode::NOT_FOUND)
-					.body(Body::empty())
-					.expect("Nothing to parse, cannot fail; qed")))
-		}
-
-		let req_method = req.method().clone();
-		let req_uri = req.uri().clone();
-		let path = req_uri.path().to_string();
-		if !path.starts_with("/") {
-			warn!(target: "secretstore", "Ignoring invalid {}-request {}", req_method, req_uri);
-			return Box::new(future::ok(HttpResponse::builder()
-				.status(HttpStatusCode::NOT_FOUND)
-				.body(Body::empty())
-				.expect("Nothing to parse, cannot fail; qed")));
-		}
-
-		// We cannot consume Self because of the Service trait requirement.
-		let this = self.clone();
-		Box::new(req.into_body().concat2()
-			.and_then(move |body| this.process(req_method, req_uri, &path, &body)))
-	}
-}
-
-fn return_empty(req_type: &str, req_uri: &Uri, empty: Result<(), Error>) -> HttpResponse<Body> {
-	return_bytes::<i32>(req_type, req_uri, empty.map(|_| None))
-}
-
-fn return_server_public_key(
-	req_type: &str,
-	req_uri: &Uri,
-	server_public: Result<Public, Error>,
-) -> HttpResponse<Body> {
-	return_bytes(req_type, req_uri, server_public.map(|k| Some(SerializablePublic(k))))
-}
-
-fn return_message_signature(
-	req_type: &str,
-	req_uri: &Uri,
-	signature: Result<EncryptedDocumentKey, Error>,
-) -> HttpResponse<Body> {
-	return_bytes(req_type, req_uri, signature.map(|s| Some(SerializableBytes(s))))
-}
-
-fn return_document_key(
-	req_type: &str,
-	req_uri: &Uri,
-	document_key: Result<EncryptedDocumentKey, Error>,
-) -> HttpResponse<Body> {
-	return_bytes(req_type, req_uri, document_key.map(|k| Some(SerializableBytes(k))))
-}
-
-fn return_document_key_shadow(
-	req_type: &str,
-	req_uri: &Uri,
-	document_key_shadow: Result<EncryptedDocumentKeyShadow, Error>,
-) -> HttpResponse<Body> {
-	return_bytes(req_type, req_uri, document_key_shadow.map(|k| Some(SerializableEncryptedDocumentKeyShadow {
-=======
 		let cors = cors::get_cors_allow_origin(
 			req.headers().get(header::ORIGIN).and_then(|value| value.to_str().ok()),
 			req.headers().get(header::HOST).and_then(|value| value.to_str().ok()),
@@ -353,70 +221,74 @@
 			AllowCors::Invalid => {
 				warn!(target: "secretstore", "Ignoring {}-request {} with unauthorized Origin header", req.method(), req.uri());
 				Box::new(future::ok(HttpResponse::builder()
-						.status(HttpStatusCode::NOT_FOUND)
-						.body(Body::empty())
-						.expect("Nothing to parse, cannot fail; qed")
-					))
+					.status(HttpStatusCode::NOT_FOUND)
+					.body(Body::empty())
+					.expect("Nothing to parse, cannot fail; qed")))
 			},
 			_ => {
 				let req_method = req.method().clone();
 				let req_uri = req.uri().clone();
+				let path = req_uri.path().to_string();
 				// We cannot consume Self because of the Service trait requirement.
 				let this = self.clone();
 
-				Box::new(req.into_body().concat2().map(move |body| {
-					let path = req_uri.path().to_string();
-					if path.starts_with("/") {
-						this.process(req_method, req_uri, &path, &body, cors)
-					} else {
-						warn!(target: "secretstore", "Ignoring invalid {}-request {}", req_method, req_uri);
-						HttpResponse::builder()
-							.status(HttpStatusCode::NOT_FOUND)
-							.body(Body::empty())
-							.expect("Nothing to parse, cannot fail; qed")
-					}
-				}))
+				Box::new(req.into_body().concat2()
+					.and_then(move |body| this.process(req_method, req_uri, &path, &body, cors)))
 			}
 		}
 	}
 }
 
-fn return_empty(req_uri: &Uri, cors: AllowCors<AccessControlAllowOrigin>, empty: Result<(), Error>) -> HttpResponse<Body> {
-	return_bytes::<i32>(req_uri, cors, empty.map(|_| None))
-}
-
-fn return_server_public_key(req_uri: &Uri, cors: AllowCors<AccessControlAllowOrigin>, server_public: Result<Public, Error>) -> HttpResponse<Body> {
-	return_bytes(req_uri, cors, server_public.map(|k| Some(SerializablePublic(k))))
-}
-
-fn return_message_signature(req_uri: &Uri, cors: AllowCors<AccessControlAllowOrigin>, signature: Result<EncryptedDocumentKey, Error>) -> HttpResponse<Body> {
-	return_bytes(req_uri, cors, signature.map(|s| Some(SerializableBytes(s))))
-}
-
-fn return_document_key(req_uri: &Uri, cors: AllowCors<AccessControlAllowOrigin>, document_key: Result<EncryptedDocumentKey, Error>) -> HttpResponse<Body> {
-	return_bytes(req_uri, cors, document_key.map(|k| Some(SerializableBytes(k))))
-}
-
-fn return_document_key_shadow(req_uri: &Uri, cors: AllowCors<AccessControlAllowOrigin>, document_key_shadow: Result<EncryptedDocumentKeyShadow, Error>)
-	-> HttpResponse<Body>
-{
-	return_bytes(req_uri, cors, document_key_shadow.map(|k| Some(SerializableEncryptedDocumentKeyShadow {
->>>>>>> faf6f1f9
+fn return_empty(req_type: &str, req_uri: &Uri, cors: AllowCors<AccessControlAllowOrigin>, empty: Result<(), Error>) -> HttpResponse<Body> {
+	return_bytes::<i32>(req_type, req_uri, cors, empty.map(|_| None))
+}
+
+fn return_server_public_key(
+	req_type: &str,
+	req_uri: &Uri,
+	cors: AllowCors<AccessControlAllowOrigin>,
+	server_public: Result<Public, Error>,
+) -> HttpResponse<Body> {
+	return_bytes(req_type, req_uri, cors, server_public.map(|k| Some(SerializablePublic(k))))
+}
+
+fn return_message_signature(
+	req_type: &str,
+	req_uri: &Uri,
+	cors: AllowCors<AccessControlAllowOrigin>,
+	signature: Result<EncryptedDocumentKey, Error>,
+) -> HttpResponse<Body> {
+	return_bytes(req_type, req_uri, cors, signature.map(|s| Some(SerializableBytes(s))))
+}
+
+fn return_document_key(
+	req_type: &str,
+	req_uri: &Uri,
+	cors: AllowCors<AccessControlAllowOrigin>,
+	document_key: Result<EncryptedDocumentKey, Error>,
+) -> HttpResponse<Body> {
+	return_bytes(req_type, req_uri, cors, document_key.map(|k| Some(SerializableBytes(k))))
+}
+
+fn return_document_key_shadow(
+	req_type: &str,
+	req_uri: &Uri,
+	cors: AllowCors<AccessControlAllowOrigin>,
+	document_key_shadow: Result<EncryptedDocumentKeyShadow, Error>,
+) -> HttpResponse<Body> {
+	return_bytes(req_type, req_uri, cors, document_key_shadow.map(|k| Some(SerializableEncryptedDocumentKeyShadow {
 		decrypted_secret: k.decrypted_secret.into(),
 		common_point: k.common_point.expect("always filled when requesting document_key_shadow; qed").into(),
 		decrypt_shadows: k.decrypt_shadows.expect("always filled when requesting document_key_shadow; qed").into_iter().map(Into::into).collect()
 	})))
 }
 
-<<<<<<< HEAD
 fn return_bytes<T: Serialize>(
 	req_type: &str,
 	req_uri: &Uri,
+	cors: AllowCors<AccessControlAllowOrigin>,
 	result: Result<Option<T>, Error>,
 ) -> HttpResponse<Body> {
-=======
-fn return_bytes<T: Serialize>(req_uri: &Uri, cors: AllowCors<AccessControlAllowOrigin>, result: Result<Option<T>, Error>) -> HttpResponse<Body> {
->>>>>>> faf6f1f9
 	match result {
 		Ok(Some(result)) => match serde_json::to_vec(&result) {
 			Ok(result) => {
