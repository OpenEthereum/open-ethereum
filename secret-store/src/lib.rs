// Copyright 2015-2019 Parity Technologies (UK) Ltd.
// This file is part of Parity Ethereum.

// Parity Ethereum is free software: you can redistribute it and/or modify
// it under the terms of the GNU General Public License as published by
// the Free Software Foundation, either version 3 of the License, or
// (at your option) any later version.

// Parity Ethereum is distributed in the hope that it will be useful,
// but WITHOUT ANY WARRANTY; without even the implied warranty of
// MERCHANTABILITY or FITNESS FOR A PARTICULAR PURPOSE.  See the
// GNU General Public License for more details.

// You should have received a copy of the GNU General Public License
// along with Parity Ethereum.  If not, see <http://www.gnu.org/licenses/>.

extern crate byteorder;
extern crate common_types;
extern crate ethabi;
extern crate ethcore;
<<<<<<< HEAD
#[cfg(feature = "accounts")]
extern crate ethcore_accounts as accounts;
=======
extern crate ethcore_call_contract as call_contract;
>>>>>>> 460681ea
extern crate ethcore_sync as sync;
extern crate ethereum_types;
extern crate ethkey;
extern crate hyper;
extern crate keccak_hash as hash;
extern crate kvdb;
extern crate parity_bytes as bytes;
extern crate parity_crypto as crypto;
extern crate parity_runtime;
extern crate parking_lot;
extern crate rustc_hex;
extern crate serde;
extern crate serde_json;
extern crate tiny_keccak;
extern crate tokio;
extern crate tokio_io;
extern crate tokio_service;
extern crate url;

#[macro_use]
extern crate ethabi_derive;
#[macro_use]
extern crate ethabi_contract;
#[macro_use]
extern crate futures;
#[macro_use]
extern crate serde_derive;
#[macro_use]
extern crate lazy_static;
#[macro_use]
extern crate log;

#[cfg(test)]
extern crate env_logger;
#[cfg(test)]
extern crate kvdb_rocksdb;

mod key_server_cluster;
mod types;
mod helpers;

mod traits;
mod acl_storage;
mod key_server;
mod key_storage;
mod serialization;
mod key_server_set;
mod node_key_pair;
mod listener;
mod trusted_client;

use std::sync::Arc;
use kvdb::KeyValueDB;
use ethcore::client::Client;
use ethcore::miner::Miner;
use sync::SyncProvider;
use parity_runtime::Executor;

pub use types::{ServerKeyId, EncryptedDocumentKey, RequestSignature, Public,
	Error, NodeAddress, ContractAddress, ServiceConfiguration, ClusterConfiguration};
pub use traits::{NodeKeyPair, KeyServer};
pub use self::node_key_pair::PlainNodeKeyPair;
#[cfg(feature = "accounts")]
pub use self::node_key_pair::KeyStoreNodeKeyPair;

/// Start new key server instance
pub fn start(client: Arc<Client>, sync: Arc<SyncProvider>, miner: Arc<Miner>, self_key_pair: Arc<NodeKeyPair>, mut config: ServiceConfiguration,
	db: Arc<KeyValueDB>, executor: Executor) -> Result<Box<KeyServer>, Error>
{
	let trusted_client = trusted_client::TrustedClient::new(self_key_pair.clone(), client.clone(), sync, miner);
	let acl_storage: Arc<acl_storage::AclStorage> = match config.acl_check_contract_address.take() {
		Some(acl_check_contract_address) => acl_storage::OnChainAclStorage::new(trusted_client.clone(), acl_check_contract_address)?,
		None => Arc::new(acl_storage::DummyAclStorage::default()),
	};

	let key_server_set = key_server_set::OnChainKeyServerSet::new(trusted_client.clone(), config.cluster_config.key_server_set_contract_address.take(),
		self_key_pair.clone(), config.cluster_config.auto_migrate_enabled, config.cluster_config.nodes.clone())?;
	let key_storage = Arc::new(key_storage::PersistentKeyStorage::new(db)?);
	let key_server = Arc::new(key_server::KeyServerImpl::new(&config.cluster_config, key_server_set.clone(), self_key_pair.clone(),
		acl_storage.clone(), key_storage.clone(), executor.clone())?);
	let cluster = key_server.cluster();
	let key_server: Arc<KeyServer> = key_server;

	// prepare HTTP listener
	let http_listener = match config.listener_address {
		Some(listener_address) => Some(listener::http_listener::KeyServerHttpListener::start(listener_address, Arc::downgrade(&key_server), executor)?),
		None => None,
	};

	// prepare service contract listeners
	let create_service_contract = |address, name, api_mask|
		Arc::new(listener::service_contract::OnChainServiceContract::new(
			api_mask,
			trusted_client.clone(),
			name,
			address,
			self_key_pair.clone()));

	let mut contracts: Vec<Arc<listener::service_contract::ServiceContract>> = Vec::new();
	config.service_contract_address.map(|address|
		create_service_contract(address,
			listener::service_contract::SERVICE_CONTRACT_REGISTRY_NAME.to_owned(),
			listener::ApiMask::all()))
		.map(|l| contracts.push(l));
	config.service_contract_srv_gen_address.map(|address|
		create_service_contract(address,
			listener::service_contract::SRV_KEY_GEN_SERVICE_CONTRACT_REGISTRY_NAME.to_owned(),
			listener::ApiMask { server_key_generation_requests: true, ..Default::default() }))
		.map(|l| contracts.push(l));
	config.service_contract_srv_retr_address.map(|address|
		create_service_contract(address,
			listener::service_contract::SRV_KEY_RETR_SERVICE_CONTRACT_REGISTRY_NAME.to_owned(),
			listener::ApiMask { server_key_retrieval_requests: true, ..Default::default() }))
		.map(|l| contracts.push(l));
	config.service_contract_doc_store_address.map(|address|
		create_service_contract(address,
			listener::service_contract::DOC_KEY_STORE_SERVICE_CONTRACT_REGISTRY_NAME.to_owned(),
			listener::ApiMask { document_key_store_requests: true, ..Default::default() }))
		.map(|l| contracts.push(l));
	config.service_contract_doc_sretr_address.map(|address|
		create_service_contract(address,
			listener::service_contract::DOC_KEY_SRETR_SERVICE_CONTRACT_REGISTRY_NAME.to_owned(),
			listener::ApiMask { document_key_shadow_retrieval_requests: true, ..Default::default() }))
		.map(|l| contracts.push(l));

	let contract: Option<Arc<listener::service_contract::ServiceContract>> = match contracts.len() {
		0 => None,
		1 => Some(contracts.pop().expect("contract.len() is 1; qed")),
		_ => Some(Arc::new(listener::service_contract_aggregate::OnChainServiceContractAggregate::new(contracts))),
	};

	let contract_listener = match contract {
		Some(contract) => Some({
			let listener = listener::service_contract_listener::ServiceContractListener::new(
				listener::service_contract_listener::ServiceContractListenerParams {
					contract: contract,
					self_key_pair: self_key_pair.clone(),
					key_server_set: key_server_set,
					acl_storage: acl_storage,
					cluster: cluster,
					key_storage: key_storage,
				}
			)?;
			client.add_notify(listener.clone());
			listener
		}),
		None => None,
	};

	Ok(Box::new(listener::Listener::new(key_server, http_listener, contract_listener)))
}<|MERGE_RESOLUTION|>--- conflicted
+++ resolved
@@ -18,12 +18,7 @@
 extern crate common_types;
 extern crate ethabi;
 extern crate ethcore;
-<<<<<<< HEAD
-#[cfg(feature = "accounts")]
-extern crate ethcore_accounts as accounts;
-=======
 extern crate ethcore_call_contract as call_contract;
->>>>>>> 460681ea
 extern crate ethcore_sync as sync;
 extern crate ethereum_types;
 extern crate ethkey;
@@ -60,6 +55,9 @@
 extern crate env_logger;
 #[cfg(test)]
 extern crate kvdb_rocksdb;
+
+#[cfg(feature = "accounts")]
+extern crate ethcore_accounts as accounts;
 
 mod key_server_cluster;
 mod types;
