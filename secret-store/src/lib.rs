--- conflicted
+++ resolved
@@ -18,12 +18,6 @@
 extern crate common_types;
 extern crate ethabi;
 extern crate ethcore;
-<<<<<<< HEAD
-extern crate parity_bytes as bytes;
-extern crate parity_crypto as crypto;
-=======
-extern crate ethcore_logger as logger;
->>>>>>> 3650f2d5
 extern crate ethcore_sync as sync;
 extern crate ethereum_types;
 extern crate ethkey;
