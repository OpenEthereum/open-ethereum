--- conflicted
+++ resolved
@@ -378,8 +378,8 @@
 					let prev_key_share = data.key_share.as_ref()
 						.expect("data.key_share.is_none() is matched by previous branch; qed");
 					if prev_key_share.threshold != key_common.threshold ||
-						*prev_key_share.author != **key_common.author ||
-						*prev_key_share.public != **key_common.public
+						prev_key_share.author.as_bytes() != key_common.author.as_bytes() ||
+						prev_key_share.public.as_bytes() != key_common.public.as_bytes()
 					{
 						return Err(Error::InvalidMessage);
 					}
@@ -612,7 +612,7 @@
 mod tests {
 	use std::sync::Arc;
 	use std::collections::{VecDeque, BTreeMap, BTreeSet};
-	use ethereum_types::{H512, Address};
+	use ethereum_types::{H512, H160, Address};
 	use ethkey::public_to_address;
 	use key_server_cluster::{NodeId, SessionId, Error, KeyStorage, DummyKeyStorage,
 		DocumentKeyShare, DocumentKeyShareVersion};
@@ -622,18 +622,14 @@
 	use key_server_cluster::cluster_sessions::ClusterSession;
 	use key_server_cluster::admin_sessions::ShareChangeSessionMeta;
 	use key_server_cluster::decryption_session::create_default_decryption_session;
-<<<<<<< HEAD
-	use key_server_cluster::message::{Message, KeyVersionNegotiationMessage, RequestKeyVersions,
-		CommonKeyData, KeyVersions};
-	use super::{SessionImpl, SessionTransport, SessionParams, FastestResultComputer, LargestSupportResultComputer,
-		SessionResultComputer, SessionState, ContinueAction, FailedContinueAction};
-=======
-	use key_server_cluster::message::{Message, KeyVersionNegotiationMessage, RequestKeyVersions, KeyVersions};
+	use key_server_cluster::message::{
+		Message, KeyVersionNegotiationMessage, RequestKeyVersions,
+		CommonKeyData, KeyVersions,
+	};
 	use super::{
 		SessionImpl, SessionTransport, SessionParams, FastestResultComputer, LargestSupportResultComputer,
 		SessionResultComputer, SessionState, ContinueAction, FailedContinueAction,
 	};
->>>>>>> faf6f1f9
 
 	struct DummyTransport {
 		cluster: Arc<DummyCluster>,
@@ -868,13 +864,13 @@
 
 		run_test(CommonKeyData {
 			threshold: 1,
-			author: 1.into(),
+			author: H160::from_low_u64_be(1).into(),
 			public: Default::default(),
 		});
 
 		run_test(CommonKeyData {
 			threshold: 1,
-			author: 2.into(),
+			author: H160::from_low_u64_be(2).into(),
 			public: Default::default(),
 		});
 	}
@@ -899,9 +895,9 @@
 		let nodes = MessageLoop::prepare_nodes(2);
 		let version_id = (*math::generate_random_scalar().unwrap()).clone();
 		nodes.values().nth(0).unwrap().insert(Default::default(), DocumentKeyShare {
-			author: 2.into(),
+			author: H160::from_low_u64_be(2),
 			threshold: 1,
-			public: 3.into(),
+			public: H512::from_low_u64_be(3),
 			common_point: None,
 			encrypted_point: None,
 			versions: vec![DocumentKeyShareVersion {
@@ -917,9 +913,9 @@
 
 		// check that upon completion, commmon key data is known
 		assert_eq!(ml.session(0).common_key_data(), Ok(DocumentKeyShare {
-			author: 2.into(),
+			author: H160::from_low_u64_be(2),
 			threshold: 1,
-			public: 3.into(),
+			public: H512::from_low_u64_be(3),
 			..Default::default()
 		}));
 	}
