[package]
description = "Parity Ethereum (EthCore) Secret Store"
name = "ethcore-secretstore"
version = "1.0.0"
license = "GPL-3.0"
authors = ["Parity Technologies <admin@parity.io>"]

[dependencies]
byteorder = "1.0"
client-traits = { path = "../ethcore/client-traits" }
common-types = { path = "../ethcore/types" }
ethabi = "8.0"
ethabi-contract = "8.0"
ethabi-derive = "8.0"
ethcore = { path = "../ethcore" }
ethcore-accounts = { path = "../accounts", optional = true}
ethcore-call-contract = { path = "../ethcore/call-contract" }
ethcore-sync = { path = "../ethcore/sync" }
ethereum-types = "0.6.0"
ethkey = { path = "../accounts/ethkey" }
futures = "0.1"
hyper = { version = "0.12", default-features = false }
keccak-hash = "0.2.0"
kvdb = "0.1"
lazy_static = "1.0"
log = "0.4"
parity-bytes = "0.1"
parity-crypto = "0.4.0"
parity-runtime = { path = "../util/runtime" }
<<<<<<< HEAD
parking_lot = "0.8"
registrar = { path = "../util/registrar" }
=======
parking_lot = "0.9"
>>>>>>> 1b1b44bb
rustc-hex = "1.0"
serde = "1.0"
serde_derive = "1.0"
serde_json = "1.0"
tiny-keccak = "1.4"
tokio = "~0.1.11"
tokio-io = "0.1"
tokio-service = "0.1"
url = "1.0"
jsonrpc-server-utils = "12.0.0"

[dev-dependencies]
env_logger = "0.5"
ethcore = { path = "../ethcore", features = ["test-helpers"] }
tempdir = "0.3"
kvdb-rocksdb = "0.1.5"

[features]
accounts = ["ethcore-accounts"]<|MERGE_RESOLUTION|>--- conflicted
+++ resolved
@@ -27,12 +27,8 @@
 parity-bytes = "0.1"
 parity-crypto = "0.4.0"
 parity-runtime = { path = "../util/runtime" }
-<<<<<<< HEAD
-parking_lot = "0.8"
+parking_lot = "0.9"
 registrar = { path = "../util/registrar" }
-=======
-parking_lot = "0.9"
->>>>>>> 1b1b44bb
 rustc-hex = "1.0"
 serde = "1.0"
 serde_derive = "1.0"
