[package]
description = "Ethcore Secret Store"
name = "ethcore-secretstore"
version = "1.0.0"
license = "GPL-3.0"
authors = ["Parity Technologies <admin@parity.io>"]

[dependencies]
byteorder = "1.0"
common-types = { path = "../ethcore/types" }
ethabi = "6.0"
ethabi-contract = "6.0"
ethabi-derive = "6.0"
ethcore = { path = "../ethcore" }
ethcore-accounts = { path = "../accounts", optional = true}
ethcore-call-contract = { path = "../ethcore/call-contract" }
ethcore-sync = { path = "../ethcore/sync" }
ethereum-types = "0.4"
ethkey = { path = "../accounts/ethkey" }
futures = "0.1"
hyper = { version = "0.12", default-features = false }
keccak-hash = "0.1"
kvdb = "0.1"
lazy_static = "1.0"
log = "0.4"
parity-bytes = "0.1"
parity-crypto = "0.2"
parity-runtime = { path = "../util/runtime" }
parking_lot = "0.7"
rustc-hex = "1.0"
serde = "1.0"
serde_derive = "1.0"
serde_json = "1.0"
tiny-keccak = "1.4"
tokio = "~0.1.11"
tokio-io = "0.1"
tokio-service = "0.1"
url = "1.0"
<<<<<<< HEAD
=======
ethcore = { path = "../ethcore" }
parity-bytes = "0.1"
parity-crypto = "0.3.0"
ethcore-sync = { path = "../ethcore/sync" }
ethereum-types = "0.4"
kvdb = "0.1"
keccak-hash = "0.1"
ethkey = { path = "../accounts/ethkey" }
lazy_static = "1.0"
ethabi = "6.0"
ethabi-derive = "6.0"
ethabi-contract = "6.0"
>>>>>>> a3e39c98

[dev-dependencies]
env_logger = "0.5"
ethcore = { path = "../ethcore", features = ["test-helpers"] }
tempdir = "0.3"
kvdb-rocksdb = "0.1.3"

[features]
accounts = ["ethcore-accounts"]<|MERGE_RESOLUTION|>--- conflicted
+++ resolved
@@ -24,7 +24,7 @@
 lazy_static = "1.0"
 log = "0.4"
 parity-bytes = "0.1"
-parity-crypto = "0.2"
+parity-crypto = "0.3"
 parity-runtime = { path = "../util/runtime" }
 parking_lot = "0.7"
 rustc-hex = "1.0"
@@ -36,21 +36,6 @@
 tokio-io = "0.1"
 tokio-service = "0.1"
 url = "1.0"
-<<<<<<< HEAD
-=======
-ethcore = { path = "../ethcore" }
-parity-bytes = "0.1"
-parity-crypto = "0.3.0"
-ethcore-sync = { path = "../ethcore/sync" }
-ethereum-types = "0.4"
-kvdb = "0.1"
-keccak-hash = "0.1"
-ethkey = { path = "../accounts/ethkey" }
-lazy_static = "1.0"
-ethabi = "6.0"
-ethabi-derive = "6.0"
-ethabi-contract = "6.0"
->>>>>>> a3e39c98
 
 [dev-dependencies]
 env_logger = "0.5"
