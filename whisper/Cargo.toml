[package]
name = "parity-whisper"
version = "0.1.0"
authors = ["Parity Technologies <admin@parity.io>"]
description = "Whisper Protocol implementation for Parity"

[dependencies]
bitflags = "0.9"
byteorder = "1.0.0"
ethereum-types = "0.4"
ethcore-network = { path = "../util/network" }
parity-crypto = "0.2"
ethkey = { path = "../accounts/ethkey" }
hex = "0.2"
log = "0.4"
<<<<<<< HEAD
parity-util-mem = { git = "https://github.com/cheme/parity-common", branch = "mem-tools2" }
=======
memzero = { path = "../util/memzero" }
>>>>>>> 3d28823b
ordered-float = "0.5"
parking_lot = "0.7"
rand = "0.4"
rlp = { version = "0.3.0", features = ["ethereum"] }
serde = "1.0"
serde_derive = "1.0"
serde_json = "1.0"
slab = "0.3"
smallvec = "0.6"
tiny-keccak = "1.4"

jsonrpc-core = { git = "https://github.com/paritytech/jsonrpc.git", branch = "parity-2.2" }
jsonrpc-macros = { git = "https://github.com/paritytech/jsonrpc.git", branch = "parity-2.2" }
jsonrpc-pubsub = { git = "https://github.com/paritytech/jsonrpc.git", branch = "parity-2.2" }<|MERGE_RESOLUTION|>--- conflicted
+++ resolved
@@ -13,11 +13,7 @@
 ethkey = { path = "../accounts/ethkey" }
 hex = "0.2"
 log = "0.4"
-<<<<<<< HEAD
 parity-util-mem = { git = "https://github.com/cheme/parity-common", branch = "mem-tools2" }
-=======
-memzero = { path = "../util/memzero" }
->>>>>>> 3d28823b
 ordered-float = "0.5"
 parking_lot = "0.7"
 rand = "0.4"
