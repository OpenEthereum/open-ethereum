[package]
name = "whisper-cli"
description = "Whisper command line interface"
version = "0.1.0"
authors = ["Parity Technologies <admin@parity.io>"]
license = "GPL-3.0"

[dependencies]
docopt = "1.0"
<<<<<<< HEAD
ethcore-logger = { path = "../../logger" }
ethcore-network = { path = "../../util/network" }
ethcore-network-devp2p = { path = "../../util/network-devp2p" }
=======
serde = "1.0"
serde_derive = "1.0"
panic_hook = { path = "../../util/panic-hook" }
>>>>>>> 9136c81f
jsonrpc-core = { git = "https://github.com/paritytech/jsonrpc.git", branch = "parity-2.2" }
jsonrpc-http-server = { git = "https://github.com/paritytech/jsonrpc.git", branch = "parity-2.2" }
jsonrpc-pubsub = { git = "https://github.com/paritytech/jsonrpc.git", branch = "parity-2.2" }
log = "0.4"
panic_hook = { path = "../../util/panic_hook" }
parity-whisper = { path = "../" }
serde = "1.0"
serde_derive = "1.0"

[[bin]]
name = "whisper"
path = "src/main.rs"<|MERGE_RESOLUTION|>--- conflicted
+++ resolved
@@ -7,20 +7,14 @@
 
 [dependencies]
 docopt = "1.0"
-<<<<<<< HEAD
 ethcore-logger = { path = "../../logger" }
 ethcore-network = { path = "../../util/network" }
 ethcore-network-devp2p = { path = "../../util/network-devp2p" }
-=======
-serde = "1.0"
-serde_derive = "1.0"
-panic_hook = { path = "../../util/panic-hook" }
->>>>>>> 9136c81f
 jsonrpc-core = { git = "https://github.com/paritytech/jsonrpc.git", branch = "parity-2.2" }
 jsonrpc-http-server = { git = "https://github.com/paritytech/jsonrpc.git", branch = "parity-2.2" }
 jsonrpc-pubsub = { git = "https://github.com/paritytech/jsonrpc.git", branch = "parity-2.2" }
 log = "0.4"
-panic_hook = { path = "../../util/panic_hook" }
+panic_hook = { path = "../../util/panic-hook" }
 parity-whisper = { path = "../" }
 serde = "1.0"
 serde_derive = "1.0"
