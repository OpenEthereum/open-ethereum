// Copyright 2015, 2016 Parity Technologies (UK) Ltd.
// This file is part of Parity.

// Parity is free software: you can redistribute it and/or modify
// it under the terms of the GNU General Public License as published by
// the Free Software Foundation, either version 3 of the License, or
// (at your option) any later version.

// Parity is distributed in the hope that it will be useful,
// but WITHOUT ANY WARRANTY; without even the implied warranty of
// MERCHANTABILITY or FITNESS FOR A PARTICULAR PURPOSE.  See the
// GNU General Public License for more details.

// You should have received a copy of the GNU General Public License
// along with Parity.  If not, see <http://www.gnu.org/licenses/>.

//! Stratum protocol implementation for parity ethereum/bitcoin clients

extern crate jsonrpc_tcp_server;
extern crate jsonrpc_core;
extern crate jsonrpc_macros;
#[macro_use] extern crate log;
extern crate ethcore_util as util;
extern crate ethcore_ipc as ipc;
extern crate semver;

#[cfg(test)]
extern crate mio;
#[cfg(test)]
extern crate ethcore_devtools as devtools;
#[cfg(test)]
extern crate env_logger;
#[cfg(test)]
#[macro_use]
extern crate lazy_static;

mod traits {
	//! Stratum ipc interfaces specification
	#![allow(dead_code, unused_assignments, unused_variables, missing_docs)] // codegen issues
	include!(concat!(env!("OUT_DIR"), "/traits.rs"));
}

pub use traits::{
	JobDispatcher, PushWorkHandler, Error, ServiceConfiguration,
	RemoteWorkHandler, RemoteJobDispatcher,
};

use jsonrpc_tcp_server::Server as JsonRpcServer;
use jsonrpc_core::{IoHandler, Params, to_value};
use jsonrpc_macros::IoDelegate;
use std::sync::Arc;

use std::net::SocketAddr;
use std::collections::{HashSet, HashMap};
use util::{H256, Hashable, RwLock, RwLockReadGuard};

type RpcResult = Result<jsonrpc_core::Value, jsonrpc_core::Error>;

struct StratumRpc {
	stratum: RwLock<Option<Arc<Stratum>>>,
}
impl StratumRpc {
	fn subscribe(&self, params: Params) -> RpcResult {
		self.stratum.read().as_ref().expect("RPC methods are called after stratum is set.")
			.subscribe(params)
	}

	fn authorize(&self, params: Params) -> RpcResult {
		self.stratum.read().as_ref().expect("RPC methods are called after stratum is set.")
			.authorize(params)
	}
}

pub struct Stratum {
	rpc_server: JsonRpcServer<()>,
	/// Subscribed clients
	subscribers: RwLock<Vec<SocketAddr>>,
	/// List of workers supposed to receive job update
	job_que: RwLock<HashSet<SocketAddr>>,
	/// Payload manager
	dispatcher: Arc<JobDispatcher>,
	/// Authorized workers (socket - worker_id)
	workers: Arc<RwLock<HashMap<SocketAddr, String>>>,
	/// Secret if any
	secret: Option<H256>,
}

impl Stratum {
	pub fn start(
		addr: &SocketAddr,
		dispatcher: Arc<JobDispatcher>,
		secret: Option<H256>,
	) -> Result<Arc<Stratum>, jsonrpc_tcp_server::Error> {
<<<<<<< HEAD

		let rpc = Arc::new(StratumRpc {
			stratum: RwLock::new(None),
		});
		let mut delegate = IoDelegate::<StratumRpc>::new(rpc.clone());
		delegate.add_method("miner.subscribe", StratumRpc::subscribe);
		delegate.add_method("miner.authorize", StratumRpc::authorize);

		let mut handler = IoHandler::default();
		handler.extend_with(delegate);
		let server = try!(JsonRpcServer::new(addr, handler));
=======
		let handler = Arc::new(IoHandler::new());
		let server = JsonRpcServer::new(addr, &handler)?;
>>>>>>> 7123f19a
		let stratum = Arc::new(Stratum {
			rpc_server: server,
			subscribers: RwLock::new(Vec::new()),
			job_que: RwLock::new(HashSet::new()),
			dispatcher: dispatcher,
			workers: Arc::new(RwLock::new(HashMap::new())),
			secret: secret,
		});
		*rpc.stratum.write() = Some(stratum.clone());

		stratum.rpc_server.run_async()?;

		Ok(stratum)
	}

	fn subscribe(&self, _params: Params) -> RpcResult {
		use std::str::FromStr;

		if let Some(context) = self.rpc_server.request_context() {
			self.subscribers.write().push(context.socket_addr);
			self.job_que.write().insert(context.socket_addr);
			trace!(target: "stratum", "Subscription request from {:?}", context.socket_addr);
		}
		Ok(match self.dispatcher.initial() {
			Some(initial) => match jsonrpc_core::Value::from_str(&initial) {
				Ok(val) => val,
				Err(e) => {
					warn!(target: "stratum", "Invalid payload: '{}' ({:?})", &initial, e);
					to_value(&[0u8; 0])
				},
			},
			None => to_value(&[0u8; 0]),
		})
	}

	fn authorize(&self, params: Params) -> RpcResult {
		params.parse::<(String, String)>().map(|(worker_id, secret)|{
			if let Some(valid_secret) = self.secret {
				let hash = secret.sha3();
				if hash != valid_secret {
					return to_value(&false);
				}
			}
			if let Some(context) = self.rpc_server.request_context() {
				self.workers.write().insert(context.socket_addr, worker_id);
				to_value(&true)
			}
			else {
				warn!(target: "stratum", "Authorize without valid context received!");
				to_value(&false)
			}
		})
	}

	pub fn subscribers(&self) -> RwLockReadGuard<Vec<SocketAddr>> {
		self.subscribers.read()
	}

	pub fn maintain(&self) {
		let mut job_que = self.job_que.write();
		let workers = self.workers.read();
		for socket_addr in job_que.drain() {
			if let Some(worker_id) = workers.get(&socket_addr) {
				let job_payload = self.dispatcher.job(worker_id.to_owned());
				job_payload.map(
					|json| self.rpc_server.push_message(&socket_addr, json.as_bytes())
				);
			}
			else {
				trace!(
					target: "stratum",
					"Job queued for worker that is still not authorized, skipping ('{:?}')", socket_addr
				);
			}
		}
	}
}

impl PushWorkHandler for Stratum {
	fn push_work_all(&self, payload: String) -> Result<(), Error> {
		let workers = self.workers.read();
		println!("pushing work for {} workers", workers.len());
		for (ref addr, _) in workers.iter() {
			self.rpc_server.push_message(addr, payload.as_bytes())?;
		}
		Ok(())
	}

	fn push_work(&self, payloads: Vec<String>) -> Result<(), Error>  {
		if !payloads.len() > 0 {
			return Err(Error::NoWork);
		}
		let workers = self.workers.read();
		let addrs = workers.keys().collect::<Vec<&SocketAddr>>();
		if !workers.len() > 0 {
			return Err(Error::NoWorkers);
		}
		let mut que = payloads;
		let mut addr_index = 0;
		while que.len() > 0 {
			let next_worker = addrs[addr_index];
			let mut next_payload = que.drain(0..1);
			self.rpc_server.push_message(
					next_worker,
					next_payload.nth(0).expect("drained successfully of 0..1, so 0-th element should exist").as_bytes()
				)?;
			addr_index = addr_index + 1;
		}
		Ok(())
	}
}

#[cfg(test)]
mod tests {
	use super::*;
	use std::str::FromStr;
	use std::net::SocketAddr;
	use std::sync::{Arc, RwLock};
	use std::thread;

	pub struct VoidManager;

	impl JobDispatcher for VoidManager { }

	lazy_static! {
		static ref LOG_DUMMY: bool = {
			use log::LogLevelFilter;
			use env_logger::LogBuilder;
			use std::env;

			let mut builder = LogBuilder::new();
			builder.filter(None, LogLevelFilter::Info);

			if let Ok(log) = env::var("RUST_LOG") {
				builder.parse(&log);
			}

			if let Ok(_) = builder.init() {
				println!("logger initialized");
			}
			true
		};
	}

	/// Intialize log with default settings
	#[cfg(test)]
	fn init_log() {
		let _ = *LOG_DUMMY;
	}

	pub fn dummy_request(addr: &SocketAddr, buf: &[u8]) -> Vec<u8> {
		use std::io::{Read, Write};
		use mio::*;
		use mio::tcp::*;

		let mut poll = Poll::new().unwrap();
		let mut sock = TcpStream::connect(addr).unwrap();
		poll.register(&sock, Token(0), EventSet::writable(), PollOpt::edge() | PollOpt::oneshot()).unwrap();
		poll.poll(Some(50)).unwrap();
		sock.write_all(buf).unwrap();
		poll.reregister(&sock, Token(0), EventSet::readable(), PollOpt::edge() | PollOpt::oneshot()).unwrap();
		poll.poll(Some(50)).unwrap();

		let mut buf = Vec::new();
		sock.read_to_end(&mut buf).unwrap_or_else(|_| { 0 });
		buf
	}

	pub fn dummy_async_waiter(addr: &SocketAddr, initial: Vec<String>, result: Arc<RwLock<Vec<String>>>) -> ::devtools::StopGuard {
		use std::io::{Read, Write};
		use mio::*;
		use mio::tcp::*;
		use std::sync::atomic::Ordering;

		let stop_guard = ::devtools::StopGuard::new();
		let collector = result.clone();
		let thread_stop = stop_guard.share();
		let socket_addr = addr.clone();
		thread::spawn(move || {
			let mut poll = Poll::new().unwrap();
			let mut sock = TcpStream::connect(&socket_addr).unwrap();
			poll.register(&sock, Token(0), EventSet::writable(), PollOpt::edge() | PollOpt::oneshot()).unwrap();

			for initial_req in initial {
				poll.poll(Some(120)).unwrap();
				sock.write_all(initial_req.as_bytes()).unwrap();
				poll.reregister(&sock, Token(0), EventSet::readable(), PollOpt::edge() | PollOpt::oneshot()).unwrap();
				poll.poll(Some(120)).unwrap();

				let mut buf = Vec::new();
				sock.read_to_end(&mut buf).unwrap_or_else(|_| { 0 });
				collector.write().unwrap().push(String::from_utf8(buf).unwrap());
				poll.reregister(&sock, Token(0), EventSet::writable(), PollOpt::edge() | PollOpt::oneshot()).unwrap();
			}

			while !thread_stop.load(Ordering::Relaxed) {
				poll.reregister(&sock, Token(0), EventSet::readable(), PollOpt::edge() | PollOpt::oneshot()).unwrap();
				poll.poll(Some(120)).unwrap();

				let mut buf = Vec::new();
				sock.read_to_end(&mut buf).unwrap_or_else(|_| { 0 });
				if buf.len() > 0 {
					collector.write().unwrap().push(String::from_utf8(buf).unwrap());
				}
			}
		});

		stop_guard
	}

	#[test]
	fn can_be_started() {
		let stratum = Stratum::start(&SocketAddr::from_str("0.0.0.0:19980").unwrap(), Arc::new(VoidManager), None);
		assert!(stratum.is_ok());
	}

	#[test]
	fn records_subscriber() {
		let addr = SocketAddr::from_str("0.0.0.0:19985").unwrap();
		let stratum = Stratum::start(&addr, Arc::new(VoidManager), None).unwrap();
		let request = r#"{"jsonrpc": "2.0", "method": "miner.subscribe", "params": [], "id": 1}"#;
		dummy_request(&addr, request.as_bytes());
		assert_eq!(1, stratum.subscribers.read().len());
	}

	struct DummyManager {
		initial_payload: String
	}

	impl DummyManager {
		fn new() -> Arc<DummyManager> {
			Arc::new(Self::build())
		}

		fn build() -> DummyManager {
			DummyManager { initial_payload: r#"[ "dummy payload" ]"#.to_owned() }
		}

		fn of_initial(mut self, new_initial: &str) -> DummyManager {
			self.initial_payload = new_initial.to_owned();
			self
		}
	}

	impl JobDispatcher for DummyManager {
		fn initial(&self) -> Option<String> {
			Some(self.initial_payload.clone())
		}
	}

	#[test]
	fn receives_initial_paylaod() {
		let addr = SocketAddr::from_str("0.0.0.0:19975").unwrap();
		Stratum::start(&addr, DummyManager::new(), None).unwrap();
		let request = r#"{"jsonrpc": "2.0", "method": "miner.subscribe", "params": [], "id": 1}"#;

		let response = String::from_utf8(dummy_request(&addr, request.as_bytes())).unwrap();

		assert_eq!(r#"{"jsonrpc":"2.0","result":["dummy payload"],"id":1}"#, response);
	}

	#[test]
	fn can_authorize() {
		let addr = SocketAddr::from_str("0.0.0.0:19970").unwrap();
		let stratum = Stratum::start(
			&addr,
			Arc::new(DummyManager::build().of_initial(r#"["dummy autorize payload"]"#)),
			None
		).unwrap();

		let request = r#"{"jsonrpc": "2.0", "method": "miner.authorize", "params": ["miner1", ""], "id": 1}"#;

		let response = String::from_utf8(dummy_request(&addr, request.as_bytes())).unwrap();

		assert_eq!(r#"{"jsonrpc":"2.0","result":true,"id":1}"#, response);
		assert_eq!(1, stratum.workers.read().len());
	}

	#[test]
	fn can_push_work() {
		init_log();

		let addr = SocketAddr::from_str("0.0.0.0:19965").unwrap();
		let stratum = Stratum::start(
			&addr,
			Arc::new(DummyManager::build().of_initial(r#"["dummy push request payload"]"#)),
			None
		).unwrap();

		let result = Arc::new(RwLock::new(Vec::<String>::new()));
		let _stop = dummy_async_waiter(
			&addr,
			vec![
				r#"{"jsonrpc": "2.0", "method": "miner.authorize", "params": ["miner1", ""], "id": 1}"#.to_owned(),
			],
			result.clone(),
		);
		::std::thread::park_timeout(::std::time::Duration::from_millis(150));

		stratum.push_work_all(r#"{ "00040008", "100500" }"#.to_owned()).unwrap();
		::std::thread::park_timeout(::std::time::Duration::from_millis(150));

		assert_eq!(2, result.read().unwrap().len());
	}
}<|MERGE_RESOLUTION|>--- conflicted
+++ resolved
@@ -91,8 +91,6 @@
 		dispatcher: Arc<JobDispatcher>,
 		secret: Option<H256>,
 	) -> Result<Arc<Stratum>, jsonrpc_tcp_server::Error> {
-<<<<<<< HEAD
-
 		let rpc = Arc::new(StratumRpc {
 			stratum: RwLock::new(None),
 		});
@@ -102,11 +100,7 @@
 
 		let mut handler = IoHandler::default();
 		handler.extend_with(delegate);
-		let server = try!(JsonRpcServer::new(addr, handler));
-=======
-		let handler = Arc::new(IoHandler::new());
-		let server = JsonRpcServer::new(addr, &handler)?;
->>>>>>> 7123f19a
+		let server = JsonRpcServer::new(addr, handler)?;
 		let stratum = Arc::new(Stratum {
 			rpc_server: server,
 			subscribers: RwLock::new(Vec::new()),
