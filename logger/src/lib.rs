--- conflicted
+++ resolved
@@ -75,12 +75,8 @@
 		builder.parse(s);
 	}
 
-<<<<<<< HEAD
-	let enable_color = config.color && stderr_isatty();
-=======
 	let isatty = stderr_isatty();
-	let enable_color = settings.color && isatty;
->>>>>>> 247495fb
+	let enable_color = config.color && isatty;
 	let logs = Arc::new(RotatingLogger::new(levels));
 	let logger = logs.clone();
 
