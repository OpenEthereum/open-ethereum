[package]
name = "ethcrypto"
version = "0.1.0"
authors = ["Parity Technologies <admin@parity.io>"]

[dependencies]
rust-crypto = "0.2.36"
tiny-keccak = "1.3"
eth-secp256k1 = { git = "https://github.com/paritytech/rust-secp256k1", optional = true }
ethkey = { path = "../ethkey", optional = true }
ethereum-types = "0.2"
<<<<<<< HEAD
subtle = "0.1"

[features]
default = ["secp256k1"]
secp256k1 = ["eth-secp256k1", "ethkey"]
=======
subtle = "0.5"
>>>>>>> 373036bb
<|MERGE_RESOLUTION|>--- conflicted
+++ resolved
@@ -9,12 +9,8 @@
 eth-secp256k1 = { git = "https://github.com/paritytech/rust-secp256k1", optional = true }
 ethkey = { path = "../ethkey", optional = true }
 ethereum-types = "0.2"
-<<<<<<< HEAD
-subtle = "0.1"
+subtle = "0.5"
 
 [features]
 default = ["secp256k1"]
-secp256k1 = ["eth-secp256k1", "ethkey"]
-=======
-subtle = "0.5"
->>>>>>> 373036bb
+secp256k1 = ["eth-secp256k1", "ethkey"]