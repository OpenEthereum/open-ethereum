// Copyright 2015, 2016, 2017 Parity Technologies (UK) Ltd.
// This file is part of Parity.

// Parity is free software: you can redistribute it and/or modify
// it under the terms of the GNU General Public License as published by
// the Free Software Foundation, either version 3 of the License, or
// (at your option) any later version.

// Parity is distributed in the hope that it will be useful,
// but WITHOUT ANY WARRANTY; without even the implied warranty of
// MERCHANTABILITY or FITNESS FOR A PARTICULAR PURPOSE.  See the
// GNU General Public License for more details.

// You should have received a copy of the GNU General Public License
// along with Parity.  If not, see <http://www.gnu.org/licenses/>.

use std::io::{Read, Write};
use serde_json;
use super::Crypto;

/// Vault meta file
#[derive(Debug, PartialEq, Serialize, Deserialize)]
pub struct VaultFile {
	/// Vault password, encrypted with vault password
	pub crypto: Crypto,
	/// Vault metadata string
	pub meta: Option<String>,
}

<<<<<<< HEAD
=======
enum VaultFileField {
	Crypto,
	Meta,
}

impl Deserialize for VaultFileField {
	fn deserialize<D>(deserializer: &mut D) -> Result<VaultFileField, D::Error>
		where D: Deserializer
	{
		deserializer.deserialize(VaultFileFieldVisitor)
	}
}

struct VaultFileFieldVisitor;

impl Visitor for VaultFileFieldVisitor {
	type Value = VaultFileField;

	fn visit_str<E>(&mut self, value: &str) -> Result<Self::Value, E>
		where E: Error
	{
		match value {
			"crypto" => Ok(VaultFileField::Crypto),
			"meta" => Ok(VaultFileField::Meta),
			_ => Err(Error::custom(format!("Unknown field: '{}'", value))),
		}
	}
}

impl Deserialize for VaultFile {
	fn deserialize<D>(deserializer: &mut D) -> Result<VaultFile, D::Error>
		where D: Deserializer
	{
		static FIELDS: &'static [&'static str] = &["crypto", "meta"];
		deserializer.deserialize_struct("VaultFile", FIELDS, VaultFileVisitor)
	}
}

struct VaultFileVisitor;

impl Visitor for VaultFileVisitor {
	type Value = VaultFile;

	fn visit_map<V>(&mut self, mut visitor: V) -> Result<Self::Value, V::Error>
		where V: MapVisitor
	{
		let mut crypto = None;
		let mut meta = None;

		loop {
			match visitor.visit_key()? {
				Some(VaultFileField::Crypto) => { crypto = Some(visitor.visit_value()?); },
				Some(VaultFileField::Meta) => { meta = visitor.visit_value().ok(); }, // meta is optional
				None => { break; },
			}
		}

		let crypto = match crypto {
			Some(crypto) => crypto,
			None => visitor.missing_field("crypto")?,
		};

		visitor.end()?;

		let result = VaultFile {
			crypto: crypto,
			meta: meta,
		};

		Ok(result)
	}
}

>>>>>>> d3630336
impl VaultFile {
	pub fn load<R>(reader: R) -> Result<Self, serde_json::Error> where R: Read {
		serde_json::from_reader(reader)
	}

	pub fn write<W>(&self, writer: &mut W) -> Result<(), serde_json::Error> where W: Write {
		serde_json::to_writer(writer, self)
	}
}

#[cfg(test)]
mod test {
	use serde_json;
	use json::{VaultFile, Crypto, Cipher, Aes128Ctr, Kdf, Pbkdf2, Prf};

	#[test]
	fn to_and_from_json() {
		let file = VaultFile {
			crypto: Crypto {
				cipher: Cipher::Aes128Ctr(Aes128Ctr {
					iv: "0155e3690be19fbfbecabcd440aa284b".into(),
				}),
				ciphertext: "4d6938a1f49b7782".into(),
				kdf: Kdf::Pbkdf2(Pbkdf2 {
					c: 1024,
					dklen: 32,
					prf: Prf::HmacSha256,
					salt: "b6a9338a7ccd39288a86dba73bfecd9101b4f3db9c9830e7c76afdbd4f6872e5".into(),
				}),
				mac: "16381463ea11c6eb2239a9f339c2e780516d29d234ce30ac5f166f9080b5a262".into(),
			},
			meta: Some("{}".into()),
		};

		let serialized = serde_json::to_string(&file).unwrap();
		let deserialized = serde_json::from_str(&serialized).unwrap();

		assert_eq!(file, deserialized);
	}

	#[test]
	fn to_and_from_json_no_meta() {
		let file = VaultFile {
			crypto: Crypto {
				cipher: Cipher::Aes128Ctr(Aes128Ctr {
					iv: "0155e3690be19fbfbecabcd440aa284b".into(),
				}),
				ciphertext: "4d6938a1f49b7782".into(),
				kdf: Kdf::Pbkdf2(Pbkdf2 {
					c: 1024,
					dklen: 32,
					prf: Prf::HmacSha256,
					salt: "b6a9338a7ccd39288a86dba73bfecd9101b4f3db9c9830e7c76afdbd4f6872e5".into(),
				}),
				mac: "16381463ea11c6eb2239a9f339c2e780516d29d234ce30ac5f166f9080b5a262".into(),
			},
			meta: None,
		};

		let serialized = serde_json::to_string(&file).unwrap();
		let deserialized = serde_json::from_str(&serialized).unwrap();

		assert_eq!(file, deserialized);
	}
}<|MERGE_RESOLUTION|>--- conflicted
+++ resolved
@@ -27,82 +27,6 @@
 	pub meta: Option<String>,
 }
 
-<<<<<<< HEAD
-=======
-enum VaultFileField {
-	Crypto,
-	Meta,
-}
-
-impl Deserialize for VaultFileField {
-	fn deserialize<D>(deserializer: &mut D) -> Result<VaultFileField, D::Error>
-		where D: Deserializer
-	{
-		deserializer.deserialize(VaultFileFieldVisitor)
-	}
-}
-
-struct VaultFileFieldVisitor;
-
-impl Visitor for VaultFileFieldVisitor {
-	type Value = VaultFileField;
-
-	fn visit_str<E>(&mut self, value: &str) -> Result<Self::Value, E>
-		where E: Error
-	{
-		match value {
-			"crypto" => Ok(VaultFileField::Crypto),
-			"meta" => Ok(VaultFileField::Meta),
-			_ => Err(Error::custom(format!("Unknown field: '{}'", value))),
-		}
-	}
-}
-
-impl Deserialize for VaultFile {
-	fn deserialize<D>(deserializer: &mut D) -> Result<VaultFile, D::Error>
-		where D: Deserializer
-	{
-		static FIELDS: &'static [&'static str] = &["crypto", "meta"];
-		deserializer.deserialize_struct("VaultFile", FIELDS, VaultFileVisitor)
-	}
-}
-
-struct VaultFileVisitor;
-
-impl Visitor for VaultFileVisitor {
-	type Value = VaultFile;
-
-	fn visit_map<V>(&mut self, mut visitor: V) -> Result<Self::Value, V::Error>
-		where V: MapVisitor
-	{
-		let mut crypto = None;
-		let mut meta = None;
-
-		loop {
-			match visitor.visit_key()? {
-				Some(VaultFileField::Crypto) => { crypto = Some(visitor.visit_value()?); },
-				Some(VaultFileField::Meta) => { meta = visitor.visit_value().ok(); }, // meta is optional
-				None => { break; },
-			}
-		}
-
-		let crypto = match crypto {
-			Some(crypto) => crypto,
-			None => visitor.missing_field("crypto")?,
-		};
-
-		visitor.end()?;
-
-		let result = VaultFile {
-			crypto: crypto,
-			meta: meta,
-		};
-
-		Ok(result)
-	}
-}
-
->>>>>>> d3630336
 impl VaultFile {
 	pub fn load<R>(reader: R) -> Result<Self, serde_json::Error> where R: Read {
 		serde_json::from_reader(reader)
