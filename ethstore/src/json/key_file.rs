--- conflicted
+++ resolved
@@ -35,12 +35,8 @@
 	Version,
 	Crypto,
 	Address,
-<<<<<<< HEAD
-	Unknown,
-=======
 	Name,
 	Meta,
->>>>>>> 8574bfd5
 }
 
 impl Deserialize for KeyFileField {
@@ -65,13 +61,9 @@
 			"crypto" => Ok(KeyFileField::Crypto),
 			"Crypto" => Ok(KeyFileField::Crypto),
 			"address" => Ok(KeyFileField::Address),
-<<<<<<< HEAD
-			_ => Ok(KeyFileField::Unknown),	// Unknown fields are not a problem.
-=======
 			"name" => Ok(KeyFileField::Name),
 			"meta" => Ok(KeyFileField::Meta),
 			_ => Err(Error::custom(format!("Unknown field: '{}'", value))),
->>>>>>> 8574bfd5
 		}
 	}
 }
@@ -106,12 +98,8 @@
 				Some(KeyFileField::Version) => { version = Some(try!(visitor.visit_value())); }
 				Some(KeyFileField::Crypto) => { crypto = Some(try!(visitor.visit_value())); }
 				Some(KeyFileField::Address) => { address = Some(try!(visitor.visit_value())); }
-<<<<<<< HEAD
-				Some(KeyFileField::Unknown) => {}
-=======
 				Some(KeyFileField::Name) => { name = visitor.visit_value().ok(); }	// ignore anyhing that is not a string to be permissive. 
 				Some(KeyFileField::Meta) => { meta = visitor.visit_value().ok(); }	// ignore anyhing that is not a string to be permissive.
->>>>>>> 8574bfd5
 				None => { break; }
 			}
 		}
