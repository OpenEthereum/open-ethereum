--- conflicted
+++ resolved
@@ -36,20 +36,17 @@
 	pub version: Version,
 	pub address: Address,
 	pub crypto: Crypto,
-<<<<<<< HEAD
 	pub path: Option<PathBuf>,
-=======
 	pub name: String,
 	pub meta: String,
->>>>>>> 8574bfd5
 }
 
 impl From<json::Crypto> for Crypto {
 	fn from(json: json::Crypto) -> Self {
 		Crypto {
-			cipher: From::from(json.cipher),
+			cipher: json.cipher.into(),
 			ciphertext: json.ciphertext.into(),
-			kdf: From::from(json.kdf),
+			kdf: json.kdf.into(),
 			mac: json.mac.into(),
 		}
 	}
@@ -59,9 +56,9 @@
 	fn into(self) -> json::Crypto {
 		json::Crypto {
 			cipher: self.cipher.into(),
-			ciphertext: From::from(self.ciphertext),
+			ciphertext: self.ciphertext.into(),
 			kdf: self.kdf.into(),
-			mac: From::from(self.mac),
+			mac: self.mac.into(),
 		}
 	}
 }
@@ -70,15 +67,12 @@
 	fn from(json: json::KeyFile) -> Self {
 		SafeAccount {
 			id: json.id.into(),
-			version: From::from(json.version),
-			address: From::from(json.address), //json.address.into(),
-			crypto: From::from(json.crypto),
-<<<<<<< HEAD
+			version: json.version.into(),
+			address: json.address.into(),
+			crypto: json.crypto.into(),
 			path: None,
-=======
 			name: json.name.unwrap_or(String::new()),
 			meta: json.meta.unwrap_or("{}".to_owned()),
->>>>>>> 8574bfd5
 		}
 	}
 }
@@ -160,22 +154,21 @@
 			version: Version::V3,
 			crypto: Crypto::create(keypair.secret(), password, iterations),
 			address: keypair.address(),
-<<<<<<< HEAD
 			path: None,
+			name: name,
+			meta: meta,
 		}
 	}
 
 	pub fn from_file(json: json::KeyFile, path: PathBuf) -> Self {
 		SafeAccount {
 			id: json.id.into(),
-			version: From::from(json.version),
-			address: From::from(json.address), //json.address.into(),
-			crypto: From::from(json.crypto),
+			version: json.version.into(),
+			address: json.address.into(),
+			crypto: json.crypto.into(),
 			path: Some(path),
-=======
-			name: name,
-			meta: meta,
->>>>>>> 8574bfd5
+			name: json.name.unwrap_or(String::new()),
+			meta: json.meta.unwrap_or("{}".to_owned()),
 		}
 	}
 
@@ -191,12 +184,9 @@
 			version: self.version.clone(),
 			crypto: Crypto::create(&secret, new_password, iterations),
 			address: self.address.clone(),
-<<<<<<< HEAD
 			path: self.path.clone(),
-=======
 			name: self.name.clone(),
 			meta: self.meta.clone(),
->>>>>>> 8574bfd5
 		};
 		Ok(result)
 	}
