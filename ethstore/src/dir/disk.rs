--- conflicted
+++ resolved
@@ -74,18 +74,11 @@
 		files.into_iter()
 			.map(json::KeyFile::load)
 			.zip(paths.into_iter())
-<<<<<<< HEAD
 			.map(|(file, path)| match file {
 				Ok(file) => Ok((path, file.into())),
 				Err(err) => Err(Error::InvalidKeyFile(err.to_string())),
 			})
 			.collect()
-=======
-			.filter_map(|(file, path)| file.ok().map(|file| (path.clone(), SafeAccount::from_file(file, path))))
-			.collect();
-
-		Ok(accounts)
->>>>>>> 435ba186
 	}
 }
 
