--- conflicted
+++ resolved
@@ -24,21 +24,11 @@
 
 #[macro_use]
 extern crate serde_derive;
-<<<<<<< HEAD
-extern crate ethstore;
-extern crate num_cpus;
-extern crate panic_hook;
-
-use std::{env, process, fs, fmt, sync, thread};
-use std::io::Read;
-use std::collections::VecDeque;
-=======
 
 use std::collections::VecDeque;
 use std::io::Read;
 use std::{env, process, fs, fmt};
 
->>>>>>> dc42870f
 use docopt::Docopt;
 use ethstore::dir::{paths, KeyDirectory, RootDiskDirectory};
 use ethstore::ethkey::Address;
@@ -261,53 +251,7 @@
 	} else if args.cmd_find_wallet_pass {
 		let passwords = load_password(&args.arg_password)?;
 		let passwords = passwords.lines().map(str::to_owned).collect::<VecDeque<_>>();
-<<<<<<< HEAD
-		let passwords = sync::Arc::new(sync::Mutex::new(passwords));
-
-		let mut handles: Vec<thread::JoinHandle<_>> = Vec::new();
-		let threads = num_cpus::get();
-		for _ in 0..threads {
-			let passwords = passwords.clone();
-			let wallet = PresaleWallet::open(&args.arg_path)?;
-			handles.push(thread::spawn(move || {
-				let mut counter = 0;
-				while !passwords.lock().unwrap().is_empty() {
-					let package = {
-						let mut to_process = Vec::new();
-						let mut passwords = passwords.lock().unwrap();
-						for _ in 0..32 {
-							if let Some(pass) = passwords.pop_front() {
-								to_process.push(pass);
-							} else {
-								break;
-							}
-						}
-						to_process
-					};
-					for pass in package {
-						counter += 1;
-						match wallet.decrypt(&pass) {
-							Ok(_) => {
-								println!("Found password: {}", &pass);
-								passwords.lock().unwrap().clear();
-								return ();
-							},
-							_ if counter % 100 == 0 => print!("."),
-							_ => {},
-						}
-					}
-				}
-				()
-			}));
-		}
-
-		for handle in handles {
-			handle.join().unwrap();
-		}
-
-=======
 		crack::run(passwords, &args.arg_path)?;
->>>>>>> dc42870f
 		Ok(format!("Password not found."))
 	} else if args.cmd_remove {
 		let address = args.arg_address.parse().map_err(|_| ethstore::Error::InvalidAccount)?;
