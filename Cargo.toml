[package]
description = "Parity Ethereum client"
name = "parity-ethereum"
# NOTE Make sure to update util/version/Cargo.toml as well
version = "2.4.0"
license = "GPL-3.0"
authors = ["Parity Technologies <admin@parity.io>"]

[dependencies]
blooms-db = { path = "util/blooms-db" }
log = "0.4"
rustc-hex = "1.0"
docopt = "1.0"
clap = "2"
term_size = "0.3"
textwrap = "0.9"
num_cpus = "1.2"
number_prefix = "0.2"
rpassword = "1.0"
semver = "0.9"
ansi_term = "0.10"
parking_lot = "0.7"
regex = "1.0"
atty = "0.2.8"
toml = "0.4"
serde = "1.0"
serde_json = "1.0"
serde_derive = "1.0"
futures = "0.1"
fdlimit = "0.1"
ctrlc = { git = "https://github.com/paritytech/rust-ctrlc.git" }
<<<<<<< HEAD
jsonrpc-core = { git = "https://github.com/paritytech/jsonrpc.git", branch = "parity-2.2" }
=======
jsonrpc-core = "10.0.1"
ethcore = { path = "ethcore", features = ["parity"] }
>>>>>>> a3e39c98
parity-bytes = "0.1"
common-types = { path = "ethcore/types" }
ethcore = { path = "ethcore", features = ["parity"] }
ethcore-accounts = { path = "accounts", optional = true }
ethcore-blockchain = { path = "ethcore/blockchain" }
ethcore-call-contract = { path = "ethcore/call-contract"}
ethcore-db = { path = "ethcore/db" }
ethcore-io = { path = "util/io" }
ethcore-light = { path = "ethcore/light" }
ethcore-logger = { path = "parity/logger" }
ethcore-miner = { path = "miner" }
ethcore-network = { path = "util/network" }
ethcore-private-tx = { path = "ethcore/private-tx" }
ethcore-service = { path = "ethcore/service" }
ethcore-sync = { path = "ethcore/sync" }
ethereum-types = "0.4"
ethkey = { path = "accounts/ethkey" }
ethstore = { path = "accounts/ethstore" }
node-filter = { path = "ethcore/node-filter" }
rlp = { version = "0.3.0", features = ["ethereum"] }
cli-signer= { path = "cli-signer" }
parity-daemonize = "0.1.1"
parity-hash-fetch = { path = "updater/hash-fetch" }
parity-ipfs-api = { path = "ipfs" }
parity-local-store = { path = "miner/local-store" }
parity-runtime = { path = "util/runtime" }
parity-rpc = { path = "rpc" }
parity-updater = { path = "updater" }
parity-version = { path = "util/version" }
parity-whisper = { path = "whisper" }
parity-path = "0.1"
dir = { path = "util/dir" }
panic_hook = { path = "util/panic-hook" }
keccak-hash = "0.1"
migration-rocksdb = { path = "util/migration-rocksdb" }
kvdb = "0.1"
kvdb-rocksdb = "0.1.3"
journaldb = { path = "util/journaldb" }

ethcore-secretstore = { path = "secret-store", optional = true }

registrar = { path = "util/registrar" }

[build-dependencies]
rustc_version = "0.2"

[dev-dependencies]
pretty_assertions = "0.1"
ipnetwork = "0.12.6"
tempdir = "0.3"
fake-fetch = { path = "util/fake-fetch" }
lazy_static = "1.2.0"

[target.'cfg(windows)'.dependencies]
winapi = { version = "0.3.4", features = ["winsock2", "winuser", "shellapi"] }

[features]
default = ["accounts"]
accounts = ["ethcore-accounts", "parity-rpc/accounts"]
miner-debug = ["ethcore/miner-debug"]
json-tests = ["ethcore/json-tests"]
ci-skip-issue = ["ethcore/ci-skip-issue"]
test-heavy = ["ethcore/test-heavy"]
evm-debug = ["ethcore/evm-debug"]
evm-debug-tests = ["ethcore/evm-debug-tests"]
slow-blocks = ["ethcore/slow-blocks"]
secretstore = ["ethcore-secretstore", "ethcore-secretstore/accounts"]
final = ["parity-version/final"]
deadlock_detection = ["parking_lot/deadlock_detection"]
# to create a memory profile (requires nightly rust), use e.g.
# `heaptrack /path/to/parity <parity params>`,
# to visualize a memory profile, use `heaptrack_gui`
# or
# `valgrind --tool=massif /path/to/parity <parity params>`
# and `massif-visualizer` for visualization
memory_profiling = []
# hardcode version number 1.3.7 of parity to force an update
# in order to manually test that parity fall-over to the local version
# in case of invalid or deprecated command line arguments are entered
test-updater = ["parity-updater/test-updater"]

[lib]
path = "parity/lib.rs"

[[bin]]
path = "parity/main.rs"
name = "parity"

[profile.dev]

[profile.release]
debug = false

[workspace]
# This should only list projects that are not
# in the dependency tree in any other way
# (i.e. pretty much only standalone CLI tools)
members = [
	"accounts/ethkey/cli",
	"accounts/ethstore/cli",
	"chainspec",
	"ethcore/wasm/run",
	"evmbin",
	"parity-clib",
	"whisper/cli",
	"util/triehash-ethereum",
	"util/keccak-hasher",
	"util/patricia-trie-ethereum",
	"util/fastmap"
]

[patch.crates-io]
heapsize = { git = "https://github.com/cheme/heapsize.git", branch = "ec-macfix" }<|MERGE_RESOLUTION|>--- conflicted
+++ resolved
@@ -29,12 +29,7 @@
 futures = "0.1"
 fdlimit = "0.1"
 ctrlc = { git = "https://github.com/paritytech/rust-ctrlc.git" }
-<<<<<<< HEAD
-jsonrpc-core = { git = "https://github.com/paritytech/jsonrpc.git", branch = "parity-2.2" }
-=======
 jsonrpc-core = "10.0.1"
-ethcore = { path = "ethcore", features = ["parity"] }
->>>>>>> a3e39c98
 parity-bytes = "0.1"
 common-types = { path = "ethcore/types" }
 ethcore = { path = "ethcore", features = ["parity"] }
