--- conflicted
+++ resolved
@@ -137,8 +137,8 @@
 	"util/triehash-ethereum",
 	"util/keccak-hasher",
 	"util/patricia-trie-ethereum",
-<<<<<<< HEAD
-	"util/fastmap"
+	"util/fastmap",
+	"util/time-utils",
 ]
 
 [patch.crates-io]
@@ -147,9 +147,4 @@
 memory-db = { git = "https://github.com/cheme/trie.git", branch = "n_ext_trie" }
 hash-db = { git = "https://github.com/cheme/trie.git", branch = "n_ext_trie" }
 keccak-hasher = { git = "https://github.com/cheme/trie.git", branch = "n_ext_trie" }
-triehash = { git = "https://github.com/cheme/parity-common.git", branch = "simple-codec" }
-=======
-	"util/fastmap",
-	"util/time-utils",
-]
->>>>>>> a23f5b8f
+triehash = { git = "https://github.com/cheme/parity-common.git", branch = "simple-codec" }