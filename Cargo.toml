[package]
description = "Parity Ethereum client"
name = "parity"
version = "1.7.0"
license = "GPL-3.0"
authors = ["Parity Technologies <admin@parity.io>"]
build = "build.rs"

[dependencies]
log = "0.3"
env_logger = "0.4"
rustc-serialize = "0.3"
docopt = "0.7"
time = "0.1"
num_cpus = "1.2"
number_prefix = "0.2"
rpassword = "0.2.1"
semver = "0.6"
ansi_term = "0.9"
regex = "0.2"
isatty = "0.1"
toml = "0.2"
serde = "0.9"
serde_json = "0.9"
app_dirs = "1.1.1"
fdlimit = "0.1"
<<<<<<< HEAD
=======
ws2_32-sys = "0.2"
hyper = { default-features = false, git = "https://github.com/paritytech/hyper" }
>>>>>>> 801a2339
ctrlc = { git = "https://github.com/paritytech/rust-ctrlc.git" }
jsonrpc-core = { git = "https://github.com/paritytech/jsonrpc.git", branch = "parity-1.7" }
ethsync = { path = "sync" }
ethcore = { path = "ethcore" }
ethcore-util = { path = "util" }
ethcore-io = { path = "util/io" }
ethcore-devtools = { path = "devtools" }
ethcore-rpc = { path = "rpc" }
ethcore-signer = { path = "signer" }
ethcore-ipc = { path = "ipc/rpc" }
ethcore-ipc-nano = { path = "ipc/nano" }
ethcore-ipc-hypervisor = { path = "ipc/hypervisor" }
ethcore-light = { path = "ethcore/light" }
ethcore-logger = { path = "logger" }
ethcore-stratum = { path = "stratum" }
evmbin = { path = "evmbin" }
rlp = { path = "util/rlp" }
rpc-cli = { path = "rpc_cli" }
parity-rpc-client = { path = "rpc_client" }
parity-hash-fetch = { path = "hash-fetch" }
parity-ipfs-api = { path = "ipfs" }
parity-updater = { path = "updater" }
parity-reactor = { path = "util/reactor" }
parity-local-store = { path = "local-store" }
path = { path = "util/path" }

parity-dapps = { path = "dapps", optional = true }
clippy = { version = "0.0.103", optional = true}
ethcore-secretstore = { path = "secret_store", optional = true }

[build-dependencies]
rustc_version = "0.2"

[dev-dependencies]
ethcore-ipc-tests = { path = "ipc/tests" }
pretty_assertions = "0.1"

[target.'cfg(windows)'.dependencies]
winapi = "0.2"

[target.'cfg(not(windows))'.dependencies]
daemonize = "0.2"

[features]
default = ["ui-precompiled"]
ui = [
	"dapps",
	"parity-dapps/ui",
	"ethcore-signer/ui",
]
ui-precompiled = [
	"dapps",
	"ethcore-signer/ui-precompiled",
	"parity-dapps/ui-precompiled",
]
dapps = ["parity-dapps"]
ipc = ["ethcore/ipc", "ethsync/ipc"]
jit = ["ethcore/jit"]
dev = ["clippy", "ethcore/dev", "ethcore-util/dev", "ethsync/dev", "ethcore-rpc/dev", "parity-dapps/dev", "ethcore-signer/dev"]
json-tests = ["ethcore/json-tests"]
test-heavy = ["ethcore/test-heavy"]
ethkey-cli = ["ethcore/ethkey-cli"]
ethstore-cli = ["ethcore/ethstore-cli"]
evm-debug = ["ethcore/evm-debug"]
evm-debug-tests = ["ethcore/evm-debug-tests"]
slow-blocks = ["ethcore/slow-blocks"]
final = ["ethcore-util/final"]
secretstore = ["ethcore-secretstore"]

[[bin]]
path = "parity/main.rs"
name = "parity"

[profile.release]
debug = false
lto = false
panic = "abort"<|MERGE_RESOLUTION|>--- conflicted
+++ resolved
@@ -24,11 +24,7 @@
 serde_json = "0.9"
 app_dirs = "1.1.1"
 fdlimit = "0.1"
-<<<<<<< HEAD
-=======
 ws2_32-sys = "0.2"
-hyper = { default-features = false, git = "https://github.com/paritytech/hyper" }
->>>>>>> 801a2339
 ctrlc = { git = "https://github.com/paritytech/rust-ctrlc.git" }
 jsonrpc-core = { git = "https://github.com/paritytech/jsonrpc.git", branch = "parity-1.7" }
 ethsync = { path = "sync" }
