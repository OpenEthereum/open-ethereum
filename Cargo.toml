--- conflicted
+++ resolved
@@ -33,7 +33,6 @@
 hyper = { version = "0.9", default-features = false }
 ctrlc = { git = "https://github.com/ethcore/rust-ctrlc.git" }
 jsonrpc-core = { git = "https://github.com/ethcore/jsonrpc.git" }
-clippy = { version = "0.0.103", optional = true}
 ethsync = { path = "sync" }
 ethcore = { path = "ethcore" }
 ethcore-util = { path = "util" }
@@ -44,19 +43,17 @@
 ethcore-ipc = { path = "ipc/rpc" }
 ethcore-ipc-nano = { path = "ipc/nano" }
 ethcore-ipc-hypervisor = { path = "ipc/hypervisor" }
+ethcore-light = { path = "ethcore/light" }
 ethcore-logger = { path = "logger" }
 ethcore-stratum = { path = "stratum" }
 rlp = { path = "util/rlp" }
 rpc-cli = { path = "rpc_cli" }
 parity-rpc-client = { path = "rpc_client" }
-ethcore-light = { path = "ethcore/light" }
 parity-hash-fetch = { path = "hash-fetch" }
 parity-updater = { path = "updater" }
-<<<<<<< HEAD
+parity-reactor = { path = "util/reactor" }
 ethcore-dapps = { path = "dapps", optional = true }
-=======
-parity-reactor = { path = "util/reactor" }
->>>>>>> 4623f456
+clippy = { version = "0.0.103", optional = true}
 
 [target.'cfg(windows)'.dependencies]
 winapi = "0.2"
