--- conflicted
+++ resolved
@@ -46,13 +46,8 @@
 ethereum-types = "0.3"
 node-filter = { path = "ethcore/node_filter" }
 ethkey = { path = "ethkey" }
-<<<<<<< HEAD
 node-health = { path = "node-health" }
-rlp = { path = "util/rlp" }
-=======
-node-health = { path = "dapps/node-health" }
 rlp = { git = "https://github.com/paritytech/parity-common" }
->>>>>>> c7f608ec
 rpc-cli = { path = "rpc_cli" }
 parity-hash-fetch = { path = "hash-fetch" }
 parity-ipfs-api = { path = "ipfs" }
