[package]
description = "Parity Ethereum client"
name = "parity"
version = "1.10.0"
license = "GPL-3.0"
authors = ["Parity Technologies <admin@parity.io>"]
build = "build.rs"

[dependencies]
log = "0.3"
env_logger = "0.4"
rustc-hex = "1.0"
docopt = "0.8"
clap = "2"
time = "0.1"
num_cpus = "1.2"
number_prefix = "0.2"
rpassword = "1.0"
semver = "0.6"
ansi_term = "0.9"
parking_lot = "0.4"
regex = "0.2"
isatty = "0.1"
toml = "0.4"
serde = "1.0"
serde_json = "1.0"
serde_derive = "1.0"
app_dirs = "1.1.1"
futures = "0.1"
futures-cpupool = "0.1"
fdlimit = "0.1"
ws2_32-sys = "0.2"
ctrlc = { git = "https://github.com/paritytech/rust-ctrlc.git" }
jsonrpc-core = { git = "https://github.com/paritytech/jsonrpc.git", branch = "parity-1.9" }
ethsync = { path = "sync" }
ethcore = { path = "ethcore" }
<<<<<<< HEAD
ethcore-bigint = { path = "util/bigint" }
ethcore-bytes = { path = "util/bytes" }
=======
ethcore-bytes = { path = "util/bytes" }
ethcore-io = { path = "util/io" }
>>>>>>> bf2a9253
ethcore-devtools = { path = "devtools" }
ethcore-io = { path = "util/io" }
ethcore-light = { path = "ethcore/light" }
ethcore-logger = { path = "logger" }
ethcore-miner = { path = "miner" }
ethcore-network = { path = "util/network" }
<<<<<<< HEAD
ethcore-stratum = { path = "stratum" }
ethcore-transaction = { path = "ethcore/transaction" }
ethcore-util = { path = "util" }
=======
ethereum-types = "0.1"
>>>>>>> bf2a9253
node-filter = { path = "ethcore/node_filter" }
ethkey = { path = "ethkey" }
node-health = { path = "dapps/node-health" }
rlp = { path = "util/rlp" }
rpc-cli = { path = "rpc_cli" }
parity-hash-fetch = { path = "hash-fetch" }
parity-ipfs-api = { path = "ipfs" }
parity-local-store = { path = "local-store" }
parity-reactor = { path = "util/reactor" }
parity-rpc = { path = "rpc" }
parity-rpc-client = { path = "rpc_client" }
parity-updater = { path = "updater" }
parity-version = { path = "util/version" }
parity-whisper = { path = "whisper" }
path = { path = "util/path" }
dir = { path = "util/dir" }
panic_hook = { path = "panic_hook" }
keccak-hash = { path = "util/hash" }
migration = { path = "util/migration" }
kvdb = { path = "util/kvdb" }
kvdb-rocksdb = { path = "util/kvdb-rocksdb" }
journaldb = { path = "util/journaldb" }

parity-dapps = { path = "dapps", optional = true }
ethcore-secretstore = { path = "secret_store", optional = true }

[build-dependencies]
rustc_version = "0.2"

[dev-dependencies]
pretty_assertions = "0.1"
ipnetwork = "0.12.6"

[target.'cfg(windows)'.dependencies]
winapi = "0.2"

[target.'cfg(not(windows))'.dependencies]
daemonize = "0.2"

[features]
default = ["ui-precompiled"]
ui = [
	"ui-enabled",
	"parity-dapps/ui",
]
ui-precompiled = [
	"ui-enabled",
	"parity-dapps/ui-precompiled",
]
ui-enabled = ["dapps"]
dapps = ["parity-dapps"]
jit = ["ethcore/jit"]
json-tests = ["ethcore/json-tests"]
test-heavy = ["ethcore/test-heavy"]
evm-debug = ["ethcore/evm-debug"]
evm-debug-tests = ["ethcore/evm-debug-tests"]
slow-blocks = ["ethcore/slow-blocks"]
secretstore = ["ethcore-secretstore"]
final = ["parity-version/final"]

[[bin]]
path = "parity/main.rs"
name = "parity"

[profile.dev]
panic = "abort"

[profile.release]
debug = false
lto = false
panic = "abort"

[workspace]
members = [
	"chainspec",
	"dapps/js-glue",
	"ethcore/wasm/run",
	"ethcore/types",
	"ethkey/cli",
	"ethstore/cli",
	"evmbin",
	"miner",
	"transaction-pool",
	"whisper",
]<|MERGE_RESOLUTION|>--- conflicted
+++ resolved
@@ -34,26 +34,16 @@
 jsonrpc-core = { git = "https://github.com/paritytech/jsonrpc.git", branch = "parity-1.9" }
 ethsync = { path = "sync" }
 ethcore = { path = "ethcore" }
-<<<<<<< HEAD
-ethcore-bigint = { path = "util/bigint" }
 ethcore-bytes = { path = "util/bytes" }
-=======
-ethcore-bytes = { path = "util/bytes" }
-ethcore-io = { path = "util/io" }
->>>>>>> bf2a9253
 ethcore-devtools = { path = "devtools" }
 ethcore-io = { path = "util/io" }
 ethcore-light = { path = "ethcore/light" }
 ethcore-logger = { path = "logger" }
 ethcore-miner = { path = "miner" }
 ethcore-network = { path = "util/network" }
-<<<<<<< HEAD
 ethcore-stratum = { path = "stratum" }
 ethcore-transaction = { path = "ethcore/transaction" }
-ethcore-util = { path = "util" }
-=======
 ethereum-types = "0.1"
->>>>>>> bf2a9253
 node-filter = { path = "ethcore/node_filter" }
 ethkey = { path = "ethkey" }
 node-health = { path = "dapps/node-health" }
