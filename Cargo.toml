--- conflicted
+++ resolved
@@ -26,15 +26,10 @@
 regex = "0.1"
 isatty = "0.1"
 toml = "0.2"
-<<<<<<< HEAD
 serde = "0.8"
 serde_json = "0.8"
 fdlimit = "0.1"
-=======
-serde = "0.8.0"
-serde_json = "0.8.0"
 app_dirs = "1.1.1"
->>>>>>> 7e76d649
 hyper = { version = "0.9", default-features = false }
 ctrlc = { git = "https://github.com/ethcore/rust-ctrlc.git" }
 jsonrpc-core = { git = "https://github.com/ethcore/jsonrpc.git" }
