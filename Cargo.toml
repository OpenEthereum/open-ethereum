--- conflicted
+++ resolved
@@ -134,12 +134,6 @@
 	"evmbin",
 	"parity-clib",
 	"whisper/cli",
-<<<<<<< HEAD
-	"util/triehash-ethereum",
-	"util/keccak-hasher",
-	"util/patricia-trie-ethereum",
-	"util/fastmap",
-	"util/journaldb",
 ]
 
 [patch.crates-io]
@@ -160,7 +154,4 @@
 #[replace]
 #"fixed-hash:0.2.2" = { path = "../../parity-common/fixed-hash" }
 #"uint:0.4.1" = { path = "../../parity-common/uint" }
-#"ethereum-types:0.4.0" = { path = "../../parity-primitives/ethereum-types" }
-=======
-]
->>>>>>> 3d28823b
+#"ethereum-types:0.4.0" = { path = "../../parity-primitives/ethereum-types" }