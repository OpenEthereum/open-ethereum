[package]
description = "Parity Ethereum client"
name = "parity"
# NOTE Make sure to update util/version/Cargo.toml as well
version = "1.11.0"
license = "GPL-3.0"
authors = ["Parity Technologies <admin@parity.io>"]

[dependencies]
log = "0.3"
env_logger = "0.4"
rustc-hex = "1.0"
docopt = "0.8"
clap = "2"
term_size = "0.3"
textwrap = "0.9"
num_cpus = "1.2"
number_prefix = "0.2"
rpassword = "1.0"
semver = "0.9"
ansi_term = "0.10"
parking_lot = "0.5"
regex = "0.2"
isatty = "0.1"
toml = "0.4"
serde = "1.0"
serde_json = "1.0"
serde_derive = "1.0"
app_dirs = "1.2.1"
futures = "0.1"
futures-cpupool = "0.1"
fdlimit = "0.1"
ws2_32-sys = "0.2"
ctrlc = { git = "https://github.com/paritytech/rust-ctrlc.git" }
jsonrpc-core = { git = "https://github.com/paritytech/jsonrpc.git", branch = "parity-1.11" }
ethsync = { path = "sync" }
ethcore = { path = "ethcore" }
ethcore-bytes = { path = "util/bytes" }
ethcore-io = { path = "util/io" }
ethcore-light = { path = "ethcore/light" }
ethcore-logger = { path = "logger" }
ethcore-migrations = { path = "ethcore/migrations" }
ethcore-miner = { path = "miner" }
ethcore-network = { path = "util/network" }
ethcore-service = { path = "ethcore/service" }
ethcore-stratum = { path = "stratum" }
ethcore-transaction = { path = "ethcore/transaction" }
ethereum-types = "0.3"
node-filter = { path = "ethcore/node_filter" }
ethkey = { path = "ethkey" }
node-health = { path = "dapps/node-health" }
rlp = { path = "util/rlp" }
rpc-cli = { path = "rpc_cli" }
parity-hash-fetch = { path = "hash-fetch" }
parity-ipfs-api = { path = "ipfs" }
parity-local-store = { path = "local-store" }
parity-reactor = { path = "util/reactor" }
parity-rpc = { path = "rpc" }
parity-rpc-client = { path = "rpc_client" }
parity-updater = { path = "updater" }
parity-version = { path = "util/version" }
parity-whisper = { path = "whisper" }
path = { path = "util/path" }
dir = { path = "util/dir" }
panic_hook = { path = "util/panic_hook" }
keccak-hash = { path = "util/hash" }
migration = { path = "util/migration" }
kvdb = { path = "util/kvdb" }
kvdb-rocksdb = { path = "util/kvdb-rocksdb" }
journaldb = { path = "util/journaldb" }

parity-dapps = { path = "dapps", optional = true }
ethcore-secretstore = { path = "secret_store", optional = true }

registrar = { path = "registrar" }

[build-dependencies]
rustc_version = "0.2"

[dev-dependencies]
pretty_assertions = "0.1"
ipnetwork = "0.12.6"
tempdir = "0.3"

[target.'cfg(windows)'.dependencies]
winapi = "0.2"

[target.'cfg(not(windows))'.dependencies]
daemonize = { git = "https://github.com/paritytech/daemonize" }

[features]
default = ["ui-precompiled"]
ui = [
	"ui-enabled",
	"parity-dapps/ui",
]
ui-precompiled = [
	"ui-enabled",
	"parity-dapps/ui-precompiled",
]
ui-enabled = ["dapps"]
dapps = ["parity-dapps"]
json-tests = ["ethcore/json-tests"]
test-heavy = ["ethcore/test-heavy"]
evm-debug = ["ethcore/evm-debug"]
evm-debug-tests = ["ethcore/evm-debug-tests"]
slow-blocks = ["ethcore/slow-blocks"]
secretstore = ["ethcore-secretstore"]
final = ["parity-version/final"]

[[bin]]
path = "parity/main.rs"
name = "parity"

[profile.dev]
panic = "abort"

[profile.release]
debug = false
lto = false
panic = "abort"

[workspace]
members = [
	"chainspec",
	"dapps/js-glue",
	"ethcore/wasm/run",
	"ethcore/types",
	"ethkey/cli",
	"ethstore/cli",
	"evmbin",
	"miner",
	"transaction-pool",
<<<<<<< HEAD
	"whisper",
]
=======
	"whisper"
]

[patch.crates-io]
ring = { git = "https://github.com/paritytech/ring" }
>>>>>>> 9436e88d
<|MERGE_RESOLUTION|>--- conflicted
+++ resolved
@@ -131,13 +131,8 @@
 	"evmbin",
 	"miner",
 	"transaction-pool",
-<<<<<<< HEAD
 	"whisper",
-]
-=======
-	"whisper"
 ]
 
 [patch.crates-io]
-ring = { git = "https://github.com/paritytech/ring" }
->>>>>>> 9436e88d
+ring = { git = "https://github.com/paritytech/ring" }