--- conflicted
+++ resolved
@@ -135,13 +135,10 @@
 	"evmbin",
 	"parity-clib",
 	"whisper/cli",
-<<<<<<< HEAD
-=======
 	"util/triehash-ethereum",
 	"util/keccak-hasher",
 	"util/patricia-trie-ethereum",
 	"util/fastmap"
->>>>>>> b7e86218
 ]
 
 [patch.crates-io]
