--- conflicted
+++ resolved
@@ -32,12 +32,4 @@
 
 [dev-dependencies]
 ethkey = { path = "../ethkey" }
-<<<<<<< HEAD
-kvdb-memorydb = { path = "../util/kvdb-memorydb" }
-
-[features]
-default = []
-dev = ["clippy", "ethcore/dev"]
-=======
-kvdb-memorydb = { path = "../util/kvdb-memorydb" }
->>>>>>> 7c24d066
+kvdb-memorydb = { path = "../util/kvdb-memorydb" }