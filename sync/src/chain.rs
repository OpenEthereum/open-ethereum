// Copyright 2015, 2016 Ethcore (UK) Ltd.
// This file is part of Parity.

// Parity is free software: you can redistribute it and/or modify
// it under the terms of the GNU General Public License as published by
// the Free Software Foundation, either version 3 of the License, or
// (at your option) any later version.

// Parity is distributed in the hope that it will be useful,
// but WITHOUT ANY WARRANTY; without even the implied warranty of
// MERCHANTABILITY or FITNESS FOR A PARTICULAR PURPOSE.  See the
// GNU General Public License for more details.

// You should have received a copy of the GNU General Public License
// along with Parity.  If not, see <http://www.gnu.org/licenses/>.

///
/// `BlockChain` synchronization strategy.
/// Syncs to peers and keeps up to date.
/// This implementation uses ethereum protocol v63
///
/// Syncing strategy summary.
/// Split the chain into ranges of N blocks each. Download ranges sequentially. Split each range into subchains of M blocks. Download subchains in parallel.
/// State.
/// Sync state consists of the following data:
/// - s: State enum which can be one of the following values: `ChainHead`, `Blocks`, `Idle`
/// - H: A set of downloaded block headers
/// - B: A set of downloaded block bodies
/// - S: Set of block subchain start block hashes to download.
/// - l: Last imported / common block hash
/// - P: A set of connected peers. For each peer we maintain its last known total difficulty and starting block hash being requested if any.
/// General behaviour.
/// We start with all sets empty, l is set to the best block in the block chain, s is set to `ChainHead`.
/// If at any moment a bad block is reported by the block queue, we set s to `ChainHead`, reset l to the best block in the block chain and clear H, B and S.
/// If at any moment P becomes empty, we set s to `ChainHead`, and clear H, B and S.
///
/// Workflow for `ChainHead` state.
/// In this state we try to get subchain headers with a single `GetBlockHeaders` request.
/// On `NewPeer` / On `Restart`:
/// 	If peer's total difficulty is higher, request N/M headers with interval M+1 starting from l
/// On `BlockHeaders(R)`:
/// 	If R is empty:
/// If l is equal to genesis block hash or l is more than 1000 blocks behind our best hash:
/// Remove current peer from P. set l to the best block in the block chain. Select peer with maximum total difficulty from P and restart.
/// Else
/// 	Set l to l’s parent and restart.
/// Else if we already have all the headers in the block chain or the block queue:
/// 	Set s to `Idle`,
/// Else
/// 	Set S to R, set s to `Blocks`.
///
///
/// All other messages are ignored.
/// Workflow for `Blocks` state.
/// In this state we download block headers and bodies from multiple peers.
/// On `NewPeer` / On `Restart`:
/// 	For all idle peers:
/// Find a set of 256 or less block hashes in H which are not in B and not being downloaded by other peers. If the set is not empty:
///  	Request block bodies for the hashes in the set.
/// Else
/// 	Find an element in S which is  not being downloaded by other peers. If found: Request M headers starting from the element.
///
/// On `BlockHeaders(R)`:
/// If R is empty remove current peer from P and restart.
/// 	Validate received headers. For each header find a parent in H or R or the blockchain. Restart if there is a block with unknown parent.
/// Go to `CollectBlocks`.
///
/// On `BlockBodies(R)`:
/// If R is empty remove current peer from P and restart.
/// 	Add bodies with a matching header in H to B.
/// 	Go to `CollectBlocks`.
///
/// `CollectBlocks`:
/// Find a chain of blocks C in H starting from h where h’s parent equals to l. The chain ends with the first block which does not have a body in B.
/// Add all blocks from the chain to the block queue. Remove them from H and B. Set l to the hash of the last block from C.
/// Update and merge subchain heads in S. For each h in S find a chain of blocks in B starting from h. Remove h from S. if the chain does not include an element from S add the end of the chain to S.
/// If H is empty and S contains a single element set s to `ChainHead`.
/// Restart.
///
/// All other messages are ignored.
/// Workflow for Idle state.
/// On `NewBlock`:
/// 	Import the block. If the block is unknown set s to `ChainHead` and restart.
/// On `NewHashes`:
/// 	Set s to `ChainHead` and restart.
///
/// All other messages are ignored.
///

use util::*;
use rlp::*;
use network::*;
use ethcore::views::{HeaderView};
use ethcore::header::{BlockNumber, Header as BlockHeader};
use ethcore::client::{BlockChainClient, BlockStatus, BlockID, BlockChainInfo, BlockImportError};
use ethcore::error::*;
use ethcore::snapshot::{ManifestData, RestorationStatus};
use sync_io::SyncIo;
use time;
use super::SyncConfig;
use block_sync::{BlockDownloader, BlockRequest, BlockDownloaderImportError as DownloaderImportError};
use snapshot::{Snapshot, ChunkType};
use rand::{thread_rng, Rng};
use api::PeerInfo as PeerInfoDigest;

known_heap_size!(0, PeerInfo);

type PacketDecodeError = DecoderError;

const PROTOCOL_VERSION_63: u8 = 63;
const PROTOCOL_VERSION_64: u8 = 64;
const MAX_BODIES_TO_SEND: usize = 256;
const MAX_HEADERS_TO_SEND: usize = 512;
const MAX_NODE_DATA_TO_SEND: usize = 1024;
const MAX_RECEIPTS_TO_SEND: usize = 1024;
const MAX_RECEIPTS_HEADERS_TO_SEND: usize = 256;
const MIN_PEERS_PROPAGATION: usize = 4;
const MAX_PEERS_PROPAGATION: usize = 128;
const MAX_PEER_LAG_PROPAGATION: BlockNumber = 20;
const MAX_NEW_HASHES: usize = 64;
const MAX_TX_TO_IMPORT: usize = 512;
const MAX_NEW_BLOCK_AGE: BlockNumber = 20;
const MAX_TRANSACTION_SIZE: usize = 300*1024;
// Min number of blocks to be behind for a snapshot sync
const SNAPSHOT_RESTORE_THRESHOLD: BlockNumber = 100000;

const STATUS_PACKET: u8 = 0x00;
const NEW_BLOCK_HASHES_PACKET: u8 = 0x01;
const TRANSACTIONS_PACKET: u8 = 0x02;
const GET_BLOCK_HEADERS_PACKET: u8 = 0x03;
const BLOCK_HEADERS_PACKET: u8 = 0x04;
const GET_BLOCK_BODIES_PACKET: u8 = 0x05;
const BLOCK_BODIES_PACKET: u8 = 0x06;
const NEW_BLOCK_PACKET: u8 = 0x07;

const GET_NODE_DATA_PACKET: u8 = 0x0d;
const NODE_DATA_PACKET: u8 = 0x0e;
const GET_RECEIPTS_PACKET: u8 = 0x0f;
const RECEIPTS_PACKET: u8 = 0x10;
const GET_SNAPSHOT_MANIFEST_PACKET: u8 = 0x11;
const SNAPSHOT_MANIFEST_PACKET: u8 = 0x12;
const GET_SNAPSHOT_DATA_PACKET: u8 = 0x13;
const SNAPSHOT_DATA_PACKET: u8 = 0x14;

const HEADERS_TIMEOUT_SEC: f64 = 15f64;
const BODIES_TIMEOUT_SEC: f64 = 10f64;
const RECEIPTS_TIMEOUT_SEC: f64 = 10f64;
const FORK_HEADER_TIMEOUT_SEC: f64 = 3f64;
const SNAPSHOT_MANIFEST_TIMEOUT_SEC: f64 = 3f64;
const SNAPSHOT_DATA_TIMEOUT_SEC: f64 = 60f64;

#[derive(Copy, Clone, Eq, PartialEq, Debug)]
/// Sync state
pub enum SyncState {
	/// Waiting for pv64 peers to start snapshot syncing
	SnapshotManifest,
	/// Downloading snapshot data
	SnapshotData,
	/// Waiting for snapshot restoration to complete
	SnapshotWaiting,
	/// Downloading new blocks
	Blocks,
	/// Initial chain sync complete. Waiting for new packets
	Idle,
	/// Block downloading paused. Waiting for block queue to process blocks and free some space
	Waiting,
	/// Downloading blocks learned from `NewHashes` packet
	NewBlocks,
}

/// Syncing status and statistics
#[derive(Clone, Copy)]
pub struct SyncStatus {
	/// State
	pub state: SyncState,
	/// Syncing protocol version. That's the maximum protocol version we connect to.
	pub protocol_version: u8,
	/// The underlying p2p network version.
	pub network_id: U256,
	/// `BlockChain` height for the moment the sync started.
	pub start_block_number: BlockNumber,
	/// Last fully downloaded and imported block number (if any).
	pub last_imported_block_number: Option<BlockNumber>,
	/// Highest block number in the download queue (if any).
	pub highest_block_number: Option<BlockNumber>,
	/// Total number of blocks for the sync process.
	pub blocks_total: BlockNumber,
	/// Number of blocks downloaded so far.
	pub blocks_received: BlockNumber,
	/// Total number of connected peers
	pub num_peers: usize,
	/// Total number of active peers.
	pub num_active_peers: usize,
	/// Heap memory used in bytes.
	pub mem_used: usize,
	/// Snapshot chunks
	pub num_snapshot_chunks: usize,
	/// Snapshot chunks downloaded
	pub snapshot_chunks_done: usize,
	/// Last fully downloaded and imported ancient block number (if any).
	pub last_imported_old_block_number: Option<BlockNumber>,
}

impl SyncStatus {
	/// Indicates if initial sync is still in progress.
	pub fn is_major_syncing(&self) -> bool {
		let is_synced_state = match self.state {
<<<<<<< HEAD
			SyncState::Idle | SyncState::NewBlocks => true,
=======
			SyncState::Idle | SyncState::NewBlocks | SyncState::Blocks => true,
>>>>>>> 20e1d575
			_ => false,
		};
		let is_current_block = self.highest_block_number.unwrap_or(self.start_block_number) < self.last_imported_block_number.unwrap_or(0) + BlockNumber::from(4u64);
		// If not synced then is major syncing.
		!(is_synced_state && is_current_block)
	}

	/// Indicates if snapshot download is in progress
	pub fn is_snapshot_syncing(&self) -> bool {
		self.state == SyncState::SnapshotManifest 
			|| self.state == SyncState::SnapshotData 
			|| self.state == SyncState::SnapshotWaiting
	}

	/// Returns max no of peers to display in informants
	pub fn current_max_peers(&self, min_peers: u32, max_peers: u32) -> u32 {
		if self.num_peers as u32 > min_peers {
			max_peers
		} else {
			min_peers
		}
	}
}

#[derive(PartialEq, Eq, Debug, Clone)]
/// Peer data type requested
enum PeerAsking {
	Nothing,
	ForkHeader,
	BlockHeaders,
	BlockBodies,
	BlockReceipts,
	SnapshotManifest,
	SnapshotData,
}

#[derive(PartialEq, Eq, Debug, Clone, Copy)]
/// Block downloader channel.
enum BlockSet {
	/// New blocks better than out best blocks
	NewBlocks,
	/// Missing old blocks
	OldBlocks,
}
#[derive(Clone, Eq, PartialEq)]
enum ForkConfirmation {
	/// Fork block confirmation pending.
	Unconfirmed,
	/// Peers chain is too short to confirm the fork.
	TooShort,
	/// Fork is confurmed.
	Confirmed,
}

#[derive(Clone)]
/// Syncing peer information
struct PeerInfo {
	/// eth protocol version
	protocol_version: u8,
	/// Peer chain genesis hash
	genesis: H256,
	/// Peer network id
	network_id: U256,
	/// Peer best block hash
	latest_hash: H256,
	/// Peer total difficulty if known
	difficulty: Option<U256>,
	/// Type of data currenty being requested from peer.
	asking: PeerAsking,
	/// A set of block numbers being requested
	asking_blocks: Vec<H256>,
	/// Holds requested header hash if currently requesting block header by hash
	asking_hash: Option<H256>,
	/// Holds requested snapshot chunk hash if any.
	asking_snapshot_data: Option<H256>,
	/// Request timestamp
	ask_time: f64,
	/// Holds a set of transactions recently sent to this peer to avoid spamming.
	last_sent_transactions: HashSet<H256>,
	/// Pending request is expired and result should be ignored
	expired: bool,
	/// Peer fork confirmation status
	confirmation: ForkConfirmation,
	/// Best snapshot hash
	snapshot_hash: Option<H256>,
	/// Best snapshot block number
	snapshot_number: Option<BlockNumber>,
	/// Block set requested
	block_set: Option<BlockSet>,
}

impl PeerInfo {
	fn can_sync(&self) -> bool {
		self.confirmation == ForkConfirmation::Confirmed && !self.expired
	}

	fn is_allowed(&self) -> bool {
		self.confirmation != ForkConfirmation::Unconfirmed && !self.expired
	}
}

/// Blockchain sync handler.
/// See module documentation for more details.
pub struct ChainSync {
	/// Sync state
	state: SyncState,
	/// Last block number for the start of sync
	starting_block: BlockNumber,
	/// Highest block number seen
	highest_block: Option<BlockNumber>,
	/// All connected peers
	peers: HashMap<PeerId, PeerInfo>,
	/// Peers active for current sync round
	active_peers: HashSet<PeerId>,
	/// Block download process for new blocks
	new_blocks: BlockDownloader,
	/// Block download process for ancient blocks
	old_blocks: Option<BlockDownloader>,
	/// Last propagated block number
	last_sent_block_number: BlockNumber,
	/// Network ID
	network_id: U256,
	/// Optional fork block to check
	fork_block: Option<(BlockNumber, H256)>,
	/// Snapshot sync allowed.
	snapshot_sync_enabled: bool,
	/// Snapshot downloader.
	snapshot: Snapshot,
}

type RlpResponseResult = Result<Option<(PacketId, RlpStream)>, PacketDecodeError>;

impl ChainSync {
	/// Create a new instance of syncing strategy.
	pub fn new(config: SyncConfig, chain: &BlockChainClient) -> ChainSync {
		let chain_info = chain.chain_info();
		let mut sync = ChainSync {
			state: SyncState::Idle,
			starting_block: chain.chain_info().best_block_number,
			highest_block: None,
			peers: HashMap::new(),
			active_peers: HashSet::new(),
			new_blocks: BlockDownloader::new(false, &chain_info.best_block_hash, chain_info.best_block_number),
			old_blocks: None,
			last_sent_block_number: 0,
			network_id: config.network_id,
			fork_block: config.fork_block,
			snapshot_sync_enabled: config.warp_sync,
			snapshot: Snapshot::new(),
		};
		sync.init_downloaders(chain);
		sync
	}

	/// Returns synchonization status
	pub fn status(&self) -> SyncStatus {
		let last_imported_number = self.new_blocks.last_imported_block_number();
		SyncStatus {
			state: self.state.clone(),
			protocol_version: if self.state == SyncState::SnapshotData { PROTOCOL_VERSION_64 } else { PROTOCOL_VERSION_63 },
			network_id: self.network_id,
			start_block_number: self.starting_block,
			last_imported_block_number: Some(last_imported_number),
			last_imported_old_block_number: self.old_blocks.as_ref().map(|d| d.last_imported_block_number()),
			highest_block_number: self.highest_block.map(|n| max(n, last_imported_number)),
			blocks_received: if last_imported_number > self.starting_block { last_imported_number - self.starting_block } else { 0 },
			blocks_total: match self.highest_block { Some(x) if x > self.starting_block => x - self.starting_block, _ => 0 },
			num_peers: self.peers.values().filter(|p| p.is_allowed()).count(),
			num_active_peers: self.peers.values().filter(|p| p.is_allowed() && p.asking != PeerAsking::Nothing).count(),
			num_snapshot_chunks: self.snapshot.total_chunks(),
			snapshot_chunks_done: self.snapshot.done_chunks(),
			mem_used:
				self.new_blocks.heap_size()
				+ self.old_blocks.as_ref().map_or(0, |d| d.heap_size())
				+ self.peers.heap_size_of_children(),
		}
	}

	/// Returns information on peers connections
	pub fn peers(&self, io: &SyncIo) -> Vec<PeerInfoDigest> {
		self.peers.iter()
			.filter_map(|(&peer_id, ref peer_data)|
				io.peer_session_info(peer_id).map(|session_info|
					PeerInfoDigest {
						id: session_info.id.map(|id| id.hex()),
						client_version: session_info.client_version,
						capabilities: session_info.peer_capabilities.into_iter().map(|c| c.to_string()).collect(),
						remote_address: session_info.remote_address,
						local_address: session_info.local_address,
						eth_version: peer_data.protocol_version as u32,
						eth_difficulty: peer_data.difficulty,
						eth_head: peer_data.latest_hash,
				})
			)
			.collect()
	}

	/// Abort all sync activity
	pub fn abort(&mut self, io: &mut SyncIo) {
		self.reset_and_continue(io);
		self.peers.clear();
	}

	#[cfg_attr(feature="dev", allow(for_kv_map))] // Because it's not possible to get `values_mut()`
	/// Reset sync. Clear all downloaded data but keep the queue
	fn reset(&mut self, io: &mut SyncIo) {
		self.new_blocks.reset();
		self.snapshot.clear();
		if self.state == SyncState::SnapshotData {
			debug!(target:"sync", "Aborting snapshot restore");
			io.snapshot_service().abort_restore();
		}
		for (_, ref mut p) in &mut self.peers {
			if p.block_set != Some(BlockSet::OldBlocks) {
				p.asking_blocks.clear();
				p.asking_hash = None;
				// mark any pending requests as expired
				if p.asking != PeerAsking::Nothing && p.is_allowed() {
					p.expired = true;
				}
			}
		}
		self.state = SyncState::Idle;
		// Reactivate peers only if some progress has been made
		// since the last sync round of if starting fresh.
		self.active_peers = self.peers.keys().cloned().collect();
	}

	/// Restart sync
	pub fn reset_and_continue(&mut self, io: &mut SyncIo) {
		trace!(target: "sync", "Restarting");
		self.reset(io);
		self.continue_sync(io);
	}

	/// Remove peer from active peer set. Peer will be reactivated on the next sync
	/// round.
	fn deactivate_peer(&mut self, _io: &mut SyncIo, peer_id: PeerId) {
		trace!(target: "sync", "Deactivating peer {}", peer_id);
		self.active_peers.remove(&peer_id);
	}

	fn start_snapshot_sync(&mut self, io: &mut SyncIo, peer_id: PeerId) {
		self.snapshot.clear();
		self.request_snapshot_manifest(io, peer_id);
		self.state = SyncState::SnapshotManifest;
	}

	/// Restart sync disregarding the block queue status. May end up re-downloading up to QUEUE_SIZE blocks
	pub fn restart(&mut self, io: &mut SyncIo) {
		self.init_downloaders(io.chain());
		self.reset_and_continue(io);
	}
  
	/// Restart sync after bad block has been detected. May end up re-downloading up to QUEUE_SIZE blocks
	fn init_downloaders(&mut self, chain: &BlockChainClient) {
		// Do not assume that the block queue/chain still has our last_imported_block
		let chain = chain.chain_info();
		self.new_blocks = BlockDownloader::new(false, &chain.best_block_hash, chain.best_block_number);
		if let (Some(ancient_block_hash), Some(ancient_block_number)) = (chain.ancient_block_hash, chain.ancient_block_number) {

			trace!(target: "sync", "Downloading old blocks from {:?} (#{}) till {:?} (#{:?})", ancient_block_hash, ancient_block_number, chain.first_block_hash, chain.first_block_number);
			let mut downloader = BlockDownloader::new(true, &ancient_block_hash, ancient_block_number);
			if let Some(hash) = chain.first_block_hash {
				trace!(target: "sync", "Downloader target set to {:?}", hash);
				downloader.set_target(&hash);
			}
			self.old_blocks = Some(downloader);
		} else {
			self.old_blocks = None;
		}
	}

	/// Called by peer to report status
	fn on_peer_status(&mut self, io: &mut SyncIo, peer_id: PeerId, r: &UntrustedRlp) -> Result<(), PacketDecodeError> {
		let protocol_version: u8 = try!(r.val_at(0));
		let peer = PeerInfo {
			protocol_version: protocol_version,
			network_id: try!(r.val_at(1)),
			difficulty: Some(try!(r.val_at(2))),
			latest_hash: try!(r.val_at(3)),
			genesis: try!(r.val_at(4)),
			asking: PeerAsking::Nothing,
			asking_blocks: Vec::new(),
			asking_hash: None,
			ask_time: 0f64,
			last_sent_transactions: HashSet::new(),
			expired: false,
			confirmation: if self.fork_block.is_none() { ForkConfirmation::Confirmed } else { ForkConfirmation::Unconfirmed },
			asking_snapshot_data: None,
			snapshot_hash: if protocol_version == PROTOCOL_VERSION_64 { Some(try!(r.val_at(5))) } else { None },
			snapshot_number: if protocol_version == PROTOCOL_VERSION_64 { Some(try!(r.val_at(6))) } else { None },
			block_set: None,
		};

		trace!(target: "sync", "New peer {} (protocol: {}, network: {:?}, difficulty: {:?}, latest:{}, genesis:{})", peer_id, peer.protocol_version, peer.network_id, peer.difficulty, peer.latest_hash, peer.genesis);
		if io.is_expired() {
			trace!(target: "sync", "Status packet from expired session {}:{}", peer_id, io.peer_info(peer_id));
			return Ok(());
		}

		if self.peers.contains_key(&peer_id) {
			debug!(target: "sync", "Unexpected status packet from {}:{}", peer_id, io.peer_info(peer_id));
			return Ok(());
		}
		let chain_info = io.chain().chain_info();
		if peer.genesis != chain_info.genesis_hash {
			io.disable_peer(peer_id);
			trace!(target: "sync", "Peer {} genesis hash mismatch (ours: {}, theirs: {})", peer_id, chain_info.genesis_hash, peer.genesis);
			return Ok(());
		}
		if peer.network_id != self.network_id {
			io.disable_peer(peer_id);
			trace!(target: "sync", "Peer {} network id mismatch (ours: {}, theirs: {})", peer_id, self.network_id, peer.network_id);
			return Ok(());
		}
		if peer.protocol_version != PROTOCOL_VERSION_64 && peer.protocol_version != PROTOCOL_VERSION_63 {
			io.disable_peer(peer_id);
			trace!(target: "sync", "Peer {} unsupported eth protocol ({})", peer_id, peer.protocol_version);
			return Ok(());
		}

		self.peers.insert(peer_id.clone(), peer);
		self.active_peers.insert(peer_id.clone());
		debug!(target: "sync", "Connected {}:{}", peer_id, io.peer_info(peer_id));
		if let Some((fork_block, _)) = self.fork_block {
			self.request_fork_header_by_number(io, peer_id, fork_block);
		} else {
			self.sync_peer(io, peer_id, false);
		}
		Ok(())
	}

	#[cfg_attr(feature="dev", allow(cyclomatic_complexity))]
	/// Called by peer once it has new block headers during sync
	fn on_peer_block_headers(&mut self, io: &mut SyncIo, peer_id: PeerId, r: &UntrustedRlp) -> Result<(), PacketDecodeError> {
		let confirmed = match self.peers.get_mut(&peer_id) {
			Some(ref mut peer) if peer.asking == PeerAsking::ForkHeader => {
				peer.asking = PeerAsking::Nothing;
				let item_count = r.item_count();
				let (fork_number, fork_hash) = self.fork_block.expect("ForkHeader request is sent only fork block is Some; qed").clone();
				if item_count == 0 || item_count != 1 {
					trace!(target: "sync", "{}: Chain is too short to confirm the block", peer_id);
					peer.confirmation = ForkConfirmation::TooShort;
				} else {
					let header = try!(r.at(0)).as_raw();
					if header.sha3() == fork_hash {
						trace!(target: "sync", "{}: Confirmed peer", peer_id);
						peer.confirmation = ForkConfirmation::Confirmed;
						if !io.chain_overlay().read().contains_key(&fork_number) {
							io.chain_overlay().write().insert(fork_number, header.to_vec());
						}
					} else {
						trace!(target: "sync", "{}: Fork mismatch", peer_id);
						io.disconnect_peer(peer_id);
						return Ok(());
					}
				}
				true
			},
			_ => false,
		};
		if confirmed {
			self.sync_peer(io, peer_id, false);
			return Ok(());
		}

		self.clear_peer_download(peer_id);
		let expected_hash = self.peers.get(&peer_id).and_then(|p| p.asking_hash);
		let block_set = self.peers.get(&peer_id).and_then(|p| p.block_set).unwrap_or(BlockSet::NewBlocks);
		if !self.reset_peer_asking(peer_id, PeerAsking::BlockHeaders) || expected_hash.is_none() {
			trace!(target: "sync", "{}: Ignored unexpected headers, expected_hash = {:?}", peer_id, expected_hash);
			self.continue_sync(io);
			return Ok(());
		}
		let item_count = r.item_count();
		trace!(target: "sync", "{} -> BlockHeaders ({} entries), state = {:?}, set = {:?}", peer_id, item_count, self.state, block_set);
		if self.state == SyncState::Idle && self.old_blocks.is_none() {
			trace!(target: "sync", "Ignored unexpected block headers");
			self.continue_sync(io);
			return Ok(());
		}
		if self.state == SyncState::Waiting {
			trace!(target: "sync", "Ignored block headers while waiting");
			self.continue_sync(io);
			return Ok(());
		}

		let result =  {
			let mut downloader = match block_set {
				BlockSet::NewBlocks => &mut self.new_blocks,
				BlockSet::OldBlocks => {
					match self.old_blocks {
						None => {
							trace!(target: "sync", "Ignored block headers while block download is inactive");
							self.continue_sync(io);
							return Ok(());
						},
						Some(ref mut blocks) => blocks,
					}
				}
			};
			downloader.import_headers(io, r, expected_hash)
		};

		match result {
			Err(DownloaderImportError::Useless) => {
				self.deactivate_peer(io, peer_id);
			},
			Err(DownloaderImportError::Invalid) => {
				io.disable_peer(peer_id);
				self.deactivate_peer(io, peer_id);
				self.continue_sync(io);
				return Ok(());
			},
			Ok(()) => (),
		}

		self.collect_blocks(io, block_set);
		// give a task to the same peer first if received valuable headers.
		self.sync_peer(io, peer_id, false);
		// give tasks to other peers
		self.continue_sync(io);
		Ok(())
	}

	/// Called by peer once it has new block bodies
	fn on_peer_block_bodies(&mut self, io: &mut SyncIo, peer_id: PeerId, r: &UntrustedRlp) -> Result<(), PacketDecodeError> {
		self.clear_peer_download(peer_id);
		let block_set = self.peers.get(&peer_id).and_then(|p| p.block_set).unwrap_or(BlockSet::NewBlocks);
		if !self.reset_peer_asking(peer_id, PeerAsking::BlockBodies) {
			trace!(target: "sync", "{}: Ignored unexpected bodies", peer_id);
			self.continue_sync(io);
			return Ok(());
		}
		let item_count = r.item_count();
		trace!(target: "sync", "{} -> BlockBodies ({} entries), set = {:?}", peer_id, item_count, block_set);
		if item_count == 0 {
			self.deactivate_peer(io, peer_id);
		}
		else if self.state == SyncState::Waiting {
			trace!(target: "sync", "Ignored block bodies while waiting");
		}
		else
		{
			let result = {
				let mut downloader = match block_set {
					BlockSet::NewBlocks => &mut self.new_blocks,
					BlockSet::OldBlocks => match self.old_blocks {
						None => {
							trace!(target: "sync", "Ignored block headers while block download is inactive");
							self.continue_sync(io);
							return Ok(());
						},
						Some(ref mut blocks) => blocks,
					}
				};
				downloader.import_bodies(io, r)
			};

			match result {
				Err(DownloaderImportError::Invalid) => {
					io.disable_peer(peer_id);
					self.deactivate_peer(io, peer_id);
					self.continue_sync(io);
					return Ok(());
				},
				Err(DownloaderImportError::Useless) => {
					self.deactivate_peer(io, peer_id);
				},
				Ok(()) => (),
			}

			self.collect_blocks(io, block_set);
			self.sync_peer(io, peer_id, false);
		}
		self.continue_sync(io);
		Ok(())
	}

	/// Called by peer once it has new block receipts
	fn on_peer_block_receipts(&mut self, io: &mut SyncIo, peer_id: PeerId, r: &UntrustedRlp) -> Result<(), PacketDecodeError> {
		self.clear_peer_download(peer_id);
		let block_set = self.peers.get(&peer_id).and_then(|p| p.block_set).unwrap_or(BlockSet::NewBlocks);
		if !self.reset_peer_asking(peer_id, PeerAsking::BlockReceipts) {
			trace!(target: "sync", "{}: Ignored unexpected receipts", peer_id);
			self.continue_sync(io);
			return Ok(());
		}
		let item_count = r.item_count();
		trace!(target: "sync", "{} -> BlockReceipts ({} entries)", peer_id, item_count);
		if item_count == 0 {
			self.deactivate_peer(io, peer_id);
		}
		else if self.state == SyncState::Waiting {
			trace!(target: "sync", "Ignored block receipts while waiting");
		}
		else
		{
			let result = {
				let mut downloader = match block_set {
					BlockSet::NewBlocks => &mut self.new_blocks,
					BlockSet::OldBlocks => match self.old_blocks {
						None => {
							trace!(target: "sync", "Ignored block headers while block download is inactive");
							self.continue_sync(io);
							return Ok(());
						},
						Some(ref mut blocks) => blocks,
					}
				};
				downloader.import_receipts(io, r)
			};

			match result {
				Err(DownloaderImportError::Invalid) => {
					io.disable_peer(peer_id);
					self.deactivate_peer(io, peer_id);
					self.continue_sync(io);
					return Ok(());
				},
				Err(DownloaderImportError::Useless) => {
					self.deactivate_peer(io, peer_id);
				},
				Ok(()) => (),
			}

			self.collect_blocks(io, block_set);
			self.sync_peer(io, peer_id, false);
		}
		self.continue_sync(io);
		Ok(())
	}

	/// Called by peer once it has new block bodies
	#[cfg_attr(feature="dev", allow(cyclomatic_complexity))]
	fn on_peer_new_block(&mut self, io: &mut SyncIo, peer_id: PeerId, r: &UntrustedRlp) -> Result<(), PacketDecodeError> {
		if !self.peers.get(&peer_id).map_or(false, |p| p.can_sync()) {
			trace!(target: "sync", "Ignoring new block from unconfirmed peer {}", peer_id);
			return Ok(());
		}
		let block_rlp = try!(r.at(0));
		let header_rlp = try!(block_rlp.at(0));
		let h = header_rlp.as_raw().sha3();
		trace!(target: "sync", "{} -> NewBlock ({})", peer_id, h);
		let header: BlockHeader = try!(header_rlp.as_val());
		if header.number() > self.highest_block.unwrap_or(0) {
			self.highest_block = Some(header.number());
		}
		let mut unknown = false;
		{
			if let Some(ref mut peer) = self.peers.get_mut(&peer_id) {
				peer.latest_hash = header.hash();
			}
		}
		let last_imported_number = self.new_blocks.last_imported_block_number();
		if last_imported_number > header.number() && last_imported_number - header.number() > MAX_NEW_BLOCK_AGE {
			trace!(target: "sync", "Ignored ancient new block {:?}", h);
			io.disable_peer(peer_id);
			return Ok(());
		}
		match io.chain().import_block(block_rlp.as_raw().to_vec()) {
			Err(BlockImportError::Import(ImportError::AlreadyInChain)) => {
				trace!(target: "sync", "New block already in chain {:?}", h);
			},
			Err(BlockImportError::Import(ImportError::AlreadyQueued)) => {
				trace!(target: "sync", "New block already queued {:?}", h);
			},
			Ok(_) => {
				self.new_blocks.mark_as_known(&header.hash(), header.number());
				trace!(target: "sync", "New block queued {:?} ({})", h, header.number());
			},
			Err(BlockImportError::Block(BlockError::UnknownParent(p))) => {
				unknown = true;
				trace!(target: "sync", "New block with unknown parent ({:?}) {:?}", p, h);
			},
			Err(e) => {
				debug!(target: "sync", "Bad new block {:?} : {:?}", h, e);
				io.disable_peer(peer_id);
			}
		};
		if unknown {
			if self.state != SyncState::Idle {
				trace!(target: "sync", "NewBlock ignored while seeking");
			} else {
				trace!(target: "sync", "New unknown block {:?}", h);
				//TODO: handle too many unknown blocks
				let difficulty: U256 = try!(r.val_at(1));
				if let Some(ref mut peer) = self.peers.get_mut(&peer_id) {
					if peer.difficulty.map_or(true, |pd| difficulty > pd) {
						peer.difficulty = Some(difficulty);
						trace!(target: "sync", "Received block {:?}  with no known parent. Peer needs syncing...", h);
					}
				}
				self.sync_peer(io, peer_id, true);
			}
		}
		Ok(())
	}

	/// Handles `NewHashes` packet. Initiates headers download for any unknown hashes.
	fn on_peer_new_hashes(&mut self, io: &mut SyncIo, peer_id: PeerId, r: &UntrustedRlp) -> Result<(), PacketDecodeError> {
		if !self.peers.get(&peer_id).map_or(false, |p| p.can_sync()) {
			trace!(target: "sync", "Ignoring new hashes from unconfirmed peer {}", peer_id);
			return Ok(());
		}
		if self.state != SyncState::Idle {
			trace!(target: "sync", "Ignoring new hashes since we're already downloading.");
			let max = r.iter().take(MAX_NEW_HASHES).map(|item| item.val_at::<BlockNumber>(1).unwrap_or(0)).fold(0u64, max);
			if max > self.highest_block.unwrap_or(0) {
				self.highest_block = Some(max);
			}
			return Ok(());
		}
		trace!(target: "sync", "{} -> NewHashes ({} entries)", peer_id, r.item_count());
		let hashes = r.iter().take(MAX_NEW_HASHES).map(|item| (item.val_at::<H256>(0), item.val_at::<BlockNumber>(1)));
		let mut max_height: BlockNumber = 0;
		let mut new_hashes = Vec::new();
		let last_imported_number = self.new_blocks.last_imported_block_number();
		for (rh, rn) in hashes {
			let hash = try!(rh);
			let number = try!(rn);
			if number > self.highest_block.unwrap_or(0) {
				self.highest_block = Some(number);
			}
			if self.new_blocks.is_downloading(&hash) {
				continue;
			}
			if last_imported_number > number && last_imported_number - number > MAX_NEW_BLOCK_AGE {
				trace!(target: "sync", "Ignored ancient new block hash {:?}", hash);
				io.disable_peer(peer_id);
				continue;
			}
			match io.chain().block_status(BlockID::Hash(hash.clone())) {
				BlockStatus::InChain  => {
					trace!(target: "sync", "New block hash already in chain {:?}", hash);
				},
				BlockStatus::Queued => {
					trace!(target: "sync", "New hash block already queued {:?}", hash);
				},
				BlockStatus::Unknown => {
					new_hashes.push(hash.clone());
					if number > max_height {
						trace!(target: "sync", "New unknown block hash {:?}", hash);
						if let Some(ref mut peer) = self.peers.get_mut(&peer_id) {
							peer.latest_hash = hash.clone();
						}
						max_height = number;
					}
				},
				BlockStatus::Bad => {
					debug!(target: "sync", "Bad new block hash {:?}", hash);
					io.disable_peer(peer_id);
					return Ok(());
				}
			}
		};
		if max_height != 0 {
			trace!(target: "sync", "Downloading blocks for new hashes");
			self.new_blocks.reset_to(new_hashes);
			self.state = SyncState::NewBlocks;
			self.sync_peer(io, peer_id, true);
		}
		Ok(())
	}

	/// Called when snapshot manifest is downloaded from a peer.
	fn on_snapshot_manifest(&mut self, io: &mut SyncIo, peer_id: PeerId, r: &UntrustedRlp) -> Result<(), PacketDecodeError> {
		if !self.peers.get(&peer_id).map_or(false, |p| p.can_sync()) {
			trace!(target: "sync", "Ignoring snapshot manifest from unconfirmed peer {}", peer_id);
			return Ok(());
		}
		self.clear_peer_download(peer_id);
		if !self.reset_peer_asking(peer_id, PeerAsking::SnapshotManifest) || self.state != SyncState::SnapshotManifest {
			trace!(target: "sync", "{}: Ignored unexpected manifest", peer_id);
			self.continue_sync(io);
			return Ok(());
		}

		let manifest_rlp = try!(r.at(0));
		let manifest = match ManifestData::from_rlp(manifest_rlp.as_raw()) {
			Err(e) => {
				trace!(target: "sync", "{}: Ignored bad manifest: {:?}", peer_id, e);
				io.disconnect_peer(peer_id);
				self.continue_sync(io);
				return Ok(());
			}
			Ok(manifest) => manifest,
		};
		self.snapshot.reset_to(&manifest, &manifest_rlp.as_raw().sha3());
		io.snapshot_service().begin_restore(manifest);
		self.state = SyncState::SnapshotData;

		// give a task to the same peer first.
		self.sync_peer(io, peer_id, false);
		// give tasks to other peers
		self.continue_sync(io);
		Ok(())
	}

	/// Called when snapshot data is downloaded from a peer.
	fn on_snapshot_data(&mut self, io: &mut SyncIo, peer_id: PeerId, r: &UntrustedRlp) -> Result<(), PacketDecodeError> {
		if !self.peers.get(&peer_id).map_or(false, |p| p.can_sync()) {
			trace!(target: "sync", "Ignoring snapshot data from unconfirmed peer {}", peer_id);
			return Ok(());
		}
		self.clear_peer_download(peer_id);
		if !self.reset_peer_asking(peer_id, PeerAsking::SnapshotData) || self.state != SyncState::SnapshotData {
			trace!(target: "sync", "{}: Ignored unexpected snapshot data", peer_id);
			self.continue_sync(io);
			return Ok(());
		}

		// check service status
		match io.snapshot_service().status() {
			RestorationStatus::Inactive | RestorationStatus::Failed => {
				trace!(target: "sync", "{}: Snapshot restoration aborted", peer_id);
				self.state = SyncState::Idle;
				self.snapshot.clear();
				self.continue_sync(io);
				return Ok(());
			},
			RestorationStatus::Ongoing { .. } => {
				trace!(target: "sync", "{}: Snapshot restoration is ongoing", peer_id);
			},
		}

		let snapshot_data: Bytes = try!(r.val_at(0));
		match self.snapshot.validate_chunk(&snapshot_data) {
			Ok(ChunkType::Block(hash)) => {
				trace!(target: "sync", "{}: Processing block chunk", peer_id);
				io.snapshot_service().restore_block_chunk(hash, snapshot_data);
			}
			Ok(ChunkType::State(hash)) => {
				trace!(target: "sync", "{}: Processing state chunk", peer_id);
				io.snapshot_service().restore_state_chunk(hash, snapshot_data);
			}
			Err(()) => {
				trace!(target: "sync", "{}: Got bad snapshot chunk", peer_id);
				io.disconnect_peer(peer_id);
				self.continue_sync(io);
				return Ok(());
			}
		}

		if self.snapshot.is_complete() {
			// wait for snapshot restoration process to complete
			self.state = SyncState::SnapshotWaiting;
		}
		// give a task to the same peer first.
		self.sync_peer(io, peer_id, false);
		// give tasks to other peers
		self.continue_sync(io);
		Ok(())
	}

	/// Called by peer when it is disconnecting
	pub fn on_peer_aborting(&mut self, io: &mut SyncIo, peer: PeerId) {
		trace!(target: "sync", "== Disconnecting {}: {}", peer, io.peer_info(peer));
		if self.peers.contains_key(&peer) {
			debug!(target: "sync", "Disconnected {}", peer);
			self.clear_peer_download(peer);
			self.peers.remove(&peer);
			self.active_peers.remove(&peer);
			self.continue_sync(io);
		}
	}

	/// Called when a new peer is connected
	pub fn on_peer_connected(&mut self, io: &mut SyncIo, peer: PeerId) {
		trace!(target: "sync", "== Connected {}: {}", peer, io.peer_info(peer));
		if let Err(e) = self.send_status(io, peer) {
			debug!(target:"sync", "Error sending status request: {:?}", e);
			io.disable_peer(peer);
		}
	}

	/// Resume downloading
	fn continue_sync(&mut self, io: &mut SyncIo) {
		if self.state != SyncState::Waiting && self.state != SyncState::SnapshotWaiting
			&& !self.peers.values().any(|p| p.asking != PeerAsking::Nothing && p.block_set != Some(BlockSet::OldBlocks) && p.can_sync()) {
			self.complete_sync(io);
		}
		let mut peers: Vec<(PeerId, U256, u8)> = self.peers.iter().filter_map(|(k, p)|
			if p.can_sync() { Some((*k, p.difficulty.unwrap_or_else(U256::zero), p.protocol_version)) } else { None }).collect();
		thread_rng().shuffle(&mut peers); //TODO: sort by rating
		// prefer peers with higher protocol version
		peers.sort_by(|&(_, _, ref v1), &(_, _, ref v2)| v1.cmp(v2));
		trace!(target: "sync", "Syncing with {}/{} peers", self.active_peers.len(), peers.len());
		for (p, _, _) in peers {
			if self.active_peers.contains(&p) {
				self.sync_peer(io, p, false);
			}
		}
	}

	/// Called after all blocks have been downloaded
	fn complete_sync(&mut self, io: &mut SyncIo) {
		trace!(target: "sync", "Sync complete");
		self.reset(io);
		self.state = SyncState::Idle;
	}

	/// Enter waiting state
	fn pause_sync(&mut self) {
		trace!(target: "sync", "Block queue full, pausing sync");
		self.state = SyncState::Waiting;
	}

	/// Find something to do for a peer. Called for a new peer or when a peer is done with its task.
	fn sync_peer(&mut self, io: &mut SyncIo, peer_id: PeerId, force: bool) {
		if !self.active_peers.contains(&peer_id) {
			trace!(target: "sync", "Skipping deactivated peer");
			return;
		}
		let (peer_latest, peer_difficulty, peer_snapshot_number, peer_snapshot_hash) = {
			if let Some(ref peer) = self.peers.get_mut(&peer_id) {
				if peer.asking != PeerAsking::Nothing || !peer.can_sync() {
					return;
				}
				if self.state == SyncState::Waiting {
					trace!(target: "sync", "Waiting for the block queue");
					return;
				}
				if self.state == SyncState::SnapshotWaiting {
					trace!(target: "sync", "Waiting for the snapshot restoration");
					return;
				}
				(peer.latest_hash.clone(), peer.difficulty.clone(), peer.snapshot_number.as_ref().cloned().unwrap_or(0), peer.snapshot_hash.as_ref().cloned())
			} else {
				return;
			}
		};
		let chain_info = io.chain().chain_info();
		let syncing_difficulty = chain_info.pending_total_difficulty;

		let higher_difficulty = peer_difficulty.map_or(true, |pd| pd > syncing_difficulty);
		if force || self.state == SyncState::NewBlocks || higher_difficulty || self.old_blocks.is_some() {
			match self.state {
				SyncState::Idle if self.snapshot_sync_enabled
					&& chain_info.best_block_number < peer_snapshot_number
					&& (peer_snapshot_number - chain_info.best_block_number) > SNAPSHOT_RESTORE_THRESHOLD => {
					trace!(target: "sync", "Starting snapshot sync: {} vs {}", peer_snapshot_number, chain_info.best_block_number);
					self.start_snapshot_sync(io, peer_id);
				},
				SyncState::Idle | SyncState::Blocks | SyncState::NewBlocks => {
					if io.chain().queue_info().is_full() {
						self.pause_sync();
						return;
					}

					let have_latest = io.chain().block_status(BlockID::Hash(peer_latest)) != BlockStatus::Unknown;
					if !have_latest && (higher_difficulty || force) {
						// check if got new blocks to download
						if let Some(request) = self.new_blocks.request_blocks(io) {
							self.request_blocks(io, peer_id, request, BlockSet::NewBlocks);
							if self.state == SyncState::Idle {
								self.state = SyncState::Blocks;
							}
							return;
						}
					}

					if let Some(request) = self.old_blocks.as_mut().and_then(|d| d.request_blocks(io)) {
						self.request_blocks(io, peer_id, request, BlockSet::OldBlocks);
						return;
					}
				},
				SyncState::SnapshotData => {
					if peer_snapshot_hash.is_some() && peer_snapshot_hash == self.snapshot.snapshot_hash() {
						self.request_snapshot_data(io, peer_id);
					}
				},
				SyncState::SnapshotManifest | //already downloading from other peer
					SyncState::Waiting | SyncState::SnapshotWaiting => ()
			}
		}
	}

	/// Perofrm block download request`
	fn request_blocks(&mut self, io: &mut SyncIo, peer_id: PeerId, request: BlockRequest, block_set: BlockSet) {
		match request {
			BlockRequest::Headers { start, count, skip } => {
				self.request_headers_by_hash(io, peer_id, &start, count, skip, false, block_set);
			},
			BlockRequest::Bodies { hashes } => {
				self.request_bodies(io, peer_id, hashes, block_set);
			},
			BlockRequest::Receipts { hashes } => {
				self.request_receipts(io, peer_id, hashes, block_set);
			},
		}
	}

	/// Find some headers or blocks to download for a peer.
	fn request_snapshot_data(&mut self, io: &mut SyncIo, peer_id: PeerId) {
		self.clear_peer_download(peer_id);
		// find chunk data to download
		if let Some(hash) = self.snapshot.needed_chunk() {
			if let Some(ref mut peer) = self.peers.get_mut(&peer_id) {
				peer.asking_snapshot_data = Some(hash.clone());
			}
			self.request_snapshot_chunk(io, peer_id, &hash);
		}
	}

	/// Clear all blocks/headers marked as being downloaded by a peer.
	fn clear_peer_download(&mut self, peer_id: PeerId) {
		if let Some(ref mut peer) = self.peers.get_mut(&peer_id) {
			match peer.asking {
				PeerAsking::BlockHeaders => {
					if let Some(ref hash) = peer.asking_hash {
						self.new_blocks.clear_header_download(hash);
						if let Some(ref mut old) = self.old_blocks {
							old.clear_header_download(hash);
						}
					}
				},
				PeerAsking::BlockBodies => {
					self.new_blocks.clear_body_download(&peer.asking_blocks);
					if let Some(ref mut old) = self.old_blocks {
						old.clear_body_download(&peer.asking_blocks);
					}
				},
				PeerAsking::BlockReceipts => {
					self.new_blocks.clear_receipt_download(&peer.asking_blocks);
					if let Some(ref mut old) = self.old_blocks {
						old.clear_receipt_download(&peer.asking_blocks);
					}
				},
				PeerAsking::SnapshotData => {
					if let Some(hash) = peer.asking_snapshot_data {
						self.snapshot.clear_chunk_download(&hash);
					}
				},
				_ => (),
			}
		}
	}

	/// Checks if there are blocks fully downloaded that can be imported into the blockchain and does the import.
	fn collect_blocks(&mut self, io: &mut SyncIo, block_set: BlockSet) {
		match block_set {
			BlockSet::NewBlocks => {
				if self.new_blocks.collect_blocks(io, self.state == SyncState::NewBlocks) == Err(DownloaderImportError::Invalid) {
					self.restart(io);
				}
			},
			BlockSet::OldBlocks => {
				 if self.old_blocks.as_mut().map_or(false, |downloader| { downloader.collect_blocks(io, false) == Err(DownloaderImportError::Invalid) }) {
					 self.restart(io);
				 } else if self.old_blocks.as_ref().map_or(false, |downloader| { downloader.is_complete() }) {
					trace!(target: "sync", "Background block download is complete");
					self.old_blocks = None;
				}
			}
		}
	}

	/// Request headers from a peer by block hash
	#[cfg_attr(feature="dev", allow(too_many_arguments))]
	fn request_headers_by_hash(&mut self, sync: &mut SyncIo, peer_id: PeerId, h: &H256, count: u64, skip: u64, reverse: bool, set: BlockSet) {
		trace!(target: "sync", "{} <- GetBlockHeaders: {} entries starting from {}, set = {:?}", peer_id, count, h, set);
		let mut rlp = RlpStream::new_list(4);
		rlp.append(h);
		rlp.append(&count);
		rlp.append(&skip);
		rlp.append(&if reverse {1u32} else {0u32});
		self.send_request(sync, peer_id, PeerAsking::BlockHeaders, GET_BLOCK_HEADERS_PACKET, rlp.out());
		let peer = self.peers.get_mut(&peer_id).expect("peer_id may originate either from on_packet, where it is already validated or from enumerating self.peers. qed");
		peer.asking_hash = Some(h.clone());
		peer.block_set = Some(set);
	}

	/// Request headers from a peer by block number
	#[cfg_attr(feature="dev", allow(too_many_arguments))]
	fn request_fork_header_by_number(&mut self, sync: &mut SyncIo, peer_id: PeerId, n: BlockNumber) {
		trace!(target: "sync", "{} <- GetForkHeader: at {}", peer_id, n);
		let mut rlp = RlpStream::new_list(4);
		rlp.append(&n);
		rlp.append(&1u32);
		rlp.append(&0u32);
		rlp.append(&0u32);
		self.send_request(sync, peer_id, PeerAsking::ForkHeader, GET_BLOCK_HEADERS_PACKET, rlp.out());
	}

	/// Request snapshot manifest from a peer.
	fn request_snapshot_manifest(&mut self, sync: &mut SyncIo, peer_id: PeerId) {
		trace!(target: "sync", "{} <- GetSnapshotManifest", peer_id);
		let rlp = RlpStream::new_list(0);
		self.send_request(sync, peer_id, PeerAsking::SnapshotManifest, GET_SNAPSHOT_MANIFEST_PACKET, rlp.out());
	}

	/// Request snapshot chunk from a peer.
	fn request_snapshot_chunk(&mut self, sync: &mut SyncIo, peer_id: PeerId, chunk: &H256) {
		trace!(target: "sync", "{} <- GetSnapshotData {:?}", peer_id, chunk);
		let mut rlp = RlpStream::new_list(1);
		rlp.append(chunk);
		self.send_request(sync, peer_id, PeerAsking::SnapshotData, GET_SNAPSHOT_DATA_PACKET, rlp.out());
	}

	/// Request block bodies from a peer
	fn request_bodies(&mut self, sync: &mut SyncIo, peer_id: PeerId, hashes: Vec<H256>, set: BlockSet) {
		let mut rlp = RlpStream::new_list(hashes.len());
		trace!(target: "sync", "{} <- GetBlockBodies: {} entries starting from {:?}, set = {:?}", peer_id, hashes.len(), hashes.first(), set);
		for h in &hashes {
			rlp.append(&h.clone());
		}
		self.send_request(sync, peer_id, PeerAsking::BlockBodies, GET_BLOCK_BODIES_PACKET, rlp.out());
		let peer = self.peers.get_mut(&peer_id).expect("peer_id may originate either from on_packet, where it is already validated or from enumerating self.peers. qed");
		peer.asking_blocks = hashes;
		peer.block_set = Some(set);
	}

	/// Request block receipts from a peer
	fn request_receipts(&mut self, sync: &mut SyncIo, peer_id: PeerId, hashes: Vec<H256>, set: BlockSet) {
		let mut rlp = RlpStream::new_list(hashes.len());
		trace!(target: "sync", "{} <- GetBlockReceipts: {} entries starting from {:?}, set = {:?}", peer_id, hashes.len(), hashes.first(), set);
		for h in &hashes {
			rlp.append(&h.clone());
		}
		self.send_request(sync, peer_id, PeerAsking::BlockReceipts, GET_RECEIPTS_PACKET, rlp.out());
		let peer = self.peers.get_mut(&peer_id).expect("peer_id may originate either from on_packet, where it is already validated or from enumerating self.peers. qed");
		peer.asking_blocks = hashes;
		peer.block_set = Some(set);
	}

	/// Reset peer status after request is complete.
	fn reset_peer_asking(&mut self, peer_id: PeerId, asking: PeerAsking) -> bool {
		if let Some(ref mut peer) = self.peers.get_mut(&peer_id) {
			peer.expired = false;
			peer.block_set = None;
			if peer.asking != asking {
				trace!(target:"sync", "Asking {:?} while expected {:?}", peer.asking, asking);
				peer.asking = PeerAsking::Nothing;
				return false;
			} else {
				peer.asking = PeerAsking::Nothing;
				return true;
			}
		}
		return false;
	}

	/// Generic request sender
	fn send_request(&mut self, sync: &mut SyncIo, peer_id: PeerId, asking: PeerAsking,  packet_id: PacketId, packet: Bytes) {
		if let Some(ref mut peer) = self.peers.get_mut(&peer_id) {
			if peer.asking != PeerAsking::Nothing {
				warn!(target:"sync", "Asking {:?} while requesting {:?}", peer.asking, asking);
			}
			peer.asking = asking;
			peer.ask_time = time::precise_time_s();
			if let Err(e) = sync.send(peer_id, packet_id, packet) {
				debug!(target:"sync", "Error sending request: {:?}", e);
				sync.disable_peer(peer_id);
			}
		}
	}

	/// Generic packet sender
	fn send_packet(&mut self, sync: &mut SyncIo, peer_id: PeerId, packet_id: PacketId, packet: Bytes) {
		if let Err(e) = sync.send(peer_id, packet_id, packet) {
			debug!(target:"sync", "Error sending packet: {:?}", e);
			sync.disable_peer(peer_id);
		}
	}

	/// Called when peer sends us new transactions
	fn on_peer_transactions(&mut self, io: &mut SyncIo, peer_id: PeerId, r: &UntrustedRlp) -> Result<(), PacketDecodeError> {
		// accepting transactions once only fully synced
		if !io.is_chain_queue_empty() {
			return Ok(());
		}
		if !self.peers.get(&peer_id).map_or(false, |p| p.can_sync()) {
			trace!(target: "sync", "{} Ignoring transactions from unconfirmed/unknown peer", peer_id);
		}

		let mut item_count = r.item_count();
		trace!(target: "sync", "{} -> Transactions ({} entries)", peer_id, item_count);
		item_count = min(item_count, MAX_TX_TO_IMPORT);
		let mut transactions = Vec::with_capacity(item_count);
		for i in 0 .. item_count {
			let rlp = try!(r.at(i));
			if rlp.as_raw().len() > MAX_TRANSACTION_SIZE {
				debug!("Skipped oversized transaction of {} bytes", rlp.as_raw().len());
				continue;
			}
			let tx = rlp.as_raw().to_vec();
			transactions.push(tx);
		}
		io.chain().queue_transactions(transactions);
		Ok(())
	}

	/// Send Status message
	fn send_status(&mut self, io: &mut SyncIo, peer: PeerId) -> Result<(), NetworkError> {
		let protocol = io.eth_protocol_version(peer);
		trace!(target: "sync", "Sending status to {}, protocol version {}", peer, protocol);
		let pv64 = protocol >= PROTOCOL_VERSION_64;
		let mut packet = RlpStream::new_list(if pv64 { 7 } else { 5 });
		let chain = io.chain().chain_info();
		packet.append(&(protocol as u32));
		packet.append(&self.network_id);
		packet.append(&chain.total_difficulty);
		packet.append(&chain.best_block_hash);
		packet.append(&chain.genesis_hash);
		if pv64 {
			let manifest = io.snapshot_service().manifest();
			let block_number = manifest.as_ref().map_or(0, |m| m.block_number);
			let manifest_hash = manifest.map_or(H256::new(), |m| m.into_rlp().sha3());
			packet.append(&manifest_hash);
			packet.append(&block_number);
		}
		io.respond(STATUS_PACKET, packet.out())
	}

	/// Respond to GetBlockHeaders request
	fn return_block_headers(io: &SyncIo, r: &UntrustedRlp, peer_id: PeerId) -> RlpResponseResult {
		// Packet layout:
		// [ block: { P , B_32 }, maxHeaders: P, skip: P, reverse: P in { 0 , 1 } ]
		let max_headers: usize = try!(r.val_at(1));
		let skip: usize = try!(r.val_at(2));
		let reverse: bool = try!(r.val_at(3));
		let last = io.chain().chain_info().best_block_number;
		let number = if try!(r.at(0)).size() == 32 {
			// id is a hash
			let hash: H256 = try!(r.val_at(0));
			trace!(target: "sync", "{} -> GetBlockHeaders (hash: {}, max: {}, skip: {}, reverse:{})", peer_id, hash, max_headers, skip, reverse);
			match io.chain().block_header(BlockID::Hash(hash)) {
				Some(hdr) => {
					let number = From::from(HeaderView::new(&hdr).number());
					debug_assert_eq!(HeaderView::new(&hdr).sha3(), hash);
					if max_headers == 1 || io.chain().block_hash(BlockID::Number(number)) != Some(hash) {
						// Non canonical header or single header requested
						// TODO: handle single-step reverse hashchains of non-canon hashes
						trace!(target:"sync", "Returning single header: {:?}", hash);
						let mut rlp = RlpStream::new_list(1);
						rlp.append_raw(&hdr, 1);
						return Ok(Some((BLOCK_HEADERS_PACKET, rlp)));
					}
					number
				}
				None => return Ok(Some((BLOCK_HEADERS_PACKET, RlpStream::new_list(0)))) //no such header, return nothing
			}
		} else {
			trace!(target: "sync", "{} -> GetBlockHeaders (number: {}, max: {}, skip: {}, reverse:{})", peer_id, try!(r.val_at::<BlockNumber>(0)), max_headers, skip, reverse);
			try!(r.val_at(0))
		};

		let mut number = if reverse {
			min(last, number)
		} else {
			max(0, number)
		};
		let max_count = min(MAX_HEADERS_TO_SEND, max_headers);
		let mut count = 0;
		let mut data = Bytes::new();
		let inc = (skip + 1) as BlockNumber;
		let overlay = io.chain_overlay().read();
		while number <= last && count < max_count {
			if let Some(hdr) = overlay.get(&number) {
				trace!(target: "sync", "{}: Returning cached fork header", peer_id);
				data.extend(hdr);
				count += 1;
			} else if let Some(mut hdr) = io.chain().block_header(BlockID::Number(number)) {
				data.append(&mut hdr);
				count += 1;
			}
			if reverse {
				if number <= inc || number == 0 {
					break;
				}
				number -= inc;
			}
			else {
				number += inc;
			}
		}
		let mut rlp = RlpStream::new_list(count as usize);
		rlp.append_raw(&data, count as usize);
		trace!(target: "sync", "{} -> GetBlockHeaders: returned {} entries", peer_id, count);
		Ok(Some((BLOCK_HEADERS_PACKET, rlp)))
	}

	/// Respond to GetBlockBodies request
	fn return_block_bodies(io: &SyncIo, r: &UntrustedRlp, peer_id: PeerId) -> RlpResponseResult {
		let mut count = r.item_count();
		if count == 0 {
			debug!(target: "sync", "Empty GetBlockBodies request, ignoring.");
			return Ok(None);
		}
		count = min(count, MAX_BODIES_TO_SEND);
		let mut added = 0usize;
		let mut data = Bytes::new();
		for i in 0..count {
			if let Some(mut hdr) = io.chain().block_body(BlockID::Hash(try!(r.val_at::<H256>(i)))) {
				data.append(&mut hdr);
				added += 1;
			}
		}
		let mut rlp = RlpStream::new_list(added);
		rlp.append_raw(&data, added);
		trace!(target: "sync", "{} -> GetBlockBodies: returned {} entries", peer_id, added);
		Ok(Some((BLOCK_BODIES_PACKET, rlp)))
	}

	/// Respond to GetNodeData request
	fn return_node_data(io: &SyncIo, r: &UntrustedRlp, peer_id: PeerId) -> RlpResponseResult {
		let mut count = r.item_count();
		trace!(target: "sync", "{} -> GetNodeData: {} entries", peer_id, count);
		if count == 0 {
			debug!(target: "sync", "Empty GetNodeData request, ignoring.");
			return Ok(None);
		}
		count = min(count, MAX_NODE_DATA_TO_SEND);
		let mut added = 0usize;
		let mut data = Bytes::new();
		for i in 0..count {
			if let Some(mut hdr) = io.chain().state_data(&try!(r.val_at::<H256>(i))) {
				data.append(&mut hdr);
				added += 1;
			}
		}
		trace!(target: "sync", "{} -> GetNodeData: return {} entries", peer_id, added);
		let mut rlp = RlpStream::new_list(added);
		rlp.append_raw(&data, added);
		Ok(Some((NODE_DATA_PACKET, rlp)))
	}

	fn return_receipts(io: &SyncIo, rlp: &UntrustedRlp, peer_id: PeerId) -> RlpResponseResult {
		let mut count = rlp.item_count();
		trace!(target: "sync", "{} -> GetReceipts: {} entries", peer_id, count);
		if count == 0 {
			debug!(target: "sync", "Empty GetReceipts request, ignoring.");
			return Ok(None);
		}
		count = min(count, MAX_RECEIPTS_HEADERS_TO_SEND);
		let mut added_headers = 0usize;
		let mut added_receipts = 0usize;
		let mut data = Bytes::new();
		for i in 0..count {
			if let Some(mut receipts_bytes) = io.chain().block_receipts(&try!(rlp.val_at::<H256>(i))) {
				data.append(&mut receipts_bytes);
				added_receipts += receipts_bytes.len();
				added_headers += 1;
				if added_receipts > MAX_RECEIPTS_TO_SEND { break; }
			}
		}
		let mut rlp_result = RlpStream::new_list(added_headers);
		rlp_result.append_raw(&data, added_headers);
		Ok(Some((RECEIPTS_PACKET, rlp_result)))
	}

	/// Respond to GetSnapshotManifest request
	fn return_snapshot_manifest(io: &SyncIo, r: &UntrustedRlp, peer_id: PeerId) -> RlpResponseResult {
		let count = r.item_count();
		trace!(target: "sync", "{} -> GetSnapshotManifest", peer_id);
		if count != 0 {
			debug!(target: "sync", "Invalid GetSnapshotManifest request, ignoring.");
			return Ok(None);
		}
		let rlp = match io.snapshot_service().manifest() {
			Some(manifest) => {
				trace!(target: "sync", "{} <- SnapshotManifest", peer_id);
				let mut rlp = RlpStream::new_list(1);
				rlp.append_raw(&manifest.into_rlp(), 1);
				rlp
			},
			None => {
				trace!(target: "sync", "{}: No manifest to return", peer_id);
				RlpStream::new_list(0)
			}
		};
		Ok(Some((SNAPSHOT_MANIFEST_PACKET, rlp)))
	}

	/// Respond to GetSnapshotManifest request
	fn return_snapshot_data(io: &SyncIo, r: &UntrustedRlp, peer_id: PeerId) -> RlpResponseResult {
		let hash: H256 = try!(r.val_at(0));
		trace!(target: "sync", "{} -> GetSnapshotData {:?}", peer_id, hash);
		let rlp = match io.snapshot_service().chunk(hash) {
			Some(data) => {
				let mut rlp = RlpStream::new_list(1);
				trace!(target: "sync", "{} <- SnapshotData", peer_id);
				rlp.append(&data);
				rlp
			},
			None => {
				RlpStream::new_list(0)
			}
		};
		Ok(Some((SNAPSHOT_DATA_PACKET, rlp)))
	}

	fn return_rlp<FRlp, FError>(io: &mut SyncIo, rlp: &UntrustedRlp, peer: PeerId, rlp_func: FRlp, error_func: FError) -> Result<(), PacketDecodeError>
		where FRlp : Fn(&SyncIo, &UntrustedRlp, PeerId) -> RlpResponseResult,
			FError : FnOnce(NetworkError) -> String
	{
		let response = rlp_func(io, rlp, peer);
		match response {
			Err(e) => Err(e),
			Ok(Some((packet_id, rlp_stream))) => {
				io.respond(packet_id, rlp_stream.out()).unwrap_or_else(
					|e| debug!(target: "sync", "{:?}", error_func(e)));
				Ok(())
			}
			_ => Ok(())
		}
	}

	/// Dispatch incoming requests and responses
	pub fn dispatch_packet(sync: &RwLock<ChainSync>, io: &mut SyncIo, peer: PeerId, packet_id: u8, data: &[u8]) {
		let rlp = UntrustedRlp::new(data);
		let result = match packet_id {
			GET_BLOCK_BODIES_PACKET => ChainSync::return_rlp(io, &rlp, peer,
				ChainSync::return_block_bodies,
				|e| format!("Error sending block bodies: {:?}", e)),

			GET_BLOCK_HEADERS_PACKET => ChainSync::return_rlp(io, &rlp, peer,
				ChainSync::return_block_headers,
				|e| format!("Error sending block headers: {:?}", e)),

			GET_RECEIPTS_PACKET => ChainSync::return_rlp(io, &rlp, peer,
				ChainSync::return_receipts,
				|e| format!("Error sending receipts: {:?}", e)),

			GET_NODE_DATA_PACKET => ChainSync::return_rlp(io, &rlp, peer,
				ChainSync::return_node_data,
				|e| format!("Error sending nodes: {:?}", e)),

			GET_SNAPSHOT_MANIFEST_PACKET => ChainSync::return_rlp(io, &rlp, peer,
				ChainSync::return_snapshot_manifest,
				|e| format!("Error sending snapshot manifest: {:?}", e)),

			GET_SNAPSHOT_DATA_PACKET => ChainSync::return_rlp(io, &rlp, peer,
				ChainSync::return_snapshot_data,
				|e| format!("Error sending snapshot data: {:?}", e)),

			_ => {
				sync.write().on_packet(io, peer, packet_id, data);
				Ok(())
			}
		};
		result.unwrap_or_else(|e| {
			debug!(target:"sync", "{} -> Malformed packet {} : {}", peer, packet_id, e);
		})
	}

	pub fn on_packet(&mut self, io: &mut SyncIo, peer: PeerId, packet_id: u8, data: &[u8]) {
		if packet_id != STATUS_PACKET && !self.peers.contains_key(&peer) {
			debug!(target:"sync", "Unexpected packet from unregistered peer: {}:{}", peer, io.peer_info(peer));
			return;
		}
		let rlp = UntrustedRlp::new(data);
		let result = match packet_id {
			STATUS_PACKET => self.on_peer_status(io, peer, &rlp),
			TRANSACTIONS_PACKET => self.on_peer_transactions(io, peer, &rlp),
			BLOCK_HEADERS_PACKET => self.on_peer_block_headers(io, peer, &rlp),
			BLOCK_BODIES_PACKET => self.on_peer_block_bodies(io, peer, &rlp),
			RECEIPTS_PACKET => self.on_peer_block_receipts(io, peer, &rlp),
			NEW_BLOCK_PACKET => self.on_peer_new_block(io, peer, &rlp),
			NEW_BLOCK_HASHES_PACKET => self.on_peer_new_hashes(io, peer, &rlp),
			SNAPSHOT_MANIFEST_PACKET => self.on_snapshot_manifest(io, peer, &rlp),
			SNAPSHOT_DATA_PACKET => self.on_snapshot_data(io, peer, &rlp),
			_ => {
				debug!(target: "sync", "Unknown packet {}", packet_id);
				Ok(())
			}
		};
		result.unwrap_or_else(|e| {
			debug!(target:"sync", "{} -> Malformed packet {} : {}", peer, packet_id, e);
		})
	}

	#[cfg_attr(feature="dev", allow(match_same_arms))]
	pub fn maintain_peers(&mut self, io: &mut SyncIo) {
		let tick = time::precise_time_s();
		let mut aborting = Vec::new();
		for (peer_id, peer) in &self.peers {
			let timeout = match peer.asking {
				PeerAsking::BlockHeaders => (tick - peer.ask_time) > HEADERS_TIMEOUT_SEC,
				PeerAsking::BlockBodies => (tick - peer.ask_time) > BODIES_TIMEOUT_SEC,
				PeerAsking::BlockReceipts => (tick - peer.ask_time) > RECEIPTS_TIMEOUT_SEC,
				PeerAsking::Nothing => false,
				PeerAsking::ForkHeader => (tick - peer.ask_time) > FORK_HEADER_TIMEOUT_SEC,
				PeerAsking::SnapshotManifest => (tick - peer.ask_time) > SNAPSHOT_MANIFEST_TIMEOUT_SEC,
				PeerAsking::SnapshotData => (tick - peer.ask_time) > SNAPSHOT_DATA_TIMEOUT_SEC,
			};
			if timeout {
				trace!(target:"sync", "Timeout {}", peer_id);
				io.disconnect_peer(*peer_id);
				aborting.push(*peer_id);
			}
		}
		for p in aborting {
			self.on_peer_aborting(io, p);
		}
	}

	fn check_resume(&mut self, io: &mut SyncIo) {
		if self.state == SyncState::Waiting && !io.chain().queue_info().is_full() && self.state == SyncState::Waiting {
			self.state = SyncState::Blocks;
			self.continue_sync(io);
		} else if self.state == SyncState::SnapshotWaiting && io.snapshot_service().status() == RestorationStatus::Inactive {
			trace!(target:"sync", "Snapshot restoration is complete");
			self.restart(io);
			self.continue_sync(io);
		}
	}

	/// creates rlp to send for the tree defined by 'from' and 'to' hashes
	fn create_new_hashes_rlp(chain: &BlockChainClient, from: &H256, to: &H256) -> Option<Bytes> {
		match chain.tree_route(from, to) {
			Some(route) => {
				let uncles = chain.find_uncles(from).unwrap_or_else(Vec::new);
				match route.blocks.len() {
					0 => None,
					_ => {
						let mut blocks = route.blocks;
						blocks.extend(uncles);
						let mut rlp_stream = RlpStream::new_list(blocks.len());
						for block_hash in  blocks {
							let mut hash_rlp = RlpStream::new_list(2);
							let number = HeaderView::new(&chain.block_header(BlockID::Hash(block_hash.clone()))
								.expect("chain.tree_route and chain.find_uncles only return hahses of blocks that are in the blockchain. qed.")).number();
							hash_rlp.append(&block_hash);
							hash_rlp.append(&number);
							rlp_stream.append_raw(hash_rlp.as_raw(), 1);
						}
						Some(rlp_stream.out())
					}
				}
			},
			None => None
		}
	}

	/// creates latest block rlp for the given client
	fn create_latest_block_rlp(chain: &BlockChainClient) -> Bytes {
		let mut rlp_stream = RlpStream::new_list(2);
		rlp_stream.append_raw(&chain.block(BlockID::Hash(chain.chain_info().best_block_hash)).expect("Best block always exists"), 1);
		rlp_stream.append(&chain.chain_info().total_difficulty);
		rlp_stream.out()
	}

	/// creates latest block rlp for the given client
	fn create_new_block_rlp(chain: &BlockChainClient, hash: &H256) -> Bytes {
		let mut rlp_stream = RlpStream::new_list(2);
		rlp_stream.append_raw(&chain.block(BlockID::Hash(hash.clone())).expect("Block has just been sealed; qed"), 1);
		rlp_stream.append(&chain.block_total_difficulty(BlockID::Hash(hash.clone())).expect("Block has just been sealed; qed."));
		rlp_stream.out()
	}

	/// returns peer ids that have less blocks than our chain
	fn get_lagging_peers(&mut self, chain_info: &BlockChainInfo, io: &SyncIo) -> Vec<PeerId> {
		let latest_hash = chain_info.best_block_hash;
		self.peers.iter_mut().filter_map(|(&id, ref mut peer_info)|
			match io.chain().block_status(BlockID::Hash(peer_info.latest_hash.clone())) {
				BlockStatus::InChain => {
					if peer_info.latest_hash != latest_hash {
						Some(id)
					} else {
						None
					}
				},
				_ => None
			})
			.collect::<Vec<_>>()
	}

	fn select_random_lagging_peers(&mut self, peers: &[PeerId]) -> Vec<PeerId> {
		use rand::Rng;
		// take sqrt(x) peers
		let mut peers = peers.to_vec();
		let mut count = (self.peers.len() as f64).powf(0.5).round() as usize;
		count = min(count, MAX_PEERS_PROPAGATION);
		count = max(count, MIN_PEERS_PROPAGATION);
		::rand::thread_rng().shuffle(&mut peers);
		peers.truncate(count);
		peers
	}

	/// propagates latest block to lagging peers
	fn propagate_blocks(&mut self, chain_info: &BlockChainInfo, io: &mut SyncIo, sealed: &[H256], peers: &[PeerId]) -> usize {
		trace!(target: "sync", "Sending NewBlocks to {:?}", peers);
		let mut sent = 0;
		for peer_id in peers {
			if sealed.is_empty() {
				let rlp =  ChainSync::create_latest_block_rlp(io.chain());
				self.send_packet(io, *peer_id, NEW_BLOCK_PACKET, rlp);
			} else {
				for h in sealed {
					let rlp =  ChainSync::create_new_block_rlp(io.chain(), h);
					self.send_packet(io, *peer_id, NEW_BLOCK_PACKET, rlp);
				}
			}
			if let Some(ref mut peer) = self.peers.get_mut(&peer_id) {
				peer.latest_hash = chain_info.best_block_hash.clone();
			}
			sent += 1;
		}
		sent
	}

	/// propagates new known hashes to all peers
	fn propagate_new_hashes(&mut self, chain_info: &BlockChainInfo, io: &mut SyncIo, peers: &[PeerId]) -> usize {
		trace!(target: "sync", "Sending NewHashes to {:?}", peers);
		let mut sent = 0;
		let last_parent = HeaderView::new(&io.chain().block_header(BlockID::Hash(chain_info.best_block_hash.clone()))
			.expect("Best block always exists")).parent_hash();
		for peer_id in peers {
			sent += match ChainSync::create_new_hashes_rlp(io.chain(), &last_parent, &chain_info.best_block_hash) {
				Some(rlp) => {
					{
						if let Some(ref mut peer) = self.peers.get_mut(&peer_id) {
							peer.latest_hash = chain_info.best_block_hash.clone();
						}
					}
					self.send_packet(io, *peer_id, NEW_BLOCK_HASHES_PACKET, rlp);
					1
				},
				None => 0
			}
		}
		sent
	}

	/// propagates new transactions to all peers
	pub fn propagate_new_transactions(&mut self, io: &mut SyncIo) -> usize {
		// Early out of nobody to send to.
		if self.peers.is_empty() {
			return 0;
		}

		let transactions = io.chain().pending_transactions();
		if transactions.is_empty() {
			return 0;
		}

		let all_transactions_hashes = transactions.iter().map(|tx| tx.hash()).collect::<HashSet<H256>>();
		let all_transactions_rlp = {
			let mut packet = RlpStream::new_list(transactions.len());
			for tx in &transactions { packet.append(tx); }
			packet.out()
		};

		// sqrt(x)/x scaled to max u32
		let fraction = (self.peers.len() as f64).powf(-0.5).mul(u32::max_value() as f64).round() as u32;
		let small = self.peers.len() < MIN_PEERS_PROPAGATION;

		let lucky_peers = self.peers.iter_mut()
			.filter(|_| small || ::rand::random::<u32>() < fraction)
			.take(MAX_PEERS_PROPAGATION)
			.filter_map(|(peer_id, mut peer_info)| {
				// Send all transactions
				if peer_info.last_sent_transactions.is_empty() {
					peer_info.last_sent_transactions = all_transactions_hashes.clone();
					return Some((*peer_id, all_transactions_rlp.clone()));
				}

				// Get hashes of all transactions to send to this peer
				let to_send = all_transactions_hashes.difference(&peer_info.last_sent_transactions).cloned().collect::<HashSet<_>>();
				if to_send.is_empty() {
					return None;
				}

				// Construct RLP
				let mut packet = RlpStream::new_list(to_send.len());
				for tx in &transactions {
					if to_send.contains(&tx.hash()) {
						packet.append(tx);
					}
				}

				peer_info.last_sent_transactions = all_transactions_hashes.clone();
				Some((*peer_id, packet.out()))
			})
			.collect::<Vec<_>>();

		// Send RLPs
		let sent = lucky_peers.len();
		if sent > 0 {
			for (peer_id, rlp) in lucky_peers.into_iter() {
				self.send_packet(io, peer_id, TRANSACTIONS_PACKET, rlp);
			}

			trace!(target: "sync", "Sent up to {} transactions to {} peers.", transactions.len(), sent);
		}
		sent
	}

	fn propagate_latest_blocks(&mut self, io: &mut SyncIo, sealed: &[H256]) {
		let chain_info = io.chain().chain_info();
		if (((chain_info.best_block_number as i64) - (self.last_sent_block_number as i64)).abs() as BlockNumber) < MAX_PEER_LAG_PROPAGATION {
			let mut peers = self.get_lagging_peers(&chain_info, io);
			if sealed.is_empty() {
				let hashes = self.propagate_new_hashes(&chain_info, io, &peers);
				peers = self.select_random_lagging_peers(&peers);
				let blocks = self.propagate_blocks(&chain_info, io, sealed, &peers);
				if blocks != 0 || hashes != 0 {
					trace!(target: "sync", "Sent latest {} blocks and {} hashes to peers.", blocks, hashes);
				}
			} else {
				self.propagate_blocks(&chain_info, io, sealed, &peers);
				self.propagate_new_hashes(&chain_info, io, &peers);
				trace!(target: "sync", "Sent sealed block to all peers");
			};
		}
		self.propagate_new_transactions(io);
		self.last_sent_block_number = chain_info.best_block_number;
	}

	/// Maintain other peers. Send out any new blocks and transactions
	pub fn maintain_sync(&mut self, io: &mut SyncIo) {
		self.check_resume(io);
	}

	/// called when block is imported to chain - propagates the blocks and updates transactions sent to peers
	pub fn chain_new_blocks(&mut self, io: &mut SyncIo, _imported: &[H256], invalid: &[H256], _enacted: &[H256], _retracted: &[H256], sealed: &[H256]) {
		if io.is_chain_queue_empty() {
			self.propagate_latest_blocks(io, sealed);
		}
		if !invalid.is_empty() {
			trace!(target: "sync", "Bad blocks in the queue, restarting");
			self.restart(io);
		}
		for peer_info in self.peers.values_mut() {
			peer_info.last_sent_transactions.clear();
		}
	}
}

#[cfg(test)]
mod tests {
	use tests::helpers::*;
	use tests::snapshot::TestSnapshotService;
	use super::*;
	use ::SyncConfig;
	use util::*;
	use rlp::*;
	use super::{PeerInfo, PeerAsking};
	use ethcore::views::BlockView;
	use ethcore::header::*;
	use ethcore::client::*;
	use ethcore::miner::MinerService;

	fn get_dummy_block(order: u32, parent_hash: H256) -> Bytes {
		let mut header = Header::new();
		header.set_gas_limit(0.into());
		header.set_difficulty((order * 100).into());
		header.set_timestamp((order * 10) as u64);
		header.set_number(order as u64);
		header.set_parent_hash(parent_hash);
		header.set_state_root(H256::zero());

		let mut rlp = RlpStream::new_list(3);
		rlp.append(&header);
		rlp.append_raw(&::rlp::EMPTY_LIST_RLP, 1);
		rlp.append_raw(&::rlp::EMPTY_LIST_RLP, 1);
		rlp.out()
	}

	fn get_dummy_blocks(order: u32, parent_hash: H256) -> Bytes {
		let mut rlp = RlpStream::new_list(1);
		rlp.append_raw(&get_dummy_block(order, parent_hash), 1);
		let difficulty: U256 = (100 * order).into();
		rlp.append(&difficulty);
		rlp.out()
	}

	fn get_dummy_hashes() -> Bytes {
		let mut rlp = RlpStream::new_list(5);
		for _ in 0..5 {
			let mut hash_d_rlp = RlpStream::new_list(2);
			let hash: H256 = H256::from(0u64);
			let diff: U256 = U256::from(1u64);
			hash_d_rlp.append(&hash);
			hash_d_rlp.append(&diff);

			rlp.append_raw(&hash_d_rlp.out(), 1);
		}

		rlp.out()
	}

	#[test]
	fn return_receipts_empty() {
		let mut client = TestBlockChainClient::new();
		let mut queue = VecDeque::new();
		let ss = TestSnapshotService::new();
		let io = TestIo::new(&mut client, &ss, &mut queue, None);

		let result = ChainSync::return_receipts(&io, &UntrustedRlp::new(&[0xc0]), 0);

		assert!(result.is_ok());
	}

	#[test]
	fn return_receipts() {
		let mut client = TestBlockChainClient::new();
		let mut queue = VecDeque::new();
		let sync = dummy_sync_with_peer(H256::new(), &client);
		let ss = TestSnapshotService::new();
		let mut io = TestIo::new(&mut client, &ss, &mut queue, None);

		let mut receipt_list = RlpStream::new_list(4);
		receipt_list.append(&H256::from("0000000000000000000000000000000000000000000000005555555555555555"));
		receipt_list.append(&H256::from("ff00000000000000000000000000000000000000000000000000000000000000"));
		receipt_list.append(&H256::from("fff0000000000000000000000000000000000000000000000000000000000000"));
		receipt_list.append(&H256::from("aff0000000000000000000000000000000000000000000000000000000000000"));

		let receipts_request = receipt_list.out();
		// it returns rlp ONLY for hashes started with "f"
		let result = ChainSync::return_receipts(&io, &UntrustedRlp::new(&receipts_request.clone()), 0);

		assert!(result.is_ok());
		let rlp_result = result.unwrap();
		assert!(rlp_result.is_some());

		// the length of two rlp-encoded receipts
		assert_eq!(603, rlp_result.unwrap().1.out().len());

		io.sender = Some(2usize);
		ChainSync::dispatch_packet(&RwLock::new(sync), &mut io, 0usize, super::GET_RECEIPTS_PACKET, &receipts_request);
		assert_eq!(1, io.queue.len());
	}

	#[test]
	fn return_block_headers() {
		use ethcore::views::HeaderView;
		fn make_hash_req(h: &H256, count: usize, skip: usize, reverse: bool) -> Bytes {
			let mut rlp = RlpStream::new_list(4);
			rlp.append(h);
			rlp.append(&count);
			rlp.append(&skip);
			rlp.append(&if reverse {1u32} else {0u32});
			rlp.out()
		}

		fn make_num_req(n: usize, count: usize, skip: usize, reverse: bool) -> Bytes {
			let mut rlp = RlpStream::new_list(4);
			rlp.append(&n);
			rlp.append(&count);
			rlp.append(&skip);
			rlp.append(&if reverse {1u32} else {0u32});
			rlp.out()
		}
		fn to_header_vec(rlp: ::chain::RlpResponseResult) -> Vec<Bytes> {
			Rlp::new(&rlp.unwrap().unwrap().1.out()).iter().map(|r| r.as_raw().to_vec()).collect()
		}

		let mut client = TestBlockChainClient::new();
		client.add_blocks(100, EachBlockWith::Nothing);
		let blocks: Vec<_> = (0 .. 100).map(|i| (&client as &BlockChainClient).block(BlockID::Number(i as BlockNumber)).unwrap()).collect();
		let headers: Vec<_> = blocks.iter().map(|b| Rlp::new(b).at(0).as_raw().to_vec()).collect();
		let hashes: Vec<_> = headers.iter().map(|h| HeaderView::new(h).sha3()).collect();

		let mut queue = VecDeque::new();
		let ss = TestSnapshotService::new();
		let io = TestIo::new(&mut client, &ss, &mut queue, None);

		let unknown: H256 = H256::new();
		let result = ChainSync::return_block_headers(&io, &UntrustedRlp::new(&make_hash_req(&unknown, 1, 0, false)), 0);
		assert!(to_header_vec(result).is_empty());
		let result = ChainSync::return_block_headers(&io, &UntrustedRlp::new(&make_hash_req(&unknown, 1, 0, true)), 0);
		assert!(to_header_vec(result).is_empty());

		let result = ChainSync::return_block_headers(&io, &UntrustedRlp::new(&make_hash_req(&hashes[2], 1, 0, true)), 0);
		assert_eq!(to_header_vec(result), vec![headers[2].clone()]);

		let result = ChainSync::return_block_headers(&io, &UntrustedRlp::new(&make_hash_req(&hashes[2], 1, 0, false)), 0);
		assert_eq!(to_header_vec(result), vec![headers[2].clone()]);

		let result = ChainSync::return_block_headers(&io, &UntrustedRlp::new(&make_hash_req(&hashes[50], 3, 5, false)), 0);
		assert_eq!(to_header_vec(result), vec![headers[50].clone(), headers[56].clone(), headers[62].clone()]);

		let result = ChainSync::return_block_headers(&io, &UntrustedRlp::new(&make_hash_req(&hashes[50], 3, 5, true)), 0);
		assert_eq!(to_header_vec(result), vec![headers[50].clone(), headers[44].clone(), headers[38].clone()]);

		let result = ChainSync::return_block_headers(&io, &UntrustedRlp::new(&make_num_req(2, 1, 0, true)), 0);
		assert_eq!(to_header_vec(result), vec![headers[2].clone()]);

		let result = ChainSync::return_block_headers(&io, &UntrustedRlp::new(&make_num_req(2, 1, 0, false)), 0);
		assert_eq!(to_header_vec(result), vec![headers[2].clone()]);

		let result = ChainSync::return_block_headers(&io, &UntrustedRlp::new(&make_num_req(50, 3, 5, false)), 0);
		assert_eq!(to_header_vec(result), vec![headers[50].clone(), headers[56].clone(), headers[62].clone()]);

		let result = ChainSync::return_block_headers(&io, &UntrustedRlp::new(&make_num_req(50, 3, 5, true)), 0);
		assert_eq!(to_header_vec(result), vec![headers[50].clone(), headers[44].clone(), headers[38].clone()]);
	}

	#[test]
	fn return_nodes() {
		let mut client = TestBlockChainClient::new();
		let mut queue = VecDeque::new();
		let sync = dummy_sync_with_peer(H256::new(), &client);
		let ss = TestSnapshotService::new();
		let mut io = TestIo::new(&mut client, &ss, &mut queue, None);

		let mut node_list = RlpStream::new_list(3);
		node_list.append(&H256::from("0000000000000000000000000000000000000000000000005555555555555555"));
		node_list.append(&H256::from("ffffffffffffffffffffffffffffffffffffffffffffaaaaaaaaaaaaaaaaaaaa"));
		node_list.append(&H256::from("aff0000000000000000000000000000000000000000000000000000000000000"));

		let node_request = node_list.out();
		// it returns rlp ONLY for hashes started with "f"
		let result = ChainSync::return_node_data(&io, &UntrustedRlp::new(&node_request.clone()), 0);

		assert!(result.is_ok());
		let rlp_result = result.unwrap();
		assert!(rlp_result.is_some());

		// the length of one rlp-encoded hashe
		assert_eq!(34, rlp_result.unwrap().1.out().len());

		io.sender = Some(2usize);

		ChainSync::dispatch_packet(&RwLock::new(sync), &mut io, 0usize, super::GET_NODE_DATA_PACKET, &node_request);
		assert_eq!(1, io.queue.len());
	}

	fn dummy_sync_with_peer(peer_latest_hash: H256, client: &BlockChainClient) -> ChainSync {
		let mut sync = ChainSync::new(SyncConfig::default(), client);
		sync.peers.insert(0,
			PeerInfo {
				protocol_version: 0,
				genesis: H256::zero(),
				network_id: U256::zero(),
				latest_hash: peer_latest_hash,
				difficulty: None,
				asking: PeerAsking::Nothing,
				asking_blocks: Vec::new(),
				asking_hash: None,
				ask_time: 0f64,
				last_sent_transactions: HashSet::new(),
				expired: false,
				confirmation: super::ForkConfirmation::Confirmed,
				snapshot_number: None,
				snapshot_hash: None,
				asking_snapshot_data: None,
				block_set: None,
			});
		sync
	}

	#[test]
	fn finds_lagging_peers() {
		let mut client = TestBlockChainClient::new();
		client.add_blocks(100, EachBlockWith::Uncle);
		let mut queue = VecDeque::new();
		let mut sync = dummy_sync_with_peer(client.block_hash_delta_minus(10), &client);
		let chain_info = client.chain_info();
		let ss = TestSnapshotService::new();
		let io = TestIo::new(&mut client, &ss, &mut queue, None);

		let lagging_peers = sync.get_lagging_peers(&chain_info, &io);

		assert_eq!(1, lagging_peers.len())
	}

	#[test]
	fn calculates_tree_for_lagging_peer() {
		let mut client = TestBlockChainClient::new();
		client.add_blocks(15, EachBlockWith::Uncle);

		let start = client.block_hash_delta_minus(4);
		let end = client.block_hash_delta_minus(2);

		// wrong way end -> start, should be None
		let rlp = ChainSync::create_new_hashes_rlp(&client, &end, &start);
		assert!(rlp.is_none());

		let rlp = ChainSync::create_new_hashes_rlp(&client, &start, &end).unwrap();
		// size of three rlp encoded hash-difficulty
		assert_eq!(107, rlp.len());
	}

	#[test]
	fn sends_new_hashes_to_lagging_peer() {
		let mut client = TestBlockChainClient::new();
		client.add_blocks(100, EachBlockWith::Uncle);
		let mut queue = VecDeque::new();
		let mut sync = dummy_sync_with_peer(client.block_hash_delta_minus(5), &client);
		let chain_info = client.chain_info();
		let ss = TestSnapshotService::new();
		let mut io = TestIo::new(&mut client, &ss, &mut queue, None);

		let peers = sync.get_lagging_peers(&chain_info, &io);
		let peer_count = sync.propagate_new_hashes(&chain_info, &mut io, &peers);

		// 1 message should be send
		assert_eq!(1, io.queue.len());
		// 1 peer should be updated
		assert_eq!(1, peer_count);
		// NEW_BLOCK_HASHES_PACKET
		assert_eq!(0x01, io.queue[0].packet_id);
	}

	#[test]
	fn sends_latest_block_to_lagging_peer() {
		let mut client = TestBlockChainClient::new();
		client.add_blocks(100, EachBlockWith::Uncle);
		let mut queue = VecDeque::new();
		let mut sync = dummy_sync_with_peer(client.block_hash_delta_minus(5), &client);
		let chain_info = client.chain_info();
		let ss = TestSnapshotService::new();
		let mut io = TestIo::new(&mut client, &ss, &mut queue, None);
		let peers = sync.get_lagging_peers(&chain_info, &io);
		let peer_count = sync.propagate_blocks(&chain_info, &mut io, &[], &peers);

		// 1 message should be send
		assert_eq!(1, io.queue.len());
		// 1 peer should be updated
		assert_eq!(1, peer_count);
		// NEW_BLOCK_PACKET
		assert_eq!(0x07, io.queue[0].packet_id);
	}

	#[test]
	fn sends_sealed_block() {
		let mut client = TestBlockChainClient::new();
		client.add_blocks(100, EachBlockWith::Uncle);
		let mut queue = VecDeque::new();
		let hash = client.block_hash(BlockID::Number(99)).unwrap();
		let mut sync = dummy_sync_with_peer(client.block_hash_delta_minus(5), &client);
		let chain_info = client.chain_info();
		let ss = TestSnapshotService::new();
		let mut io = TestIo::new(&mut client, &ss, &mut queue, None);
		let peers = sync.get_lagging_peers(&chain_info, &io);
		let peer_count = sync.propagate_blocks(&chain_info, &mut io, &[hash.clone()], &peers);

		// 1 message should be send
		assert_eq!(1, io.queue.len());
		// 1 peer should be updated
		assert_eq!(1, peer_count);
		// NEW_BLOCK_PACKET
		assert_eq!(0x07, io.queue[0].packet_id);
	}

	#[test]
	fn propagates_transactions() {
		let mut client = TestBlockChainClient::new();
		client.add_blocks(100, EachBlockWith::Uncle);
		client.insert_transaction_to_queue();
		let mut sync = dummy_sync_with_peer(client.block_hash_delta_minus(1), &client);
		let mut queue = VecDeque::new();
		let ss = TestSnapshotService::new();
		let mut io = TestIo::new(&mut client, &ss, &mut queue, None);
		let peer_count = sync.propagate_new_transactions(&mut io);
		// Try to propagate same transactions for the second time
		let peer_count2 = sync.propagate_new_transactions(&mut io);

		// 1 message should be send
		assert_eq!(1, io.queue.len());
		// 1 peer should be updated but only once
		assert_eq!(1, peer_count);
		assert_eq!(0, peer_count2);
		// TRANSACTIONS_PACKET
		assert_eq!(0x02, io.queue[0].packet_id);
	}

	#[test]
	fn propagates_transactions_again_after_new_block() {
		let mut client = TestBlockChainClient::new();
		client.add_blocks(100, EachBlockWith::Uncle);
		client.insert_transaction_to_queue();
		let mut sync = dummy_sync_with_peer(client.block_hash_delta_minus(1), &client);
		let mut queue = VecDeque::new();
		let ss = TestSnapshotService::new();
		let mut io = TestIo::new(&mut client, &ss, &mut queue, None);
		let peer_count = sync.propagate_new_transactions(&mut io);
		sync.chain_new_blocks(&mut io, &[], &[], &[], &[], &[]);
		// Try to propagate same transactions for the second time
		let peer_count2 = sync.propagate_new_transactions(&mut io);

		// 2 message should be send
		assert_eq!(2, io.queue.len());
		// 1 peer should be updated twice
		assert_eq!(1, peer_count);
		assert_eq!(1, peer_count2);
		// TRANSACTIONS_PACKET
		assert_eq!(0x02, io.queue[0].packet_id);
		assert_eq!(0x02, io.queue[1].packet_id);
	}

	#[test]
	fn propagates_transactions_without_alternating() {
		let mut client = TestBlockChainClient::new();
		client.add_blocks(100, EachBlockWith::Uncle);
		client.insert_transaction_to_queue();
		let mut sync = dummy_sync_with_peer(client.block_hash_delta_minus(1), &client);
		let mut queue = VecDeque::new();
		let ss = TestSnapshotService::new();
		// should sent some
		{
			let mut io = TestIo::new(&mut client, &ss, &mut queue, None);
			let peer_count = sync.propagate_new_transactions(&mut io);
			assert_eq!(1, io.queue.len());
			assert_eq!(1, peer_count);
		}
		// Insert some more
		client.insert_transaction_to_queue();
		let mut io = TestIo::new(&mut client, &ss, &mut queue, None);
		// Propagate new transactions
		let peer_count2 = sync.propagate_new_transactions(&mut io);
		// And now the peer should have all transactions
		let peer_count3 = sync.propagate_new_transactions(&mut io);

		// 2 message should be send (in total)
		assert_eq!(2, io.queue.len());
		// 1 peer should be updated but only once after inserting new transaction
		assert_eq!(1, peer_count2);
		assert_eq!(0, peer_count3);
		// TRANSACTIONS_PACKET
		assert_eq!(0x02, io.queue[0].packet_id);
		assert_eq!(0x02, io.queue[1].packet_id);
	}

	#[test]
	fn handles_peer_new_block_malformed() {
		let mut client = TestBlockChainClient::new();
		client.add_blocks(10, EachBlockWith::Uncle);

		let block_data = get_dummy_block(11, client.chain_info().best_block_hash);

		let mut queue = VecDeque::new();
		let mut sync = dummy_sync_with_peer(client.block_hash_delta_minus(5), &client);
		//sync.have_common_block = true;
		let ss = TestSnapshotService::new();
		let mut io = TestIo::new(&mut client, &ss, &mut queue, None);

		let block = UntrustedRlp::new(&block_data);

		let result = sync.on_peer_new_block(&mut io, 0, &block);

		assert!(result.is_err());
	}

	#[test]
	fn handles_peer_new_block() {
		let mut client = TestBlockChainClient::new();
		client.add_blocks(10, EachBlockWith::Uncle);

		let block_data = get_dummy_blocks(11, client.chain_info().best_block_hash);

		let mut queue = VecDeque::new();
		let mut sync = dummy_sync_with_peer(client.block_hash_delta_minus(5), &client);
		let ss = TestSnapshotService::new();
		let mut io = TestIo::new(&mut client, &ss, &mut queue, None);

		let block = UntrustedRlp::new(&block_data);

		let result = sync.on_peer_new_block(&mut io, 0, &block);

		assert!(result.is_ok());
	}

	#[test]
	fn handles_peer_new_block_empty() {
		let mut client = TestBlockChainClient::new();
		client.add_blocks(10, EachBlockWith::Uncle);
		let mut queue = VecDeque::new();
		let mut sync = dummy_sync_with_peer(client.block_hash_delta_minus(5), &client);
		let ss = TestSnapshotService::new();
		let mut io = TestIo::new(&mut client, &ss, &mut queue, None);

		let empty_data = vec![];
		let block = UntrustedRlp::new(&empty_data);

		let result = sync.on_peer_new_block(&mut io, 0, &block);

		assert!(result.is_err());
	}

	#[test]
	fn handles_peer_new_hashes() {
		let mut client = TestBlockChainClient::new();
		client.add_blocks(10, EachBlockWith::Uncle);
		let mut queue = VecDeque::new();
		let mut sync = dummy_sync_with_peer(client.block_hash_delta_minus(5), &client);
		let ss = TestSnapshotService::new();
		let mut io = TestIo::new(&mut client, &ss, &mut queue, None);

		let hashes_data = get_dummy_hashes();
		let hashes_rlp = UntrustedRlp::new(&hashes_data);

		let result = sync.on_peer_new_hashes(&mut io, 0, &hashes_rlp);

		assert!(result.is_ok());
	}

	#[test]
	fn handles_peer_new_hashes_empty() {
		let mut client = TestBlockChainClient::new();
		client.add_blocks(10, EachBlockWith::Uncle);
		let mut queue = VecDeque::new();
		let mut sync = dummy_sync_with_peer(client.block_hash_delta_minus(5), &client);
		let ss = TestSnapshotService::new();
		let mut io = TestIo::new(&mut client, &ss, &mut queue, None);

		let empty_hashes_data = vec![];
		let hashes_rlp = UntrustedRlp::new(&empty_hashes_data);

		let result = sync.on_peer_new_hashes(&mut io, 0, &hashes_rlp);

		assert!(result.is_ok());
	}

	// idea is that what we produce when propagading latest hashes should be accepted in
	// on_peer_new_hashes in our code as well
	#[test]
	fn hashes_rlp_mutually_acceptable() {
		let mut client = TestBlockChainClient::new();
		client.add_blocks(100, EachBlockWith::Uncle);
		let mut queue = VecDeque::new();
		let mut sync = dummy_sync_with_peer(client.block_hash_delta_minus(5), &client);
		let chain_info = client.chain_info();
		let ss = TestSnapshotService::new();
		let mut io = TestIo::new(&mut client, &ss, &mut queue, None);

		let peers = sync.get_lagging_peers(&chain_info, &io);
		sync.propagate_new_hashes(&chain_info, &mut io, &peers);

		let data = &io.queue[0].data.clone();
		let result = sync.on_peer_new_hashes(&mut io, 0, &UntrustedRlp::new(data));
		assert!(result.is_ok());
	}

	// idea is that what we produce when propagading latest block should be accepted in
	// on_peer_new_block  in our code as well
	#[test]
	fn block_rlp_mutually_acceptable() {
		let mut client = TestBlockChainClient::new();
		client.add_blocks(100, EachBlockWith::Uncle);
		let mut queue = VecDeque::new();
		let mut sync = dummy_sync_with_peer(client.block_hash_delta_minus(5), &client);
		let chain_info = client.chain_info();
		let ss = TestSnapshotService::new();
		let mut io = TestIo::new(&mut client, &ss, &mut queue, None);

		let peers = sync.get_lagging_peers(&chain_info, &io);
		sync.propagate_blocks(&chain_info, &mut io, &[], &peers);

		let data = &io.queue[0].data.clone();
		let result = sync.on_peer_new_block(&mut io, 0, &UntrustedRlp::new(data));
		assert!(result.is_ok());
	}

	#[test]
	fn should_add_transactions_to_queue() {
		// given
		let mut client = TestBlockChainClient::new();
		client.add_blocks(98, EachBlockWith::Uncle);
		client.add_blocks(1, EachBlockWith::UncleAndTransaction);
		client.add_blocks(1, EachBlockWith::Transaction);
		let mut sync = dummy_sync_with_peer(client.block_hash_delta_minus(5), &client);

		let good_blocks = vec![client.block_hash_delta_minus(2)];
		let retracted_blocks = vec![client.block_hash_delta_minus(1)];

		// Add some balance to clients and reset nonces
		for h in &[good_blocks[0], retracted_blocks[0]] {
			let block = client.block(BlockID::Hash(*h)).unwrap();
			let view = BlockView::new(&block);
			client.set_balance(view.transactions()[0].sender().unwrap(), U256::from(1_000_000_000));
			client.set_nonce(view.transactions()[0].sender().unwrap(), U256::from(0));
		}


		// when
		{
			let mut queue = VecDeque::new();
			let ss = TestSnapshotService::new();
			let mut io = TestIo::new(&mut client, &ss, &mut queue, None);
			io.chain.miner.chain_new_blocks(io.chain, &[], &[], &[], &good_blocks);
			sync.chain_new_blocks(&mut io, &[], &[], &[], &good_blocks, &[]);
			assert_eq!(io.chain.miner.status().transactions_in_future_queue, 0);
			assert_eq!(io.chain.miner.status().transactions_in_pending_queue, 1);
		}
		// We need to update nonce status (because we say that the block has been imported)
		for h in &[good_blocks[0]] {
			let block = client.block(BlockID::Hash(*h)).unwrap();
			let view = BlockView::new(&block);
			client.set_nonce(view.transactions()[0].sender().unwrap(), U256::from(1));
		}
		{
			let mut queue = VecDeque::new();
			let ss = TestSnapshotService::new();
			let mut io = TestIo::new(&mut client, &ss, &mut queue, None);
			io.chain.miner.chain_new_blocks(io.chain, &[], &[], &good_blocks, &retracted_blocks);
			sync.chain_new_blocks(&mut io, &[], &[], &good_blocks, &retracted_blocks, &[]);
		}

		// then
		let status = client.miner.status();
		assert_eq!(status.transactions_in_pending_queue, 1);
		assert_eq!(status.transactions_in_future_queue, 0);
	}

	#[test]
	fn should_not_add_transactions_to_queue_if_not_synced() {
		// given
		let mut client = TestBlockChainClient::new();
		client.add_blocks(98, EachBlockWith::Uncle);
		client.add_blocks(1, EachBlockWith::UncleAndTransaction);
		client.add_blocks(1, EachBlockWith::Transaction);
		let mut sync = dummy_sync_with_peer(client.block_hash_delta_minus(5), &client);

		let good_blocks = vec![client.block_hash_delta_minus(2)];
		let retracted_blocks = vec![client.block_hash_delta_minus(1)];

		let mut queue = VecDeque::new();
		let ss = TestSnapshotService::new();
		let mut io = TestIo::new(&mut client, &ss, &mut queue, None);

		// when
		sync.chain_new_blocks(&mut io, &[], &[], &[], &good_blocks, &[]);
		assert_eq!(io.chain.miner.status().transactions_in_future_queue, 0);
		assert_eq!(io.chain.miner.status().transactions_in_pending_queue, 0);
		sync.chain_new_blocks(&mut io, &[], &[], &good_blocks, &retracted_blocks, &[]);

		// then
		let status = io.chain.miner.status();
		assert_eq!(status.transactions_in_pending_queue, 0);
		assert_eq!(status.transactions_in_future_queue, 0);
	}
}<|MERGE_RESOLUTION|>--- conflicted
+++ resolved
@@ -205,11 +205,7 @@
 	/// Indicates if initial sync is still in progress.
 	pub fn is_major_syncing(&self) -> bool {
 		let is_synced_state = match self.state {
-<<<<<<< HEAD
 			SyncState::Idle | SyncState::NewBlocks => true,
-=======
-			SyncState::Idle | SyncState::NewBlocks | SyncState::Blocks => true,
->>>>>>> 20e1d575
 			_ => false,
 		};
 		let is_current_block = self.highest_block_number.unwrap_or(self.start_block_number) < self.last_imported_block_number.unwrap_or(0) + BlockNumber::from(4u64);
