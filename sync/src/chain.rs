// Copyright 2015-2017 Parity Technologies (UK) Ltd.
// This file is part of Parity.

// Parity is free software: you can redistribute it and/or modify
// it under the terms of the GNU General Public License as published by
// the Free Software Foundation, either version 3 of the License, or
// (at your option) any later version.

// Parity is distributed in the hope that it will be useful,
// but WITHOUT ANY WARRANTY; without even the implied warranty of
// MERCHANTABILITY or FITNESS FOR A PARTICULAR PURPOSE.  See the
// GNU General Public License for more details.

// You should have received a copy of the GNU General Public License
// along with Parity.  If not, see <http://www.gnu.org/licenses/>.

/// `BlockChain` synchronization strategy.
/// Syncs to peers and keeps up to date.
/// This implementation uses ethereum protocol v63
///
/// Syncing strategy summary.
/// Split the chain into ranges of N blocks each. Download ranges sequentially. Split each range into subchains of M blocks. Download subchains in parallel.
/// State.
/// Sync state consists of the following data:
/// - s: State enum which can be one of the following values: `ChainHead`, `Blocks`, `Idle`
/// - H: A set of downloaded block headers
/// - B: A set of downloaded block bodies
/// - S: Set of block subchain start block hashes to download.
/// - l: Last imported / common block hash
/// - P: A set of connected peers. For each peer we maintain its last known total difficulty and starting block hash being requested if any.
/// General behaviour.
/// We start with all sets empty, l is set to the best block in the block chain, s is set to `ChainHead`.
/// If at any moment a bad block is reported by the block queue, we set s to `ChainHead`, reset l to the best block in the block chain and clear H, B and S.
/// If at any moment P becomes empty, we set s to `ChainHead`, and clear H, B and S.
///
/// Workflow for `ChainHead` state.
/// In this state we try to get subchain headers with a single `GetBlockHeaders` request.
/// On `NewPeer` / On `Restart`:
/// 	If peer's total difficulty is higher and there are less than 5 peers downloading, request N/M headers with interval M+1 starting from l
/// On `BlockHeaders(R)`:
/// 	If R is empty:
/// If l is equal to genesis block hash or l is more than 1000 blocks behind our best hash:
/// Remove current peer from P. set l to the best block in the block chain. Select peer with maximum total difficulty from P and restart.
/// Else
/// 	Set l to l’s parent and restart.
/// Else if we already have all the headers in the block chain or the block queue:
/// 	Set s to `Idle`,
/// Else
/// 	Set S to R, set s to `Blocks`.
///
/// All other messages are ignored.
///
/// Workflow for `Blocks` state.
/// In this state we download block headers and bodies from multiple peers.
/// On `NewPeer` / On `Restart`:
/// 	For all idle peers:
/// Find a set of 256 or less block hashes in H which are not in B and not being downloaded by other peers. If the set is not empty:
///  	Request block bodies for the hashes in the set.
/// Else
/// 	Find an element in S which is  not being downloaded by other peers. If found: Request M headers starting from the element.
///
/// On `BlockHeaders(R)`:
/// If R is empty remove current peer from P and restart.
/// 	Validate received headers:
/// 		For each header find a parent in H or R or the blockchain. Restart if there is a block with unknown parent.
/// 		Find at least one header from the received list in S. Restart if there is none.
/// Go to `CollectBlocks`.
///
/// On `BlockBodies(R)`:
/// If R is empty remove current peer from P and restart.
/// 	Add bodies with a matching header in H to B.
/// 	Go to `CollectBlocks`.
///
/// `CollectBlocks`:
/// Find a chain of blocks C in H starting from h where h’s parent equals to l. The chain ends with the first block which does not have a body in B.
/// Add all blocks from the chain to the block queue. Remove them from H and B. Set l to the hash of the last block from C.
/// Update and merge subchain heads in S. For each h in S find a chain of blocks in B starting from h. Remove h from S. if the chain does not include an element from S add the end of the chain to S.
/// If H is empty and S contains a single element set s to `ChainHead`.
/// Restart.
///
/// All other messages are ignored.
/// Workflow for Idle state.
/// On `NewBlock`:
/// 	Import the block. If the block is unknown set s to `ChainHead` and restart.
/// On `NewHashes`:
/// 	Set s to `ChainHead` and restart.
///
/// All other messages are ignored.
///

use std::sync::Arc;
use std::collections::{HashSet, HashMap};
use std::cmp;
use std::time::Instant;
use hash::keccak;
use heapsize::HeapSizeOf;
use ethereum_types::{H256, U256};
use plain_hasher::H256FastMap;
use parking_lot::RwLock;
use bytes::Bytes;
use rlp::{UntrustedRlp, RlpStream, DecoderError, Encodable};
use network::{self, PeerId, PacketId};
use ethcore::header::{BlockNumber, Header as BlockHeader};
use ethcore::client::{BlockChainClient, BlockStatus, BlockId, BlockChainInfo, BlockImportError, BlockQueueInfo};
use ethcore::error::*;
use ethcore::snapshot::{ManifestData, RestorationStatus};
use transaction::PendingTransaction;
use sync_io::SyncIo;
use super::{WarpSync, SyncConfig};
use block_sync::{BlockDownloader, BlockRequest, BlockDownloaderImportError as DownloaderImportError, DownloadAction};
use rand::Rng;
use snapshot::{Snapshot, ChunkType};
use api::{EthProtocolInfo as PeerInfoDigest, WARP_SYNC_PROTOCOL_ID};
use transactions_stats::{TransactionsStats, Stats as TransactionStats};
use private_tx::PrivateTxHandler;

known_heap_size!(0, PeerInfo);

type PacketDecodeError = DecoderError;

/// 63 version of Ethereum protocol.
pub const ETH_PROTOCOL_VERSION_63: u8 = 63;
/// 62 version of Ethereum protocol.
pub const ETH_PROTOCOL_VERSION_62: u8 = 62;
/// 1 version of Parity protocol.
pub const PAR_PROTOCOL_VERSION_1: u8 = 1;
/// 2 version of Parity protocol (consensus messages added).
pub const PAR_PROTOCOL_VERSION_2: u8 = 2;
/// 3 version of Parity protocol (private transactions messages added).
pub const PAR_PROTOCOL_VERSION_3: u8 = 3;

const MAX_BODIES_TO_SEND: usize = 256;
const MAX_HEADERS_TO_SEND: usize = 512;
const MAX_NODE_DATA_TO_SEND: usize = 1024;
const MAX_RECEIPTS_TO_SEND: usize = 1024;
const MAX_RECEIPTS_HEADERS_TO_SEND: usize = 256;
const MIN_PEERS_PROPAGATION: usize = 4;
const MAX_PEERS_PROPAGATION: usize = 128;
const MAX_PEER_LAG_PROPAGATION: BlockNumber = 20;
const MAX_NEW_HASHES: usize = 64;
const MAX_NEW_BLOCK_AGE: BlockNumber = 20;
const MAX_TRANSACTION_SIZE: usize = 300*1024;
// maximal packet size with transactions (cannot be greater than 16MB - protocol limitation).
const MAX_TRANSACTION_PACKET_SIZE: usize = 8 * 1024 * 1024;
// Maximal number of transactions in sent in single packet.
const MAX_TRANSACTIONS_TO_PROPAGATE: usize = 64;
// Min number of blocks to be behind for a snapshot sync
const SNAPSHOT_RESTORE_THRESHOLD: BlockNumber = 30000;
const SNAPSHOT_MIN_PEERS: usize = 3;

const STATUS_PACKET: u8 = 0x00;
const NEW_BLOCK_HASHES_PACKET: u8 = 0x01;
const TRANSACTIONS_PACKET: u8 = 0x02;
const GET_BLOCK_HEADERS_PACKET: u8 = 0x03;
const BLOCK_HEADERS_PACKET: u8 = 0x04;
const GET_BLOCK_BODIES_PACKET: u8 = 0x05;
const BLOCK_BODIES_PACKET: u8 = 0x06;
const NEW_BLOCK_PACKET: u8 = 0x07;

const GET_NODE_DATA_PACKET: u8 = 0x0d;
const NODE_DATA_PACKET: u8 = 0x0e;
const GET_RECEIPTS_PACKET: u8 = 0x0f;
const RECEIPTS_PACKET: u8 = 0x10;

pub const ETH_PACKET_COUNT: u8 = 0x11;

const GET_SNAPSHOT_MANIFEST_PACKET: u8 = 0x11;
const SNAPSHOT_MANIFEST_PACKET: u8 = 0x12;
const GET_SNAPSHOT_DATA_PACKET: u8 = 0x13;
const SNAPSHOT_DATA_PACKET: u8 = 0x14;
const CONSENSUS_DATA_PACKET: u8 = 0x15;
const PRIVATE_TRANSACTION_PACKET: u8 = 0x16;
const SIGNED_PRIVATE_TRANSACTION_PACKET: u8 = 0x17;

pub const SNAPSHOT_SYNC_PACKET_COUNT: u8 = 0x18;

const MAX_SNAPSHOT_CHUNKS_DOWNLOAD_AHEAD: usize = 3;

const WAIT_PEERS_TIMEOUT_SEC: u64 = 5;
const STATUS_TIMEOUT_SEC: u64 = 5;
const HEADERS_TIMEOUT_SEC: u64 = 15;
const BODIES_TIMEOUT_SEC: u64 = 20;
const RECEIPTS_TIMEOUT_SEC: u64 = 10;
const FORK_HEADER_TIMEOUT_SEC: u64 = 3;
const SNAPSHOT_MANIFEST_TIMEOUT_SEC: u64 = 5;
const SNAPSHOT_DATA_TIMEOUT_SEC: u64 = 120;

#[derive(Copy, Clone, Eq, PartialEq, Debug)]
/// Sync state
pub enum SyncState {
	/// Collecting enough peers to start syncing.
	WaitingPeers,
	/// Waiting for snapshot manifest download
	SnapshotManifest,
	/// Downloading snapshot data
	SnapshotData,
	/// Waiting for snapshot restoration progress.
	SnapshotWaiting,
	/// Downloading new blocks
	Blocks,
	/// Initial chain sync complete. Waiting for new packets
	Idle,
	/// Block downloading paused. Waiting for block queue to process blocks and free some space
	Waiting,
	/// Downloading blocks learned from `NewHashes` packet
	NewBlocks,
}

/// Syncing status and statistics
#[derive(Clone, Copy)]
pub struct SyncStatus {
	/// State
	pub state: SyncState,
	/// Syncing protocol version. That's the maximum protocol version we connect to.
	pub protocol_version: u8,
	/// The underlying p2p network version.
	pub network_id: u64,
	/// `BlockChain` height for the moment the sync started.
	pub start_block_number: BlockNumber,
	/// Last fully downloaded and imported block number (if any).
	pub last_imported_block_number: Option<BlockNumber>,
	/// Highest block number in the download queue (if any).
	pub highest_block_number: Option<BlockNumber>,
	/// Total number of blocks for the sync process.
	pub blocks_total: BlockNumber,
	/// Number of blocks downloaded so far.
	pub blocks_received: BlockNumber,
	/// Total number of connected peers
	pub num_peers: usize,
	/// Total number of active peers.
	pub num_active_peers: usize,
	/// Heap memory used in bytes.
	pub mem_used: usize,
	/// Snapshot chunks
	pub num_snapshot_chunks: usize,
	/// Snapshot chunks downloaded
	pub snapshot_chunks_done: usize,
	/// Last fully downloaded and imported ancient block number (if any).
	pub last_imported_old_block_number: Option<BlockNumber>,
}

impl SyncStatus {
	/// Indicates if snapshot download is in progress
	pub fn is_snapshot_syncing(&self) -> bool {
		self.state == SyncState::SnapshotManifest
			|| self.state == SyncState::SnapshotData
			|| self.state == SyncState::SnapshotWaiting
	}

	/// Returns max no of peers to display in informants
	pub fn current_max_peers(&self, min_peers: u32, max_peers: u32) -> u32 {
		if self.num_peers as u32 > min_peers {
			max_peers
		} else {
			min_peers
		}
	}

	/// Is it doing a major sync?
	pub fn is_syncing(&self, queue_info: BlockQueueInfo) -> bool {
		let is_syncing_state = match self.state { SyncState::Idle | SyncState::NewBlocks => false, _ => true };
		let is_verifying = queue_info.unverified_queue_size + queue_info.verified_queue_size > 3;
		is_verifying || is_syncing_state
	}
}

#[derive(PartialEq, Eq, Debug, Clone)]
/// Peer data type requested
enum PeerAsking {
	Nothing,
	ForkHeader,
	BlockHeaders,
	BlockBodies,
	BlockReceipts,
	SnapshotManifest,
	SnapshotData,
}

#[derive(PartialEq, Eq, Debug, Clone, Copy)]
/// Block downloader channel.
enum BlockSet {
	/// New blocks better than out best blocks
	NewBlocks,
	/// Missing old blocks
	OldBlocks,
}
#[derive(Clone, Eq, PartialEq)]
enum ForkConfirmation {
	/// Fork block confirmation pending.
	Unconfirmed,
	/// Peers chain is too short to confirm the fork.
	TooShort,
	/// Fork is confirmed.
	Confirmed,
}

#[derive(Clone)]
/// Syncing peer information
struct PeerInfo {
	/// eth protocol version
	protocol_version: u8,
	/// Peer chain genesis hash
	genesis: H256,
	/// Peer network id
	network_id: u64,
	/// Peer best block hash
	latest_hash: H256,
	/// Peer total difficulty if known
	difficulty: Option<U256>,
	/// Type of data currenty being requested from peer.
	asking: PeerAsking,
	/// A set of block numbers being requested
	asking_blocks: Vec<H256>,
	/// Holds requested header hash if currently requesting block header by hash
	asking_hash: Option<H256>,
	/// Holds requested snapshot chunk hash if any.
	asking_snapshot_data: Option<H256>,
	/// Request timestamp
	ask_time: Instant,
	/// Holds a set of transactions recently sent to this peer to avoid spamming.
	last_sent_transactions: HashSet<H256>,
	/// Pending request is expired and result should be ignored
	expired: bool,
	/// Peer fork confirmation status
	confirmation: ForkConfirmation,
	/// Best snapshot hash
	snapshot_hash: Option<H256>,
	/// Best snapshot block number
	snapshot_number: Option<BlockNumber>,
	/// Block set requested
	block_set: Option<BlockSet>,
}

impl PeerInfo {
	fn can_sync(&self) -> bool {
		self.confirmation == ForkConfirmation::Confirmed && !self.expired
	}

	fn is_allowed(&self) -> bool {
		self.confirmation != ForkConfirmation::Unconfirmed && !self.expired
	}

	fn reset_asking(&mut self) {
		self.asking_blocks.clear();
		self.asking_hash = None;
		// mark any pending requests as expired
		if self.asking != PeerAsking::Nothing && self.is_allowed() {
			self.expired = true;
		}
	}
}

#[cfg(not(test))]
mod random {
	use rand;
	pub fn new() -> rand::ThreadRng { rand::thread_rng() }
}
#[cfg(test)]
mod random {
	use rand::{self, SeedableRng};
	pub fn new() -> rand::XorShiftRng { rand::XorShiftRng::from_seed([0, 1, 2, 3]) }
}

/// Blockchain sync handler.
/// See module documentation for more details.
pub struct ChainSync {
	/// Sync state
	state: SyncState,
	/// Last block number for the start of sync
	starting_block: BlockNumber,
	/// Highest block number seen
	highest_block: Option<BlockNumber>,
	/// All connected peers
	peers: HashMap<PeerId, PeerInfo>,
	/// Peers active for current sync round
	active_peers: HashSet<PeerId>,
	/// Block download process for new blocks
	new_blocks: BlockDownloader,
	/// Block download process for ancient blocks
	old_blocks: Option<BlockDownloader>,
	/// Last propagated block number
	last_sent_block_number: BlockNumber,
	/// Network ID
	network_id: u64,
	/// Optional fork block to check
	fork_block: Option<(BlockNumber, H256)>,
	/// Snapshot downloader.
	snapshot: Snapshot,
	/// Connected peers pending Status message.
	/// Value is request timestamp.
	handshaking_peers: HashMap<PeerId, Instant>,
	/// Sync start timestamp. Measured when first peer is connected
	sync_start_time: Option<Instant>,
	/// Transactions propagation statistics
	transactions_stats: TransactionsStats,
	/// Enable ancient block downloading
	download_old_blocks: bool,
	/// Enable warp sync.
<<<<<<< HEAD
	enable_warp_sync: bool,
	/// Shared private tx service.
	private_tx_handler: Arc<PrivateTxHandler>,
=======
	warp_sync: WarpSync,
>>>>>>> 9aaedad6
}

type RlpResponseResult = Result<Option<(PacketId, RlpStream)>, PacketDecodeError>;

impl ChainSync {
	/// Create a new instance of syncing strategy.
	pub fn new(config: SyncConfig, chain: &BlockChainClient, private_tx_handler: Arc<PrivateTxHandler>) -> ChainSync {
		let chain_info = chain.chain_info();
		let best_block = chain.chain_info().best_block_number;
		let state = match config.warp_sync {
			WarpSync::Enabled => SyncState::WaitingPeers,
			WarpSync::OnlyAndAfter(block) if block > best_block => SyncState::WaitingPeers,
			_ => SyncState::Idle,
		};

		let mut sync = ChainSync {
			state,
			starting_block: best_block,
			highest_block: None,
			peers: HashMap::new(),
			handshaking_peers: HashMap::new(),
			active_peers: HashSet::new(),
			new_blocks: BlockDownloader::new(false, &chain_info.best_block_hash, chain_info.best_block_number),
			old_blocks: None,
			last_sent_block_number: 0,
			network_id: config.network_id,
			fork_block: config.fork_block,
			download_old_blocks: config.download_old_blocks,
			snapshot: Snapshot::new(),
			sync_start_time: None,
			transactions_stats: TransactionsStats::default(),
<<<<<<< HEAD
			enable_warp_sync: config.warp_sync,
			private_tx_handler,
=======
			warp_sync: config.warp_sync,
>>>>>>> 9aaedad6
		};
		sync.update_targets(chain);
		sync
	}

	/// Returns synchonization status
	pub fn status(&self) -> SyncStatus {
		let last_imported_number = self.new_blocks.last_imported_block_number();
		SyncStatus {
			state: self.state.clone(),
			protocol_version: ETH_PROTOCOL_VERSION_63,
			network_id: self.network_id,
			start_block_number: self.starting_block,
			last_imported_block_number: Some(last_imported_number),
			last_imported_old_block_number: self.old_blocks.as_ref().map(|d| d.last_imported_block_number()),
			highest_block_number: self.highest_block.map(|n| cmp::max(n, last_imported_number)),
			blocks_received: if last_imported_number > self.starting_block { last_imported_number - self.starting_block } else { 0 },
			blocks_total: match self.highest_block { Some(x) if x > self.starting_block => x - self.starting_block, _ => 0 },
			num_peers: self.peers.values().filter(|p| p.is_allowed()).count(),
			num_active_peers: self.peers.values().filter(|p| p.is_allowed() && p.asking != PeerAsking::Nothing).count(),
			num_snapshot_chunks: self.snapshot.total_chunks(),
			snapshot_chunks_done: self.snapshot.done_chunks(),
			mem_used:
				self.new_blocks.heap_size()
				+ self.old_blocks.as_ref().map_or(0, |d| d.heap_size())
				+ self.peers.heap_size_of_children(),
		}
	}

	/// Returns information on peers connections
	pub fn peer_info(&self, peer_id: &PeerId) -> Option<PeerInfoDigest> {
		self.peers.get(peer_id).map(|peer_data| {
			PeerInfoDigest {
				version: peer_data.protocol_version as u32,
				difficulty: peer_data.difficulty,
				head: peer_data.latest_hash,
			}
		})
	}

	/// Returns transactions propagation statistics
	pub fn transactions_stats(&self) -> &H256FastMap<TransactionStats> {
		self.transactions_stats.stats()
	}

	/// Updates transactions were received by a peer
	pub fn transactions_received(&mut self, hashes: Vec<H256>, peer_id: PeerId) {
		if let Some(peer_info) = self.peers.get_mut(&peer_id) {
			peer_info.last_sent_transactions.extend(&hashes);
		}
	}

	/// Abort all sync activity
	pub fn abort(&mut self, io: &mut SyncIo) {
		self.reset_and_continue(io);
		self.peers.clear();
	}

	/// Reset sync. Clear all downloaded data but keep the queue
	fn reset(&mut self, io: &mut SyncIo) {
		self.new_blocks.reset();
		let chain_info = io.chain().chain_info();
		for (_, ref mut p) in &mut self.peers {
			if p.block_set != Some(BlockSet::OldBlocks) {
				p.reset_asking();
				if p.difficulty.is_none() {
					// assume peer has up to date difficulty
					p.difficulty = Some(chain_info.pending_total_difficulty);
				}
			}
		}
		self.state = SyncState::Idle;
		// Reactivate peers only if some progress has been made
		// since the last sync round of if starting fresh.
		self.active_peers = self.peers.keys().cloned().collect();
	}

	/// Restart sync
	pub fn reset_and_continue(&mut self, io: &mut SyncIo) {
		trace!(target: "sync", "Restarting");
		if self.state == SyncState::SnapshotData {
			debug!(target:"sync", "Aborting snapshot restore");
			io.snapshot_service().abort_restore();
		}
		self.snapshot.clear();
		self.reset(io);
		self.continue_sync(io);
	}

	/// Remove peer from active peer set. Peer will be reactivated on the next sync
	/// round.
	fn deactivate_peer(&mut self, _io: &mut SyncIo, peer_id: PeerId) {
		trace!(target: "sync", "Deactivating peer {}", peer_id);
		self.active_peers.remove(&peer_id);
	}

	fn maybe_start_snapshot_sync(&mut self, io: &mut SyncIo) {
		if !self.warp_sync.is_enabled() || io.snapshot_service().supported_versions().is_none() {
			trace!(target: "sync", "Skipping warp sync. Disabled or not supported.");
			return;
		}
		if self.state != SyncState::WaitingPeers && self.state != SyncState::Blocks && self.state != SyncState::Waiting {
			trace!(target: "sync", "Skipping warp sync. State: {:?}", self.state);
			return;
		}
		// Make sure the snapshot block is not too far away from best block and network best block and
		// that it is higher than fork detection block
		let our_best_block = io.chain().chain_info().best_block_number;
		let fork_block = self.fork_block.as_ref().map(|&(n, _)| n).unwrap_or(0);

		let (best_hash, max_peers, snapshot_peers) = {
			let expected_warp_block = match self.warp_sync {
				WarpSync::OnlyAndAfter(block) => block,
				_ => 0,
			};
			//collect snapshot infos from peers
			let snapshots = self.peers.iter()
				.filter(|&(_, p)| p.is_allowed() && p.snapshot_number.map_or(false, |sn|
					our_best_block < sn && (sn - our_best_block) > SNAPSHOT_RESTORE_THRESHOLD &&
					sn > fork_block &&
					sn > expected_warp_block &&
					self.highest_block.map_or(true, |highest| highest >= sn && (highest - sn) <= SNAPSHOT_RESTORE_THRESHOLD)
				))
				.filter_map(|(p, peer)| peer.snapshot_hash.map(|hash| (p, hash.clone())))
				.filter(|&(_, ref hash)| !self.snapshot.is_known_bad(hash));

			let mut snapshot_peers = HashMap::new();
			let mut max_peers: usize = 0;
			let mut best_hash = None;
			for (p, hash) in snapshots {
				let peers = snapshot_peers.entry(hash).or_insert_with(Vec::new);
				peers.push(*p);
				if peers.len() > max_peers {
					max_peers = peers.len();
					best_hash = Some(hash);
				}
			}
			(best_hash, max_peers, snapshot_peers)
		};

		let timeout = (self.state == SyncState::WaitingPeers) && self.sync_start_time.map_or(false, |t| t.elapsed().as_secs() > WAIT_PEERS_TIMEOUT_SEC);

		if let (Some(hash), Some(peers)) = (best_hash, best_hash.map_or(None, |h| snapshot_peers.get(&h))) {
			if max_peers >= SNAPSHOT_MIN_PEERS {
				trace!(target: "sync", "Starting confirmed snapshot sync {:?} with {:?}", hash, peers);
				self.start_snapshot_sync(io, peers);
			} else if timeout {
				trace!(target: "sync", "Starting unconfirmed snapshot sync {:?} with {:?}", hash, peers);
				self.start_snapshot_sync(io, peers);
			}
		} else if timeout && !self.warp_sync.is_warp_only() {
			trace!(target: "sync", "No snapshots found, starting full sync");
			self.state = SyncState::Idle;
			self.continue_sync(io);
		}
	}

	fn start_snapshot_sync(&mut self, io: &mut SyncIo, peers: &[PeerId]) {
		if !self.snapshot.have_manifest() {
			for p in peers {
				if self.peers.get(p).map_or(false, |p| p.asking == PeerAsking::Nothing) {
					self.request_snapshot_manifest(io, *p);
				}
			}
			self.state = SyncState::SnapshotManifest;
			trace!(target: "sync", "New snapshot sync with {:?}", peers);
		} else {
			self.state = SyncState::SnapshotData;
			trace!(target: "sync", "Resumed snapshot sync with {:?}", peers);
		}
	}

	/// Restart sync disregarding the block queue status. May end up re-downloading up to QUEUE_SIZE blocks
	pub fn restart(&mut self, io: &mut SyncIo) {
		self.update_targets(io.chain());
		self.reset_and_continue(io);
	}

	/// Update sync after the blockchain has been changed externally.
	pub fn update_targets(&mut self, chain: &BlockChainClient) {
		// Do not assume that the block queue/chain still has our last_imported_block
		let chain = chain.chain_info();
		self.new_blocks = BlockDownloader::new(false, &chain.best_block_hash, chain.best_block_number);
		self.old_blocks = None;
		if self.download_old_blocks {
			if let (Some(ancient_block_hash), Some(ancient_block_number)) = (chain.ancient_block_hash, chain.ancient_block_number) {

				trace!(target: "sync", "Downloading old blocks from {:?} (#{}) till {:?} (#{:?})", ancient_block_hash, ancient_block_number, chain.first_block_hash, chain.first_block_number);
				let mut downloader = BlockDownloader::with_unlimited_reorg(true, &ancient_block_hash, ancient_block_number);
				if let Some(hash) = chain.first_block_hash {
					trace!(target: "sync", "Downloader target set to {:?}", hash);
					downloader.set_target(&hash);
				}
				self.old_blocks = Some(downloader);
			}
		}
	}

	/// Called by peer to report status
	fn on_peer_status(&mut self, io: &mut SyncIo, peer_id: PeerId, r: &UntrustedRlp) -> Result<(), PacketDecodeError> {
		self.handshaking_peers.remove(&peer_id);
		let protocol_version: u8 = r.val_at(0)?;
		let warp_protocol = io.protocol_version(&WARP_SYNC_PROTOCOL_ID, peer_id) != 0;
		let peer = PeerInfo {
			protocol_version: protocol_version,
			network_id: r.val_at(1)?,
			difficulty: Some(r.val_at(2)?),
			latest_hash: r.val_at(3)?,
			genesis: r.val_at(4)?,
			asking: PeerAsking::Nothing,
			asking_blocks: Vec::new(),
			asking_hash: None,
			ask_time: Instant::now(),
			last_sent_transactions: HashSet::new(),
			expired: false,
			confirmation: if self.fork_block.is_none() { ForkConfirmation::Confirmed } else { ForkConfirmation::Unconfirmed },
			asking_snapshot_data: None,
			snapshot_hash: if warp_protocol { Some(r.val_at(5)?) } else { None },
			snapshot_number: if warp_protocol { Some(r.val_at(6)?) } else { None },
			block_set: None,
		};

		trace!(target: "sync", "New peer {} (protocol: {}, network: {:?}, difficulty: {:?}, latest:{}, genesis:{}, snapshot:{:?})",
			peer_id, peer.protocol_version, peer.network_id, peer.difficulty, peer.latest_hash, peer.genesis, peer.snapshot_number);
		if io.is_expired() {
			trace!(target: "sync", "Status packet from expired session {}:{}", peer_id, io.peer_info(peer_id));
			return Ok(());
		}

		if self.peers.contains_key(&peer_id) {
			debug!(target: "sync", "Unexpected status packet from {}:{}", peer_id, io.peer_info(peer_id));
			return Ok(());
		}
		let chain_info = io.chain().chain_info();
		if peer.genesis != chain_info.genesis_hash {
			io.disable_peer(peer_id);
			trace!(target: "sync", "Peer {} genesis hash mismatch (ours: {}, theirs: {})", peer_id, chain_info.genesis_hash, peer.genesis);
			return Ok(());
		}
		if peer.network_id != self.network_id {
			io.disable_peer(peer_id);
			trace!(target: "sync", "Peer {} network id mismatch (ours: {}, theirs: {})", peer_id, self.network_id, peer.network_id);
			return Ok(());
		}
		if (warp_protocol && peer.protocol_version != PAR_PROTOCOL_VERSION_1 && peer.protocol_version != PAR_PROTOCOL_VERSION_2 && peer.protocol_version != PAR_PROTOCOL_VERSION_3)
			|| (!warp_protocol && peer.protocol_version != ETH_PROTOCOL_VERSION_63 && peer.protocol_version != ETH_PROTOCOL_VERSION_62) {
			io.disable_peer(peer_id);
			trace!(target: "sync", "Peer {} unsupported eth protocol ({})", peer_id, peer.protocol_version);
			return Ok(());
		}

		if self.sync_start_time.is_none() {
			self.sync_start_time = Some(Instant::now());
		}

		self.peers.insert(peer_id.clone(), peer);
		// Don't activate peer immediatelly when searching for common block.
		// Let the current sync round complete first.
		self.active_peers.insert(peer_id.clone());
		debug!(target: "sync", "Connected {}:{}", peer_id, io.peer_info(peer_id));
		if let Some((fork_block, _)) = self.fork_block {
			self.request_fork_header_by_number(io, peer_id, fork_block);
		} else {
			self.sync_peer(io, peer_id, false);
		}
		Ok(())
	}

	/// Called by peer once it has new block headers during sync
	fn on_peer_block_headers(&mut self, io: &mut SyncIo, peer_id: PeerId, r: &UntrustedRlp) -> Result<(), PacketDecodeError> {
		let confirmed = match self.peers.get_mut(&peer_id) {
			Some(ref mut peer) if peer.asking == PeerAsking::ForkHeader => {
				peer.asking = PeerAsking::Nothing;
				let item_count = r.item_count()?;
				let (fork_number, fork_hash) = self.fork_block.expect("ForkHeader request is sent only fork block is Some; qed").clone();
				if item_count == 0 || item_count != 1 {
					trace!(target: "sync", "{}: Chain is too short to confirm the block", peer_id);
					peer.confirmation = ForkConfirmation::TooShort;
				} else {
					let header = r.at(0)?.as_raw();
					if keccak(&header) == fork_hash {
						trace!(target: "sync", "{}: Confirmed peer", peer_id);
						peer.confirmation = ForkConfirmation::Confirmed;
						if !io.chain_overlay().read().contains_key(&fork_number) {
							io.chain_overlay().write().insert(fork_number, header.to_vec());
						}
					} else {
						trace!(target: "sync", "{}: Fork mismatch", peer_id);
						io.disable_peer(peer_id);
						return Ok(());
					}
				}
				true
			},
			_ => false,
		};
		if confirmed {
			self.sync_peer(io, peer_id, false);
			return Ok(());
		}

		self.clear_peer_download(peer_id);
		let expected_hash = self.peers.get(&peer_id).and_then(|p| p.asking_hash);
		let allowed = self.peers.get(&peer_id).map(|p| p.is_allowed()).unwrap_or(false);
		let block_set = self.peers.get(&peer_id).and_then(|p| p.block_set).unwrap_or(BlockSet::NewBlocks);
		if !self.reset_peer_asking(peer_id, PeerAsking::BlockHeaders) || expected_hash.is_none() || !allowed {
			trace!(target: "sync", "{}: Ignored unexpected headers, expected_hash = {:?}", peer_id, expected_hash);
			self.continue_sync(io);
			return Ok(());
		}
		let item_count = r.item_count()?;
		trace!(target: "sync", "{} -> BlockHeaders ({} entries), state = {:?}, set = {:?}", peer_id, item_count, self.state, block_set);
		if (self.state == SyncState::Idle || self.state == SyncState::WaitingPeers) && self.old_blocks.is_none() {
			trace!(target: "sync", "Ignored unexpected block headers");
			self.continue_sync(io);
			return Ok(());
		}
		if self.state == SyncState::Waiting {
			trace!(target: "sync", "Ignored block headers while waiting");
			self.continue_sync(io);
			return Ok(());
		}

		let result =  {
			let downloader = match block_set {
				BlockSet::NewBlocks => &mut self.new_blocks,
				BlockSet::OldBlocks => {
					match self.old_blocks {
						None => {
							trace!(target: "sync", "Ignored block headers while block download is inactive");
							self.continue_sync(io);
							return Ok(());
						},
						Some(ref mut blocks) => blocks,
					}
				}
			};
			downloader.import_headers(io, r, expected_hash)
		};

		match result {
			Err(DownloaderImportError::Useless) => {
				self.deactivate_peer(io, peer_id);
			},
			Err(DownloaderImportError::Invalid) => {
				io.disable_peer(peer_id);
				self.deactivate_peer(io, peer_id);
				self.continue_sync(io);
				return Ok(());
			},
			Ok(DownloadAction::Reset) => {
				// mark all outstanding requests as expired
				trace!("Resetting downloads for {:?}", block_set);
				for (_, ref mut p) in self.peers.iter_mut().filter(|&(_, ref p)| p.block_set == Some(block_set)) {
					p.reset_asking();
				}

			}
			Ok(DownloadAction::None) => {},
		}

		self.collect_blocks(io, block_set);
		// give a task to the same peer first if received valuable headers.
		self.sync_peer(io, peer_id, false);
		// give tasks to other peers
		self.continue_sync(io);
		Ok(())
	}

	/// Called by peer once it has new block bodies
	fn on_peer_block_bodies(&mut self, io: &mut SyncIo, peer_id: PeerId, r: &UntrustedRlp) -> Result<(), PacketDecodeError> {
		self.clear_peer_download(peer_id);
		let block_set = self.peers.get(&peer_id).and_then(|p| p.block_set).unwrap_or(BlockSet::NewBlocks);
		if !self.reset_peer_asking(peer_id, PeerAsking::BlockBodies) {
			trace!(target: "sync", "{}: Ignored unexpected bodies", peer_id);
			self.continue_sync(io);
			return Ok(());
		}
		let item_count = r.item_count()?;
		trace!(target: "sync", "{} -> BlockBodies ({} entries), set = {:?}", peer_id, item_count, block_set);
		if item_count == 0 {
			self.deactivate_peer(io, peer_id);
		}
		else if self.state == SyncState::Waiting {
			trace!(target: "sync", "Ignored block bodies while waiting");
		}
		else
		{
			let result = {
				let downloader = match block_set {
					BlockSet::NewBlocks => &mut self.new_blocks,
					BlockSet::OldBlocks => match self.old_blocks {
						None => {
							trace!(target: "sync", "Ignored block headers while block download is inactive");
							self.continue_sync(io);
							return Ok(());
						},
						Some(ref mut blocks) => blocks,
					}
				};
				downloader.import_bodies(io, r)
			};

			match result {
				Err(DownloaderImportError::Invalid) => {
					io.disable_peer(peer_id);
					self.deactivate_peer(io, peer_id);
					self.continue_sync(io);
					return Ok(());
				},
				Err(DownloaderImportError::Useless) => {
					self.deactivate_peer(io, peer_id);
				},
				Ok(()) => (),
			}

			self.collect_blocks(io, block_set);
			self.sync_peer(io, peer_id, false);
		}
		self.continue_sync(io);
		Ok(())
	}

	/// Called by peer once it has new block receipts
	fn on_peer_block_receipts(&mut self, io: &mut SyncIo, peer_id: PeerId, r: &UntrustedRlp) -> Result<(), PacketDecodeError> {
		self.clear_peer_download(peer_id);
		let block_set = self.peers.get(&peer_id).and_then(|p| p.block_set).unwrap_or(BlockSet::NewBlocks);
		if !self.reset_peer_asking(peer_id, PeerAsking::BlockReceipts) {
			trace!(target: "sync", "{}: Ignored unexpected receipts", peer_id);
			self.continue_sync(io);
			return Ok(());
		}
		let item_count = r.item_count()?;
		trace!(target: "sync", "{} -> BlockReceipts ({} entries)", peer_id, item_count);
		if item_count == 0 {
			self.deactivate_peer(io, peer_id);
		}
		else if self.state == SyncState::Waiting {
			trace!(target: "sync", "Ignored block receipts while waiting");
		}
		else
		{
			let result = {
				let downloader = match block_set {
					BlockSet::NewBlocks => &mut self.new_blocks,
					BlockSet::OldBlocks => match self.old_blocks {
						None => {
							trace!(target: "sync", "Ignored block headers while block download is inactive");
							self.continue_sync(io);
							return Ok(());
						},
						Some(ref mut blocks) => blocks,
					}
				};
				downloader.import_receipts(io, r)
			};

			match result {
				Err(DownloaderImportError::Invalid) => {
					io.disable_peer(peer_id);
					self.deactivate_peer(io, peer_id);
					self.continue_sync(io);
					return Ok(());
				},
				Err(DownloaderImportError::Useless) => {
					self.deactivate_peer(io, peer_id);
				},
				Ok(()) => (),
			}

			self.collect_blocks(io, block_set);
			self.sync_peer(io, peer_id, false);
		}
		self.continue_sync(io);
		Ok(())
	}

	/// Called by peer once it has new block bodies
	fn on_peer_new_block(&mut self, io: &mut SyncIo, peer_id: PeerId, r: &UntrustedRlp) -> Result<(), PacketDecodeError> {
		if !self.peers.get(&peer_id).map_or(false, |p| p.can_sync()) {
			trace!(target: "sync", "Ignoring new block from unconfirmed peer {}", peer_id);
			return Ok(());
		}
		let difficulty: U256 = r.val_at(1)?;
		if let Some(ref mut peer) = self.peers.get_mut(&peer_id) {
			if peer.difficulty.map_or(true, |pd| difficulty > pd) {
				peer.difficulty = Some(difficulty);
			}
		}
		let block_rlp = r.at(0)?;
		let header_rlp = block_rlp.at(0)?;
		let h = keccak(&header_rlp.as_raw());
		trace!(target: "sync", "{} -> NewBlock ({})", peer_id, h);
		let header: BlockHeader = header_rlp.as_val()?;
		if header.number() > self.highest_block.unwrap_or(0) {
			self.highest_block = Some(header.number());
		}
		let mut unknown = false;
		{
			if let Some(ref mut peer) = self.peers.get_mut(&peer_id) {
				peer.latest_hash = header.hash();
			}
		}
		let last_imported_number = self.new_blocks.last_imported_block_number();
		if last_imported_number > header.number() && last_imported_number - header.number() > MAX_NEW_BLOCK_AGE {
			trace!(target: "sync", "Ignored ancient new block {:?}", h);
			io.disable_peer(peer_id);
			return Ok(());
		}
		match io.chain().import_block(block_rlp.as_raw().to_vec()) {
			Err(BlockImportError::Import(ImportError::AlreadyInChain)) => {
				trace!(target: "sync", "New block already in chain {:?}", h);
			},
			Err(BlockImportError::Import(ImportError::AlreadyQueued)) => {
				trace!(target: "sync", "New block already queued {:?}", h);
			},
			Ok(_) => {
				// abort current download of the same block
				self.complete_sync(io);
				self.new_blocks.mark_as_known(&header.hash(), header.number());
				trace!(target: "sync", "New block queued {:?} ({})", h, header.number());
			},
			Err(BlockImportError::Block(BlockError::UnknownParent(p))) => {
				unknown = true;
				trace!(target: "sync", "New block with unknown parent ({:?}) {:?}", p, h);
			},
			Err(e) => {
				debug!(target: "sync", "Bad new block {:?} : {:?}", h, e);
				io.disable_peer(peer_id);
			}
		};
		if unknown {
			if self.state != SyncState::Idle {
				trace!(target: "sync", "NewBlock ignored while seeking");
			} else {
				trace!(target: "sync", "New unknown block {:?}", h);
				//TODO: handle too many unknown blocks
				self.sync_peer(io, peer_id, true);
			}
		}
		self.continue_sync(io);
		Ok(())
	}

	/// Handles `NewHashes` packet. Initiates headers download for any unknown hashes.
	fn on_peer_new_hashes(&mut self, io: &mut SyncIo, peer_id: PeerId, r: &UntrustedRlp) -> Result<(), PacketDecodeError> {
		if !self.peers.get(&peer_id).map_or(false, |p| p.can_sync()) {
			trace!(target: "sync", "Ignoring new hashes from unconfirmed peer {}", peer_id);
			return Ok(());
		}
		let hashes: Vec<_> = r.iter().take(MAX_NEW_HASHES).map(|item| (item.val_at::<H256>(0), item.val_at::<BlockNumber>(1))).collect();
		if let Some(ref mut peer) = self.peers.get_mut(&peer_id) {
			// Peer has new blocks with unknown difficulty
			peer.difficulty = None;
			if let Some(&(Ok(ref h), _)) = hashes.last() {
				peer.latest_hash = h.clone();
			}
		}
		if self.state != SyncState::Idle {
			trace!(target: "sync", "Ignoring new hashes since we're already downloading.");
			let max = r.iter().take(MAX_NEW_HASHES).map(|item| item.val_at::<BlockNumber>(1).unwrap_or(0)).fold(0u64, cmp::max);
			if max > self.highest_block.unwrap_or(0) {
				self.highest_block = Some(max);
			}
			self.continue_sync(io);
			return Ok(());
		}
		trace!(target: "sync", "{} -> NewHashes ({} entries)", peer_id, r.item_count()?);
		let mut max_height: BlockNumber = 0;
		let mut new_hashes = Vec::new();
		let last_imported_number = self.new_blocks.last_imported_block_number();
		for (rh, rn) in hashes {
			let hash = rh?;
			let number = rn?;
			if number > self.highest_block.unwrap_or(0) {
				self.highest_block = Some(number);
			}
			if self.new_blocks.is_downloading(&hash) {
				continue;
			}
			if last_imported_number > number && last_imported_number - number > MAX_NEW_BLOCK_AGE {
				trace!(target: "sync", "Ignored ancient new block hash {:?}", hash);
				io.disable_peer(peer_id);
				continue;
			}
			match io.chain().block_status(BlockId::Hash(hash.clone())) {
				BlockStatus::InChain  => {
					trace!(target: "sync", "New block hash already in chain {:?}", hash);
				},
				BlockStatus::Queued => {
					trace!(target: "sync", "New hash block already queued {:?}", hash);
				},
				BlockStatus::Unknown | BlockStatus::Pending => {
					new_hashes.push(hash.clone());
					if number > max_height {
						trace!(target: "sync", "New unknown block hash {:?}", hash);
						if let Some(ref mut peer) = self.peers.get_mut(&peer_id) {
							peer.latest_hash = hash.clone();
						}
						max_height = number;
					}
				},
				BlockStatus::Bad => {
					debug!(target: "sync", "Bad new block hash {:?}", hash);
					io.disable_peer(peer_id);
					return Ok(());
				}
			}
		};
		if max_height != 0 {
			trace!(target: "sync", "Downloading blocks for new hashes");
			self.new_blocks.reset_to(new_hashes);
			self.state = SyncState::NewBlocks;
			self.sync_peer(io, peer_id, true);
		}
		self.continue_sync(io);
		Ok(())
	}

	/// Called when snapshot manifest is downloaded from a peer.
	fn on_snapshot_manifest(&mut self, io: &mut SyncIo, peer_id: PeerId, r: &UntrustedRlp) -> Result<(), PacketDecodeError> {
		if !self.peers.get(&peer_id).map_or(false, |p| p.can_sync()) {
			trace!(target: "sync", "Ignoring snapshot manifest from unconfirmed peer {}", peer_id);
			return Ok(());
		}
		self.clear_peer_download(peer_id);
		if !self.reset_peer_asking(peer_id, PeerAsking::SnapshotManifest) || self.state != SyncState::SnapshotManifest {
			trace!(target: "sync", "{}: Ignored unexpected/expired manifest", peer_id);
			self.continue_sync(io);
			return Ok(());
		}

		let manifest_rlp = r.at(0)?;
		let manifest = match ManifestData::from_rlp(manifest_rlp.as_raw()) {
			Err(e) => {
				trace!(target: "sync", "{}: Ignored bad manifest: {:?}", peer_id, e);
				io.disable_peer(peer_id);
				self.continue_sync(io);
				return Ok(());
			}
			Ok(manifest) => manifest,
		};

		let is_supported_version = io.snapshot_service().supported_versions()
			.map_or(false, |(l, h)| manifest.version >= l && manifest.version <= h);

		if !is_supported_version {
			trace!(target: "sync", "{}: Snapshot manifest version not supported: {}", peer_id, manifest.version);
			io.disable_peer(peer_id);
			self.continue_sync(io);
			return Ok(());
		}
		self.snapshot.reset_to(&manifest, &keccak(manifest_rlp.as_raw()));
		io.snapshot_service().begin_restore(manifest);
		self.state = SyncState::SnapshotData;

		// give a task to the same peer first.
		self.sync_peer(io, peer_id, false);
		// give tasks to other peers
		self.continue_sync(io);
		Ok(())
	}

	/// Called when snapshot data is downloaded from a peer.
	fn on_snapshot_data(&mut self, io: &mut SyncIo, peer_id: PeerId, r: &UntrustedRlp) -> Result<(), PacketDecodeError> {
		if !self.peers.get(&peer_id).map_or(false, |p| p.can_sync()) {
			trace!(target: "sync", "Ignoring snapshot data from unconfirmed peer {}", peer_id);
			return Ok(());
		}
		self.clear_peer_download(peer_id);
		if !self.reset_peer_asking(peer_id, PeerAsking::SnapshotData) || (self.state != SyncState::SnapshotData && self.state != SyncState::SnapshotWaiting) {
			trace!(target: "sync", "{}: Ignored unexpected snapshot data", peer_id);
			self.continue_sync(io);
			return Ok(());
		}

		// check service status
		let status = io.snapshot_service().status();
		match status {
			RestorationStatus::Inactive | RestorationStatus::Failed => {
				trace!(target: "sync", "{}: Snapshot restoration aborted", peer_id);
				self.state = SyncState::WaitingPeers;

				// only note bad if restoration failed.
				if let (Some(hash), RestorationStatus::Failed) = (self.snapshot.snapshot_hash(), status) {
					trace!(target: "sync", "Noting snapshot hash {} as bad", hash);
					self.snapshot.note_bad(hash);
				}

				self.snapshot.clear();
				self.continue_sync(io);
				return Ok(());
			},
			RestorationStatus::Ongoing { .. } => {
				trace!(target: "sync", "{}: Snapshot restoration is ongoing", peer_id);
			},
		}

		let snapshot_data: Bytes = r.val_at(0)?;
		match self.snapshot.validate_chunk(&snapshot_data) {
			Ok(ChunkType::Block(hash)) => {
				trace!(target: "sync", "{}: Processing block chunk", peer_id);
				io.snapshot_service().restore_block_chunk(hash, snapshot_data);
			}
			Ok(ChunkType::State(hash)) => {
				trace!(target: "sync", "{}: Processing state chunk", peer_id);
				io.snapshot_service().restore_state_chunk(hash, snapshot_data);
			}
			Err(()) => {
				trace!(target: "sync", "{}: Got bad snapshot chunk", peer_id);
				io.disconnect_peer(peer_id);
				self.continue_sync(io);
				return Ok(());
			}
		}

		if self.snapshot.is_complete() {
			// wait for snapshot restoration process to complete
			self.state = SyncState::SnapshotWaiting;
		}
		// give a task to the same peer first.
		self.sync_peer(io, peer_id, false);
		// give tasks to other peers
		self.continue_sync(io);
		Ok(())
	}

	/// Called by peer when it is disconnecting
	pub fn on_peer_aborting(&mut self, io: &mut SyncIo, peer: PeerId) {
		trace!(target: "sync", "== Disconnecting {}: {}", peer, io.peer_info(peer));
		self.handshaking_peers.remove(&peer);
		if self.peers.contains_key(&peer) {
			debug!(target: "sync", "Disconnected {}", peer);
			self.clear_peer_download(peer);
			self.peers.remove(&peer);
			self.active_peers.remove(&peer);
			self.continue_sync(io);
		}
	}

	/// Called when a new peer is connected
	pub fn on_peer_connected(&mut self, io: &mut SyncIo, peer: PeerId) {
		trace!(target: "sync", "== Connected {}: {}", peer, io.peer_info(peer));
		if let Err(e) = self.send_status(io, peer) {
			debug!(target:"sync", "Error sending status request: {:?}", e);
			io.disconnect_peer(peer);
		} else {
			self.handshaking_peers.insert(peer, Instant::now());
		}
	}

	/// Resume downloading
	fn continue_sync(&mut self, io: &mut SyncIo) {
		let mut peers: Vec<(PeerId, U256, u8)> = self.peers.iter().filter_map(|(k, p)|
			if p.can_sync() { Some((*k, p.difficulty.unwrap_or_else(U256::zero), p.protocol_version)) } else { None }).collect();
		random::new().shuffle(&mut peers); //TODO: sort by rating
		// prefer peers with higher protocol version
		peers.sort_by(|&(_, _, ref v1), &(_, _, ref v2)| v1.cmp(v2));
		trace!(target: "sync", "Syncing with peers: {} active, {} confirmed, {} total", self.active_peers.len(), peers.len(), self.peers.len());
		for (p, _, _) in peers {
			if self.active_peers.contains(&p) {
				self.sync_peer(io, p, false);
			}
		}

		if
			self.state != SyncState::WaitingPeers &&
			self.state != SyncState::SnapshotWaiting &&
			self.state != SyncState::Waiting &&
			self.state != SyncState::Idle &&
			!self.peers.values().any(|p| p.asking != PeerAsking::Nothing && p.block_set != Some(BlockSet::OldBlocks) && p.can_sync())
		{
			self.complete_sync(io);
		}
	}

	/// Called after all blocks have been downloaded
	fn complete_sync(&mut self, io: &mut SyncIo) {
		trace!(target: "sync", "Sync complete");
		self.reset(io);
		self.state = SyncState::Idle;
	}

	/// Enter waiting state
	fn pause_sync(&mut self) {
		trace!(target: "sync", "Block queue full, pausing sync");
		self.state = SyncState::Waiting;
	}

	/// Find something to do for a peer. Called for a new peer or when a peer is done with its task.
	fn sync_peer(&mut self, io: &mut SyncIo, peer_id: PeerId, force: bool) {
		if !self.active_peers.contains(&peer_id) {
			trace!(target: "sync", "Skipping deactivated peer {}", peer_id);
			return;
		}
		let (peer_latest, peer_difficulty, peer_snapshot_number, peer_snapshot_hash) = {
			if let Some(peer) = self.peers.get_mut(&peer_id) {
				if peer.asking != PeerAsking::Nothing || !peer.can_sync() {
					trace!(target: "sync", "Skipping busy peer {}", peer_id);
					return;
				}
				if self.state == SyncState::Waiting {
					trace!(target: "sync", "Waiting for the block queue");
					return;
				}
				if self.state == SyncState::SnapshotWaiting {
					trace!(target: "sync", "Waiting for the snapshot restoration");
					return;
				}
				(peer.latest_hash.clone(), peer.difficulty.clone(), peer.snapshot_number.as_ref().cloned().unwrap_or(0), peer.snapshot_hash.as_ref().cloned())
			} else {
				return;
			}
		};
		let chain_info = io.chain().chain_info();
		let syncing_difficulty = chain_info.pending_total_difficulty;
		let num_active_peers = self.peers.values().filter(|p| p.asking != PeerAsking::Nothing).count();

		let higher_difficulty = peer_difficulty.map_or(true, |pd| pd > syncing_difficulty);
		if force || higher_difficulty || self.old_blocks.is_some() {
			match self.state {
				SyncState::WaitingPeers => {
					trace!(
						target: "sync",
						"Checking snapshot sync: {} vs {} (peer: {})",
						peer_snapshot_number,
						chain_info.best_block_number,
						peer_id
					);
					self.maybe_start_snapshot_sync(io);
				},
				SyncState::Idle | SyncState::Blocks | SyncState::NewBlocks => {
					if io.chain().queue_info().is_full() {
						self.pause_sync();
						return;
					}

					let have_latest = io.chain().block_status(BlockId::Hash(peer_latest)) != BlockStatus::Unknown;
					trace!(target: "sync", "Considering peer {}, force={}, td={:?}, our td={}, latest={}, have_latest={}, state={:?}", peer_id, force, peer_difficulty, syncing_difficulty, peer_latest, have_latest, self.state);
					if !have_latest && (higher_difficulty || force || self.state == SyncState::NewBlocks) {
						// check if got new blocks to download
						trace!(target: "sync", "Syncing with peer {}, force={}, td={:?}, our td={}, state={:?}", peer_id, force, peer_difficulty, syncing_difficulty, self.state);
						if let Some(request) = self.new_blocks.request_blocks(io, num_active_peers) {
							self.request_blocks(io, peer_id, request, BlockSet::NewBlocks);
							if self.state == SyncState::Idle {
								self.state = SyncState::Blocks;
							}
							return;
						}
					}

					if let Some(request) = self.old_blocks.as_mut().and_then(|d| d.request_blocks(io, num_active_peers)) {
						self.request_blocks(io, peer_id, request, BlockSet::OldBlocks);
						return;
					}
				},
				SyncState::SnapshotData => {
					if let RestorationStatus::Ongoing { state_chunks_done, block_chunks_done, .. } = io.snapshot_service().status() {
						if self.snapshot.done_chunks() - (state_chunks_done + block_chunks_done) as usize > MAX_SNAPSHOT_CHUNKS_DOWNLOAD_AHEAD {
							trace!(target: "sync", "Snapshot queue full, pausing sync");
							self.state = SyncState::SnapshotWaiting;
							return;
						}
					}
					if peer_snapshot_hash.is_some() && peer_snapshot_hash == self.snapshot.snapshot_hash() {
						self.request_snapshot_data(io, peer_id);
					}
				},
				SyncState::SnapshotManifest | //already downloading from other peer
					SyncState::Waiting | SyncState::SnapshotWaiting => ()
			}
		} else {
			trace!(target: "sync", "Skipping peer {}, force={}, td={:?}, our td={}, state={:?}", peer_id, force, peer_difficulty, syncing_difficulty, self.state);
		}
	}

	/// Perofrm block download request`
	fn request_blocks(&mut self, io: &mut SyncIo, peer_id: PeerId, request: BlockRequest, block_set: BlockSet) {
		match request {
			BlockRequest::Headers { start, count, skip } => {
				self.request_headers_by_hash(io, peer_id, &start, count, skip, false, block_set);
			},
			BlockRequest::Bodies { hashes } => {
				self.request_bodies(io, peer_id, hashes, block_set);
			},
			BlockRequest::Receipts { hashes } => {
				self.request_receipts(io, peer_id, hashes, block_set);
			},
		}
	}

	/// Find some headers or blocks to download for a peer.
	fn request_snapshot_data(&mut self, io: &mut SyncIo, peer_id: PeerId) {
		self.clear_peer_download(peer_id);
		// find chunk data to download
		if let Some(hash) = self.snapshot.needed_chunk() {
			if let Some(ref mut peer) = self.peers.get_mut(&peer_id) {
				peer.asking_snapshot_data = Some(hash.clone());
			}
			self.request_snapshot_chunk(io, peer_id, &hash);
		}
	}

	/// Clear all blocks/headers marked as being downloaded by a peer.
	fn clear_peer_download(&mut self, peer_id: PeerId) {
		if let Some(ref mut peer) = self.peers.get_mut(&peer_id) {
			match peer.asking {
				PeerAsking::BlockHeaders => {
					if let Some(ref hash) = peer.asking_hash {
						self.new_blocks.clear_header_download(hash);
						if let Some(ref mut old) = self.old_blocks {
							old.clear_header_download(hash);
						}
					}
				},
				PeerAsking::BlockBodies => {
					self.new_blocks.clear_body_download(&peer.asking_blocks);
					if let Some(ref mut old) = self.old_blocks {
						old.clear_body_download(&peer.asking_blocks);
					}
				},
				PeerAsking::BlockReceipts => {
					self.new_blocks.clear_receipt_download(&peer.asking_blocks);
					if let Some(ref mut old) = self.old_blocks {
						old.clear_receipt_download(&peer.asking_blocks);
					}
				},
				PeerAsking::SnapshotData => {
					if let Some(hash) = peer.asking_snapshot_data {
						self.snapshot.clear_chunk_download(&hash);
					}
				},
				_ => (),
			}
		}
	}

	/// Checks if there are blocks fully downloaded that can be imported into the blockchain and does the import.
	fn collect_blocks(&mut self, io: &mut SyncIo, block_set: BlockSet) {
		match block_set {
			BlockSet::NewBlocks => {
				if self.new_blocks.collect_blocks(io, self.state == SyncState::NewBlocks) == Err(DownloaderImportError::Invalid) {
					self.restart(io);
				}
			},
			BlockSet::OldBlocks => {
				if self.old_blocks.as_mut().map_or(false, |downloader| { downloader.collect_blocks(io, false) == Err(DownloaderImportError::Invalid) }) {
					self.restart(io);
				} else if self.old_blocks.as_ref().map_or(false, |downloader| { downloader.is_complete() }) {
					trace!(target: "sync", "Background block download is complete");
					self.old_blocks = None;
				}
			}
		}
	}

	/// Request headers from a peer by block hash
	fn request_headers_by_hash(&mut self, sync: &mut SyncIo, peer_id: PeerId, h: &H256, count: u64, skip: u64, reverse: bool, set: BlockSet) {
		trace!(target: "sync", "{} <- GetBlockHeaders: {} entries starting from {}, set = {:?}", peer_id, count, h, set);
		let mut rlp = RlpStream::new_list(4);
		rlp.append(h);
		rlp.append(&count);
		rlp.append(&skip);
		rlp.append(&if reverse {1u32} else {0u32});
		self.send_request(sync, peer_id, PeerAsking::BlockHeaders, GET_BLOCK_HEADERS_PACKET, rlp.out());
		let peer = self.peers.get_mut(&peer_id).expect("peer_id may originate either from on_packet, where it is already validated or from enumerating self.peers. qed");
		peer.asking_hash = Some(h.clone());
		peer.block_set = Some(set);
	}

	/// Request headers from a peer by block number
	fn request_fork_header_by_number(&mut self, sync: &mut SyncIo, peer_id: PeerId, n: BlockNumber) {
		trace!(target: "sync", "{} <- GetForkHeader: at {}", peer_id, n);
		let mut rlp = RlpStream::new_list(4);
		rlp.append(&n);
		rlp.append(&1u32);
		rlp.append(&0u32);
		rlp.append(&0u32);
		self.send_request(sync, peer_id, PeerAsking::ForkHeader, GET_BLOCK_HEADERS_PACKET, rlp.out());
	}

	/// Request snapshot manifest from a peer.
	fn request_snapshot_manifest(&mut self, sync: &mut SyncIo, peer_id: PeerId) {
		trace!(target: "sync", "{} <- GetSnapshotManifest", peer_id);
		let rlp = RlpStream::new_list(0);
		self.send_request(sync, peer_id, PeerAsking::SnapshotManifest, GET_SNAPSHOT_MANIFEST_PACKET, rlp.out());
	}

	/// Request snapshot chunk from a peer.
	fn request_snapshot_chunk(&mut self, sync: &mut SyncIo, peer_id: PeerId, chunk: &H256) {
		trace!(target: "sync", "{} <- GetSnapshotData {:?}", peer_id, chunk);
		let mut rlp = RlpStream::new_list(1);
		rlp.append(chunk);
		self.send_request(sync, peer_id, PeerAsking::SnapshotData, GET_SNAPSHOT_DATA_PACKET, rlp.out());
	}

	/// Request block bodies from a peer
	fn request_bodies(&mut self, sync: &mut SyncIo, peer_id: PeerId, hashes: Vec<H256>, set: BlockSet) {
		let mut rlp = RlpStream::new_list(hashes.len());
		trace!(target: "sync", "{} <- GetBlockBodies: {} entries starting from {:?}, set = {:?}", peer_id, hashes.len(), hashes.first(), set);
		for h in &hashes {
			rlp.append(&h.clone());
		}
		self.send_request(sync, peer_id, PeerAsking::BlockBodies, GET_BLOCK_BODIES_PACKET, rlp.out());
		let peer = self.peers.get_mut(&peer_id).expect("peer_id may originate either from on_packet, where it is already validated or from enumerating self.peers. qed");
		peer.asking_blocks = hashes;
		peer.block_set = Some(set);
	}

	/// Request block receipts from a peer
	fn request_receipts(&mut self, sync: &mut SyncIo, peer_id: PeerId, hashes: Vec<H256>, set: BlockSet) {
		let mut rlp = RlpStream::new_list(hashes.len());
		trace!(target: "sync", "{} <- GetBlockReceipts: {} entries starting from {:?}, set = {:?}", peer_id, hashes.len(), hashes.first(), set);
		for h in &hashes {
			rlp.append(&h.clone());
		}
		self.send_request(sync, peer_id, PeerAsking::BlockReceipts, GET_RECEIPTS_PACKET, rlp.out());
		let peer = self.peers.get_mut(&peer_id).expect("peer_id may originate either from on_packet, where it is already validated or from enumerating self.peers. qed");
		peer.asking_blocks = hashes;
		peer.block_set = Some(set);
	}

	/// Reset peer status after request is complete.
	fn reset_peer_asking(&mut self, peer_id: PeerId, asking: PeerAsking) -> bool {
		if let Some(ref mut peer) = self.peers.get_mut(&peer_id) {
			peer.expired = false;
			peer.block_set = None;
			if peer.asking != asking {
				trace!(target:"sync", "Asking {:?} while expected {:?}", peer.asking, asking);
				peer.asking = PeerAsking::Nothing;
				return false;
			} else {
				peer.asking = PeerAsking::Nothing;
				return true;
			}
		}
		false
	}

	/// Generic request sender
	fn send_request(&mut self, sync: &mut SyncIo, peer_id: PeerId, asking: PeerAsking,  packet_id: PacketId, packet: Bytes) {
		if let Some(ref mut peer) = self.peers.get_mut(&peer_id) {
			if peer.asking != PeerAsking::Nothing {
				warn!(target:"sync", "Asking {:?} while requesting {:?}", peer.asking, asking);
			}
			peer.asking = asking;
			peer.ask_time = Instant::now();
			let result = if packet_id >= ETH_PACKET_COUNT {
				sync.send_protocol(WARP_SYNC_PROTOCOL_ID, peer_id, packet_id, packet)
			} else {
				sync.send(peer_id, packet_id, packet)
			};
			if let Err(e) = result {
				debug!(target:"sync", "Error sending request: {:?}", e);
				sync.disconnect_peer(peer_id);
			}
		}
	}

	/// Generic packet sender
	fn send_packet(&mut self, sync: &mut SyncIo, peer_id: PeerId, packet_id: PacketId, packet: Bytes) {
		if let Err(e) = sync.send(peer_id, packet_id, packet) {
			debug!(target:"sync", "Error sending packet: {:?}", e);
			sync.disconnect_peer(peer_id);
		}
	}

	/// Called when peer sends us new transactions
	fn on_peer_transactions(&mut self, io: &mut SyncIo, peer_id: PeerId, r: &UntrustedRlp) -> Result<(), PacketDecodeError> {
		// Accept transactions only when fully synced
		if !io.is_chain_queue_empty() || (self.state != SyncState::Idle && self.state != SyncState::NewBlocks) {
			trace!(target: "sync", "{} Ignoring transactions while syncing", peer_id);
			return Ok(());
		}
		if !self.peers.get(&peer_id).map_or(false, |p| p.can_sync()) {
			trace!(target: "sync", "{} Ignoring transactions from unconfirmed/unknown peer", peer_id);
			return Ok(());
		}

		let item_count = r.item_count()?;
		trace!(target: "sync", "{:02} -> Transactions ({} entries)", peer_id, item_count);
		let mut transactions = Vec::with_capacity(item_count);
		for i in 0 .. item_count {
			let rlp = r.at(i)?;
			if rlp.as_raw().len() > MAX_TRANSACTION_SIZE {
				debug!("Skipped oversized transaction of {} bytes", rlp.as_raw().len());
				continue;
			}
			let tx = rlp.as_raw().to_vec();
			transactions.push(tx);
		}
		io.chain().queue_transactions(transactions, peer_id);
		Ok(())
	}

	/// Send Status message
	fn send_status(&mut self, io: &mut SyncIo, peer: PeerId) -> Result<(), network::Error> {
		let warp_protocol_version = io.protocol_version(&WARP_SYNC_PROTOCOL_ID, peer);
		let warp_protocol = warp_protocol_version != 0;
		let protocol = if warp_protocol { warp_protocol_version } else { ETH_PROTOCOL_VERSION_63 };
		trace!(target: "sync", "Sending status to {}, protocol version {}", peer, protocol);
		let mut packet = RlpStream::new_list(if warp_protocol { 7 } else { 5 });
		let chain = io.chain().chain_info();
		packet.append(&(protocol as u32));
		packet.append(&self.network_id);
		packet.append(&chain.total_difficulty);
		packet.append(&chain.best_block_hash);
		packet.append(&chain.genesis_hash);
		if warp_protocol {
			let manifest = match self.old_blocks.is_some() {
				true => None,
				false => io.snapshot_service().manifest(),
			};
			let block_number = manifest.as_ref().map_or(0, |m| m.block_number);
			let manifest_hash = manifest.map_or(H256::new(), |m| keccak(m.into_rlp()));
			packet.append(&manifest_hash);
			packet.append(&block_number);
		}
		io.respond(STATUS_PACKET, packet.out())
	}

	/// Respond to GetBlockHeaders request
	fn return_block_headers(io: &SyncIo, r: &UntrustedRlp, peer_id: PeerId) -> RlpResponseResult {
		// Packet layout:
		// [ block: { P , B_32 }, maxHeaders: P, skip: P, reverse: P in { 0 , 1 } ]
		let max_headers: usize = r.val_at(1)?;
		let skip: usize = r.val_at(2)?;
		let reverse: bool = r.val_at(3)?;
		let last = io.chain().chain_info().best_block_number;
		let number = if r.at(0)?.size() == 32 {
			// id is a hash
			let hash: H256 = r.val_at(0)?;
			trace!(target: "sync", "{} -> GetBlockHeaders (hash: {}, max: {}, skip: {}, reverse:{})", peer_id, hash, max_headers, skip, reverse);
			match io.chain().block_header(BlockId::Hash(hash)) {
				Some(hdr) => {
					let number = hdr.number().into();
					debug_assert_eq!(hdr.hash(), hash);

					if max_headers == 1 || io.chain().block_hash(BlockId::Number(number)) != Some(hash) {
						// Non canonical header or single header requested
						// TODO: handle single-step reverse hashchains of non-canon hashes
						trace!(target:"sync", "Returning single header: {:?}", hash);
						let mut rlp = RlpStream::new_list(1);
						rlp.append_raw(&hdr.into_inner(), 1);
						return Ok(Some((BLOCK_HEADERS_PACKET, rlp)));
					}
					number
				}
				None => return Ok(Some((BLOCK_HEADERS_PACKET, RlpStream::new_list(0)))) //no such header, return nothing
			}
		} else {
			trace!(target: "sync", "{} -> GetBlockHeaders (number: {}, max: {}, skip: {}, reverse:{})", peer_id, r.val_at::<BlockNumber>(0)?, max_headers, skip, reverse);
			r.val_at(0)?
		};

		let mut number = if reverse {
			cmp::min(last, number)
		} else {
			cmp::max(0, number)
		};
		let max_count = cmp::min(MAX_HEADERS_TO_SEND, max_headers);
		let mut count = 0;
		let mut data = Bytes::new();
		let inc = (skip + 1) as BlockNumber;
		let overlay = io.chain_overlay().read();

		while number <= last && count < max_count {
			if let Some(hdr) = overlay.get(&number) {
				trace!(target: "sync", "{}: Returning cached fork header", peer_id);
				data.extend_from_slice(hdr);
				count += 1;
			} else if let Some(hdr) = io.chain().block_header(BlockId::Number(number)) {
				data.append(&mut hdr.into_inner());
				count += 1;
			} else {
				// No required block.
				break;
			}
			if reverse {
				if number <= inc || number == 0 {
					break;
				}
				number -= inc;
			}
			else {
				number += inc;
			}
		}
		let mut rlp = RlpStream::new_list(count as usize);
		rlp.append_raw(&data, count as usize);
		trace!(target: "sync", "{} -> GetBlockHeaders: returned {} entries", peer_id, count);
		Ok(Some((BLOCK_HEADERS_PACKET, rlp)))
	}

	/// Respond to GetBlockBodies request
	fn return_block_bodies(io: &SyncIo, r: &UntrustedRlp, peer_id: PeerId) -> RlpResponseResult {
		let mut count = r.item_count().unwrap_or(0);
		if count == 0 {
			debug!(target: "sync", "Empty GetBlockBodies request, ignoring.");
			return Ok(None);
		}
		count = cmp::min(count, MAX_BODIES_TO_SEND);
		let mut added = 0usize;
		let mut data = Bytes::new();
		for i in 0..count {
			if let Some(body) = io.chain().block_body(BlockId::Hash(r.val_at::<H256>(i)?)) {
				data.append(&mut body.into_inner());
				added += 1;
			}
		}
		let mut rlp = RlpStream::new_list(added);
		rlp.append_raw(&data, added);
		trace!(target: "sync", "{} -> GetBlockBodies: returned {} entries", peer_id, added);
		Ok(Some((BLOCK_BODIES_PACKET, rlp)))
	}

	/// Respond to GetNodeData request
	fn return_node_data(io: &SyncIo, r: &UntrustedRlp, peer_id: PeerId) -> RlpResponseResult {
		let mut count = r.item_count().unwrap_or(0);
		trace!(target: "sync", "{} -> GetNodeData: {} entries", peer_id, count);
		if count == 0 {
			debug!(target: "sync", "Empty GetNodeData request, ignoring.");
			return Ok(None);
		}
		count = cmp::min(count, MAX_NODE_DATA_TO_SEND);
		let mut added = 0usize;
		let mut data = Vec::new();
		for i in 0..count {
			if let Some(node) = io.chain().state_data(&r.val_at::<H256>(i)?) {
				data.push(node);
				added += 1;
			}
		}
		trace!(target: "sync", "{} -> GetNodeData: return {} entries", peer_id, added);
		let mut rlp = RlpStream::new_list(added);
		for d in data {
			rlp.append(&d);
		}
		Ok(Some((NODE_DATA_PACKET, rlp)))
	}

	fn return_receipts(io: &SyncIo, rlp: &UntrustedRlp, peer_id: PeerId) -> RlpResponseResult {
		let mut count = rlp.item_count().unwrap_or(0);
		trace!(target: "sync", "{} -> GetReceipts: {} entries", peer_id, count);
		if count == 0 {
			debug!(target: "sync", "Empty GetReceipts request, ignoring.");
			return Ok(None);
		}
		count = cmp::min(count, MAX_RECEIPTS_HEADERS_TO_SEND);
		let mut added_headers = 0usize;
		let mut added_receipts = 0usize;
		let mut data = Bytes::new();
		for i in 0..count {
			if let Some(mut receipts_bytes) = io.chain().block_receipts(&rlp.val_at::<H256>(i)?) {
				data.append(&mut receipts_bytes);
				added_receipts += receipts_bytes.len();
				added_headers += 1;
				if added_receipts > MAX_RECEIPTS_TO_SEND { break; }
			}
		}
		let mut rlp_result = RlpStream::new_list(added_headers);
		rlp_result.append_raw(&data, added_headers);
		Ok(Some((RECEIPTS_PACKET, rlp_result)))
	}

	/// Respond to GetSnapshotManifest request
	fn return_snapshot_manifest(io: &SyncIo, r: &UntrustedRlp, peer_id: PeerId) -> RlpResponseResult {
		let count = r.item_count().unwrap_or(0);
		trace!(target: "sync", "{} -> GetSnapshotManifest", peer_id);
		if count != 0 {
			debug!(target: "sync", "Invalid GetSnapshotManifest request, ignoring.");
			return Ok(None);
		}
		let rlp = match io.snapshot_service().manifest() {
			Some(manifest) => {
				trace!(target: "sync", "{} <- SnapshotManifest", peer_id);
				let mut rlp = RlpStream::new_list(1);
				rlp.append_raw(&manifest.into_rlp(), 1);
				rlp
			},
			None => {
				trace!(target: "sync", "{}: No manifest to return", peer_id);
				RlpStream::new_list(0)
			}
		};
		Ok(Some((SNAPSHOT_MANIFEST_PACKET, rlp)))
	}

	/// Respond to GetSnapshotData request
	fn return_snapshot_data(io: &SyncIo, r: &UntrustedRlp, peer_id: PeerId) -> RlpResponseResult {
		let hash: H256 = r.val_at(0)?;
		trace!(target: "sync", "{} -> GetSnapshotData {:?}", peer_id, hash);
		let rlp = match io.snapshot_service().chunk(hash) {
			Some(data) => {
				let mut rlp = RlpStream::new_list(1);
				trace!(target: "sync", "{} <- SnapshotData", peer_id);
				rlp.append(&data);
				rlp
			},
			None => {
				RlpStream::new_list(0)
			}
		};
		Ok(Some((SNAPSHOT_DATA_PACKET, rlp)))
	}

	fn return_rlp<FRlp, FError>(io: &mut SyncIo, rlp: &UntrustedRlp, peer: PeerId, rlp_func: FRlp, error_func: FError) -> Result<(), PacketDecodeError>
		where FRlp : Fn(&SyncIo, &UntrustedRlp, PeerId) -> RlpResponseResult,
			FError : FnOnce(network::Error) -> String
	{
		let response = rlp_func(io, rlp, peer);
		match response {
			Err(e) => Err(e),
			Ok(Some((packet_id, rlp_stream))) => {
				io.respond(packet_id, rlp_stream.out()).unwrap_or_else(
					|e| debug!(target: "sync", "{:?}", error_func(e)));
				Ok(())
			}
			_ => Ok(())
		}
	}

	/// Dispatch incoming requests and responses
	pub fn dispatch_packet(sync: &RwLock<ChainSync>, io: &mut SyncIo, peer: PeerId, packet_id: u8, data: &[u8]) {
		let rlp = UntrustedRlp::new(data);
		let result = match packet_id {
			GET_BLOCK_BODIES_PACKET => ChainSync::return_rlp(io, &rlp, peer,
				ChainSync::return_block_bodies,
				|e| format!("Error sending block bodies: {:?}", e)),

			GET_BLOCK_HEADERS_PACKET => ChainSync::return_rlp(io, &rlp, peer,
				ChainSync::return_block_headers,
				|e| format!("Error sending block headers: {:?}", e)),

			GET_RECEIPTS_PACKET => ChainSync::return_rlp(io, &rlp, peer,
				ChainSync::return_receipts,
				|e| format!("Error sending receipts: {:?}", e)),

			GET_NODE_DATA_PACKET => ChainSync::return_rlp(io, &rlp, peer,
				ChainSync::return_node_data,
				|e| format!("Error sending nodes: {:?}", e)),

			GET_SNAPSHOT_MANIFEST_PACKET => ChainSync::return_rlp(io, &rlp, peer,
				ChainSync::return_snapshot_manifest,
				|e| format!("Error sending snapshot manifest: {:?}", e)),

			GET_SNAPSHOT_DATA_PACKET => ChainSync::return_rlp(io, &rlp, peer,
				ChainSync::return_snapshot_data,
				|e| format!("Error sending snapshot data: {:?}", e)),
			CONSENSUS_DATA_PACKET => ChainSync::on_consensus_packet(io, peer, &rlp),
			_ => {
				sync.write().on_packet(io, peer, packet_id, data);
				Ok(())
			}
		};
		result.unwrap_or_else(|e| {
			debug!(target:"sync", "{} -> Malformed packet {} : {}", peer, packet_id, e);
		})
	}

	pub fn on_packet(&mut self, io: &mut SyncIo, peer: PeerId, packet_id: u8, data: &[u8]) {
		if packet_id != STATUS_PACKET && !self.peers.contains_key(&peer) {
			debug!(target:"sync", "Unexpected packet {} from unregistered peer: {}:{}", packet_id, peer, io.peer_info(peer));
			return;
		}
		let rlp = UntrustedRlp::new(data);
		let result = match packet_id {
			STATUS_PACKET => self.on_peer_status(io, peer, &rlp),
			TRANSACTIONS_PACKET => self.on_peer_transactions(io, peer, &rlp),
			BLOCK_HEADERS_PACKET => self.on_peer_block_headers(io, peer, &rlp),
			BLOCK_BODIES_PACKET => self.on_peer_block_bodies(io, peer, &rlp),
			RECEIPTS_PACKET => self.on_peer_block_receipts(io, peer, &rlp),
			NEW_BLOCK_PACKET => self.on_peer_new_block(io, peer, &rlp),
			NEW_BLOCK_HASHES_PACKET => self.on_peer_new_hashes(io, peer, &rlp),
			SNAPSHOT_MANIFEST_PACKET => self.on_snapshot_manifest(io, peer, &rlp),
			SNAPSHOT_DATA_PACKET => self.on_snapshot_data(io, peer, &rlp),
			PRIVATE_TRANSACTION_PACKET => self.on_private_transaction(io, peer, &rlp),
			SIGNED_PRIVATE_TRANSACTION_PACKET => self.on_signed_private_transaction(io, peer, &rlp),
			_ => {
				debug!(target: "sync", "{}: Unknown packet {}", peer, packet_id);
				Ok(())
			}
		};
		result.unwrap_or_else(|e| {
			debug!(target:"sync", "{} -> Malformed packet {} : {}", peer, packet_id, e);
		})
	}

	pub fn maintain_peers(&mut self, io: &mut SyncIo) {
		let tick = Instant::now();
		let mut aborting = Vec::new();
		for (peer_id, peer) in &self.peers {
			let elapsed = (tick - peer.ask_time).as_secs();
			let timeout = match peer.asking {
				PeerAsking::BlockHeaders => elapsed > HEADERS_TIMEOUT_SEC,
				PeerAsking::BlockBodies => elapsed > BODIES_TIMEOUT_SEC,
				PeerAsking::BlockReceipts => elapsed > RECEIPTS_TIMEOUT_SEC,
				PeerAsking::Nothing => false,
				PeerAsking::ForkHeader => elapsed > FORK_HEADER_TIMEOUT_SEC,
				PeerAsking::SnapshotManifest => elapsed > SNAPSHOT_MANIFEST_TIMEOUT_SEC,
				PeerAsking::SnapshotData => elapsed > SNAPSHOT_DATA_TIMEOUT_SEC,
			};
			if timeout {
				trace!(target:"sync", "Timeout {}", peer_id);
				io.disconnect_peer(*peer_id);
				aborting.push(*peer_id);
			}
		}
		for p in aborting {
			self.on_peer_aborting(io, p);
		}

		// Check for handshake timeouts
		for (peer, &ask_time) in &self.handshaking_peers {
			let elapsed = (tick - ask_time) / 1_000_000_000;
			if elapsed.as_secs() > STATUS_TIMEOUT_SEC {
				trace!(target:"sync", "Status timeout {}", peer);
				io.disconnect_peer(*peer);
			}
		}
	}

	fn check_resume(&mut self, io: &mut SyncIo) {
		if self.state == SyncState::Waiting && !io.chain().queue_info().is_full() && self.state == SyncState::Waiting {
			self.state = SyncState::Blocks;
			self.continue_sync(io);
		} else if self.state == SyncState::SnapshotWaiting {
			match io.snapshot_service().status() {
				RestorationStatus::Inactive => {
					trace!(target:"sync", "Snapshot restoration is complete");
					self.restart(io);
					self.continue_sync(io);
				},
				RestorationStatus::Ongoing { state_chunks_done, block_chunks_done, .. } => {
					if !self.snapshot.is_complete() && self.snapshot.done_chunks() - (state_chunks_done + block_chunks_done) as usize <= MAX_SNAPSHOT_CHUNKS_DOWNLOAD_AHEAD {
						trace!(target:"sync", "Resuming snapshot sync");
						self.state = SyncState::SnapshotData;
						self.continue_sync(io);
					}
				},
				RestorationStatus::Failed => {
					trace!(target: "sync", "Snapshot restoration aborted");
					self.state = SyncState::WaitingPeers;
					self.snapshot.clear();
					self.continue_sync(io);
				},
			}
		}
	}

	/// creates rlp to send for the tree defined by 'from' and 'to' hashes
	fn create_new_hashes_rlp(chain: &BlockChainClient, from: &H256, to: &H256) -> Option<Bytes> {
		match chain.tree_route(from, to) {
			Some(route) => {
				let uncles = chain.find_uncles(from).unwrap_or_else(Vec::new);
				match route.blocks.len() {
					0 => None,
					_ => {
						let mut blocks = route.blocks;
						blocks.extend(uncles);
						let mut rlp_stream = RlpStream::new_list(blocks.len());
						for block_hash in  blocks {
							let mut hash_rlp = RlpStream::new_list(2);
							let number = chain.block_header(BlockId::Hash(block_hash.clone()))
								.expect("chain.tree_route and chain.find_uncles only return hahses of blocks that are in the blockchain. qed.").number();
							hash_rlp.append(&block_hash);
							hash_rlp.append(&number);
							rlp_stream.append_raw(hash_rlp.as_raw(), 1);
						}
						Some(rlp_stream.out())
					}
				}
			},
			None => None
		}
	}

	/// creates rlp from block bytes and total difficulty
	fn create_block_rlp(bytes: &Bytes, total_difficulty: U256) -> Bytes {
		let mut rlp_stream = RlpStream::new_list(2);
		rlp_stream.append_raw(bytes, 1);
		rlp_stream.append(&total_difficulty);
		rlp_stream.out()
	}

	/// creates latest block rlp for the given client
	fn create_latest_block_rlp(chain: &BlockChainClient) -> Bytes {
		ChainSync::create_block_rlp(
			&chain.block(BlockId::Hash(chain.chain_info().best_block_hash))
				.expect("Best block always exists").into_inner(),
			chain.chain_info().total_difficulty
		)
	}

	/// creates given hash block rlp for the given client
	fn create_new_block_rlp(chain: &BlockChainClient, hash: &H256) -> Bytes {
		ChainSync::create_block_rlp(
			&chain.block(BlockId::Hash(hash.clone())).expect("Block has just been sealed; qed").into_inner(),
			chain.block_total_difficulty(BlockId::Hash(hash.clone())).expect("Block has just been sealed; qed.")
		)
	}

	/// returns peer ids that have different blocks than our chain
	fn get_lagging_peers(&mut self, chain_info: &BlockChainInfo) -> Vec<PeerId> {
		let latest_hash = chain_info.best_block_hash;
		self
			.peers
			.iter_mut()
			.filter_map(|(&id, ref mut peer_info)| {
				trace!(target: "sync", "Checking peer our best {} their best {}", latest_hash, peer_info.latest_hash);
				if peer_info.latest_hash != latest_hash {
					Some(id)
				} else {
					None
				}
			})
			.collect::<Vec<_>>()
	}

	fn select_random_peers(peers: &[PeerId]) -> Vec<PeerId> {
		// take sqrt(x) peers
		let mut peers = peers.to_vec();
		let mut count = (peers.len() as f64).powf(0.5).round() as usize;
		count = cmp::min(count, MAX_PEERS_PROPAGATION);
		count = cmp::max(count, MIN_PEERS_PROPAGATION);
		random::new().shuffle(&mut peers);
		peers.truncate(count);
		peers
	}

	fn get_consensus_peers(&self) -> Vec<PeerId> {
		self.peers.iter().filter_map(|(id, p)| if p.protocol_version >= PAR_PROTOCOL_VERSION_2 { Some(*id) } else { None }).collect()
	}

	fn get_private_transaction_peers(&self) -> Vec<PeerId> {
		self.peers.iter().filter_map(|(id, p)| if p.protocol_version >= PAR_PROTOCOL_VERSION_3 { Some(*id) } else { None }).collect()
	}

	/// propagates latest block to a set of peers
	fn propagate_blocks(&mut self, chain_info: &BlockChainInfo, io: &mut SyncIo, blocks: &[H256], peers: &[PeerId]) -> usize {
		trace!(target: "sync", "Sending NewBlocks to {:?}", peers);
		let mut sent = 0;
		for peer_id in peers {
			if blocks.is_empty() {
				let rlp =  ChainSync::create_latest_block_rlp(io.chain());
				self.send_packet(io, *peer_id, NEW_BLOCK_PACKET, rlp);
			} else {
				for h in blocks {
					let rlp =  ChainSync::create_new_block_rlp(io.chain(), h);
					self.send_packet(io, *peer_id, NEW_BLOCK_PACKET, rlp);
				}
			}
			if let Some(ref mut peer) = self.peers.get_mut(peer_id) {
				peer.latest_hash = chain_info.best_block_hash.clone();
			}
			sent += 1;
		}
		sent
	}

	/// propagates new known hashes to all peers
	fn propagate_new_hashes(&mut self, chain_info: &BlockChainInfo, io: &mut SyncIo, peers: &[PeerId]) -> usize {
		trace!(target: "sync", "Sending NewHashes to {:?}", peers);
		let mut sent = 0;
		let last_parent = *io.chain().best_block_header().parent_hash();
		for peer_id in peers {
			sent += match ChainSync::create_new_hashes_rlp(io.chain(), &last_parent, &chain_info.best_block_hash) {
				Some(rlp) => {
					{
						if let Some(ref mut peer) = self.peers.get_mut(peer_id) {
							peer.latest_hash = chain_info.best_block_hash.clone();
						}
					}
					self.send_packet(io, *peer_id, NEW_BLOCK_HASHES_PACKET, rlp);
					1
				},
				None => 0
			}
		}
		sent
	}

	/// propagates new transactions to all peers
	pub fn propagate_new_transactions(&mut self, io: &mut SyncIo) -> usize {
		// Early out if nobody to send to.
		if self.peers.is_empty() {
			return 0;
		}

		let transactions = io.chain().ready_transactions();
		if transactions.is_empty() {
			return 0;
		}

		let (transactions, service_transactions): (Vec<_>, Vec<_>) = transactions.into_iter()
			.partition(|tx| !tx.transaction.gas_price.is_zero());

		// usual transactions could be propagated to all peers
		let mut affected_peers = HashSet::new();
		if !transactions.is_empty() {
			let peers = self.select_peers_for_transactions(|_| true);
			affected_peers = self.propagate_transactions_to_peers(io, peers, transactions);
		}

		// most of times service_transactions will be empty
		// => there's no need to merge packets
		if !service_transactions.is_empty() {
			let service_transactions_peers = self.select_peers_for_transactions(|peer_id| accepts_service_transaction(&io.peer_info(*peer_id)));
			let service_transactions_affected_peers = self.propagate_transactions_to_peers(io, service_transactions_peers, service_transactions);
			affected_peers.extend(&service_transactions_affected_peers);
		}

		affected_peers.len()
	}

	fn select_peers_for_transactions<F>(&self, filter: F) -> Vec<PeerId>
		where F: Fn(&PeerId) -> bool {
		// sqrt(x)/x scaled to max u32
		let fraction = ((self.peers.len() as f64).powf(-0.5) * (u32::max_value() as f64).round()) as u32;
		let small = self.peers.len() < MIN_PEERS_PROPAGATION;

		let mut random = random::new();
		self.peers.keys()
			.cloned()
			.filter(filter)
			.filter(|_| small || random.next_u32() < fraction)
			.take(MAX_PEERS_PROPAGATION)
			.collect()
	}

	fn propagate_transactions_to_peers(&mut self, io: &mut SyncIo, peers: Vec<PeerId>, transactions: Vec<PendingTransaction>) -> HashSet<PeerId> {
		let all_transactions_hashes = transactions.iter()
			.map(|tx| tx.transaction.hash())
			.collect::<HashSet<H256>>();
		let all_transactions_rlp = {
			let mut packet = RlpStream::new_list(transactions.len());
			for tx in &transactions { packet.append(&tx.transaction); }
			packet.out()
		};

		// Clear old transactions from stats
		self.transactions_stats.retain(&all_transactions_hashes);

		// sqrt(x)/x scaled to max u32
		let block_number = io.chain().chain_info().best_block_number;

		let lucky_peers = {
			peers.into_iter()
				.filter_map(|peer_id| {
					let stats = &mut self.transactions_stats;
					let peer_info = self.peers.get_mut(&peer_id)
						.expect("peer_id is form peers; peers is result of select_peers_for_transactions; select_peers_for_transactions selects peers from self.peers; qed");

					// Send all transactions
					if peer_info.last_sent_transactions.is_empty() {
						// update stats
						for hash in &all_transactions_hashes {
							let id = io.peer_session_info(peer_id).and_then(|info| info.id);
							stats.propagated(hash, id, block_number);
						}
						peer_info.last_sent_transactions = all_transactions_hashes.clone();
						return Some((peer_id, all_transactions_hashes.len(), all_transactions_rlp.clone()));
					}

					// Get hashes of all transactions to send to this peer
					let to_send = all_transactions_hashes.difference(&peer_info.last_sent_transactions)
						.take(MAX_TRANSACTIONS_TO_PROPAGATE)
						.cloned()
						.collect::<HashSet<_>>();
					if to_send.is_empty() {
						return None;
					}

					// Construct RLP
					let (packet, to_send) = {
						let mut to_send = to_send;
						let mut packet = RlpStream::new();
						packet.begin_unbounded_list();
						let mut pushed = 0;
						for tx in &transactions {
							let hash = tx.transaction.hash();
							if to_send.contains(&hash) {
								let mut transaction = RlpStream::new();
								tx.transaction.rlp_append(&mut transaction);
								let appended = packet.append_raw_checked(&transaction.drain(), 1, MAX_TRANSACTION_PACKET_SIZE);
								if !appended {
									// Maximal packet size reached just proceed with sending
									debug!("Transaction packet size limit reached. Sending incomplete set of {}/{} transactions.", pushed, to_send.len());
									to_send = to_send.into_iter().take(pushed).collect();
									break;
								}
								pushed += 1;
							}
						}
						packet.complete_unbounded_list();
						(packet, to_send)
					};

					// Update stats
					let id = io.peer_session_info(peer_id).and_then(|info| info.id);
					for hash in &to_send {
						// update stats
						stats.propagated(hash, id, block_number);
					}

					peer_info.last_sent_transactions = all_transactions_hashes
						.intersection(&peer_info.last_sent_transactions)
						.chain(&to_send)
						.cloned()
						.collect();
					Some((peer_id, to_send.len(), packet.out()))
				})
				.collect::<Vec<_>>()
		};

		// Send RLPs
		let mut peers = HashSet::new();
		if lucky_peers.len() > 0 {
			let mut max_sent = 0;
			let lucky_peers_len = lucky_peers.len();
			for (peer_id, sent, rlp) in lucky_peers {
				peers.insert(peer_id);
				self.send_packet(io, peer_id, TRANSACTIONS_PACKET, rlp);
				trace!(target: "sync", "{:02} <- Transactions ({} entries)", peer_id, sent);
				max_sent = cmp::max(max_sent, sent);
			}
			debug!(target: "sync", "Sent up to {} transactions to {} peers.", max_sent, lucky_peers_len);
		}

		peers
	}

	fn propagate_latest_blocks(&mut self, io: &mut SyncIo, sealed: &[H256]) {
		let chain_info = io.chain().chain_info();
		if (((chain_info.best_block_number as i64) - (self.last_sent_block_number as i64)).abs() as BlockNumber) < MAX_PEER_LAG_PROPAGATION {
			let mut peers = self.get_lagging_peers(&chain_info);
			if sealed.is_empty() {
				let hashes = self.propagate_new_hashes(&chain_info, io, &peers);
				peers = ChainSync::select_random_peers(&peers);
				let blocks = self.propagate_blocks(&chain_info, io, sealed, &peers);
				if blocks != 0 || hashes != 0 {
					trace!(target: "sync", "Sent latest {} blocks and {} hashes to peers.", blocks, hashes);
				}
			} else {
				self.propagate_blocks(&chain_info, io, sealed, &peers);
				self.propagate_new_hashes(&chain_info, io, &peers);
				trace!(target: "sync", "Sent sealed block to all peers");
			};
		}
		self.last_sent_block_number = chain_info.best_block_number;
	}

	/// Distribute valid proposed blocks to subset of current peers.
	fn propagate_proposed_blocks(&mut self, io: &mut SyncIo, proposed: &[Bytes]) {
		let peers = self.get_consensus_peers();
		trace!(target: "sync", "Sending proposed blocks to {:?}", peers);
		for block in proposed {
			let rlp = ChainSync::create_block_rlp(
				block,
				io.chain().chain_info().total_difficulty
			);
			for peer_id in &peers {
				self.send_packet(io, *peer_id, NEW_BLOCK_PACKET, rlp.clone());
			}
		}
	}

	/// Maintain other peers. Send out any new blocks and transactions
	pub fn maintain_sync(&mut self, io: &mut SyncIo) {
		self.maybe_start_snapshot_sync(io);
		self.check_resume(io);
	}

	/// called when block is imported to chain - propagates the blocks and updates transactions sent to peers
	pub fn chain_new_blocks(&mut self, io: &mut SyncIo, _imported: &[H256], invalid: &[H256], enacted: &[H256], _retracted: &[H256], sealed: &[H256], proposed: &[Bytes]) {
		let queue_info = io.chain().queue_info();
		let is_syncing = self.status().is_syncing(queue_info);

		if !is_syncing || !sealed.is_empty() || !proposed.is_empty() {
			trace!(target: "sync", "Propagating blocks, state={:?}", self.state);
			self.propagate_latest_blocks(io, sealed);
			self.propagate_proposed_blocks(io, proposed);
		}
		if !invalid.is_empty() {
			trace!(target: "sync", "Bad blocks in the queue, restarting");
			self.restart(io);
		}

		if !is_syncing && !enacted.is_empty() && !self.peers.is_empty() {
			// Select random peer to re-broadcast transactions to.
			let peer = random::new().gen_range(0, self.peers.len());
			trace!(target: "sync", "Re-broadcasting transactions to a random peer.");
			self.peers.values_mut().nth(peer).map(|peer_info|
				peer_info.last_sent_transactions.clear()
			);
		}
	}

	/// Called when peer sends us new consensus packet
	fn on_consensus_packet(io: &mut SyncIo, peer_id: PeerId, r: &UntrustedRlp) -> Result<(), PacketDecodeError> {
		trace!(target: "sync", "Received consensus packet from {:?}", peer_id);
		io.chain().queue_consensus_message(r.as_raw().to_vec());
		Ok(())
	}

	/// Broadcast consensus message to peers.
	pub fn propagate_consensus_packet(&mut self, io: &mut SyncIo, packet: Bytes) {
		let lucky_peers = ChainSync::select_random_peers(&self.get_consensus_peers());
		trace!(target: "sync", "Sending consensus packet to {:?}", lucky_peers);
		for peer_id in lucky_peers {
			self.send_packet(io, peer_id, CONSENSUS_DATA_PACKET, packet.clone());
		}
	}

	/// Called when peer sends us new private transaction packet
	fn on_private_transaction(&self, _io: &mut SyncIo, peer_id: PeerId, r: &UntrustedRlp) -> Result<(), PacketDecodeError> {
		if !self.peers.get(&peer_id).map_or(false, |p| p.can_sync()) {
			trace!(target: "sync", "{} Ignoring packet from unconfirmed/unknown peer", peer_id);
			return Ok(());
		}

		trace!(target: "sync", "Received private transaction packet from {:?}", peer_id);

		if let Err(e) = self.private_tx_handler.import_private_transaction(r.as_raw()) {
			trace!(target: "sync", "Ignoring the message, error queueing: {}", e);
		}
		Ok(())
	}

	/// Broadcast private transaction message to peers.
	pub fn propagate_private_transaction(&mut self, io: &mut SyncIo, packet: Bytes) {
		let lucky_peers = ChainSync::select_random_peers(&self.get_private_transaction_peers());
		trace!(target: "sync", "Sending private transaction packet to {:?}", lucky_peers);
		for peer_id in lucky_peers {
			self.send_packet(io, peer_id, PRIVATE_TRANSACTION_PACKET, packet.clone());
		}
	}

	/// Called when peer sends us signed private transaction packet
	fn on_signed_private_transaction(&self, _io: &mut SyncIo, peer_id: PeerId, r: &UntrustedRlp) -> Result<(), PacketDecodeError> {
		if !self.peers.get(&peer_id).map_or(false, |p| p.can_sync()) {
			trace!(target: "sync", "{} Ignoring packet from unconfirmed/unknown peer", peer_id);
			return Ok(());
		}

		trace!(target: "sync", "Received signed private transaction packet from {:?}", peer_id);
		if let Err(e) = self.private_tx_handler.import_signed_private_transaction(r.as_raw()) {
			trace!(target: "sync", "Ignoring the message, error queueing: {}", e);
		}
		Ok(())
	}

	/// Broadcast signed private transaction message to peers.
	pub fn propagate_signed_private_transaction(&mut self, io: &mut SyncIo, packet: Bytes) {
		let lucky_peers = ChainSync::select_random_peers(&self.get_private_transaction_peers());
		trace!(target: "sync", "Sending signed private transaction packet to {:?}", lucky_peers);
		for peer_id in lucky_peers {
			self.send_packet(io, peer_id, SIGNED_PRIVATE_TRANSACTION_PACKET, packet.clone());
		}
	}

}

/// Checks if peer is able to process service transactions
fn accepts_service_transaction(client_id: &str) -> bool {
	// Parity versions starting from this will accept service-transactions
	const SERVICE_TRANSACTIONS_VERSION: (u32, u32) = (1u32, 6u32);
	// Parity client string prefix
	const PARITY_CLIENT_ID_PREFIX: &'static str = "Parity/v";

	if !client_id.starts_with(PARITY_CLIENT_ID_PREFIX) {
		return false;
	}
	let ver: Vec<u32> = client_id[PARITY_CLIENT_ID_PREFIX.len()..].split('.')
		.take(2)
		.filter_map(|s| s.parse().ok())
		.collect();
	ver.len() == 2 && (ver[0] > SERVICE_TRANSACTIONS_VERSION.0 || (ver[0] == SERVICE_TRANSACTIONS_VERSION.0 && ver[1] >= SERVICE_TRANSACTIONS_VERSION.1))
}

#[cfg(test)]
mod tests {
	use std::collections::{HashSet, VecDeque};
	use ethkey;
	use network::PeerId;
	use tests::helpers::{TestIo};
	use tests::snapshot::TestSnapshotService;
	use ethereum_types::{H256, U256, Address};
	use parking_lot::RwLock;
	use bytes::Bytes;
	use rlp::{Rlp, RlpStream, UntrustedRlp};
	use super::*;
	use ::SyncConfig;
	use super::{PeerInfo, PeerAsking};
	use ethcore::header::*;
	use ethcore::client::{BlockChainClient, EachBlockWith, TestBlockChainClient, ChainInfo, BlockInfo};
	use ethcore::miner::MinerService;
	use transaction::UnverifiedTransaction;
	use private_tx::NoopPrivateTxHandler;

	fn get_dummy_block(order: u32, parent_hash: H256) -> Bytes {
		let mut header = Header::new();
		header.set_gas_limit(0.into());
		header.set_difficulty((order * 100).into());
		header.set_timestamp((order * 10) as u64);
		header.set_number(order as u64);
		header.set_parent_hash(parent_hash);
		header.set_state_root(H256::zero());

		let mut rlp = RlpStream::new_list(3);
		rlp.append(&header);
		rlp.append_raw(&::rlp::EMPTY_LIST_RLP, 1);
		rlp.append_raw(&::rlp::EMPTY_LIST_RLP, 1);
		rlp.out()
	}

	fn get_dummy_blocks(order: u32, parent_hash: H256) -> Bytes {
		let mut rlp = RlpStream::new_list(1);
		rlp.append_raw(&get_dummy_block(order, parent_hash), 1);
		let difficulty: U256 = (100 * order).into();
		rlp.append(&difficulty);
		rlp.out()
	}

	fn get_dummy_hashes() -> Bytes {
		let mut rlp = RlpStream::new_list(5);
		for _ in 0..5 {
			let mut hash_d_rlp = RlpStream::new_list(2);
			let hash: H256 = H256::from(0u64);
			let diff: U256 = U256::from(1u64);
			hash_d_rlp.append(&hash);
			hash_d_rlp.append(&diff);

			rlp.append_raw(&hash_d_rlp.out(), 1);
		}

		rlp.out()
	}

	fn queue_info(unverified: usize, verified: usize) -> BlockQueueInfo {
		BlockQueueInfo {
			unverified_queue_size: unverified,
			verified_queue_size: verified,
			verifying_queue_size: 0,
			max_queue_size: 1000,
			max_mem_use: 1000,
			mem_used: 500
		}
	}

	fn sync_status(state: SyncState) -> SyncStatus {
		SyncStatus {
			state: state,
			protocol_version: 0,
			network_id: 0,
			start_block_number: 0,
			last_imported_block_number: None,
			highest_block_number: None,
			blocks_total: 0,
			blocks_received: 0,
			num_peers: 0,
			num_active_peers: 0,
			mem_used: 0,
			num_snapshot_chunks: 0,
			snapshot_chunks_done: 0,
			last_imported_old_block_number: None,
		}
	}

	#[test]
	fn is_still_verifying() {
		assert!(!sync_status(SyncState::Idle).is_syncing(queue_info(2, 1)));
		assert!(sync_status(SyncState::Idle).is_syncing(queue_info(2, 2)));
	}

	#[test]
	fn is_synced_state() {
		assert!(sync_status(SyncState::Blocks).is_syncing(queue_info(0, 0)));
		assert!(!sync_status(SyncState::Idle).is_syncing(queue_info(0, 0)));
	}

	#[test]
	fn return_receipts_empty() {
		let mut client = TestBlockChainClient::new();
		let queue = RwLock::new(VecDeque::new());
		let ss = TestSnapshotService::new();
		let io = TestIo::new(&mut client, &ss, &queue, None);

		let result = ChainSync::return_receipts(&io, &UntrustedRlp::new(&[0xc0]), 0);

		assert!(result.is_ok());
	}

	#[test]
	fn return_receipts() {
		let mut client = TestBlockChainClient::new();
		let queue = RwLock::new(VecDeque::new());
		let sync = dummy_sync_with_peer(H256::new(), &client);
		let ss = TestSnapshotService::new();
		let mut io = TestIo::new(&mut client, &ss, &queue, None);

		let mut receipt_list = RlpStream::new_list(4);
		receipt_list.append(&H256::from("0000000000000000000000000000000000000000000000005555555555555555"));
		receipt_list.append(&H256::from("ff00000000000000000000000000000000000000000000000000000000000000"));
		receipt_list.append(&H256::from("fff0000000000000000000000000000000000000000000000000000000000000"));
		receipt_list.append(&H256::from("aff0000000000000000000000000000000000000000000000000000000000000"));

		let receipts_request = receipt_list.out();
		// it returns rlp ONLY for hashes started with "f"
		let result = ChainSync::return_receipts(&io, &UntrustedRlp::new(&receipts_request.clone()), 0);

		assert!(result.is_ok());
		let rlp_result = result.unwrap();
		assert!(rlp_result.is_some());

		// the length of two rlp-encoded receipts
		assert_eq!(603, rlp_result.unwrap().1.out().len());

		io.sender = Some(2usize);
		ChainSync::dispatch_packet(&RwLock::new(sync), &mut io, 0usize, super::GET_RECEIPTS_PACKET, &receipts_request);
		assert_eq!(1, io.packets.len());
	}

	#[test]
	fn return_block_headers() {
		use ethcore::views::HeaderView;
		fn make_hash_req(h: &H256, count: usize, skip: usize, reverse: bool) -> Bytes {
			let mut rlp = RlpStream::new_list(4);
			rlp.append(h);
			rlp.append(&count);
			rlp.append(&skip);
			rlp.append(&if reverse {1u32} else {0u32});
			rlp.out()
		}

		fn make_num_req(n: usize, count: usize, skip: usize, reverse: bool) -> Bytes {
			let mut rlp = RlpStream::new_list(4);
			rlp.append(&n);
			rlp.append(&count);
			rlp.append(&skip);
			rlp.append(&if reverse {1u32} else {0u32});
			rlp.out()
		}
		fn to_header_vec(rlp: ::chain::RlpResponseResult) -> Vec<Bytes> {
			Rlp::new(&rlp.unwrap().unwrap().1.out()).iter().map(|r| r.as_raw().to_vec()).collect()
		}

		let mut client = TestBlockChainClient::new();
		client.add_blocks(100, EachBlockWith::Nothing);
		let blocks: Vec<_> = (0 .. 100)
			.map(|i| (&client as &BlockChainClient).block(BlockId::Number(i as BlockNumber)).map(|b| b.into_inner()).unwrap()).collect();
		let headers: Vec<_> = blocks.iter().map(|b| Rlp::new(b).at(0).as_raw().to_vec()).collect();
		let hashes: Vec<_> = headers.iter().map(|h| HeaderView::new(h).hash()).collect();

		let queue = RwLock::new(VecDeque::new());
		let ss = TestSnapshotService::new();
		let io = TestIo::new(&mut client, &ss, &queue, None);

		let unknown: H256 = H256::new();
		let result = ChainSync::return_block_headers(&io, &UntrustedRlp::new(&make_hash_req(&unknown, 1, 0, false)), 0);
		assert!(to_header_vec(result).is_empty());
		let result = ChainSync::return_block_headers(&io, &UntrustedRlp::new(&make_hash_req(&unknown, 1, 0, true)), 0);
		assert!(to_header_vec(result).is_empty());

		let result = ChainSync::return_block_headers(&io, &UntrustedRlp::new(&make_hash_req(&hashes[2], 1, 0, true)), 0);
		assert_eq!(to_header_vec(result), vec![headers[2].clone()]);

		let result = ChainSync::return_block_headers(&io, &UntrustedRlp::new(&make_hash_req(&hashes[2], 1, 0, false)), 0);
		assert_eq!(to_header_vec(result), vec![headers[2].clone()]);

		let result = ChainSync::return_block_headers(&io, &UntrustedRlp::new(&make_hash_req(&hashes[50], 3, 5, false)), 0);
		assert_eq!(to_header_vec(result), vec![headers[50].clone(), headers[56].clone(), headers[62].clone()]);

		let result = ChainSync::return_block_headers(&io, &UntrustedRlp::new(&make_hash_req(&hashes[50], 3, 5, true)), 0);
		assert_eq!(to_header_vec(result), vec![headers[50].clone(), headers[44].clone(), headers[38].clone()]);

		let result = ChainSync::return_block_headers(&io, &UntrustedRlp::new(&make_num_req(2, 1, 0, true)), 0);
		assert_eq!(to_header_vec(result), vec![headers[2].clone()]);

		let result = ChainSync::return_block_headers(&io, &UntrustedRlp::new(&make_num_req(2, 1, 0, false)), 0);
		assert_eq!(to_header_vec(result), vec![headers[2].clone()]);

		let result = ChainSync::return_block_headers(&io, &UntrustedRlp::new(&make_num_req(50, 3, 5, false)), 0);
		assert_eq!(to_header_vec(result), vec![headers[50].clone(), headers[56].clone(), headers[62].clone()]);

		let result = ChainSync::return_block_headers(&io, &UntrustedRlp::new(&make_num_req(50, 3, 5, true)), 0);
		assert_eq!(to_header_vec(result), vec![headers[50].clone(), headers[44].clone(), headers[38].clone()]);
	}

	#[test]
	fn return_nodes() {
		let mut client = TestBlockChainClient::new();
		let queue = RwLock::new(VecDeque::new());
		let sync = dummy_sync_with_peer(H256::new(), &client);
		let ss = TestSnapshotService::new();
		let mut io = TestIo::new(&mut client, &ss, &queue, None);

		let mut node_list = RlpStream::new_list(3);
		node_list.append(&H256::from("0000000000000000000000000000000000000000000000005555555555555555"));
		node_list.append(&H256::from("ffffffffffffffffffffffffffffffffffffffffffffaaaaaaaaaaaaaaaaaaaa"));
		node_list.append(&H256::from("aff0000000000000000000000000000000000000000000000000000000000000"));

		let node_request = node_list.out();
		// it returns rlp ONLY for hashes started with "f"
		let result = ChainSync::return_node_data(&io, &UntrustedRlp::new(&node_request.clone()), 0);

		assert!(result.is_ok());
		let rlp_result = result.unwrap();
		assert!(rlp_result.is_some());

		// the length of one rlp-encoded hashe
		let rlp = rlp_result.unwrap().1.out();
		let rlp = Rlp::new(&rlp);
		assert_eq!(1, rlp.item_count());

		io.sender = Some(2usize);

		ChainSync::dispatch_packet(&RwLock::new(sync), &mut io, 0usize, super::GET_NODE_DATA_PACKET, &node_request);
		assert_eq!(1, io.packets.len());
	}

	fn dummy_sync_with_peer(peer_latest_hash: H256, client: &BlockChainClient) -> ChainSync {
		let mut sync = ChainSync::new(SyncConfig::default(), client, Arc::new(NoopPrivateTxHandler));
		insert_dummy_peer(&mut sync, 0, peer_latest_hash);
		sync
	}

	fn insert_dummy_peer(sync: &mut ChainSync, peer_id: PeerId, peer_latest_hash: H256) {
		sync.peers.insert(peer_id,
			PeerInfo {
				protocol_version: 0,
				genesis: H256::zero(),
				network_id: 0,
				latest_hash: peer_latest_hash,
				difficulty: None,
				asking: PeerAsking::Nothing,
				asking_blocks: Vec::new(),
				asking_hash: None,
				ask_time: Instant::now(),
				last_sent_transactions: HashSet::new(),
				expired: false,
				confirmation: super::ForkConfirmation::Confirmed,
				snapshot_number: None,
				snapshot_hash: None,
				asking_snapshot_data: None,
				block_set: None,
			});

	}

	#[test]
	fn finds_lagging_peers() {
		let mut client = TestBlockChainClient::new();
		client.add_blocks(100, EachBlockWith::Uncle);
		let mut sync = dummy_sync_with_peer(client.block_hash_delta_minus(10), &client);
		let chain_info = client.chain_info();

		let lagging_peers = sync.get_lagging_peers(&chain_info);

		assert_eq!(1, lagging_peers.len());
	}

	#[test]
	fn calculates_tree_for_lagging_peer() {
		let mut client = TestBlockChainClient::new();
		client.add_blocks(15, EachBlockWith::Uncle);

		let start = client.block_hash_delta_minus(4);
		let end = client.block_hash_delta_minus(2);

		// wrong way end -> start, should be None
		let rlp = ChainSync::create_new_hashes_rlp(&client, &end, &start);
		assert!(rlp.is_none());

		let rlp = ChainSync::create_new_hashes_rlp(&client, &start, &end).unwrap();
		// size of three rlp encoded hash-difficulty
		assert_eq!(107, rlp.len());
	}

	#[test]
	fn sends_new_hashes_to_lagging_peer() {
		let mut client = TestBlockChainClient::new();
		client.add_blocks(100, EachBlockWith::Uncle);
		let queue = RwLock::new(VecDeque::new());
		let mut sync = dummy_sync_with_peer(client.block_hash_delta_minus(5), &client);
		let chain_info = client.chain_info();
		let ss = TestSnapshotService::new();
		let mut io = TestIo::new(&mut client, &ss, &queue, None);

		let peers = sync.get_lagging_peers(&chain_info);
		let peer_count = sync.propagate_new_hashes(&chain_info, &mut io, &peers);

		// 1 message should be send
		assert_eq!(1, io.packets.len());
		// 1 peer should be updated
		assert_eq!(1, peer_count);
		// NEW_BLOCK_HASHES_PACKET
		assert_eq!(0x01, io.packets[0].packet_id);
	}

	#[test]
	fn sends_latest_block_to_lagging_peer() {
		let mut client = TestBlockChainClient::new();
		client.add_blocks(100, EachBlockWith::Uncle);
		let queue = RwLock::new(VecDeque::new());
		let mut sync = dummy_sync_with_peer(client.block_hash_delta_minus(5), &client);
		let chain_info = client.chain_info();
		let ss = TestSnapshotService::new();
		let mut io = TestIo::new(&mut client, &ss, &queue, None);
		let peers = sync.get_lagging_peers(&chain_info);
		let peer_count = sync.propagate_blocks(&chain_info, &mut io, &[], &peers);

		// 1 message should be send
		assert_eq!(1, io.packets.len());
		// 1 peer should be updated
		assert_eq!(1, peer_count);
		// NEW_BLOCK_PACKET
		assert_eq!(0x07, io.packets[0].packet_id);
	}

	#[test]
	fn sends_sealed_block() {
		let mut client = TestBlockChainClient::new();
		client.add_blocks(100, EachBlockWith::Uncle);
		let queue = RwLock::new(VecDeque::new());
		let hash = client.block_hash(BlockId::Number(99)).unwrap();
		let mut sync = dummy_sync_with_peer(client.block_hash_delta_minus(5), &client);
		let chain_info = client.chain_info();
		let ss = TestSnapshotService::new();
		let mut io = TestIo::new(&mut client, &ss, &queue, None);
		let peers = sync.get_lagging_peers(&chain_info);
		let peer_count = sync.propagate_blocks(&chain_info, &mut io, &[hash.clone()], &peers);

		// 1 message should be send
		assert_eq!(1, io.packets.len());
		// 1 peer should be updated
		assert_eq!(1, peer_count);
		// NEW_BLOCK_PACKET
		assert_eq!(0x07, io.packets[0].packet_id);
	}

	#[test]
	fn sends_proposed_block() {
		let mut client = TestBlockChainClient::new();
		client.add_blocks(2, EachBlockWith::Uncle);
		let queue = RwLock::new(VecDeque::new());
		let block = client.block(BlockId::Latest).unwrap().into_inner();
		let mut sync = ChainSync::new(SyncConfig::default(), &client, Arc::new(NoopPrivateTxHandler));
		sync.peers.insert(0,
			PeerInfo {
				// Messaging protocol
				protocol_version: 2,
				genesis: H256::zero(),
				network_id: 0,
				latest_hash: client.block_hash_delta_minus(1),
				difficulty: None,
				asking: PeerAsking::Nothing,
				asking_blocks: Vec::new(),
				asking_hash: None,
				ask_time: Instant::now(),
				last_sent_transactions: HashSet::new(),
				expired: false,
				confirmation: super::ForkConfirmation::Confirmed,
				snapshot_number: None,
				snapshot_hash: None,
				asking_snapshot_data: None,
				block_set: None,
			});
		let ss = TestSnapshotService::new();
		let mut io = TestIo::new(&mut client, &ss, &queue, None);
		sync.propagate_proposed_blocks(&mut io, &[block]);

		// 1 message should be sent
		assert_eq!(1, io.packets.len());
		// NEW_BLOCK_PACKET
		assert_eq!(0x07, io.packets[0].packet_id);
	}

	#[test]
	fn propagates_transactions() {
		let mut client = TestBlockChainClient::new();
		client.add_blocks(100, EachBlockWith::Uncle);
		client.insert_transaction_to_queue();
		let mut sync = dummy_sync_with_peer(client.block_hash_delta_minus(1), &client);
		let queue = RwLock::new(VecDeque::new());
		let ss = TestSnapshotService::new();
		let mut io = TestIo::new(&mut client, &ss, &queue, None);
		let peer_count = sync.propagate_new_transactions(&mut io);
		// Try to propagate same transactions for the second time
		let peer_count2 = sync.propagate_new_transactions(&mut io);
		// Even after new block transactions should not be propagated twice
		sync.chain_new_blocks(&mut io, &[], &[], &[], &[], &[], &[]);
		// Try to propagate same transactions for the third time
		let peer_count3 = sync.propagate_new_transactions(&mut io);

		// 1 message should be send
		assert_eq!(1, io.packets.len());
		// 1 peer should be updated but only once
		assert_eq!(1, peer_count);
		assert_eq!(0, peer_count2);
		assert_eq!(0, peer_count3);
		// TRANSACTIONS_PACKET
		assert_eq!(0x02, io.packets[0].packet_id);
	}

	#[test]
	fn does_not_propagate_new_transactions_after_new_block() {
		let mut client = TestBlockChainClient::new();
		client.add_blocks(100, EachBlockWith::Uncle);
		client.insert_transaction_to_queue();
		let mut sync = dummy_sync_with_peer(client.block_hash_delta_minus(1), &client);
		let queue = RwLock::new(VecDeque::new());
		let ss = TestSnapshotService::new();
		let mut io = TestIo::new(&mut client, &ss, &queue, None);
		let peer_count = sync.propagate_new_transactions(&mut io);
		io.chain.insert_transaction_to_queue();
		// New block import should not trigger propagation.
		// (we only propagate on timeout)
		sync.chain_new_blocks(&mut io, &[], &[], &[], &[], &[], &[]);

		// 2 message should be send
		assert_eq!(1, io.packets.len());
		// 1 peer should receive the message
		assert_eq!(1, peer_count);
		// TRANSACTIONS_PACKET
		assert_eq!(0x02, io.packets[0].packet_id);
	}

	#[test]
	fn does_not_fail_for_no_peers() {
		let mut client = TestBlockChainClient::new();
		client.add_blocks(100, EachBlockWith::Uncle);
		client.insert_transaction_to_queue();
		// Sync with no peers
		let mut sync = ChainSync::new(SyncConfig::default(), &client, Arc::new(NoopPrivateTxHandler));
		let queue = RwLock::new(VecDeque::new());
		let ss = TestSnapshotService::new();
		let mut io = TestIo::new(&mut client, &ss, &queue, None);
		let peer_count = sync.propagate_new_transactions(&mut io);
		sync.chain_new_blocks(&mut io, &[], &[], &[], &[], &[], &[]);
		// Try to propagate same transactions for the second time
		let peer_count2 = sync.propagate_new_transactions(&mut io);

		assert_eq!(0, io.packets.len());
		assert_eq!(0, peer_count);
		assert_eq!(0, peer_count2);
	}

	#[test]
	fn propagates_transactions_without_alternating() {
		let mut client = TestBlockChainClient::new();
		client.add_blocks(100, EachBlockWith::Uncle);
		client.insert_transaction_to_queue();
		let mut sync = dummy_sync_with_peer(client.block_hash_delta_minus(1), &client);
		let queue = RwLock::new(VecDeque::new());
		let ss = TestSnapshotService::new();
		// should sent some
		{
			let mut io = TestIo::new(&mut client, &ss, &queue, None);
			let peer_count = sync.propagate_new_transactions(&mut io);
			assert_eq!(1, io.packets.len());
			assert_eq!(1, peer_count);
		}
		// Insert some more
		client.insert_transaction_to_queue();
		let (peer_count2, peer_count3) = {
			let mut io = TestIo::new(&mut client, &ss, &queue, None);
			// Propagate new transactions
			let peer_count2 = sync.propagate_new_transactions(&mut io);
			// And now the peer should have all transactions
			let peer_count3 = sync.propagate_new_transactions(&mut io);
			(peer_count2, peer_count3)
		};

		// 2 message should be send (in total)
		assert_eq!(2, queue.read().len());
		// 1 peer should be updated but only once after inserting new transaction
		assert_eq!(1, peer_count2);
		assert_eq!(0, peer_count3);
		// TRANSACTIONS_PACKET
		assert_eq!(0x02, queue.read()[0].packet_id);
		assert_eq!(0x02, queue.read()[1].packet_id);
	}

	#[test]
	fn should_maintain_transations_propagation_stats() {
		let mut client = TestBlockChainClient::new();
		client.add_blocks(100, EachBlockWith::Uncle);
		client.insert_transaction_to_queue();
		let mut sync = dummy_sync_with_peer(client.block_hash_delta_minus(1), &client);
		let queue = RwLock::new(VecDeque::new());
		let ss = TestSnapshotService::new();
		let mut io = TestIo::new(&mut client, &ss, &queue, None);
		sync.propagate_new_transactions(&mut io);

		let stats = sync.transactions_stats();
		assert_eq!(stats.len(), 1, "Should maintain stats for single transaction.")
	}

	#[test]
	fn should_propagate_service_transaction_to_selected_peers_only() {
		let mut client = TestBlockChainClient::new();
		client.insert_transaction_with_gas_price_to_queue(U256::zero());
		let block_hash = client.block_hash_delta_minus(1);
		let mut sync = ChainSync::new(SyncConfig::default(), &client, Arc::new(NoopPrivateTxHandler));
		let queue = RwLock::new(VecDeque::new());
		let ss = TestSnapshotService::new();
		let mut io = TestIo::new(&mut client, &ss, &queue, None);

		// when peer#1 is Geth
		insert_dummy_peer(&mut sync, 1, block_hash);
		io.peers_info.insert(1, "Geth".to_owned());
		// and peer#2 is Parity, accepting service transactions
		insert_dummy_peer(&mut sync, 2, block_hash);
		io.peers_info.insert(2, "Parity/v1.6".to_owned());
		// and peer#3 is Parity, discarding service transactions
		insert_dummy_peer(&mut sync, 3, block_hash);
		io.peers_info.insert(3, "Parity/v1.5".to_owned());
		// and peer#4 is Parity, accepting service transactions
		insert_dummy_peer(&mut sync, 4, block_hash);
		io.peers_info.insert(4, "Parity/v1.7.3-ABCDEFGH".to_owned());

		// and new service transaction is propagated to peers
		sync.propagate_new_transactions(&mut io);

		// peer#2 && peer#4 are receiving service transaction
		assert!(io.packets.iter().any(|p| p.packet_id == 0x02 && p.recipient == 2)); // TRANSACTIONS_PACKET
		assert!(io.packets.iter().any(|p| p.packet_id == 0x02 && p.recipient == 4)); // TRANSACTIONS_PACKET
		assert_eq!(io.packets.len(), 2);
	}

	#[test]
	fn should_propagate_service_transaction_is_sent_as_separate_message() {
		let mut client = TestBlockChainClient::new();
		let tx1_hash = client.insert_transaction_to_queue();
		let tx2_hash = client.insert_transaction_with_gas_price_to_queue(U256::zero());
		let block_hash = client.block_hash_delta_minus(1);
		let mut sync = ChainSync::new(SyncConfig::default(), &client, Arc::new(NoopPrivateTxHandler));
		let queue = RwLock::new(VecDeque::new());
		let ss = TestSnapshotService::new();
		let mut io = TestIo::new(&mut client, &ss, &queue, None);

		// when peer#1 is Parity, accepting service transactions
		insert_dummy_peer(&mut sync, 1, block_hash);
		io.peers_info.insert(1, "Parity/v1.6".to_owned());

		// and service + non-service transactions are propagated to peers
		sync.propagate_new_transactions(&mut io);

		// two separate packets for peer are queued:
		// 1) with non-service-transaction
		// 2) with service transaction
		let sent_transactions: Vec<UnverifiedTransaction> = io.packets.iter()
			.filter_map(|p| {
				if p.packet_id != 0x02 || p.recipient != 1 { // TRANSACTIONS_PACKET
					return None;
				}

				let rlp = UntrustedRlp::new(&*p.data);
				let item_count = rlp.item_count().unwrap_or(0);
				if item_count != 1 {
					return None;
				}

				rlp.at(0).ok().and_then(|r| r.as_val().ok())
			})
			.collect();
		assert_eq!(sent_transactions.len(), 2);
		assert!(sent_transactions.iter().any(|tx| tx.hash() == tx1_hash));
		assert!(sent_transactions.iter().any(|tx| tx.hash() == tx2_hash));
	}

	#[test]
	fn handles_peer_new_block_malformed() {
		let mut client = TestBlockChainClient::new();
		client.add_blocks(10, EachBlockWith::Uncle);

		let block_data = get_dummy_block(11, client.chain_info().best_block_hash);

		let queue = RwLock::new(VecDeque::new());
		let mut sync = dummy_sync_with_peer(client.block_hash_delta_minus(5), &client);
		//sync.have_common_block = true;
		let ss = TestSnapshotService::new();
		let mut io = TestIo::new(&mut client, &ss, &queue, None);

		let block = UntrustedRlp::new(&block_data);

		let result = sync.on_peer_new_block(&mut io, 0, &block);

		assert!(result.is_err());
	}

	#[test]
	fn handles_peer_new_block() {
		let mut client = TestBlockChainClient::new();
		client.add_blocks(10, EachBlockWith::Uncle);

		let block_data = get_dummy_blocks(11, client.chain_info().best_block_hash);

		let queue = RwLock::new(VecDeque::new());
		let mut sync = dummy_sync_with_peer(client.block_hash_delta_minus(5), &client);
		let ss = TestSnapshotService::new();
		let mut io = TestIo::new(&mut client, &ss, &queue, None);

		let block = UntrustedRlp::new(&block_data);

		let result = sync.on_peer_new_block(&mut io, 0, &block);

		assert!(result.is_ok());
	}

	#[test]
	fn handles_peer_new_block_empty() {
		let mut client = TestBlockChainClient::new();
		client.add_blocks(10, EachBlockWith::Uncle);
		let queue = RwLock::new(VecDeque::new());
		let mut sync = dummy_sync_with_peer(client.block_hash_delta_minus(5), &client);
		let ss = TestSnapshotService::new();
		let mut io = TestIo::new(&mut client, &ss, &queue, None);

		let empty_data = vec![];
		let block = UntrustedRlp::new(&empty_data);

		let result = sync.on_peer_new_block(&mut io, 0, &block);

		assert!(result.is_err());
	}

	#[test]
	fn handles_peer_new_hashes() {
		let mut client = TestBlockChainClient::new();
		client.add_blocks(10, EachBlockWith::Uncle);
		let queue = RwLock::new(VecDeque::new());
		let mut sync = dummy_sync_with_peer(client.block_hash_delta_minus(5), &client);
		let ss = TestSnapshotService::new();
		let mut io = TestIo::new(&mut client, &ss, &queue, None);

		let hashes_data = get_dummy_hashes();
		let hashes_rlp = UntrustedRlp::new(&hashes_data);

		let result = sync.on_peer_new_hashes(&mut io, 0, &hashes_rlp);

		assert!(result.is_ok());
	}

	#[test]
	fn handles_peer_new_hashes_empty() {
		let mut client = TestBlockChainClient::new();
		client.add_blocks(10, EachBlockWith::Uncle);
		let queue = RwLock::new(VecDeque::new());
		let mut sync = dummy_sync_with_peer(client.block_hash_delta_minus(5), &client);
		let ss = TestSnapshotService::new();
		let mut io = TestIo::new(&mut client, &ss, &queue, None);

		let empty_hashes_data = vec![];
		let hashes_rlp = UntrustedRlp::new(&empty_hashes_data);

		let result = sync.on_peer_new_hashes(&mut io, 0, &hashes_rlp);

		assert!(result.is_ok());
	}

	// idea is that what we produce when propagading latest hashes should be accepted in
	// on_peer_new_hashes in our code as well
	#[test]
	fn hashes_rlp_mutually_acceptable() {
		let mut client = TestBlockChainClient::new();
		client.add_blocks(100, EachBlockWith::Uncle);
		let queue = RwLock::new(VecDeque::new());
		let mut sync = dummy_sync_with_peer(client.block_hash_delta_minus(5), &client);
		let chain_info = client.chain_info();
		let ss = TestSnapshotService::new();
		let mut io = TestIo::new(&mut client, &ss, &queue, None);

		let peers = sync.get_lagging_peers(&chain_info);
		sync.propagate_new_hashes(&chain_info, &mut io, &peers);

		let data = &io.packets[0].data.clone();
		let result = sync.on_peer_new_hashes(&mut io, 0, &UntrustedRlp::new(data));
		assert!(result.is_ok());
	}

	// idea is that what we produce when propagading latest block should be accepted in
	// on_peer_new_block  in our code as well
	#[test]
	fn block_rlp_mutually_acceptable() {
		let mut client = TestBlockChainClient::new();
		client.add_blocks(100, EachBlockWith::Uncle);
		let queue = RwLock::new(VecDeque::new());
		let mut sync = dummy_sync_with_peer(client.block_hash_delta_minus(5), &client);
		let chain_info = client.chain_info();
		let ss = TestSnapshotService::new();
		let mut io = TestIo::new(&mut client, &ss, &queue, None);

		let peers = sync.get_lagging_peers(&chain_info);
		sync.propagate_blocks(&chain_info, &mut io, &[], &peers);

		let data = &io.packets[0].data.clone();
		let result = sync.on_peer_new_block(&mut io, 0, &UntrustedRlp::new(data));
		assert!(result.is_ok());
	}

	#[test]
	fn should_add_transactions_to_queue() {
		fn sender(tx: &UnverifiedTransaction) -> Address {
			ethkey::public_to_address(&tx.recover_public().unwrap())
		}

		// given
		let mut client = TestBlockChainClient::new();
		client.add_blocks(98, EachBlockWith::Uncle);
		client.add_blocks(1, EachBlockWith::UncleAndTransaction);
		client.add_blocks(1, EachBlockWith::Transaction);
		let mut sync = dummy_sync_with_peer(client.block_hash_delta_minus(5), &client);

		let good_blocks = vec![client.block_hash_delta_minus(2)];
		let retracted_blocks = vec![client.block_hash_delta_minus(1)];

		// Add some balance to clients and reset nonces
		for h in &[good_blocks[0], retracted_blocks[0]] {
			let block = client.block(BlockId::Hash(*h)).unwrap();
			let sender = sender(&block.transactions()[0]);;
			client.set_balance(sender, U256::from(10_000_000_000_000_000_000u64));
			client.set_nonce(sender, U256::from(0));
		}


		// when
		{
			let queue = RwLock::new(VecDeque::new());
			let ss = TestSnapshotService::new();
			let mut io = TestIo::new(&mut client, &ss, &queue, None);
			io.chain.miner.chain_new_blocks(io.chain, &[], &[], &[], &good_blocks);
			sync.chain_new_blocks(&mut io, &[], &[], &[], &good_blocks, &[], &[]);
			assert_eq!(io.chain.miner.status().transactions_in_future_queue, 0);
			assert_eq!(io.chain.miner.status().transactions_in_pending_queue, 1);
		}
		// We need to update nonce status (because we say that the block has been imported)
		for h in &[good_blocks[0]] {
			let block = client.block(BlockId::Hash(*h)).unwrap();
			client.set_nonce(sender(&block.transactions()[0]), U256::from(1));
		}
		{
			let queue = RwLock::new(VecDeque::new());
			let ss = TestSnapshotService::new();
			let mut io = TestIo::new(&client, &ss, &queue, None);
			io.chain.miner.chain_new_blocks(io.chain, &[], &[], &good_blocks, &retracted_blocks);
			sync.chain_new_blocks(&mut io, &[], &[], &good_blocks, &retracted_blocks, &[], &[]);
		}

		// then
		let status = client.miner.status();
		assert_eq!(status.transactions_in_pending_queue, 1);
		assert_eq!(status.transactions_in_future_queue, 0);
	}

	#[test]
	fn should_not_add_transactions_to_queue_if_not_synced() {
		// given
		let mut client = TestBlockChainClient::new();
		client.add_blocks(98, EachBlockWith::Uncle);
		client.add_blocks(1, EachBlockWith::UncleAndTransaction);
		client.add_blocks(1, EachBlockWith::Transaction);
		let mut sync = dummy_sync_with_peer(client.block_hash_delta_minus(5), &client);

		let good_blocks = vec![client.block_hash_delta_minus(2)];
		let retracted_blocks = vec![client.block_hash_delta_minus(1)];

		let queue = RwLock::new(VecDeque::new());
		let ss = TestSnapshotService::new();
		let mut io = TestIo::new(&mut client, &ss, &queue, None);

		// when
		sync.chain_new_blocks(&mut io, &[], &[], &[], &good_blocks, &[], &[]);
		assert_eq!(io.chain.miner.status().transactions_in_future_queue, 0);
		assert_eq!(io.chain.miner.status().transactions_in_pending_queue, 0);
		sync.chain_new_blocks(&mut io, &[], &[], &good_blocks, &retracted_blocks, &[], &[]);

		// then
		let status = io.chain.miner.status();
		assert_eq!(status.transactions_in_pending_queue, 0);
		assert_eq!(status.transactions_in_future_queue, 0);
	}
}<|MERGE_RESOLUTION|>--- conflicted
+++ resolved
@@ -395,14 +395,10 @@
 	transactions_stats: TransactionsStats,
 	/// Enable ancient block downloading
 	download_old_blocks: bool,
-	/// Enable warp sync.
-<<<<<<< HEAD
-	enable_warp_sync: bool,
 	/// Shared private tx service.
 	private_tx_handler: Arc<PrivateTxHandler>,
-=======
+	/// Enable warp sync.
 	warp_sync: WarpSync,
->>>>>>> 9aaedad6
 }
 
 type RlpResponseResult = Result<Option<(PacketId, RlpStream)>, PacketDecodeError>;
@@ -434,12 +430,8 @@
 			snapshot: Snapshot::new(),
 			sync_start_time: None,
 			transactions_stats: TransactionsStats::default(),
-<<<<<<< HEAD
-			enable_warp_sync: config.warp_sync,
 			private_tx_handler,
-=======
 			warp_sync: config.warp_sync,
->>>>>>> 9aaedad6
 		};
 		sync.update_targets(chain);
 		sync
