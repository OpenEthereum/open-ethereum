--- conflicted
+++ resolved
@@ -138,13 +138,10 @@
 	pub num_peers: usize,
 	/// Total number of active peers
 	pub num_active_peers: usize,
-<<<<<<< HEAD
 	/// Number of pending transactions in queue
 	pub tx_queue_pending: usize,
-=======
 	/// Heap memory used in bytes
 	pub mem_used: usize,
->>>>>>> 5869dc82
 }
 
 #[derive(PartialEq, Eq, Debug, Clone)]
@@ -213,15 +210,12 @@
 	have_common_block: bool,
 	/// Last propagated block number
 	last_send_block_number: BlockNumber,
-<<<<<<< HEAD
 	/// Transactions queue
 	tx_queue: Mutex<TxQueue>,
-=======
 	/// Max blocks to download ahead
 	max_download_ahead_blocks: usize,
 	/// Network ID
 	network_id: U256,
->>>>>>> 5869dc82
 }
 
 type RlpResponseResult = Result<Option<(PacketId, RlpStream)>, PacketDecodeError>;
@@ -245,12 +239,9 @@
 			syncing_difficulty: U256::from(0u64),
 			have_common_block: false,
 			last_send_block_number: 0,
-<<<<<<< HEAD
 			tx_queue: Mutex::new(TxQueue::new()),
-=======
 			max_download_ahead_blocks: max(MAX_HEADERS_TO_REQUEST, config.max_download_ahead_blocks),
 			network_id: config.network_id,
->>>>>>> 5869dc82
 		}
 	}
 
@@ -266,19 +257,16 @@
 			blocks_total: match self.highest_block { Some(x) if x > self.starting_block => x - self.starting_block, _ => 0 },
 			num_peers: self.peers.len(),
 			num_active_peers: self.peers.values().filter(|p| p.asking != PeerAsking::Nothing).count(),
-<<<<<<< HEAD
-			tx_queue_pending: self.tx_queue.lock().unwrap().status().pending
-=======
-			mem_used: 
+			tx_queue_pending: self.tx_queue.lock().unwrap().status().pending,
+			mem_used:
 				//  TODO: https://github.com/servo/heapsize/pull/50
-				//  self.downloading_hashes.heap_size_of_children() 
-				//+ self.downloading_bodies.heap_size_of_children() 
-				//+ self.downloading_hashes.heap_size_of_children() 
-				self.headers.heap_size_of_children() 
-				+ self.bodies.heap_size_of_children() 
-				+ self.peers.heap_size_of_children() 
+				//  self.downloading_hashes.heap_size_of_children()
+				//+ self.downloading_bodies.heap_size_of_children()
+				//+ self.downloading_hashes.heap_size_of_children()
+				self.headers.heap_size_of_children()
+				+ self.bodies.heap_size_of_children()
+				+ self.peers.heap_size_of_children()
 				+ self.header_ids.heap_size_of_children(),
->>>>>>> 5869dc82
 		}
 	}
 
@@ -313,11 +301,7 @@
 		self.starting_block = 0;
 		self.highest_block = None;
 		self.have_common_block = false;
-<<<<<<< HEAD
-		io.chain().clear_queue();
 		self.tx_queue.lock().unwrap().clear();
-=======
->>>>>>> 5869dc82
 		self.starting_block = io.chain().chain_info().best_block_number;
 		self.state = SyncState::NotSynced;
 	}
