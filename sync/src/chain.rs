// Copyright 2015, 2016 Parity Technologies (UK) Ltd.
// This file is part of Parity.

// Parity is free software: you can redistribute it and/or modify
// it under the terms of the GNU General Public License as published by
// the Free Software Foundation, either version 3 of the License, or
// (at your option) any later version.

// Parity is distributed in the hope that it will be useful,
// but WITHOUT ANY WARRANTY; without even the implied warranty of
// MERCHANTABILITY or FITNESS FOR A PARTICULAR PURPOSE.  See the
// GNU General Public License for more details.

// You should have received a copy of the GNU General Public License
// along with Parity.  If not, see <http://www.gnu.org/licenses/>.

///
/// `BlockChain` synchronization strategy.
/// Syncs to peers and keeps up to date.
/// This implementation uses ethereum protocol v63
///
/// Syncing strategy summary.
/// Split the chain into ranges of N blocks each. Download ranges sequentially. Split each range into subchains of M blocks. Download subchains in parallel.
/// State.
/// Sync state consists of the following data:
/// - s: State enum which can be one of the following values: `ChainHead`, `Blocks`, `Idle`
/// - H: A set of downloaded block headers
/// - B: A set of downloaded block bodies
/// - S: Set of block subchain start block hashes to download.
/// - l: Last imported / common block hash
/// - P: A set of connected peers. For each peer we maintain its last known total difficulty and starting block hash being requested if any.
/// General behaviour.
/// We start with all sets empty, l is set to the best block in the block chain, s is set to `ChainHead`.
/// If at any moment a bad block is reported by the block queue, we set s to `ChainHead`, reset l to the best block in the block chain and clear H, B and S.
/// If at any moment P becomes empty, we set s to `ChainHead`, and clear H, B and S.
///
/// Workflow for `ChainHead` state.
/// In this state we try to get subchain headers with a single `GetBlockHeaders` request.
/// On `NewPeer` / On `Restart`:
/// 	If peer's total difficulty is higher and there are less than 5 peers downloading, request N/M headers with interval M+1 starting from l
/// On `BlockHeaders(R)`:
/// 	If R is empty:
/// If l is equal to genesis block hash or l is more than 1000 blocks behind our best hash:
/// Remove current peer from P. set l to the best block in the block chain. Select peer with maximum total difficulty from P and restart.
/// Else
/// 	Set l to l’s parent and restart.
/// Else if we already have all the headers in the block chain or the block queue:
/// 	Set s to `Idle`,
/// Else
/// 	Set S to R, set s to `Blocks`.
///
/// All other messages are ignored.
///
/// Workflow for `Blocks` state.
/// In this state we download block headers and bodies from multiple peers.
/// On `NewPeer` / On `Restart`:
/// 	For all idle peers:
/// Find a set of 256 or less block hashes in H which are not in B and not being downloaded by other peers. If the set is not empty:
///  	Request block bodies for the hashes in the set.
/// Else
/// 	Find an element in S which is  not being downloaded by other peers. If found: Request M headers starting from the element.
///
/// On `BlockHeaders(R)`:
/// If R is empty remove current peer from P and restart.
/// 	Validate received headers:
/// 		For each header find a parent in H or R or the blockchain. Restart if there is a block with unknown parent.
/// 		Find at least one header from the received list in S. Restart if there is none.
/// Go to `CollectBlocks`.
///
/// On `BlockBodies(R)`:
/// If R is empty remove current peer from P and restart.
/// 	Add bodies with a matching header in H to B.
/// 	Go to `CollectBlocks`.
///
/// `CollectBlocks`:
/// Find a chain of blocks C in H starting from h where h’s parent equals to l. The chain ends with the first block which does not have a body in B.
/// Add all blocks from the chain to the block queue. Remove them from H and B. Set l to the hash of the last block from C.
/// Update and merge subchain heads in S. For each h in S find a chain of blocks in B starting from h. Remove h from S. if the chain does not include an element from S add the end of the chain to S.
/// If H is empty and S contains a single element set s to `ChainHead`.
/// Restart.
///
/// All other messages are ignored.
/// Workflow for Idle state.
/// On `NewBlock`:
/// 	Import the block. If the block is unknown set s to `ChainHead` and restart.
/// On `NewHashes`:
/// 	Set s to `ChainHead` and restart.
///
/// All other messages are ignored.
///

use util::*;
use rlp::*;
use network::*;
use ethcore::views::{HeaderView};
use ethcore::header::{BlockNumber, Header as BlockHeader};
use ethcore::client::{BlockChainClient, BlockStatus, BlockId, BlockChainInfo, BlockImportError, BlockQueueInfo};
use ethcore::error::*;
use ethcore::snapshot::{ManifestData, RestorationStatus};
use sync_io::SyncIo;
use time;
use super::SyncConfig;
use block_sync::{BlockDownloader, BlockRequest, BlockDownloaderImportError as DownloaderImportError, DownloadAction};
use snapshot::{Snapshot, ChunkType};
use rand::{thread_rng, Rng};
use api::{PeerInfo as PeerInfoDigest, WARP_SYNC_PROTOCOL_ID};
use transactions_stats::{TransactionsStats, Stats as TransactionStats};

known_heap_size!(0, PeerInfo);

type PacketDecodeError = DecoderError;

const PROTOCOL_VERSION_63: u8 = 63;
const PROTOCOL_VERSION_62: u8 = 62;
const PROTOCOL_VERSION_1: u8 = 1;
const PROTOCOL_VERSION_2: u8 = 2;
const MAX_BODIES_TO_SEND: usize = 256;
const MAX_HEADERS_TO_SEND: usize = 512;
const MAX_NODE_DATA_TO_SEND: usize = 1024;
const MAX_RECEIPTS_TO_SEND: usize = 1024;
const MAX_RECEIPTS_HEADERS_TO_SEND: usize = 256;
const MIN_PEERS_PROPAGATION: usize = 4;
const MAX_PEERS_PROPAGATION: usize = 128;
const MAX_PEER_LAG_PROPAGATION: BlockNumber = 20;
const MAX_NEW_HASHES: usize = 64;
const MAX_TX_TO_IMPORT: usize = 512;
const MAX_NEW_BLOCK_AGE: BlockNumber = 20;
const MAX_TRANSACTION_SIZE: usize = 300*1024;
// Min number of blocks to be behind for a snapshot sync
const SNAPSHOT_RESTORE_THRESHOLD: BlockNumber = 100000;
const SNAPSHOT_MIN_PEERS: usize = 3;

const STATUS_PACKET: u8 = 0x00;
const NEW_BLOCK_HASHES_PACKET: u8 = 0x01;
const TRANSACTIONS_PACKET: u8 = 0x02;
const GET_BLOCK_HEADERS_PACKET: u8 = 0x03;
const BLOCK_HEADERS_PACKET: u8 = 0x04;
const GET_BLOCK_BODIES_PACKET: u8 = 0x05;
const BLOCK_BODIES_PACKET: u8 = 0x06;
const NEW_BLOCK_PACKET: u8 = 0x07;

const GET_NODE_DATA_PACKET: u8 = 0x0d;
const NODE_DATA_PACKET: u8 = 0x0e;
const GET_RECEIPTS_PACKET: u8 = 0x0f;
const RECEIPTS_PACKET: u8 = 0x10;

pub const ETH_PACKET_COUNT: u8 = 0x11;

const GET_SNAPSHOT_MANIFEST_PACKET: u8 = 0x11;
const SNAPSHOT_MANIFEST_PACKET: u8 = 0x12;
const GET_SNAPSHOT_DATA_PACKET: u8 = 0x13;
const SNAPSHOT_DATA_PACKET: u8 = 0x14;
const CONSENSUS_DATA_PACKET: u8 = 0x15;

pub const SNAPSHOT_SYNC_PACKET_COUNT: u8 = 0x16;

const MAX_SNAPSHOT_CHUNKS_DOWNLOAD_AHEAD: usize = 3;

const WAIT_PEERS_TIMEOUT_SEC: u64 = 5;
const STATUS_TIMEOUT_SEC: u64 = 5;
const HEADERS_TIMEOUT_SEC: u64 = 15;
const BODIES_TIMEOUT_SEC: u64 = 10;
const RECEIPTS_TIMEOUT_SEC: u64 = 10;
const FORK_HEADER_TIMEOUT_SEC: u64 = 3;
const SNAPSHOT_MANIFEST_TIMEOUT_SEC: u64 = 3;
const SNAPSHOT_DATA_TIMEOUT_SEC: u64 = 60;

#[derive(Copy, Clone, Eq, PartialEq, Debug)]
/// Sync state
pub enum SyncState {
	/// Collecting enough peers to start syncing.
	WaitingPeers,
	/// Waiting for snapshot manifest download
	SnapshotManifest,
	/// Downloading snapshot data
	SnapshotData,
	/// Waiting for snapshot restoration progress.
	SnapshotWaiting,
	/// Downloading new blocks
	Blocks,
	/// Initial chain sync complete. Waiting for new packets
	Idle,
	/// Block downloading paused. Waiting for block queue to process blocks and free some space
	Waiting,
	/// Downloading blocks learned from `NewHashes` packet
	NewBlocks,
}

/// Syncing status and statistics
#[derive(Clone, Copy)]
pub struct SyncStatus {
	/// State
	pub state: SyncState,
	/// Syncing protocol version. That's the maximum protocol version we connect to.
	pub protocol_version: u8,
	/// The underlying p2p network version.
	pub network_id: u64,
	/// `BlockChain` height for the moment the sync started.
	pub start_block_number: BlockNumber,
	/// Last fully downloaded and imported block number (if any).
	pub last_imported_block_number: Option<BlockNumber>,
	/// Highest block number in the download queue (if any).
	pub highest_block_number: Option<BlockNumber>,
	/// Total number of blocks for the sync process.
	pub blocks_total: BlockNumber,
	/// Number of blocks downloaded so far.
	pub blocks_received: BlockNumber,
	/// Total number of connected peers
	pub num_peers: usize,
	/// Total number of active peers.
	pub num_active_peers: usize,
	/// Heap memory used in bytes.
	pub mem_used: usize,
	/// Snapshot chunks
	pub num_snapshot_chunks: usize,
	/// Snapshot chunks downloaded
	pub snapshot_chunks_done: usize,
	/// Last fully downloaded and imported ancient block number (if any).
	pub last_imported_old_block_number: Option<BlockNumber>,
}

impl SyncStatus {
	/// Indicates if snapshot download is in progress
	pub fn is_snapshot_syncing(&self) -> bool {
		self.state == SyncState::SnapshotManifest
			|| self.state == SyncState::SnapshotData
			|| self.state == SyncState::SnapshotWaiting
	}

	/// Returns max no of peers to display in informants
	pub fn current_max_peers(&self, min_peers: u32, max_peers: u32) -> u32 {
		if self.num_peers as u32 > min_peers {
			max_peers
		} else {
			min_peers
		}
	}

	/// Is it doing a major sync?
	pub fn is_syncing(&self, queue_info: BlockQueueInfo) -> bool {
		let is_syncing_state = match self.state { SyncState::Idle | SyncState::NewBlocks => false, _ => true };
		let is_verifying = queue_info.unverified_queue_size + queue_info.verified_queue_size > 3;
		is_verifying || is_syncing_state
	}
}

#[derive(PartialEq, Eq, Debug, Clone)]
/// Peer data type requested
enum PeerAsking {
	Nothing,
	ForkHeader,
	BlockHeaders,
	BlockBodies,
	BlockReceipts,
	SnapshotManifest,
	SnapshotData,
}

#[derive(PartialEq, Eq, Debug, Clone, Copy)]
/// Block downloader channel.
enum BlockSet {
	/// New blocks better than out best blocks
	NewBlocks,
	/// Missing old blocks
	OldBlocks,
}
#[derive(Clone, Eq, PartialEq)]
enum ForkConfirmation {
	/// Fork block confirmation pending.
	Unconfirmed,
	/// Peers chain is too short to confirm the fork.
	TooShort,
	/// Fork is confirmed.
	Confirmed,
}

#[derive(Clone)]
/// Syncing peer information
struct PeerInfo {
	/// eth protocol version
	protocol_version: u8,
	/// Peer chain genesis hash
	genesis: H256,
	/// Peer network id
	network_id: u64,
	/// Peer best block hash
	latest_hash: H256,
	/// Peer total difficulty if known
	difficulty: Option<U256>,
	/// Type of data currenty being requested from peer.
	asking: PeerAsking,
	/// A set of block numbers being requested
	asking_blocks: Vec<H256>,
	/// Holds requested header hash if currently requesting block header by hash
	asking_hash: Option<H256>,
	/// Holds requested snapshot chunk hash if any.
	asking_snapshot_data: Option<H256>,
	/// Request timestamp
	ask_time: u64,
	/// Holds a set of transactions recently sent to this peer to avoid spamming.
	last_sent_transactions: HashSet<H256>,
	/// Pending request is expired and result should be ignored
	expired: bool,
	/// Peer fork confirmation status
	confirmation: ForkConfirmation,
	/// Best snapshot hash
	snapshot_hash: Option<H256>,
	/// Best snapshot block number
	snapshot_number: Option<BlockNumber>,
	/// Block set requested
	block_set: Option<BlockSet>,
}

impl PeerInfo {
	fn can_sync(&self) -> bool {
		self.confirmation == ForkConfirmation::Confirmed && !self.expired
	}

	fn is_allowed(&self) -> bool {
		self.confirmation != ForkConfirmation::Unconfirmed && !self.expired
	}

	fn reset_asking(&mut self) {
		self.asking_blocks.clear();
		self.asking_hash = None;
		// mark any pending requests as expired
		if self.asking != PeerAsking::Nothing && self.is_allowed() {
			self.expired = true;
		}
	}
}

/// Blockchain sync handler.
/// See module documentation for more details.
pub struct ChainSync {
	/// Sync state
	state: SyncState,
	/// Last block number for the start of sync
	starting_block: BlockNumber,
	/// Highest block number seen
	highest_block: Option<BlockNumber>,
	/// All connected peers
	peers: HashMap<PeerId, PeerInfo>,
	/// Peers active for current sync round
	active_peers: HashSet<PeerId>,
	/// Block download process for new blocks
	new_blocks: BlockDownloader,
	/// Block download process for ancient blocks
	old_blocks: Option<BlockDownloader>,
	/// Last propagated block number
	last_sent_block_number: BlockNumber,
	/// Network ID
	network_id: u64,
	/// Optional fork block to check
	fork_block: Option<(BlockNumber, H256)>,
	/// Snapshot downloader.
	snapshot: Snapshot,
	/// Connected peers pending Status message.
	/// Value is request timestamp.
	handshaking_peers: HashMap<PeerId, u64>,
	/// Sync start timestamp. Measured when first peer is connected
	sync_start_time: Option<u64>,
	/// Transactions propagation statistics
	transactions_stats: TransactionsStats,
	/// Enable ancient block downloading
	download_old_blocks: bool,
}

type RlpResponseResult = Result<Option<(PacketId, RlpStream)>, PacketDecodeError>;

impl ChainSync {
	/// Create a new instance of syncing strategy.
	pub fn new(config: SyncConfig, chain: &BlockChainClient) -> ChainSync {
		let chain_info = chain.chain_info();
		let pruning = chain.pruning_info();
		let mut sync = ChainSync {
			state: if config.warp_sync { SyncState::WaitingPeers } else { SyncState::Idle },
			starting_block: chain.chain_info().best_block_number,
			highest_block: None,
			peers: HashMap::new(),
			handshaking_peers: HashMap::new(),
			active_peers: HashSet::new(),
			new_blocks: BlockDownloader::new(false, &chain_info.best_block_hash, chain_info.best_block_number, pruning.state_history_size),
			old_blocks: None,
			last_sent_block_number: 0,
			network_id: config.network_id,
			fork_block: config.fork_block,
			download_old_blocks: config.download_old_blocks,
			snapshot: Snapshot::new(),
			sync_start_time: None,
			transactions_stats: TransactionsStats::default(),
		};
		sync.update_targets(chain);
		sync
	}

	/// Returns synchonization status
	pub fn status(&self) -> SyncStatus {
		let last_imported_number = self.new_blocks.last_imported_block_number();
		SyncStatus {
			state: self.state.clone(),
			protocol_version: PROTOCOL_VERSION_63,
			network_id: self.network_id,
			start_block_number: self.starting_block,
			last_imported_block_number: Some(last_imported_number),
			last_imported_old_block_number: self.old_blocks.as_ref().map(|d| d.last_imported_block_number()),
			highest_block_number: self.highest_block.map(|n| max(n, last_imported_number)),
			blocks_received: if last_imported_number > self.starting_block { last_imported_number - self.starting_block } else { 0 },
			blocks_total: match self.highest_block { Some(x) if x > self.starting_block => x - self.starting_block, _ => 0 },
			num_peers: self.peers.values().filter(|p| p.is_allowed()).count(),
			num_active_peers: self.peers.values().filter(|p| p.is_allowed() && p.asking != PeerAsking::Nothing).count(),
			num_snapshot_chunks: self.snapshot.total_chunks(),
			snapshot_chunks_done: self.snapshot.done_chunks(),
			mem_used:
				self.new_blocks.heap_size()
				+ self.old_blocks.as_ref().map_or(0, |d| d.heap_size())
				+ self.peers.heap_size_of_children(),
		}
	}

	/// Returns information on peers connections
	pub fn peers(&self, io: &SyncIo) -> Vec<PeerInfoDigest> {
		self.peers.iter()
			.filter_map(|(&peer_id, peer_data)|
				io.peer_session_info(peer_id).map(|session_info|
					PeerInfoDigest {
						id: session_info.id.map(|id| id.hex()),
						client_version: session_info.client_version,
						capabilities: session_info.peer_capabilities.into_iter().map(|c| c.to_string()).collect(),
						remote_address: session_info.remote_address,
						local_address: session_info.local_address,
						eth_version: peer_data.protocol_version as u32,
						eth_difficulty: peer_data.difficulty,
						eth_head: peer_data.latest_hash,
				})
			)
			.collect()
	}

	/// Returns transactions propagation statistics
	pub fn transactions_stats(&self) -> &H256FastMap<TransactionStats> {
		self.transactions_stats.stats()
	}

	/// Updates transactions were received by a peer
	pub fn transactions_received(&mut self, hashes: Vec<H256>, peer_id: PeerId) {
		if let Some(mut peer_info) = self.peers.get_mut(&peer_id) {
			peer_info.last_sent_transactions.extend(&hashes);
		}
	}

	/// Abort all sync activity
	pub fn abort(&mut self, io: &mut SyncIo) {
		self.reset_and_continue(io);
		self.peers.clear();
	}

	#[cfg_attr(feature="dev", allow(for_kv_map))] // Because it's not possible to get `values_mut()`
	/// Reset sync. Clear all downloaded data but keep the queue
	fn reset(&mut self, io: &mut SyncIo) {
		self.new_blocks.reset();
		self.snapshot.clear();
		let chain_info = io.chain().chain_info();
		if self.state == SyncState::SnapshotData {
			debug!(target:"sync", "Aborting snapshot restore");
			io.snapshot_service().abort_restore();
		}
		for (_, ref mut p) in &mut self.peers {
			if p.block_set != Some(BlockSet::OldBlocks) {
				p.reset_asking();
				if p.difficulty.is_none() {
					// assume peer has up to date difficulty
					p.difficulty = Some(chain_info.pending_total_difficulty);
				}
			}
		}
		self.state = SyncState::Idle;
		// Reactivate peers only if some progress has been made
		// since the last sync round of if starting fresh.
		self.active_peers = self.peers.keys().cloned().collect();
	}

	/// Restart sync
	pub fn reset_and_continue(&mut self, io: &mut SyncIo) {
		trace!(target: "sync", "Restarting");
		self.reset(io);
		self.continue_sync(io);
	}

	/// Remove peer from active peer set. Peer will be reactivated on the next sync
	/// round.
	fn deactivate_peer(&mut self, _io: &mut SyncIo, peer_id: PeerId) {
		trace!(target: "sync", "Deactivating peer {}", peer_id);
		self.active_peers.remove(&peer_id);
	}

	fn maybe_start_snapshot_sync(&mut self, io: &mut SyncIo) {
		if self.state != SyncState::WaitingPeers {
			return;
		}
		// Make sure the snapshot block is not too far away from best block and network best block and
		// that it is higher than fork detection block
		let our_best_block = io.chain().chain_info().best_block_number;
		let fork_block = self.fork_block.as_ref().map(|&(n, _)| n).unwrap_or(0);

		let (best_hash, max_peers, snapshot_peers) = {
			//collect snapshot infos from peers
			let snapshots = self.peers.iter()
				.filter(|&(_, p)| p.is_allowed() && p.snapshot_number.map_or(false, |sn|
					our_best_block < sn && (sn - our_best_block) > SNAPSHOT_RESTORE_THRESHOLD &&
					sn > fork_block &&
					self.highest_block.map_or(true, |highest| highest >= sn && (highest - sn) <= SNAPSHOT_RESTORE_THRESHOLD)
				))
				.filter_map(|(p, peer)| peer.snapshot_hash.map(|hash| (p, hash.clone())));

			let mut snapshot_peers = HashMap::new();
			let mut max_peers: usize = 0;
			let mut best_hash = None;
			for (p, hash) in snapshots {
				let peers = snapshot_peers.entry(hash).or_insert_with(Vec::new);
				peers.push(*p);
				if peers.len() > max_peers {
					max_peers = peers.len();
					best_hash = Some(hash);
				}
			}
			(best_hash, max_peers, snapshot_peers)
		};

		let timeout = self.sync_start_time.map_or(false, |t| ((time::precise_time_ns() - t) / 1_000_000_000) > WAIT_PEERS_TIMEOUT_SEC);

		if let (Some(hash), Some(peers)) = (best_hash, best_hash.map_or(None, |h| snapshot_peers.get(&h))) {
			if max_peers >= SNAPSHOT_MIN_PEERS {
				trace!(target: "sync", "Starting confirmed snapshot sync {:?} with {:?}", hash, peers);
				self.start_snapshot_sync(io, peers);
			} else if timeout {
				trace!(target: "sync", "Starting unconfirmed snapshot sync {:?} with {:?}", hash, peers);
				self.start_snapshot_sync(io, peers);
			}
		} else if timeout {
			trace!(target: "sync", "No snapshots found, starting full sync");
			self.state = SyncState::Idle;
			self.continue_sync(io);
		}
	}

	fn start_snapshot_sync(&mut self, io: &mut SyncIo, peers: &[PeerId]) {
		self.snapshot.clear();
		for p in peers {
			if self.peers.get(p).map_or(false, |p| p.asking == PeerAsking::Nothing) {
				self.request_snapshot_manifest(io, *p);
			}
		}
		self.state = SyncState::SnapshotManifest;
	}

	/// Restart sync disregarding the block queue status. May end up re-downloading up to QUEUE_SIZE blocks
	pub fn restart(&mut self, io: &mut SyncIo) {
		self.update_targets(io.chain());
		self.reset_and_continue(io);
	}

	/// Update sync after the blockchain has been changed externally.
	pub fn update_targets(&mut self, chain: &BlockChainClient) {
		// Do not assume that the block queue/chain still has our last_imported_block
		let pruning = chain.pruning_info();
		let chain = chain.chain_info();
		self.new_blocks = BlockDownloader::new(false, &chain.best_block_hash, chain.best_block_number, pruning.state_history_size);
		self.old_blocks = None;
		if self.download_old_blocks {
			if let (Some(ancient_block_hash), Some(ancient_block_number)) = (chain.ancient_block_hash, chain.ancient_block_number) {

				trace!(target: "sync", "Downloading old blocks from {:?} (#{}) till {:?} (#{:?})", ancient_block_hash, ancient_block_number, chain.first_block_hash, chain.first_block_number);
				let mut downloader = BlockDownloader::new(true, &ancient_block_hash, ancient_block_number, pruning.state_history_size);
				if let Some(hash) = chain.first_block_hash {
					trace!(target: "sync", "Downloader target set to {:?}", hash);
					downloader.set_target(&hash);
				}
				self.old_blocks = Some(downloader);
			}
		}
	}

	/// Called by peer to report status
	fn on_peer_status(&mut self, io: &mut SyncIo, peer_id: PeerId, r: &UntrustedRlp) -> Result<(), PacketDecodeError> {
		self.handshaking_peers.remove(&peer_id);
		let protocol_version: u8 = r.val_at(0)?;
		let warp_protocol = io.protocol_version(&WARP_SYNC_PROTOCOL_ID, peer_id) != 0;
		let peer = PeerInfo {
			protocol_version: protocol_version,
			network_id: r.val_at(1)?,
			difficulty: Some(r.val_at(2)?),
			latest_hash: r.val_at(3)?,
			genesis: r.val_at(4)?,
			asking: PeerAsking::Nothing,
			asking_blocks: Vec::new(),
			asking_hash: None,
			ask_time: 0,
			last_sent_transactions: HashSet::new(),
			expired: false,
			confirmation: if self.fork_block.is_none() { ForkConfirmation::Confirmed } else { ForkConfirmation::Unconfirmed },
			asking_snapshot_data: None,
			snapshot_hash: if warp_protocol { Some(r.val_at(5)?) } else { None },
			snapshot_number: if warp_protocol { Some(r.val_at(6)?) } else { None },
			block_set: None,
		};

		if self.sync_start_time.is_none() {
			self.sync_start_time = Some(time::precise_time_ns());
		}

		trace!(target: "sync", "New peer {} (protocol: {}, network: {:?}, difficulty: {:?}, latest:{}, genesis:{}, snapshot:{:?})",
			peer_id, peer.protocol_version, peer.network_id, peer.difficulty, peer.latest_hash, peer.genesis, peer.snapshot_number);
		if io.is_expired() {
			trace!(target: "sync", "Status packet from expired session {}:{}", peer_id, io.peer_info(peer_id));
			return Ok(());
		}

		if self.peers.contains_key(&peer_id) {
			debug!(target: "sync", "Unexpected status packet from {}:{}", peer_id, io.peer_info(peer_id));
			return Ok(());
		}
		let chain_info = io.chain().chain_info();
		if peer.genesis != chain_info.genesis_hash {
			io.disable_peer(peer_id);
			trace!(target: "sync", "Peer {} genesis hash mismatch (ours: {}, theirs: {})", peer_id, chain_info.genesis_hash, peer.genesis);
			return Ok(());
		}
		if peer.network_id != self.network_id {
			io.disable_peer(peer_id);
			trace!(target: "sync", "Peer {} network id mismatch (ours: {}, theirs: {})", peer_id, self.network_id, peer.network_id);
			return Ok(());
		}
		if (warp_protocol && peer.protocol_version != PROTOCOL_VERSION_1 && peer.protocol_version != PROTOCOL_VERSION_2) || (!warp_protocol && peer.protocol_version != PROTOCOL_VERSION_63 && peer.protocol_version != PROTOCOL_VERSION_62) {
			io.disable_peer(peer_id);
			trace!(target: "sync", "Peer {} unsupported eth protocol ({})", peer_id, peer.protocol_version);
			return Ok(());
		}

		self.peers.insert(peer_id.clone(), peer);
		// Don't activate peer immediatelly when searching for common block.
		// Let the current sync round complete first.
		self.active_peers.insert(peer_id.clone());
		debug!(target: "sync", "Connected {}:{}", peer_id, io.peer_info(peer_id));
		if let Some((fork_block, _)) = self.fork_block {
			self.request_fork_header_by_number(io, peer_id, fork_block);
		} else {
			self.sync_peer(io, peer_id, false);
		}
		Ok(())
	}

	#[cfg_attr(feature="dev", allow(cyclomatic_complexity, needless_borrow))]
	/// Called by peer once it has new block headers during sync
	fn on_peer_block_headers(&mut self, io: &mut SyncIo, peer_id: PeerId, r: &UntrustedRlp) -> Result<(), PacketDecodeError> {
		let confirmed = match self.peers.get_mut(&peer_id) {
			Some(ref mut peer) if peer.asking == PeerAsking::ForkHeader => {
				peer.asking = PeerAsking::Nothing;
				let item_count = r.item_count();
				let (fork_number, fork_hash) = self.fork_block.expect("ForkHeader request is sent only fork block is Some; qed").clone();
				if item_count == 0 || item_count != 1 {
					trace!(target: "sync", "{}: Chain is too short to confirm the block", peer_id);
					peer.confirmation = ForkConfirmation::TooShort;
				} else {
					let header = r.at(0)?.as_raw();
					if header.sha3() == fork_hash {
						trace!(target: "sync", "{}: Confirmed peer", peer_id);
						peer.confirmation = ForkConfirmation::Confirmed;
						if !io.chain_overlay().read().contains_key(&fork_number) {
							io.chain_overlay().write().insert(fork_number, header.to_vec());
						}
					} else {
						trace!(target: "sync", "{}: Fork mismatch", peer_id);
						io.disconnect_peer(peer_id);
						return Ok(());
					}
				}
				true
			},
			_ => false,
		};
		if confirmed {
			self.sync_peer(io, peer_id, false);
			return Ok(());
		}

		self.clear_peer_download(peer_id);
		let expected_hash = self.peers.get(&peer_id).and_then(|p| p.asking_hash);
		let allowed = self.peers.get(&peer_id).map(|p| p.is_allowed()).unwrap_or(false);
		let block_set = self.peers.get(&peer_id).and_then(|p| p.block_set).unwrap_or(BlockSet::NewBlocks);
		if !self.reset_peer_asking(peer_id, PeerAsking::BlockHeaders) || expected_hash.is_none() || !allowed {
			trace!(target: "sync", "{}: Ignored unexpected headers, expected_hash = {:?}", peer_id, expected_hash);
			self.continue_sync(io);
			return Ok(());
		}
		let item_count = r.item_count();
		trace!(target: "sync", "{} -> BlockHeaders ({} entries), state = {:?}, set = {:?}", peer_id, item_count, self.state, block_set);
		if (self.state == SyncState::Idle || self.state == SyncState::WaitingPeers) && self.old_blocks.is_none() {
			trace!(target: "sync", "Ignored unexpected block headers");
			self.continue_sync(io);
			return Ok(());
		}
		if self.state == SyncState::Waiting {
			trace!(target: "sync", "Ignored block headers while waiting");
			self.continue_sync(io);
			return Ok(());
		}

		let result =  {
			let mut downloader = match block_set {
				BlockSet::NewBlocks => &mut self.new_blocks,
				BlockSet::OldBlocks => {
					match self.old_blocks {
						None => {
							trace!(target: "sync", "Ignored block headers while block download is inactive");
							self.continue_sync(io);
							return Ok(());
						},
						Some(ref mut blocks) => blocks,
					}
				}
			};
			downloader.import_headers(io, r, expected_hash)
		};

		match result {
			Err(DownloaderImportError::Useless) => {
				self.deactivate_peer(io, peer_id);
			},
			Err(DownloaderImportError::Invalid) => {
				io.disable_peer(peer_id);
				self.deactivate_peer(io, peer_id);
				self.continue_sync(io);
				return Ok(());
			},
			Ok(DownloadAction::Reset) => {
				// mark all outstanding requests as expired
				trace!("Resetting downloads for {:?}", block_set);
				for (_, ref mut p) in self.peers.iter_mut().filter(|&(_, ref p)| p.block_set == Some(block_set)) {
					p.reset_asking();
				}

			}
			Ok(DownloadAction::None) => {},
		}

		self.collect_blocks(io, block_set);
		// give a task to the same peer first if received valuable headers.
		self.sync_peer(io, peer_id, false);
		// give tasks to other peers
		self.continue_sync(io);
		Ok(())
	}

	/// Called by peer once it has new block bodies
	fn on_peer_block_bodies(&mut self, io: &mut SyncIo, peer_id: PeerId, r: &UntrustedRlp) -> Result<(), PacketDecodeError> {
		self.clear_peer_download(peer_id);
		let block_set = self.peers.get(&peer_id).and_then(|p| p.block_set).unwrap_or(BlockSet::NewBlocks);
		if !self.reset_peer_asking(peer_id, PeerAsking::BlockBodies) {
			trace!(target: "sync", "{}: Ignored unexpected bodies", peer_id);
			self.continue_sync(io);
			return Ok(());
		}
		let item_count = r.item_count();
		trace!(target: "sync", "{} -> BlockBodies ({} entries), set = {:?}", peer_id, item_count, block_set);
		if item_count == 0 {
			self.deactivate_peer(io, peer_id);
		}
		else if self.state == SyncState::Waiting {
			trace!(target: "sync", "Ignored block bodies while waiting");
		}
		else
		{
			let result = {
				let mut downloader = match block_set {
					BlockSet::NewBlocks => &mut self.new_blocks,
					BlockSet::OldBlocks => match self.old_blocks {
						None => {
							trace!(target: "sync", "Ignored block headers while block download is inactive");
							self.continue_sync(io);
							return Ok(());
						},
						Some(ref mut blocks) => blocks,
					}
				};
				downloader.import_bodies(io, r)
			};

			match result {
				Err(DownloaderImportError::Invalid) => {
					io.disable_peer(peer_id);
					self.deactivate_peer(io, peer_id);
					self.continue_sync(io);
					return Ok(());
				},
				Err(DownloaderImportError::Useless) => {
					self.deactivate_peer(io, peer_id);
				},
				Ok(()) => (),
			}

			self.collect_blocks(io, block_set);
			self.sync_peer(io, peer_id, false);
		}
		self.continue_sync(io);
		Ok(())
	}

	/// Called by peer once it has new block receipts
	fn on_peer_block_receipts(&mut self, io: &mut SyncIo, peer_id: PeerId, r: &UntrustedRlp) -> Result<(), PacketDecodeError> {
		self.clear_peer_download(peer_id);
		let block_set = self.peers.get(&peer_id).and_then(|p| p.block_set).unwrap_or(BlockSet::NewBlocks);
		if !self.reset_peer_asking(peer_id, PeerAsking::BlockReceipts) {
			trace!(target: "sync", "{}: Ignored unexpected receipts", peer_id);
			self.continue_sync(io);
			return Ok(());
		}
		let item_count = r.item_count();
		trace!(target: "sync", "{} -> BlockReceipts ({} entries)", peer_id, item_count);
		if item_count == 0 {
			self.deactivate_peer(io, peer_id);
		}
		else if self.state == SyncState::Waiting {
			trace!(target: "sync", "Ignored block receipts while waiting");
		}
		else
		{
			let result = {
				let mut downloader = match block_set {
					BlockSet::NewBlocks => &mut self.new_blocks,
					BlockSet::OldBlocks => match self.old_blocks {
						None => {
							trace!(target: "sync", "Ignored block headers while block download is inactive");
							self.continue_sync(io);
							return Ok(());
						},
						Some(ref mut blocks) => blocks,
					}
				};
				downloader.import_receipts(io, r)
			};

			match result {
				Err(DownloaderImportError::Invalid) => {
					io.disable_peer(peer_id);
					self.deactivate_peer(io, peer_id);
					self.continue_sync(io);
					return Ok(());
				},
				Err(DownloaderImportError::Useless) => {
					self.deactivate_peer(io, peer_id);
				},
				Ok(()) => (),
			}

			self.collect_blocks(io, block_set);
			self.sync_peer(io, peer_id, false);
		}
		self.continue_sync(io);
		Ok(())
	}

	/// Called by peer once it has new block bodies
	#[cfg_attr(feature="dev", allow(cyclomatic_complexity))]
	fn on_peer_new_block(&mut self, io: &mut SyncIo, peer_id: PeerId, r: &UntrustedRlp) -> Result<(), PacketDecodeError> {
		if !self.peers.get(&peer_id).map_or(false, |p| p.can_sync()) {
			trace!(target: "sync", "Ignoring new block from unconfirmed peer {}", peer_id);
			return Ok(());
		}
<<<<<<< HEAD
		let block_rlp = r.at(0)?;
		let header_rlp = block_rlp.at(0)?;
=======
		let difficulty: U256 = try!(r.val_at(1));
		if let Some(ref mut peer) = self.peers.get_mut(&peer_id) {
			if peer.difficulty.map_or(true, |pd| difficulty > pd) {
				peer.difficulty = Some(difficulty);
			}
		}
		let block_rlp = try!(r.at(0));
		let header_rlp = try!(block_rlp.at(0));
>>>>>>> 9cfc72ca
		let h = header_rlp.as_raw().sha3();
		trace!(target: "sync", "{} -> NewBlock ({})", peer_id, h);
		let header: BlockHeader = header_rlp.as_val()?;
		if header.number() > self.highest_block.unwrap_or(0) {
			self.highest_block = Some(header.number());
		}
		let mut unknown = false;
		{
			if let Some(ref mut peer) = self.peers.get_mut(&peer_id) {
				peer.latest_hash = header.hash();
			}
		}
		let last_imported_number = self.new_blocks.last_imported_block_number();
		if last_imported_number > header.number() && last_imported_number - header.number() > MAX_NEW_BLOCK_AGE {
			trace!(target: "sync", "Ignored ancient new block {:?}", h);
			io.disable_peer(peer_id);
			return Ok(());
		}
		match io.chain().import_block(block_rlp.as_raw().to_vec()) {
			Err(BlockImportError::Import(ImportError::AlreadyInChain)) => {
				trace!(target: "sync", "New block already in chain {:?}", h);
			},
			Err(BlockImportError::Import(ImportError::AlreadyQueued)) => {
				trace!(target: "sync", "New block already queued {:?}", h);
			},
			Ok(_) => {
				// abort current download of the same block
				self.complete_sync(io);
				self.new_blocks.mark_as_known(&header.hash(), header.number());
				trace!(target: "sync", "New block queued {:?} ({})", h, header.number());
			},
			Err(BlockImportError::Block(BlockError::UnknownParent(p))) => {
				unknown = true;
				trace!(target: "sync", "New block with unknown parent ({:?}) {:?}", p, h);
			},
			Err(e) => {
				debug!(target: "sync", "Bad new block {:?} : {:?}", h, e);
				io.disable_peer(peer_id);
			}
		};
		if unknown {
			if self.state != SyncState::Idle {
				trace!(target: "sync", "NewBlock ignored while seeking");
			} else {
				trace!(target: "sync", "New unknown block {:?}", h);
				//TODO: handle too many unknown blocks
<<<<<<< HEAD
				let difficulty: U256 = r.val_at(1)?;
				if let Some(ref mut peer) = self.peers.get_mut(&peer_id) {
					if peer.difficulty.map_or(true, |pd| difficulty > pd) {
						peer.difficulty = Some(difficulty);
						trace!(target: "sync", "Received block {:?}  with no known parent. Peer needs syncing...", h);
					}
				}
=======
>>>>>>> 9cfc72ca
				self.sync_peer(io, peer_id, true);
			}
		}
		self.continue_sync(io);
		Ok(())
	}

	/// Handles `NewHashes` packet. Initiates headers download for any unknown hashes.
	fn on_peer_new_hashes(&mut self, io: &mut SyncIo, peer_id: PeerId, r: &UntrustedRlp) -> Result<(), PacketDecodeError> {
		if !self.peers.get(&peer_id).map_or(false, |p| p.can_sync()) {
			trace!(target: "sync", "Ignoring new hashes from unconfirmed peer {}", peer_id);
			return Ok(());
		}
		let hashes: Vec<_> = r.iter().take(MAX_NEW_HASHES).map(|item| (item.val_at::<H256>(0), item.val_at::<BlockNumber>(1))).collect();
		if let Some(ref mut peer) = self.peers.get_mut(&peer_id) {
			// Peer has new blocks with unknown difficulty
			peer.difficulty = None;
			if let Some(&(Ok(ref h), _)) = hashes.last() {
				peer.latest_hash = h.clone();
			}
		}
		if self.state != SyncState::Idle {
			trace!(target: "sync", "Ignoring new hashes since we're already downloading.");
			let max = r.iter().take(MAX_NEW_HASHES).map(|item| item.val_at::<BlockNumber>(1).unwrap_or(0)).fold(0u64, max);
			if max > self.highest_block.unwrap_or(0) {
				self.highest_block = Some(max);
			}
			self.continue_sync(io);
			return Ok(());
		}
		trace!(target: "sync", "{} -> NewHashes ({} entries)", peer_id, r.item_count());
		let mut max_height: BlockNumber = 0;
		let mut new_hashes = Vec::new();
		let last_imported_number = self.new_blocks.last_imported_block_number();
		for (rh, rn) in hashes {
			let hash = rh?;
			let number = rn?;
			if number > self.highest_block.unwrap_or(0) {
				self.highest_block = Some(number);
			}
			if self.new_blocks.is_downloading(&hash) {
				continue;
			}
			if last_imported_number > number && last_imported_number - number > MAX_NEW_BLOCK_AGE {
				trace!(target: "sync", "Ignored ancient new block hash {:?}", hash);
				io.disable_peer(peer_id);
				continue;
			}
			match io.chain().block_status(BlockId::Hash(hash.clone())) {
				BlockStatus::InChain  => {
					trace!(target: "sync", "New block hash already in chain {:?}", hash);
				},
				BlockStatus::Queued => {
					trace!(target: "sync", "New hash block already queued {:?}", hash);
				},
				BlockStatus::Unknown => {
					new_hashes.push(hash.clone());
					if number > max_height {
						trace!(target: "sync", "New unknown block hash {:?}", hash);
						if let Some(ref mut peer) = self.peers.get_mut(&peer_id) {
							peer.latest_hash = hash.clone();
						}
						max_height = number;
					}
				},
				BlockStatus::Bad => {
					debug!(target: "sync", "Bad new block hash {:?}", hash);
					io.disable_peer(peer_id);
					return Ok(());
				}
			}
		};
		if max_height != 0 {
			trace!(target: "sync", "Downloading blocks for new hashes");
			self.new_blocks.reset_to(new_hashes);
			self.state = SyncState::NewBlocks;
			self.sync_peer(io, peer_id, true);
		}
		self.continue_sync(io);
		Ok(())
	}

	/// Called when snapshot manifest is downloaded from a peer.
	fn on_snapshot_manifest(&mut self, io: &mut SyncIo, peer_id: PeerId, r: &UntrustedRlp) -> Result<(), PacketDecodeError> {
		if !self.peers.get(&peer_id).map_or(false, |p| p.can_sync()) {
			trace!(target: "sync", "Ignoring snapshot manifest from unconfirmed peer {}", peer_id);
			return Ok(());
		}
		self.clear_peer_download(peer_id);
		if !self.reset_peer_asking(peer_id, PeerAsking::SnapshotManifest) || self.state != SyncState::SnapshotManifest {
			trace!(target: "sync", "{}: Ignored unexpected/expired manifest", peer_id);
			self.continue_sync(io);
			return Ok(());
		}

		let manifest_rlp = r.at(0)?;
		let manifest = match ManifestData::from_rlp(manifest_rlp.as_raw()) {
			Err(e) => {
				trace!(target: "sync", "{}: Ignored bad manifest: {:?}", peer_id, e);
				io.disconnect_peer(peer_id);
				self.continue_sync(io);
				return Ok(());
			}
			Ok(manifest) => manifest,
		};
		self.snapshot.reset_to(&manifest, &manifest_rlp.as_raw().sha3());
		io.snapshot_service().begin_restore(manifest);
		self.state = SyncState::SnapshotData;

		// give a task to the same peer first.
		self.sync_peer(io, peer_id, false);
		// give tasks to other peers
		self.continue_sync(io);
		Ok(())
	}

	/// Called when snapshot data is downloaded from a peer.
	fn on_snapshot_data(&mut self, io: &mut SyncIo, peer_id: PeerId, r: &UntrustedRlp) -> Result<(), PacketDecodeError> {
		if !self.peers.get(&peer_id).map_or(false, |p| p.can_sync()) {
			trace!(target: "sync", "Ignoring snapshot data from unconfirmed peer {}", peer_id);
			return Ok(());
		}
		self.clear_peer_download(peer_id);
		if !self.reset_peer_asking(peer_id, PeerAsking::SnapshotData) || (self.state != SyncState::SnapshotData && self.state != SyncState::SnapshotWaiting) {
			trace!(target: "sync", "{}: Ignored unexpected snapshot data", peer_id);
			self.continue_sync(io);
			return Ok(());
		}

		// check service status
		match io.snapshot_service().status() {
			RestorationStatus::Inactive | RestorationStatus::Failed => {
				trace!(target: "sync", "{}: Snapshot restoration aborted", peer_id);
				self.state = SyncState::WaitingPeers;
				self.snapshot.clear();
				self.continue_sync(io);
				return Ok(());
			},
			RestorationStatus::Ongoing { .. } => {
				trace!(target: "sync", "{}: Snapshot restoration is ongoing", peer_id);
			},
		}

		let snapshot_data: Bytes = r.val_at(0)?;
		match self.snapshot.validate_chunk(&snapshot_data) {
			Ok(ChunkType::Block(hash)) => {
				trace!(target: "sync", "{}: Processing block chunk", peer_id);
				io.snapshot_service().restore_block_chunk(hash, snapshot_data);
			}
			Ok(ChunkType::State(hash)) => {
				trace!(target: "sync", "{}: Processing state chunk", peer_id);
				io.snapshot_service().restore_state_chunk(hash, snapshot_data);
			}
			Err(()) => {
				trace!(target: "sync", "{}: Got bad snapshot chunk", peer_id);
				io.disconnect_peer(peer_id);
				self.continue_sync(io);
				return Ok(());
			}
		}

		if self.snapshot.is_complete() {
			// wait for snapshot restoration process to complete
			self.state = SyncState::SnapshotWaiting;
		}
		// give a task to the same peer first.
		self.sync_peer(io, peer_id, false);
		// give tasks to other peers
		self.continue_sync(io);
		Ok(())
	}

	/// Called by peer when it is disconnecting
	pub fn on_peer_aborting(&mut self, io: &mut SyncIo, peer: PeerId) {
		trace!(target: "sync", "== Disconnecting {}: {}", peer, io.peer_info(peer));
		self.handshaking_peers.remove(&peer);
		if self.peers.contains_key(&peer) {
			debug!(target: "sync", "Disconnected {}", peer);
			self.clear_peer_download(peer);
			self.peers.remove(&peer);
			self.active_peers.remove(&peer);
			self.continue_sync(io);
		}
	}

	/// Called when a new peer is connected
	pub fn on_peer_connected(&mut self, io: &mut SyncIo, peer: PeerId) {
		trace!(target: "sync", "== Connected {}: {}", peer, io.peer_info(peer));
		if let Err(e) = self.send_status(io, peer) {
			debug!(target:"sync", "Error sending status request: {:?}", e);
			io.disable_peer(peer);
		} else {
			self.handshaking_peers.insert(peer, time::precise_time_ns());
		}
	}

	/// Resume downloading
	fn continue_sync(&mut self, io: &mut SyncIo) {
		let mut peers: Vec<(PeerId, U256, u8)> = self.peers.iter().filter_map(|(k, p)|
			if p.can_sync() { Some((*k, p.difficulty.unwrap_or_else(U256::zero), p.protocol_version)) } else { None }).collect();
		thread_rng().shuffle(&mut peers); //TODO: sort by rating
		// prefer peers with higher protocol version
		peers.sort_by(|&(_, _, ref v1), &(_, _, ref v2)| v1.cmp(v2));
		trace!(target: "sync", "Syncing with peers: {} active, {} confirmed, {} total", self.active_peers.len(), peers.len(), self.peers.len());
		for (p, _, _) in peers {
			if self.active_peers.contains(&p) {
				self.sync_peer(io, p, false);
			}
		}
		if (self.state != SyncState::WaitingPeers && self.state != SyncState::SnapshotWaiting && self.state != SyncState::Waiting && self.state != SyncState::Idle)
			&& !self.peers.values().any(|p| p.asking != PeerAsking::Nothing && p.block_set != Some(BlockSet::OldBlocks) && p.can_sync()) {

			self.complete_sync(io);
		}
	}

	/// Called after all blocks have been downloaded
	fn complete_sync(&mut self, io: &mut SyncIo) {
		trace!(target: "sync", "Sync complete");
		self.reset(io);
		self.state = SyncState::Idle;
	}

	/// Enter waiting state
	fn pause_sync(&mut self) {
		trace!(target: "sync", "Block queue full, pausing sync");
		self.state = SyncState::Waiting;
	}

	/// Find something to do for a peer. Called for a new peer or when a peer is done with its task.
	fn sync_peer(&mut self, io: &mut SyncIo, peer_id: PeerId, force: bool) {
		if !self.active_peers.contains(&peer_id) {
			trace!(target: "sync", "Skipping deactivated peer {}", peer_id);
			return;
		}
		let (peer_latest, peer_difficulty, peer_snapshot_number, peer_snapshot_hash) = {
			if let Some(peer) = self.peers.get_mut(&peer_id) {
				if peer.asking != PeerAsking::Nothing || !peer.can_sync() {
					trace!(target: "sync", "Skipping busy peer {}", peer_id);
					return;
				}
				if self.state == SyncState::Waiting {
					trace!(target: "sync", "Waiting for the block queue");
					return;
				}
				if self.state == SyncState::SnapshotWaiting {
					trace!(target: "sync", "Waiting for the snapshot restoration");
					return;
				}
				(peer.latest_hash.clone(), peer.difficulty.clone(), peer.snapshot_number.as_ref().cloned().unwrap_or(0), peer.snapshot_hash.as_ref().cloned())
			} else {
				return;
			}
		};
		let chain_info = io.chain().chain_info();
		let syncing_difficulty = chain_info.pending_total_difficulty;
		let num_active_peers = self.peers.values().filter(|p| p.asking != PeerAsking::Nothing).count();

		let higher_difficulty = peer_difficulty.map_or(true, |pd| pd > syncing_difficulty);
		if force || higher_difficulty || self.old_blocks.is_some() {
			match self.state {
				SyncState::WaitingPeers => {
					trace!(target: "sync", "Checking snapshot sync: {} vs {}", peer_snapshot_number, chain_info.best_block_number);
					self.maybe_start_snapshot_sync(io);
				},
				SyncState::Idle | SyncState::Blocks | SyncState::NewBlocks => {
					if io.chain().queue_info().is_full() {
						self.pause_sync();
						return;
					}

					let have_latest = io.chain().block_status(BlockId::Hash(peer_latest)) != BlockStatus::Unknown;
					trace!(target: "sync", "Considering peer {}, force={}, td={:?}, our td={}, latest={}, have_latest={}, state={:?}", peer_id, force, peer_difficulty, syncing_difficulty, peer_latest, have_latest, self.state);
					if !have_latest && (higher_difficulty || force || self.state == SyncState::NewBlocks) {
						// check if got new blocks to download
						trace!(target: "sync", "Syncing with peer {}, force={}, td={:?}, our td={}, state={:?}", peer_id, force, peer_difficulty, syncing_difficulty, self.state);
						if let Some(request) = self.new_blocks.request_blocks(io, num_active_peers) {
							self.request_blocks(io, peer_id, request, BlockSet::NewBlocks);
							if self.state == SyncState::Idle {
								self.state = SyncState::Blocks;
							}
							return;
						}
					}

					if let Some(request) = self.old_blocks.as_mut().and_then(|d| d.request_blocks(io, num_active_peers)) {
						self.request_blocks(io, peer_id, request, BlockSet::OldBlocks);
						return;
					}
				},
				SyncState::SnapshotData => {
					if let RestorationStatus::Ongoing { state_chunks_done, block_chunks_done, .. } = io.snapshot_service().status() {
						if self.snapshot.done_chunks() - (state_chunks_done + block_chunks_done) as usize > MAX_SNAPSHOT_CHUNKS_DOWNLOAD_AHEAD {
							trace!(target: "sync", "Snapshot queue full, pausing sync");
							self.state = SyncState::SnapshotWaiting;
							return;
						}
					}
					if peer_snapshot_hash.is_some() && peer_snapshot_hash == self.snapshot.snapshot_hash() {
						self.request_snapshot_data(io, peer_id);
					}
				},
				SyncState::SnapshotManifest | //already downloading from other peer
					SyncState::Waiting | SyncState::SnapshotWaiting => ()
			}
		} else {
			trace!(target: "sync", "Skipping peer {}, force={}, td={:?}, our td={}, state={:?}", peer_id, force, peer_difficulty, syncing_difficulty, self.state);
		}
	}

	/// Perofrm block download request`
	fn request_blocks(&mut self, io: &mut SyncIo, peer_id: PeerId, request: BlockRequest, block_set: BlockSet) {
		match request {
			BlockRequest::Headers { start, count, skip } => {
				self.request_headers_by_hash(io, peer_id, &start, count, skip, false, block_set);
			},
			BlockRequest::Bodies { hashes } => {
				self.request_bodies(io, peer_id, hashes, block_set);
			},
			BlockRequest::Receipts { hashes } => {
				self.request_receipts(io, peer_id, hashes, block_set);
			},
		}
	}

	/// Find some headers or blocks to download for a peer.
	fn request_snapshot_data(&mut self, io: &mut SyncIo, peer_id: PeerId) {
		self.clear_peer_download(peer_id);
		// find chunk data to download
		if let Some(hash) = self.snapshot.needed_chunk() {
			if let Some(ref mut peer) = self.peers.get_mut(&peer_id) {
				peer.asking_snapshot_data = Some(hash.clone());
			}
			self.request_snapshot_chunk(io, peer_id, &hash);
		}
	}

	/// Clear all blocks/headers marked as being downloaded by a peer.
	fn clear_peer_download(&mut self, peer_id: PeerId) {
		if let Some(ref mut peer) = self.peers.get_mut(&peer_id) {
			match peer.asking {
				PeerAsking::BlockHeaders => {
					if let Some(ref hash) = peer.asking_hash {
						self.new_blocks.clear_header_download(hash);
						if let Some(ref mut old) = self.old_blocks {
							old.clear_header_download(hash);
						}
					}
				},
				PeerAsking::BlockBodies => {
					self.new_blocks.clear_body_download(&peer.asking_blocks);
					if let Some(ref mut old) = self.old_blocks {
						old.clear_body_download(&peer.asking_blocks);
					}
				},
				PeerAsking::BlockReceipts => {
					self.new_blocks.clear_receipt_download(&peer.asking_blocks);
					if let Some(ref mut old) = self.old_blocks {
						old.clear_receipt_download(&peer.asking_blocks);
					}
				},
				PeerAsking::SnapshotData => {
					if let Some(hash) = peer.asking_snapshot_data {
						self.snapshot.clear_chunk_download(&hash);
					}
				},
				_ => (),
			}
		}
	}

	/// Checks if there are blocks fully downloaded that can be imported into the blockchain and does the import.
	#[cfg_attr(feature="dev", allow(block_in_if_condition_stmt))]
	fn collect_blocks(&mut self, io: &mut SyncIo, block_set: BlockSet) {
		match block_set {
			BlockSet::NewBlocks => {
				if self.new_blocks.collect_blocks(io, self.state == SyncState::NewBlocks) == Err(DownloaderImportError::Invalid) {
					self.restart(io);
				}
			},
			BlockSet::OldBlocks => {
				if self.old_blocks.as_mut().map_or(false, |downloader| { downloader.collect_blocks(io, false) == Err(DownloaderImportError::Invalid) }) {
					self.restart(io);
				} else if self.old_blocks.as_ref().map_or(false, |downloader| { downloader.is_complete() }) {
					trace!(target: "sync", "Background block download is complete");
					self.old_blocks = None;
				}
			}
		}
	}

	/// Request headers from a peer by block hash
	#[cfg_attr(feature="dev", allow(too_many_arguments))]
	fn request_headers_by_hash(&mut self, sync: &mut SyncIo, peer_id: PeerId, h: &H256, count: u64, skip: u64, reverse: bool, set: BlockSet) {
		trace!(target: "sync", "{} <- GetBlockHeaders: {} entries starting from {}, set = {:?}", peer_id, count, h, set);
		let mut rlp = RlpStream::new_list(4);
		rlp.append(h);
		rlp.append(&count);
		rlp.append(&skip);
		rlp.append(&if reverse {1u32} else {0u32});
		self.send_request(sync, peer_id, PeerAsking::BlockHeaders, GET_BLOCK_HEADERS_PACKET, rlp.out());
		let peer = self.peers.get_mut(&peer_id).expect("peer_id may originate either from on_packet, where it is already validated or from enumerating self.peers. qed");
		peer.asking_hash = Some(h.clone());
		peer.block_set = Some(set);
	}

	/// Request headers from a peer by block number
	#[cfg_attr(feature="dev", allow(too_many_arguments))]
	fn request_fork_header_by_number(&mut self, sync: &mut SyncIo, peer_id: PeerId, n: BlockNumber) {
		trace!(target: "sync", "{} <- GetForkHeader: at {}", peer_id, n);
		let mut rlp = RlpStream::new_list(4);
		rlp.append(&n);
		rlp.append(&1u32);
		rlp.append(&0u32);
		rlp.append(&0u32);
		self.send_request(sync, peer_id, PeerAsking::ForkHeader, GET_BLOCK_HEADERS_PACKET, rlp.out());
	}

	/// Request snapshot manifest from a peer.
	fn request_snapshot_manifest(&mut self, sync: &mut SyncIo, peer_id: PeerId) {
		trace!(target: "sync", "{} <- GetSnapshotManifest", peer_id);
		let rlp = RlpStream::new_list(0);
		self.send_request(sync, peer_id, PeerAsking::SnapshotManifest, GET_SNAPSHOT_MANIFEST_PACKET, rlp.out());
	}

	/// Request snapshot chunk from a peer.
	fn request_snapshot_chunk(&mut self, sync: &mut SyncIo, peer_id: PeerId, chunk: &H256) {
		trace!(target: "sync", "{} <- GetSnapshotData {:?}", peer_id, chunk);
		let mut rlp = RlpStream::new_list(1);
		rlp.append(chunk);
		self.send_request(sync, peer_id, PeerAsking::SnapshotData, GET_SNAPSHOT_DATA_PACKET, rlp.out());
	}

	/// Request block bodies from a peer
	fn request_bodies(&mut self, sync: &mut SyncIo, peer_id: PeerId, hashes: Vec<H256>, set: BlockSet) {
		let mut rlp = RlpStream::new_list(hashes.len());
		trace!(target: "sync", "{} <- GetBlockBodies: {} entries starting from {:?}, set = {:?}", peer_id, hashes.len(), hashes.first(), set);
		for h in &hashes {
			rlp.append(&h.clone());
		}
		self.send_request(sync, peer_id, PeerAsking::BlockBodies, GET_BLOCK_BODIES_PACKET, rlp.out());
		let peer = self.peers.get_mut(&peer_id).expect("peer_id may originate either from on_packet, where it is already validated or from enumerating self.peers. qed");
		peer.asking_blocks = hashes;
		peer.block_set = Some(set);
	}

	/// Request block receipts from a peer
	fn request_receipts(&mut self, sync: &mut SyncIo, peer_id: PeerId, hashes: Vec<H256>, set: BlockSet) {
		let mut rlp = RlpStream::new_list(hashes.len());
		trace!(target: "sync", "{} <- GetBlockReceipts: {} entries starting from {:?}, set = {:?}", peer_id, hashes.len(), hashes.first(), set);
		for h in &hashes {
			rlp.append(&h.clone());
		}
		self.send_request(sync, peer_id, PeerAsking::BlockReceipts, GET_RECEIPTS_PACKET, rlp.out());
		let peer = self.peers.get_mut(&peer_id).expect("peer_id may originate either from on_packet, where it is already validated or from enumerating self.peers. qed");
		peer.asking_blocks = hashes;
		peer.block_set = Some(set);
	}

	/// Reset peer status after request is complete.
	fn reset_peer_asking(&mut self, peer_id: PeerId, asking: PeerAsking) -> bool {
		if let Some(ref mut peer) = self.peers.get_mut(&peer_id) {
			peer.expired = false;
			peer.block_set = None;
			if peer.asking != asking {
				trace!(target:"sync", "Asking {:?} while expected {:?}", peer.asking, asking);
				peer.asking = PeerAsking::Nothing;
				return false;
			} else {
				peer.asking = PeerAsking::Nothing;
				return true;
			}
		}
		false
	}

	/// Generic request sender
	fn send_request(&mut self, sync: &mut SyncIo, peer_id: PeerId, asking: PeerAsking,  packet_id: PacketId, packet: Bytes) {
		if let Some(ref mut peer) = self.peers.get_mut(&peer_id) {
			if peer.asking != PeerAsking::Nothing {
				warn!(target:"sync", "Asking {:?} while requesting {:?}", peer.asking, asking);
			}
			peer.asking = asking;
			peer.ask_time = time::precise_time_ns();
			let result = if packet_id >= ETH_PACKET_COUNT {
				sync.send_protocol(WARP_SYNC_PROTOCOL_ID, peer_id, packet_id, packet)
			} else {
				sync.send(peer_id, packet_id, packet)
			};
			if let Err(e) = result {
				debug!(target:"sync", "Error sending request: {:?}", e);
				sync.disable_peer(peer_id);
			}
		}
	}

	/// Generic packet sender
	fn send_packet(&mut self, sync: &mut SyncIo, peer_id: PeerId, packet_id: PacketId, packet: Bytes) {
		if let Err(e) = sync.send(peer_id, packet_id, packet) {
			debug!(target:"sync", "Error sending packet: {:?}", e);
			sync.disable_peer(peer_id);
		}
	}

	/// Called when peer sends us new transactions
	fn on_peer_transactions(&mut self, io: &mut SyncIo, peer_id: PeerId, r: &UntrustedRlp) -> Result<(), PacketDecodeError> {
		// Accept transactions only when fully synced
		if !io.is_chain_queue_empty() || (self.state != SyncState::Idle && self.state != SyncState::NewBlocks) {
			trace!(target: "sync", "{} Ignoring transactions while syncing", peer_id);
			return Ok(());
		}
		if !self.peers.get(&peer_id).map_or(false, |p| p.can_sync()) {
			trace!(target: "sync", "{} Ignoring transactions from unconfirmed/unknown peer", peer_id);
		}

		let mut item_count = r.item_count();
		trace!(target: "sync", "{} -> Transactions ({} entries)", peer_id, item_count);
		item_count = min(item_count, MAX_TX_TO_IMPORT);
		let mut transactions = Vec::with_capacity(item_count);
		for i in 0 .. item_count {
			let rlp = r.at(i)?;
			if rlp.as_raw().len() > MAX_TRANSACTION_SIZE {
				debug!("Skipped oversized transaction of {} bytes", rlp.as_raw().len());
				continue;
			}
			let tx = rlp.as_raw().to_vec();
			transactions.push(tx);
		}
		io.chain().queue_transactions(transactions, peer_id);
		Ok(())
	}

	/// Send Status message
	fn send_status(&mut self, io: &mut SyncIo, peer: PeerId) -> Result<(), NetworkError> {
		let warp_protocol_version = io.protocol_version(&WARP_SYNC_PROTOCOL_ID, peer);
		let warp_protocol = warp_protocol_version != 0;
		let protocol = if warp_protocol { warp_protocol_version } else { PROTOCOL_VERSION_63 };
		trace!(target: "sync", "Sending status to {}, protocol version {}", peer, protocol);
		let mut packet = RlpStream::new_list(if warp_protocol { 7 } else { 5 });
		let chain = io.chain().chain_info();
		packet.append(&(protocol as u32));
		packet.append(&self.network_id);
		packet.append(&chain.total_difficulty);
		packet.append(&chain.best_block_hash);
		packet.append(&chain.genesis_hash);
		if warp_protocol {
			let manifest = match self.old_blocks.is_some() {
				true => None,
				false => io.snapshot_service().manifest(),
			};
			let block_number = manifest.as_ref().map_or(0, |m| m.block_number);
			let manifest_hash = manifest.map_or(H256::new(), |m| m.into_rlp().sha3());
			packet.append(&manifest_hash);
			packet.append(&block_number);
		}
		io.respond(STATUS_PACKET, packet.out())
	}

	/// Respond to GetBlockHeaders request
	fn return_block_headers(io: &SyncIo, r: &UntrustedRlp, peer_id: PeerId) -> RlpResponseResult {
		// Packet layout:
		// [ block: { P , B_32 }, maxHeaders: P, skip: P, reverse: P in { 0 , 1 } ]
		let max_headers: usize = r.val_at(1)?;
		let skip: usize = r.val_at(2)?;
		let reverse: bool = r.val_at(3)?;
		let last = io.chain().chain_info().best_block_number;
		let number = if r.at(0)?.size() == 32 {
			// id is a hash
			let hash: H256 = r.val_at(0)?;
			trace!(target: "sync", "{} -> GetBlockHeaders (hash: {}, max: {}, skip: {}, reverse:{})", peer_id, hash, max_headers, skip, reverse);
			match io.chain().block_header(BlockId::Hash(hash)) {
				Some(hdr) => {
					let number = From::from(HeaderView::new(&hdr).number());
					debug_assert_eq!(HeaderView::new(&hdr).sha3(), hash);
					if max_headers == 1 || io.chain().block_hash(BlockId::Number(number)) != Some(hash) {
						// Non canonical header or single header requested
						// TODO: handle single-step reverse hashchains of non-canon hashes
						trace!(target:"sync", "Returning single header: {:?}", hash);
						let mut rlp = RlpStream::new_list(1);
						rlp.append_raw(&hdr, 1);
						return Ok(Some((BLOCK_HEADERS_PACKET, rlp)));
					}
					number
				}
				None => return Ok(Some((BLOCK_HEADERS_PACKET, RlpStream::new_list(0)))) //no such header, return nothing
			}
		} else {
			trace!(target: "sync", "{} -> GetBlockHeaders (number: {}, max: {}, skip: {}, reverse:{})", peer_id, r.val_at::<BlockNumber>(0)?, max_headers, skip, reverse);
			r.val_at(0)?
		};

		let mut number = if reverse {
			min(last, number)
		} else {
			max(0, number)
		};
		let max_count = min(MAX_HEADERS_TO_SEND, max_headers);
		let mut count = 0;
		let mut data = Bytes::new();
		let inc = (skip + 1) as BlockNumber;
		let overlay = io.chain_overlay().read();

		while number <= last && count < max_count {
			if let Some(hdr) = overlay.get(&number) {
				trace!(target: "sync", "{}: Returning cached fork header", peer_id);
				data.extend_from_slice(hdr);
				count += 1;
			} else if let Some(mut hdr) = io.chain().block_header(BlockId::Number(number)) {
				data.append(&mut hdr);
				count += 1;
			} else {
				// No required block.
				break;
			}
			if reverse {
				if number <= inc || number == 0 {
					break;
				}
				number -= inc;
			}
			else {
				number += inc;
			}
		}
		let mut rlp = RlpStream::new_list(count as usize);
		rlp.append_raw(&data, count as usize);
		trace!(target: "sync", "{} -> GetBlockHeaders: returned {} entries", peer_id, count);
		Ok(Some((BLOCK_HEADERS_PACKET, rlp)))
	}

	/// Respond to GetBlockBodies request
	fn return_block_bodies(io: &SyncIo, r: &UntrustedRlp, peer_id: PeerId) -> RlpResponseResult {
		let mut count = r.item_count();
		if count == 0 {
			debug!(target: "sync", "Empty GetBlockBodies request, ignoring.");
			return Ok(None);
		}
		count = min(count, MAX_BODIES_TO_SEND);
		let mut added = 0usize;
		let mut data = Bytes::new();
		for i in 0..count {
			if let Some(mut hdr) = io.chain().block_body(BlockId::Hash(r.val_at::<H256>(i)?)) {
				data.append(&mut hdr);
				added += 1;
			}
		}
		let mut rlp = RlpStream::new_list(added);
		rlp.append_raw(&data, added);
		trace!(target: "sync", "{} -> GetBlockBodies: returned {} entries", peer_id, added);
		Ok(Some((BLOCK_BODIES_PACKET, rlp)))
	}

	/// Respond to GetNodeData request
	fn return_node_data(io: &SyncIo, r: &UntrustedRlp, peer_id: PeerId) -> RlpResponseResult {
		let mut count = r.item_count();
		trace!(target: "sync", "{} -> GetNodeData: {} entries", peer_id, count);
		if count == 0 {
			debug!(target: "sync", "Empty GetNodeData request, ignoring.");
			return Ok(None);
		}
		count = min(count, MAX_NODE_DATA_TO_SEND);
		let mut added = 0usize;
		let mut data = Vec::new();
		for i in 0..count {
			if let Some(hdr) = io.chain().state_data(&r.val_at::<H256>(i)?) {
				data.push(hdr);
				added += 1;
			}
		}
		trace!(target: "sync", "{} -> GetNodeData: return {} entries", peer_id, added);
		let mut rlp = RlpStream::new_list(added);
		for d in data {
			rlp.append(&d);
		}
		Ok(Some((NODE_DATA_PACKET, rlp)))
	}

	fn return_receipts(io: &SyncIo, rlp: &UntrustedRlp, peer_id: PeerId) -> RlpResponseResult {
		let mut count = rlp.item_count();
		trace!(target: "sync", "{} -> GetReceipts: {} entries", peer_id, count);
		if count == 0 {
			debug!(target: "sync", "Empty GetReceipts request, ignoring.");
			return Ok(None);
		}
		count = min(count, MAX_RECEIPTS_HEADERS_TO_SEND);
		let mut added_headers = 0usize;
		let mut added_receipts = 0usize;
		let mut data = Bytes::new();
		for i in 0..count {
			if let Some(mut receipts_bytes) = io.chain().block_receipts(&rlp.val_at::<H256>(i)?) {
				data.append(&mut receipts_bytes);
				added_receipts += receipts_bytes.len();
				added_headers += 1;
				if added_receipts > MAX_RECEIPTS_TO_SEND { break; }
			}
		}
		let mut rlp_result = RlpStream::new_list(added_headers);
		rlp_result.append_raw(&data, added_headers);
		Ok(Some((RECEIPTS_PACKET, rlp_result)))
	}

	/// Respond to GetSnapshotManifest request
	fn return_snapshot_manifest(io: &SyncIo, r: &UntrustedRlp, peer_id: PeerId) -> RlpResponseResult {
		let count = r.item_count();
		trace!(target: "sync", "{} -> GetSnapshotManifest", peer_id);
		if count != 0 {
			debug!(target: "sync", "Invalid GetSnapshotManifest request, ignoring.");
			return Ok(None);
		}
		let rlp = match io.snapshot_service().manifest() {
			Some(manifest) => {
				trace!(target: "sync", "{} <- SnapshotManifest", peer_id);
				let mut rlp = RlpStream::new_list(1);
				rlp.append_raw(&manifest.into_rlp(), 1);
				rlp
			},
			None => {
				trace!(target: "sync", "{}: No manifest to return", peer_id);
				RlpStream::new_list(0)
			}
		};
		Ok(Some((SNAPSHOT_MANIFEST_PACKET, rlp)))
	}

	/// Respond to GetSnapshotData request
	fn return_snapshot_data(io: &SyncIo, r: &UntrustedRlp, peer_id: PeerId) -> RlpResponseResult {
		let hash: H256 = r.val_at(0)?;
		trace!(target: "sync", "{} -> GetSnapshotData {:?}", peer_id, hash);
		let rlp = match io.snapshot_service().chunk(hash) {
			Some(data) => {
				let mut rlp = RlpStream::new_list(1);
				trace!(target: "sync", "{} <- SnapshotData", peer_id);
				rlp.append(&data);
				rlp
			},
			None => {
				RlpStream::new_list(0)
			}
		};
		Ok(Some((SNAPSHOT_DATA_PACKET, rlp)))
	}

	fn return_rlp<FRlp, FError>(io: &mut SyncIo, rlp: &UntrustedRlp, peer: PeerId, rlp_func: FRlp, error_func: FError) -> Result<(), PacketDecodeError>
		where FRlp : Fn(&SyncIo, &UntrustedRlp, PeerId) -> RlpResponseResult,
			FError : FnOnce(NetworkError) -> String
	{
		let response = rlp_func(io, rlp, peer);
		match response {
			Err(e) => Err(e),
			Ok(Some((packet_id, rlp_stream))) => {
				io.respond(packet_id, rlp_stream.out()).unwrap_or_else(
					|e| debug!(target: "sync", "{:?}", error_func(e)));
				Ok(())
			}
			_ => Ok(())
		}
	}

	/// Dispatch incoming requests and responses
	pub fn dispatch_packet(sync: &RwLock<ChainSync>, io: &mut SyncIo, peer: PeerId, packet_id: u8, data: &[u8]) {
		let rlp = UntrustedRlp::new(data);
		let result = match packet_id {
			GET_BLOCK_BODIES_PACKET => ChainSync::return_rlp(io, &rlp, peer,
				ChainSync::return_block_bodies,
				|e| format!("Error sending block bodies: {:?}", e)),

			GET_BLOCK_HEADERS_PACKET => ChainSync::return_rlp(io, &rlp, peer,
				ChainSync::return_block_headers,
				|e| format!("Error sending block headers: {:?}", e)),

			GET_RECEIPTS_PACKET => ChainSync::return_rlp(io, &rlp, peer,
				ChainSync::return_receipts,
				|e| format!("Error sending receipts: {:?}", e)),

			GET_NODE_DATA_PACKET => ChainSync::return_rlp(io, &rlp, peer,
				ChainSync::return_node_data,
				|e| format!("Error sending nodes: {:?}", e)),

			GET_SNAPSHOT_MANIFEST_PACKET => ChainSync::return_rlp(io, &rlp, peer,
				ChainSync::return_snapshot_manifest,
				|e| format!("Error sending snapshot manifest: {:?}", e)),

			GET_SNAPSHOT_DATA_PACKET => ChainSync::return_rlp(io, &rlp, peer,
				ChainSync::return_snapshot_data,
				|e| format!("Error sending snapshot data: {:?}", e)),
			CONSENSUS_DATA_PACKET => ChainSync::on_consensus_packet(io, peer, &rlp),
			_ => {
				sync.write().on_packet(io, peer, packet_id, data);
				Ok(())
			}
		};
		result.unwrap_or_else(|e| {
			debug!(target:"sync", "{} -> Malformed packet {} : {}", peer, packet_id, e);
		})
	}

	pub fn on_packet(&mut self, io: &mut SyncIo, peer: PeerId, packet_id: u8, data: &[u8]) {
		if packet_id != STATUS_PACKET && !self.peers.contains_key(&peer) {
			debug!(target:"sync", "Unexpected packet {} from unregistered peer: {}:{}", packet_id, peer, io.peer_info(peer));
			return;
		}
		let rlp = UntrustedRlp::new(data);
		let result = match packet_id {
			STATUS_PACKET => self.on_peer_status(io, peer, &rlp),
			TRANSACTIONS_PACKET => self.on_peer_transactions(io, peer, &rlp),
			BLOCK_HEADERS_PACKET => self.on_peer_block_headers(io, peer, &rlp),
			BLOCK_BODIES_PACKET => self.on_peer_block_bodies(io, peer, &rlp),
			RECEIPTS_PACKET => self.on_peer_block_receipts(io, peer, &rlp),
			NEW_BLOCK_PACKET => self.on_peer_new_block(io, peer, &rlp),
			NEW_BLOCK_HASHES_PACKET => self.on_peer_new_hashes(io, peer, &rlp),
			SNAPSHOT_MANIFEST_PACKET => self.on_snapshot_manifest(io, peer, &rlp),
			SNAPSHOT_DATA_PACKET => self.on_snapshot_data(io, peer, &rlp),
			_ => {
				debug!(target: "sync", "{}: Unknown packet {}", peer, packet_id);
				Ok(())
			}
		};
		result.unwrap_or_else(|e| {
			debug!(target:"sync", "{} -> Malformed packet {} : {}", peer, packet_id, e);
		})
	}

	#[cfg_attr(feature="dev", allow(match_same_arms))]
	pub fn maintain_peers(&mut self, io: &mut SyncIo) {
		let tick = time::precise_time_ns();
		let mut aborting = Vec::new();
		for (peer_id, peer) in &self.peers {
			let elapsed = (tick - peer.ask_time) / 1_000_000_000;
			let timeout = match peer.asking {
				PeerAsking::BlockHeaders => elapsed > HEADERS_TIMEOUT_SEC,
				PeerAsking::BlockBodies => elapsed > BODIES_TIMEOUT_SEC,
				PeerAsking::BlockReceipts => elapsed > RECEIPTS_TIMEOUT_SEC,
				PeerAsking::Nothing => false,
				PeerAsking::ForkHeader => elapsed > FORK_HEADER_TIMEOUT_SEC,
				PeerAsking::SnapshotManifest => elapsed > SNAPSHOT_MANIFEST_TIMEOUT_SEC,
				PeerAsking::SnapshotData => elapsed > SNAPSHOT_DATA_TIMEOUT_SEC,
			};
			if timeout {
				trace!(target:"sync", "Timeout {}", peer_id);
				io.disconnect_peer(*peer_id);
				aborting.push(*peer_id);
			}
		}
		for p in aborting {
			self.on_peer_aborting(io, p);
		}

		// Check for handshake timeouts
		for (peer, ask_time) in &self.handshaking_peers {
			let elapsed = (tick - ask_time) / 1_000_000_000;
			if elapsed > STATUS_TIMEOUT_SEC {
				trace!(target:"sync", "Status timeout {}", peer);
				io.disconnect_peer(*peer);
			}
		}
	}

	fn check_resume(&mut self, io: &mut SyncIo) {
		if self.state == SyncState::Waiting && !io.chain().queue_info().is_full() && self.state == SyncState::Waiting {
			self.state = SyncState::Blocks;
			self.continue_sync(io);
		} else if self.state == SyncState::SnapshotWaiting {
			match io.snapshot_service().status() {
				RestorationStatus::Inactive => {
					trace!(target:"sync", "Snapshot restoration is complete");
					self.restart(io);
					self.continue_sync(io);
				},
				RestorationStatus::Ongoing { state_chunks_done, block_chunks_done, .. } => {
					if !self.snapshot.is_complete() && self.snapshot.done_chunks() - (state_chunks_done + block_chunks_done) as usize <= MAX_SNAPSHOT_CHUNKS_DOWNLOAD_AHEAD {
						trace!(target:"sync", "Resuming snapshot sync");
						self.state = SyncState::SnapshotData;
						self.continue_sync(io);
					}
				},
				RestorationStatus::Failed => {
					trace!(target: "sync", "Snapshot restoration aborted");
					self.state = SyncState::WaitingPeers;
					self.snapshot.clear();
					self.continue_sync(io);
				},
			}
		}
	}

	/// creates rlp to send for the tree defined by 'from' and 'to' hashes
	fn create_new_hashes_rlp(chain: &BlockChainClient, from: &H256, to: &H256) -> Option<Bytes> {
		match chain.tree_route(from, to) {
			Some(route) => {
				let uncles = chain.find_uncles(from).unwrap_or_else(Vec::new);
				match route.blocks.len() {
					0 => None,
					_ => {
						let mut blocks = route.blocks;
						blocks.extend(uncles);
						let mut rlp_stream = RlpStream::new_list(blocks.len());
						for block_hash in  blocks {
							let mut hash_rlp = RlpStream::new_list(2);
							let number = HeaderView::new(&chain.block_header(BlockId::Hash(block_hash.clone()))
								.expect("chain.tree_route and chain.find_uncles only return hahses of blocks that are in the blockchain. qed.")).number();
							hash_rlp.append(&block_hash);
							hash_rlp.append(&number);
							rlp_stream.append_raw(hash_rlp.as_raw(), 1);
						}
						Some(rlp_stream.out())
					}
				}
			},
			None => None
		}
	}

	/// creates rlp from block bytes and total difficulty
	fn create_block_rlp(bytes: &Bytes, total_difficulty: U256) -> Bytes {
		let mut rlp_stream = RlpStream::new_list(2);
		rlp_stream.append_raw(bytes, 1);
		rlp_stream.append(&total_difficulty);
		rlp_stream.out()
	}

	/// creates latest block rlp for the given client
	fn create_latest_block_rlp(chain: &BlockChainClient) -> Bytes {
		ChainSync::create_block_rlp(
			&chain.block(BlockId::Hash(chain.chain_info().best_block_hash)).expect("Best block always exists"),
			chain.chain_info().total_difficulty
		)
	}

	/// creates given hash block rlp for the given client
	fn create_new_block_rlp(chain: &BlockChainClient, hash: &H256) -> Bytes {
		ChainSync::create_block_rlp(
			&chain.block(BlockId::Hash(hash.clone())).expect("Block has just been sealed; qed"),
			chain.block_total_difficulty(BlockId::Hash(hash.clone())).expect("Block has just been sealed; qed.")
		)
	}

	/// returns peer ids that have different blocks than our chain
	fn get_lagging_peers(&mut self, chain_info: &BlockChainInfo) -> Vec<PeerId> {
		let latest_hash = chain_info.best_block_hash;
		self
			.peers
			.iter_mut()
			.filter_map(|(&id, ref mut peer_info)| {
				trace!(target: "sync", "Checking peer our best {} their best {}", latest_hash, peer_info.latest_hash);
				if peer_info.latest_hash != latest_hash {
					Some(id)
				} else {
					None
				}
			})
			.collect::<Vec<_>>()
	}

	fn select_random_peers(peers: &[PeerId]) -> Vec<PeerId> {
		// take sqrt(x) peers
		let mut peers = peers.to_vec();
		let mut count = (peers.len() as f64).powf(0.5).round() as usize;
		count = min(count, MAX_PEERS_PROPAGATION);
		count = max(count, MIN_PEERS_PROPAGATION);
		::rand::thread_rng().shuffle(&mut peers);
		peers.truncate(count);
		peers
	}

	fn get_consensus_peers(&self) -> Vec<PeerId> {
		self.peers.iter().filter_map(|(id, p)| if p.protocol_version == PROTOCOL_VERSION_2 { Some(*id) } else { None }).collect()
	}

	/// propagates latest block to a set of peers
	fn propagate_blocks(&mut self, chain_info: &BlockChainInfo, io: &mut SyncIo, blocks: &[H256], peers: &[PeerId]) -> usize {
		trace!(target: "sync", "Sending NewBlocks to {:?}", peers);
		let mut sent = 0;
		for peer_id in peers {
			if blocks.is_empty() {
				let rlp =  ChainSync::create_latest_block_rlp(io.chain());
				self.send_packet(io, *peer_id, NEW_BLOCK_PACKET, rlp);
			} else {
				for h in blocks {
					let rlp =  ChainSync::create_new_block_rlp(io.chain(), h);
					self.send_packet(io, *peer_id, NEW_BLOCK_PACKET, rlp);
				}
			}
			if let Some(ref mut peer) = self.peers.get_mut(peer_id) {
				peer.latest_hash = chain_info.best_block_hash.clone();
			}
			sent += 1;
		}
		sent
	}

	/// propagates new known hashes to all peers
	fn propagate_new_hashes(&mut self, chain_info: &BlockChainInfo, io: &mut SyncIo, peers: &[PeerId]) -> usize {
		trace!(target: "sync", "Sending NewHashes to {:?}", peers);
		let mut sent = 0;
		let last_parent = HeaderView::new(&io.chain().block_header(BlockId::Hash(chain_info.best_block_hash.clone()))
			.expect("Best block always exists")).parent_hash();
		for peer_id in peers {
			sent += match ChainSync::create_new_hashes_rlp(io.chain(), &last_parent, &chain_info.best_block_hash) {
				Some(rlp) => {
					{
						if let Some(ref mut peer) = self.peers.get_mut(peer_id) {
							peer.latest_hash = chain_info.best_block_hash.clone();
						}
					}
					self.send_packet(io, *peer_id, NEW_BLOCK_HASHES_PACKET, rlp);
					1
				},
				None => 0
			}
		}
		sent
	}

	/// propagates new transactions to all peers
	pub fn propagate_new_transactions(&mut self, io: &mut SyncIo) -> usize {
		// Early out if nobody to send to.
		if self.peers.is_empty() {
			return 0;
		}

		let transactions = io.chain().ready_transactions();
		if transactions.is_empty() {
			return 0;
		}

		let all_transactions_hashes = transactions.iter().map(|tx| tx.transaction.hash()).collect::<HashSet<H256>>();
		let all_transactions_rlp = {
			let mut packet = RlpStream::new_list(transactions.len());
			for tx in &transactions { packet.append(&tx.transaction); }
			packet.out()
		};

		// Clear old transactions from stats
		self.transactions_stats.retain(&all_transactions_hashes);

		// sqrt(x)/x scaled to max u32
		let fraction = (self.peers.len() as f64).powf(-0.5).mul(u32::max_value() as f64).round() as u32;
		let small = self.peers.len() < MIN_PEERS_PROPAGATION;
		let block_number = io.chain().chain_info().best_block_number;

		let lucky_peers = {
			let stats = &mut self.transactions_stats;
			self.peers.iter_mut()
				.filter(|_| small || ::rand::random::<u32>() < fraction)
				.take(MAX_PEERS_PROPAGATION)
				.filter_map(|(peer_id, mut peer_info)| {
					// Send all transactions
					if peer_info.last_sent_transactions.is_empty() {
						// update stats
						for hash in &all_transactions_hashes {
							let id = io.peer_session_info(*peer_id).and_then(|info| info.id);
							stats.propagated(*hash, id, block_number);
						}
						peer_info.last_sent_transactions = all_transactions_hashes.clone();
						return Some((*peer_id, all_transactions_rlp.clone()));
					}

					// Get hashes of all transactions to send to this peer
					let to_send = all_transactions_hashes.difference(&peer_info.last_sent_transactions).cloned().collect::<HashSet<_>>();
					if to_send.is_empty() {
						return None;
					}

					// Construct RLP
					let mut packet = RlpStream::new_list(to_send.len());
					for tx in &transactions {
						if to_send.contains(&tx.transaction.hash()) {
							packet.append(&tx.transaction);
							// update stats
							let id = io.peer_session_info(*peer_id).and_then(|info| info.id);
							stats.propagated(tx.transaction.hash(), id, block_number);
						}
					}

					peer_info.last_sent_transactions = all_transactions_hashes.clone();
					Some((*peer_id, packet.out()))
				})
				.collect::<Vec<_>>()
		};

		// Send RLPs
		let sent = lucky_peers.len();
		if sent > 0 {
			for (peer_id, rlp) in lucky_peers {
				self.send_packet(io, peer_id, TRANSACTIONS_PACKET, rlp);
			}

			trace!(target: "sync", "Sent up to {} transactions to {} peers.", transactions.len(), sent);
		}
		sent
	}

	fn propagate_latest_blocks(&mut self, io: &mut SyncIo, sealed: &[H256]) {
		let chain_info = io.chain().chain_info();
		if (((chain_info.best_block_number as i64) - (self.last_sent_block_number as i64)).abs() as BlockNumber) < MAX_PEER_LAG_PROPAGATION {
			let mut peers = self.get_lagging_peers(&chain_info);
			if sealed.is_empty() {
				let hashes = self.propagate_new_hashes(&chain_info, io, &peers);
				peers = ChainSync::select_random_peers(&peers);
				let blocks = self.propagate_blocks(&chain_info, io, sealed, &peers);
				if blocks != 0 || hashes != 0 {
					trace!(target: "sync", "Sent latest {} blocks and {} hashes to peers.", blocks, hashes);
				}
			} else {
				self.propagate_blocks(&chain_info, io, sealed, &peers);
				self.propagate_new_hashes(&chain_info, io, &peers);
				trace!(target: "sync", "Sent sealed block to all peers");
			};
		}
		self.propagate_new_transactions(io);
		self.last_sent_block_number = chain_info.best_block_number;
	}

	/// Distribute valid proposed blocks to subset of current peers.
	fn propagate_proposed_blocks(&mut self, io: &mut SyncIo, proposed: &[Bytes]) {
		let peers = self.get_consensus_peers();
		trace!(target: "sync", "Sending proposed blocks to {:?}", peers);
		for block in proposed {
			let rlp = ChainSync::create_block_rlp(
				block,
				io.chain().chain_info().total_difficulty
			);
			for peer_id in &peers {
				self.send_packet(io, *peer_id, NEW_BLOCK_PACKET, rlp.clone());
			}
		}
	}

	/// Maintain other peers. Send out any new blocks and transactions
	pub fn maintain_sync(&mut self, io: &mut SyncIo) {
		self.maybe_start_snapshot_sync(io);
		self.check_resume(io);
	}

	/// called when block is imported to chain - propagates the blocks and updates transactions sent to peers
	pub fn chain_new_blocks(&mut self, io: &mut SyncIo, _imported: &[H256], invalid: &[H256], _enacted: &[H256], _retracted: &[H256], sealed: &[H256], proposed: &[Bytes]) {
		let queue_info = io.chain().queue_info();
		if !self.status().is_syncing(queue_info) || !sealed.is_empty() {
			trace!(target: "sync", "Propagating blocks, state={:?}", self.state);
			self.propagate_latest_blocks(io, sealed);
			self.propagate_proposed_blocks(io, proposed);
		}
		if !invalid.is_empty() {
			trace!(target: "sync", "Bad blocks in the queue, restarting");
			self.restart(io);
		}
	}

	/// Called when peer sends us new consensus packet
	fn on_consensus_packet(io: &mut SyncIo, peer_id: PeerId, r: &UntrustedRlp) -> Result<(), PacketDecodeError> {
		trace!(target: "sync", "Received consensus packet from {:?}", peer_id);
		io.chain().queue_consensus_message(r.as_raw().to_vec());
		Ok(())
	}

	/// Broadcast consensus message to peers.
	pub fn propagate_consensus_packet(&mut self, io: &mut SyncIo, packet: Bytes) {
		let lucky_peers = ChainSync::select_random_peers(&self.get_consensus_peers());
		trace!(target: "sync", "Sending consensus packet to {:?}", lucky_peers);
		for peer_id in lucky_peers {
			self.send_packet(io, peer_id, CONSENSUS_DATA_PACKET, packet.clone());
		}
	}
}

#[cfg(test)]
mod tests {
	use std::collections::{HashSet, VecDeque};
	use tests::helpers::*;
	use tests::snapshot::TestSnapshotService;
	use util::{U256, RwLock};
	use util::sha3::Hashable;
	use util::hash::{H256, FixedHash};
	use util::bytes::Bytes;
	use rlp::{Rlp, RlpStream, UntrustedRlp, View, Stream};
	use super::*;
	use ::SyncConfig;
	use super::{PeerInfo, PeerAsking};
	use ethcore::views::BlockView;
	use ethcore::header::*;
	use ethcore::client::*;
	use ethcore::miner::MinerService;

	fn get_dummy_block(order: u32, parent_hash: H256) -> Bytes {
		let mut header = Header::new();
		header.set_gas_limit(0.into());
		header.set_difficulty((order * 100).into());
		header.set_timestamp((order * 10) as u64);
		header.set_number(order as u64);
		header.set_parent_hash(parent_hash);
		header.set_state_root(H256::zero());

		let mut rlp = RlpStream::new_list(3);
		rlp.append(&header);
		rlp.append_raw(&::rlp::EMPTY_LIST_RLP, 1);
		rlp.append_raw(&::rlp::EMPTY_LIST_RLP, 1);
		rlp.out()
	}

	fn get_dummy_blocks(order: u32, parent_hash: H256) -> Bytes {
		let mut rlp = RlpStream::new_list(1);
		rlp.append_raw(&get_dummy_block(order, parent_hash), 1);
		let difficulty: U256 = (100 * order).into();
		rlp.append(&difficulty);
		rlp.out()
	}

	fn get_dummy_hashes() -> Bytes {
		let mut rlp = RlpStream::new_list(5);
		for _ in 0..5 {
			let mut hash_d_rlp = RlpStream::new_list(2);
			let hash: H256 = H256::from(0u64);
			let diff: U256 = U256::from(1u64);
			hash_d_rlp.append(&hash);
			hash_d_rlp.append(&diff);

			rlp.append_raw(&hash_d_rlp.out(), 1);
		}

		rlp.out()
	}

	fn queue_info(unverified: usize, verified: usize) -> BlockQueueInfo {
		BlockQueueInfo {
			unverified_queue_size: unverified,
			verified_queue_size: verified,
			verifying_queue_size: 0,
			max_queue_size: 1000,
			max_mem_use: 1000,
			mem_used: 500
		}
	}

	fn sync_status(state: SyncState) -> SyncStatus {
		SyncStatus {
			state: state,
			protocol_version: 0,
			network_id: 0,
			start_block_number: 0,
			last_imported_block_number: None,
			highest_block_number: None,
			blocks_total: 0,
			blocks_received: 0,
			num_peers: 0,
			num_active_peers: 0,
			mem_used: 0,
			num_snapshot_chunks: 0,
			snapshot_chunks_done: 0,
			last_imported_old_block_number: None,
		}
	}

	#[test]
	fn is_still_verifying() {
		assert!(!sync_status(SyncState::Idle).is_syncing(queue_info(2, 1)));
		assert!(sync_status(SyncState::Idle).is_syncing(queue_info(2, 2)));
	}

	#[test]
	fn is_synced_state() {
		assert!(sync_status(SyncState::Blocks).is_syncing(queue_info(0, 0)));
		assert!(!sync_status(SyncState::Idle).is_syncing(queue_info(0, 0)));
	}

	#[test]
	fn return_receipts_empty() {
		let mut client = TestBlockChainClient::new();
		let queue = RwLock::new(VecDeque::new());
		let ss = TestSnapshotService::new();
		let io = TestIo::new(&mut client, &ss, &queue, None);

		let result = ChainSync::return_receipts(&io, &UntrustedRlp::new(&[0xc0]), 0);

		assert!(result.is_ok());
	}

	#[test]
	fn return_receipts() {
		let mut client = TestBlockChainClient::new();
		let queue = RwLock::new(VecDeque::new());
		let sync = dummy_sync_with_peer(H256::new(), &client);
		let ss = TestSnapshotService::new();
		let mut io = TestIo::new(&mut client, &ss, &queue, None);

		let mut receipt_list = RlpStream::new_list(4);
		receipt_list.append(&H256::from("0000000000000000000000000000000000000000000000005555555555555555"));
		receipt_list.append(&H256::from("ff00000000000000000000000000000000000000000000000000000000000000"));
		receipt_list.append(&H256::from("fff0000000000000000000000000000000000000000000000000000000000000"));
		receipt_list.append(&H256::from("aff0000000000000000000000000000000000000000000000000000000000000"));

		let receipts_request = receipt_list.out();
		// it returns rlp ONLY for hashes started with "f"
		let result = ChainSync::return_receipts(&io, &UntrustedRlp::new(&receipts_request.clone()), 0);

		assert!(result.is_ok());
		let rlp_result = result.unwrap();
		assert!(rlp_result.is_some());

		// the length of two rlp-encoded receipts
		assert_eq!(603, rlp_result.unwrap().1.out().len());

		io.sender = Some(2usize);
		ChainSync::dispatch_packet(&RwLock::new(sync), &mut io, 0usize, super::GET_RECEIPTS_PACKET, &receipts_request);
		assert_eq!(1, io.packets.len());
	}

	#[test]
	fn return_block_headers() {
		use ethcore::views::HeaderView;
		fn make_hash_req(h: &H256, count: usize, skip: usize, reverse: bool) -> Bytes {
			let mut rlp = RlpStream::new_list(4);
			rlp.append(h);
			rlp.append(&count);
			rlp.append(&skip);
			rlp.append(&if reverse {1u32} else {0u32});
			rlp.out()
		}

		fn make_num_req(n: usize, count: usize, skip: usize, reverse: bool) -> Bytes {
			let mut rlp = RlpStream::new_list(4);
			rlp.append(&n);
			rlp.append(&count);
			rlp.append(&skip);
			rlp.append(&if reverse {1u32} else {0u32});
			rlp.out()
		}
		fn to_header_vec(rlp: ::chain::RlpResponseResult) -> Vec<Bytes> {
			Rlp::new(&rlp.unwrap().unwrap().1.out()).iter().map(|r| r.as_raw().to_vec()).collect()
		}

		let mut client = TestBlockChainClient::new();
		client.add_blocks(100, EachBlockWith::Nothing);
		let blocks: Vec<_> = (0 .. 100).map(|i| (&client as &BlockChainClient).block(BlockId::Number(i as BlockNumber)).unwrap()).collect();
		let headers: Vec<_> = blocks.iter().map(|b| Rlp::new(b).at(0).as_raw().to_vec()).collect();
		let hashes: Vec<_> = headers.iter().map(|h| HeaderView::new(h).sha3()).collect();

		let queue = RwLock::new(VecDeque::new());
		let ss = TestSnapshotService::new();
		let io = TestIo::new(&mut client, &ss, &queue, None);

		let unknown: H256 = H256::new();
		let result = ChainSync::return_block_headers(&io, &UntrustedRlp::new(&make_hash_req(&unknown, 1, 0, false)), 0);
		assert!(to_header_vec(result).is_empty());
		let result = ChainSync::return_block_headers(&io, &UntrustedRlp::new(&make_hash_req(&unknown, 1, 0, true)), 0);
		assert!(to_header_vec(result).is_empty());

		let result = ChainSync::return_block_headers(&io, &UntrustedRlp::new(&make_hash_req(&hashes[2], 1, 0, true)), 0);
		assert_eq!(to_header_vec(result), vec![headers[2].clone()]);

		let result = ChainSync::return_block_headers(&io, &UntrustedRlp::new(&make_hash_req(&hashes[2], 1, 0, false)), 0);
		assert_eq!(to_header_vec(result), vec![headers[2].clone()]);

		let result = ChainSync::return_block_headers(&io, &UntrustedRlp::new(&make_hash_req(&hashes[50], 3, 5, false)), 0);
		assert_eq!(to_header_vec(result), vec![headers[50].clone(), headers[56].clone(), headers[62].clone()]);

		let result = ChainSync::return_block_headers(&io, &UntrustedRlp::new(&make_hash_req(&hashes[50], 3, 5, true)), 0);
		assert_eq!(to_header_vec(result), vec![headers[50].clone(), headers[44].clone(), headers[38].clone()]);

		let result = ChainSync::return_block_headers(&io, &UntrustedRlp::new(&make_num_req(2, 1, 0, true)), 0);
		assert_eq!(to_header_vec(result), vec![headers[2].clone()]);

		let result = ChainSync::return_block_headers(&io, &UntrustedRlp::new(&make_num_req(2, 1, 0, false)), 0);
		assert_eq!(to_header_vec(result), vec![headers[2].clone()]);

		let result = ChainSync::return_block_headers(&io, &UntrustedRlp::new(&make_num_req(50, 3, 5, false)), 0);
		assert_eq!(to_header_vec(result), vec![headers[50].clone(), headers[56].clone(), headers[62].clone()]);

		let result = ChainSync::return_block_headers(&io, &UntrustedRlp::new(&make_num_req(50, 3, 5, true)), 0);
		assert_eq!(to_header_vec(result), vec![headers[50].clone(), headers[44].clone(), headers[38].clone()]);
	}

	#[test]
	fn return_nodes() {
		let mut client = TestBlockChainClient::new();
		let queue = RwLock::new(VecDeque::new());
		let sync = dummy_sync_with_peer(H256::new(), &client);
		let ss = TestSnapshotService::new();
		let mut io = TestIo::new(&mut client, &ss, &queue, None);

		let mut node_list = RlpStream::new_list(3);
		node_list.append(&H256::from("0000000000000000000000000000000000000000000000005555555555555555"));
		node_list.append(&H256::from("ffffffffffffffffffffffffffffffffffffffffffffaaaaaaaaaaaaaaaaaaaa"));
		node_list.append(&H256::from("aff0000000000000000000000000000000000000000000000000000000000000"));

		let node_request = node_list.out();
		// it returns rlp ONLY for hashes started with "f"
		let result = ChainSync::return_node_data(&io, &UntrustedRlp::new(&node_request.clone()), 0);

		assert!(result.is_ok());
		let rlp_result = result.unwrap();
		assert!(rlp_result.is_some());

		// the length of one rlp-encoded hashe
		let rlp = rlp_result.unwrap().1.out();
		let rlp = Rlp::new(&rlp);
		assert_eq!(1, rlp.item_count());

		io.sender = Some(2usize);

		ChainSync::dispatch_packet(&RwLock::new(sync), &mut io, 0usize, super::GET_NODE_DATA_PACKET, &node_request);
		assert_eq!(1, io.packets.len());
	}

	fn dummy_sync_with_peer(peer_latest_hash: H256, client: &BlockChainClient) -> ChainSync {
		let mut sync = ChainSync::new(SyncConfig::default(), client);
		sync.peers.insert(0,
			PeerInfo {
				protocol_version: 0,
				genesis: H256::zero(),
				network_id: 0,
				latest_hash: peer_latest_hash,
				difficulty: None,
				asking: PeerAsking::Nothing,
				asking_blocks: Vec::new(),
				asking_hash: None,
				ask_time: 0,
				last_sent_transactions: HashSet::new(),
				expired: false,
				confirmation: super::ForkConfirmation::Confirmed,
				snapshot_number: None,
				snapshot_hash: None,
				asking_snapshot_data: None,
				block_set: None,
			});
		sync
	}

	#[test]
	fn finds_lagging_peers() {
		let mut client = TestBlockChainClient::new();
		client.add_blocks(100, EachBlockWith::Uncle);
		let mut sync = dummy_sync_with_peer(client.block_hash_delta_minus(10), &client);
		let chain_info = client.chain_info();

		let lagging_peers = sync.get_lagging_peers(&chain_info);

		assert_eq!(1, lagging_peers.len());
	}

	#[test]
	fn calculates_tree_for_lagging_peer() {
		let mut client = TestBlockChainClient::new();
		client.add_blocks(15, EachBlockWith::Uncle);

		let start = client.block_hash_delta_minus(4);
		let end = client.block_hash_delta_minus(2);

		// wrong way end -> start, should be None
		let rlp = ChainSync::create_new_hashes_rlp(&client, &end, &start);
		assert!(rlp.is_none());

		let rlp = ChainSync::create_new_hashes_rlp(&client, &start, &end).unwrap();
		// size of three rlp encoded hash-difficulty
		assert_eq!(107, rlp.len());
	}

	#[test]
	fn sends_new_hashes_to_lagging_peer() {
		let mut client = TestBlockChainClient::new();
		client.add_blocks(100, EachBlockWith::Uncle);
		let queue = RwLock::new(VecDeque::new());
		let mut sync = dummy_sync_with_peer(client.block_hash_delta_minus(5), &client);
		let chain_info = client.chain_info();
		let ss = TestSnapshotService::new();
		let mut io = TestIo::new(&mut client, &ss, &queue, None);

		let peers = sync.get_lagging_peers(&chain_info);
		let peer_count = sync.propagate_new_hashes(&chain_info, &mut io, &peers);

		// 1 message should be send
		assert_eq!(1, io.packets.len());
		// 1 peer should be updated
		assert_eq!(1, peer_count);
		// NEW_BLOCK_HASHES_PACKET
		assert_eq!(0x01, io.packets[0].packet_id);
	}

	#[test]
	fn sends_latest_block_to_lagging_peer() {
		let mut client = TestBlockChainClient::new();
		client.add_blocks(100, EachBlockWith::Uncle);
		let queue = RwLock::new(VecDeque::new());
		let mut sync = dummy_sync_with_peer(client.block_hash_delta_minus(5), &client);
		let chain_info = client.chain_info();
		let ss = TestSnapshotService::new();
		let mut io = TestIo::new(&mut client, &ss, &queue, None);
		let peers = sync.get_lagging_peers(&chain_info);
		let peer_count = sync.propagate_blocks(&chain_info, &mut io, &[], &peers);

		// 1 message should be send
		assert_eq!(1, io.packets.len());
		// 1 peer should be updated
		assert_eq!(1, peer_count);
		// NEW_BLOCK_PACKET
		assert_eq!(0x07, io.packets[0].packet_id);
	}

	#[test]
	fn sends_sealed_block() {
		let mut client = TestBlockChainClient::new();
		client.add_blocks(100, EachBlockWith::Uncle);
		let queue = RwLock::new(VecDeque::new());
		let hash = client.block_hash(BlockId::Number(99)).unwrap();
		let mut sync = dummy_sync_with_peer(client.block_hash_delta_minus(5), &client);
		let chain_info = client.chain_info();
		let ss = TestSnapshotService::new();
		let mut io = TestIo::new(&mut client, &ss, &queue, None);
		let peers = sync.get_lagging_peers(&chain_info);
		let peer_count = sync.propagate_blocks(&chain_info, &mut io, &[hash.clone()], &peers);

		// 1 message should be send
		assert_eq!(1, io.packets.len());
		// 1 peer should be updated
		assert_eq!(1, peer_count);
		// NEW_BLOCK_PACKET
		assert_eq!(0x07, io.packets[0].packet_id);
	}

	#[test]
	fn sends_proposed_block() {
		let mut client = TestBlockChainClient::new();
		client.add_blocks(2, EachBlockWith::Uncle);
		let queue = RwLock::new(VecDeque::new());
		let block = client.block(BlockId::Latest).unwrap();
		let mut sync = ChainSync::new(SyncConfig::default(), &client);
		sync.peers.insert(0,
			PeerInfo {
				// Messaging protocol
				protocol_version: 2,
				genesis: H256::zero(),
				network_id: 0,
				latest_hash: client.block_hash_delta_minus(1),
				difficulty: None,
				asking: PeerAsking::Nothing,
				asking_blocks: Vec::new(),
				asking_hash: None,
				ask_time: 0,
				last_sent_transactions: HashSet::new(),
				expired: false,
				confirmation: super::ForkConfirmation::Confirmed,
				snapshot_number: None,
				snapshot_hash: None,
				asking_snapshot_data: None,
				block_set: None,
			});
		let ss = TestSnapshotService::new();
		let mut io = TestIo::new(&mut client, &ss, &queue, None);
		sync.propagate_proposed_blocks(&mut io, &[block]);

		// 1 message should be sent
		assert_eq!(1, io.packets.len());
		// NEW_BLOCK_PACKET
		assert_eq!(0x07, io.packets[0].packet_id);
	}

	#[test]
	fn propagates_transactions() {
		let mut client = TestBlockChainClient::new();
		client.add_blocks(100, EachBlockWith::Uncle);
		client.insert_transaction_to_queue();
		let mut sync = dummy_sync_with_peer(client.block_hash_delta_minus(1), &client);
		let queue = RwLock::new(VecDeque::new());
		let ss = TestSnapshotService::new();
		let mut io = TestIo::new(&mut client, &ss, &queue, None);
		let peer_count = sync.propagate_new_transactions(&mut io);
		// Try to propagate same transactions for the second time
		let peer_count2 = sync.propagate_new_transactions(&mut io);
		// Even after new block transactions should not be propagated twice
		sync.chain_new_blocks(&mut io, &[], &[], &[], &[], &[], &[]);
		// Try to propagate same transactions for the third time
		let peer_count3 = sync.propagate_new_transactions(&mut io);

		// 1 message should be send
		assert_eq!(1, io.packets.len());
		// 1 peer should be updated but only once
		assert_eq!(1, peer_count);
		assert_eq!(0, peer_count2);
		assert_eq!(0, peer_count3);
		// TRANSACTIONS_PACKET
		assert_eq!(0x02, io.packets[0].packet_id);
	}

	#[test]
	fn propagates_new_transactions_after_new_block() {
		let mut client = TestBlockChainClient::new();
		client.add_blocks(100, EachBlockWith::Uncle);
		client.insert_transaction_to_queue();
		let mut sync = dummy_sync_with_peer(client.block_hash_delta_minus(1), &client);
		let queue = RwLock::new(VecDeque::new());
		let ss = TestSnapshotService::new();
		let mut io = TestIo::new(&mut client, &ss, &queue, None);
		let peer_count = sync.propagate_new_transactions(&mut io);
		io.chain.insert_transaction_to_queue();
		// New block import should trigger propagation.
		sync.chain_new_blocks(&mut io, &[], &[], &[], &[], &[], &[]);

		// 2 message should be send
		assert_eq!(2, io.packets.len());
		// 1 peer should receive the message
		assert_eq!(1, peer_count);
		// TRANSACTIONS_PACKET
		assert_eq!(0x02, io.packets[0].packet_id);
		assert_eq!(0x02, io.packets[1].packet_id);
	}

	#[test]
	fn propagates_transactions_without_alternating() {
		let mut client = TestBlockChainClient::new();
		client.add_blocks(100, EachBlockWith::Uncle);
		client.insert_transaction_to_queue();
		let mut sync = dummy_sync_with_peer(client.block_hash_delta_minus(1), &client);
		let queue = RwLock::new(VecDeque::new());
		let ss = TestSnapshotService::new();
		// should sent some
		{
			let mut io = TestIo::new(&mut client, &ss, &queue, None);
			let peer_count = sync.propagate_new_transactions(&mut io);
			assert_eq!(1, io.packets.len());
			assert_eq!(1, peer_count);
		}
		// Insert some more
		client.insert_transaction_to_queue();
		let (peer_count2, peer_count3) = {
			let mut io = TestIo::new(&mut client, &ss, &queue, None);
			// Propagate new transactions
			let peer_count2 = sync.propagate_new_transactions(&mut io);
			// And now the peer should have all transactions
			let peer_count3 = sync.propagate_new_transactions(&mut io);
			(peer_count2, peer_count3)
		};

		// 2 message should be send (in total)
		assert_eq!(2, queue.read().len());
		// 1 peer should be updated but only once after inserting new transaction
		assert_eq!(1, peer_count2);
		assert_eq!(0, peer_count3);
		// TRANSACTIONS_PACKET
		assert_eq!(0x02, queue.read()[0].packet_id);
		assert_eq!(0x02, queue.read()[1].packet_id);
	}

	#[test]
	fn should_maintain_transations_propagation_stats() {
		let mut client = TestBlockChainClient::new();
		client.add_blocks(100, EachBlockWith::Uncle);
		client.insert_transaction_to_queue();
		let mut sync = dummy_sync_with_peer(client.block_hash_delta_minus(1), &client);
		let queue = RwLock::new(VecDeque::new());
		let ss = TestSnapshotService::new();
		let mut io = TestIo::new(&mut client, &ss, &queue, None);
		sync.propagate_new_transactions(&mut io);

		let stats = sync.transactions_stats();
		assert_eq!(stats.len(), 1, "Should maintain stats for single transaction.")
	}

	#[test]
	fn handles_peer_new_block_malformed() {
		let mut client = TestBlockChainClient::new();
		client.add_blocks(10, EachBlockWith::Uncle);

		let block_data = get_dummy_block(11, client.chain_info().best_block_hash);

		let queue = RwLock::new(VecDeque::new());
		let mut sync = dummy_sync_with_peer(client.block_hash_delta_minus(5), &client);
		//sync.have_common_block = true;
		let ss = TestSnapshotService::new();
		let mut io = TestIo::new(&mut client, &ss, &queue, None);

		let block = UntrustedRlp::new(&block_data);

		let result = sync.on_peer_new_block(&mut io, 0, &block);

		assert!(result.is_err());
	}

	#[test]
	fn handles_peer_new_block() {
		let mut client = TestBlockChainClient::new();
		client.add_blocks(10, EachBlockWith::Uncle);

		let block_data = get_dummy_blocks(11, client.chain_info().best_block_hash);

		let queue = RwLock::new(VecDeque::new());
		let mut sync = dummy_sync_with_peer(client.block_hash_delta_minus(5), &client);
		let ss = TestSnapshotService::new();
		let mut io = TestIo::new(&mut client, &ss, &queue, None);

		let block = UntrustedRlp::new(&block_data);

		let result = sync.on_peer_new_block(&mut io, 0, &block);

		assert!(result.is_ok());
	}

	#[test]
	fn handles_peer_new_block_empty() {
		let mut client = TestBlockChainClient::new();
		client.add_blocks(10, EachBlockWith::Uncle);
		let queue = RwLock::new(VecDeque::new());
		let mut sync = dummy_sync_with_peer(client.block_hash_delta_minus(5), &client);
		let ss = TestSnapshotService::new();
		let mut io = TestIo::new(&mut client, &ss, &queue, None);

		let empty_data = vec![];
		let block = UntrustedRlp::new(&empty_data);

		let result = sync.on_peer_new_block(&mut io, 0, &block);

		assert!(result.is_err());
	}

	#[test]
	fn handles_peer_new_hashes() {
		let mut client = TestBlockChainClient::new();
		client.add_blocks(10, EachBlockWith::Uncle);
		let queue = RwLock::new(VecDeque::new());
		let mut sync = dummy_sync_with_peer(client.block_hash_delta_minus(5), &client);
		let ss = TestSnapshotService::new();
		let mut io = TestIo::new(&mut client, &ss, &queue, None);

		let hashes_data = get_dummy_hashes();
		let hashes_rlp = UntrustedRlp::new(&hashes_data);

		let result = sync.on_peer_new_hashes(&mut io, 0, &hashes_rlp);

		assert!(result.is_ok());
	}

	#[test]
	fn handles_peer_new_hashes_empty() {
		let mut client = TestBlockChainClient::new();
		client.add_blocks(10, EachBlockWith::Uncle);
		let queue = RwLock::new(VecDeque::new());
		let mut sync = dummy_sync_with_peer(client.block_hash_delta_minus(5), &client);
		let ss = TestSnapshotService::new();
		let mut io = TestIo::new(&mut client, &ss, &queue, None);

		let empty_hashes_data = vec![];
		let hashes_rlp = UntrustedRlp::new(&empty_hashes_data);

		let result = sync.on_peer_new_hashes(&mut io, 0, &hashes_rlp);

		assert!(result.is_ok());
	}

	// idea is that what we produce when propagading latest hashes should be accepted in
	// on_peer_new_hashes in our code as well
	#[test]
	fn hashes_rlp_mutually_acceptable() {
		let mut client = TestBlockChainClient::new();
		client.add_blocks(100, EachBlockWith::Uncle);
		let queue = RwLock::new(VecDeque::new());
		let mut sync = dummy_sync_with_peer(client.block_hash_delta_minus(5), &client);
		let chain_info = client.chain_info();
		let ss = TestSnapshotService::new();
		let mut io = TestIo::new(&mut client, &ss, &queue, None);

		let peers = sync.get_lagging_peers(&chain_info);
		sync.propagate_new_hashes(&chain_info, &mut io, &peers);

		let data = &io.packets[0].data.clone();
		let result = sync.on_peer_new_hashes(&mut io, 0, &UntrustedRlp::new(data));
		assert!(result.is_ok());
	}

	// idea is that what we produce when propagading latest block should be accepted in
	// on_peer_new_block  in our code as well
	#[test]
	fn block_rlp_mutually_acceptable() {
		let mut client = TestBlockChainClient::new();
		client.add_blocks(100, EachBlockWith::Uncle);
		let queue = RwLock::new(VecDeque::new());
		let mut sync = dummy_sync_with_peer(client.block_hash_delta_minus(5), &client);
		let chain_info = client.chain_info();
		let ss = TestSnapshotService::new();
		let mut io = TestIo::new(&mut client, &ss, &queue, None);

		let peers = sync.get_lagging_peers(&chain_info);
		sync.propagate_blocks(&chain_info, &mut io, &[], &peers);

		let data = &io.packets[0].data.clone();
		let result = sync.on_peer_new_block(&mut io, 0, &UntrustedRlp::new(data));
		assert!(result.is_ok());
	}

	#[test]
	fn should_add_transactions_to_queue() {
		// given
		let mut client = TestBlockChainClient::new();
		client.add_blocks(98, EachBlockWith::Uncle);
		client.add_blocks(1, EachBlockWith::UncleAndTransaction);
		client.add_blocks(1, EachBlockWith::Transaction);
		let mut sync = dummy_sync_with_peer(client.block_hash_delta_minus(5), &client);

		let good_blocks = vec![client.block_hash_delta_minus(2)];
		let retracted_blocks = vec![client.block_hash_delta_minus(1)];

		// Add some balance to clients and reset nonces
		for h in &[good_blocks[0], retracted_blocks[0]] {
			let block = client.block(BlockId::Hash(*h)).unwrap();
			let view = BlockView::new(&block);
			client.set_balance(view.transactions()[0].sender().unwrap(), U256::from(1_000_000_000));
			client.set_nonce(view.transactions()[0].sender().unwrap(), U256::from(0));
		}


		// when
		{
			let queue = RwLock::new(VecDeque::new());
			let ss = TestSnapshotService::new();
			let mut io = TestIo::new(&mut client, &ss, &queue, None);
			io.chain.miner.chain_new_blocks(io.chain, &[], &[], &[], &good_blocks);
			sync.chain_new_blocks(&mut io, &[], &[], &[], &good_blocks, &[], &[]);
			assert_eq!(io.chain.miner.status().transactions_in_future_queue, 0);
			assert_eq!(io.chain.miner.status().transactions_in_pending_queue, 1);
		}
		// We need to update nonce status (because we say that the block has been imported)
		for h in &[good_blocks[0]] {
			let block = client.block(BlockId::Hash(*h)).unwrap();
			let view = BlockView::new(&block);
			client.set_nonce(view.transactions()[0].sender().unwrap(), U256::from(1));
		}
		{
			let queue = RwLock::new(VecDeque::new());
			let ss = TestSnapshotService::new();
			let mut io = TestIo::new(&client, &ss, &queue, None);
			io.chain.miner.chain_new_blocks(io.chain, &[], &[], &good_blocks, &retracted_blocks);
			sync.chain_new_blocks(&mut io, &[], &[], &good_blocks, &retracted_blocks, &[], &[]);
		}

		// then
		let status = client.miner.status();
		assert_eq!(status.transactions_in_pending_queue, 1);
		assert_eq!(status.transactions_in_future_queue, 0);
	}

	#[test]
	fn should_not_add_transactions_to_queue_if_not_synced() {
		// given
		let mut client = TestBlockChainClient::new();
		client.add_blocks(98, EachBlockWith::Uncle);
		client.add_blocks(1, EachBlockWith::UncleAndTransaction);
		client.add_blocks(1, EachBlockWith::Transaction);
		let mut sync = dummy_sync_with_peer(client.block_hash_delta_minus(5), &client);

		let good_blocks = vec![client.block_hash_delta_minus(2)];
		let retracted_blocks = vec![client.block_hash_delta_minus(1)];

		let queue = RwLock::new(VecDeque::new());
		let ss = TestSnapshotService::new();
		let mut io = TestIo::new(&mut client, &ss, &queue, None);

		// when
		sync.chain_new_blocks(&mut io, &[], &[], &[], &good_blocks, &[], &[]);
		assert_eq!(io.chain.miner.status().transactions_in_future_queue, 0);
		assert_eq!(io.chain.miner.status().transactions_in_pending_queue, 0);
		sync.chain_new_blocks(&mut io, &[], &[], &good_blocks, &retracted_blocks, &[], &[]);

		// then
		let status = io.chain.miner.status();
		assert_eq!(status.transactions_in_pending_queue, 0);
		assert_eq!(status.transactions_in_future_queue, 0);
	}
}<|MERGE_RESOLUTION|>--- conflicted
+++ resolved
@@ -867,19 +867,14 @@
 			trace!(target: "sync", "Ignoring new block from unconfirmed peer {}", peer_id);
 			return Ok(());
 		}
-<<<<<<< HEAD
-		let block_rlp = r.at(0)?;
-		let header_rlp = block_rlp.at(0)?;
-=======
-		let difficulty: U256 = try!(r.val_at(1));
+		let difficulty: U256 = r.val_at(1)?;
 		if let Some(ref mut peer) = self.peers.get_mut(&peer_id) {
 			if peer.difficulty.map_or(true, |pd| difficulty > pd) {
 				peer.difficulty = Some(difficulty);
 			}
 		}
-		let block_rlp = try!(r.at(0));
-		let header_rlp = try!(block_rlp.at(0));
->>>>>>> 9cfc72ca
+		let block_rlp = r.at(0)?;
+		let header_rlp = block_rlp.at(0)?;
 		let h = header_rlp.as_raw().sha3();
 		trace!(target: "sync", "{} -> NewBlock ({})", peer_id, h);
 		let header: BlockHeader = header_rlp.as_val()?;
@@ -926,16 +921,6 @@
 			} else {
 				trace!(target: "sync", "New unknown block {:?}", h);
 				//TODO: handle too many unknown blocks
-<<<<<<< HEAD
-				let difficulty: U256 = r.val_at(1)?;
-				if let Some(ref mut peer) = self.peers.get_mut(&peer_id) {
-					if peer.difficulty.map_or(true, |pd| difficulty > pd) {
-						peer.difficulty = Some(difficulty);
-						trace!(target: "sync", "Received block {:?}  with no known parent. Peer needs syncing...", h);
-					}
-				}
-=======
->>>>>>> 9cfc72ca
 				self.sync_peer(io, peer_id, true);
 			}
 		}
