--- conflicted
+++ resolved
@@ -2072,10 +2072,7 @@
 	pub fn chain_new_blocks(&mut self, io: &mut SyncIo, _imported: &[H256], invalid: &[H256], enacted: &[H256], _retracted: &[H256], sealed: &[H256], proposed: &[Bytes]) {
 		let queue_info = io.chain().queue_info();
 		let is_syncing = self.status().is_syncing(queue_info);
-<<<<<<< HEAD
-=======
-
->>>>>>> ec4b4cfb
+
 		if !is_syncing || !sealed.is_empty() {
 			trace!(target: "sync", "Propagating blocks, state={:?}", self.state);
 			self.propagate_latest_blocks(io, sealed);
@@ -2086,7 +2083,6 @@
 			self.restart(io);
 		}
 
-<<<<<<< HEAD
 		if !is_syncing && !enacted.is_empty() && !self.peers.is_empty() {
 			// Select random peer to re-broadcast transactions to.
 			let peer = random::new().get_rng(0, self.peers.len());
@@ -2094,21 +2090,6 @@
 			self.peers.get_mut(peer).map(|mut peer_info|
 				peer_info.last_sent_transactions.clear()
 			);
-=======
-		if !is_syncing && !enacted.is_empty() {
-			// Select random peers to re-broadcast transactions to.
-			let mut random = random::new();
-			let len = self.peers.len();
-			let peers = random.gen_range(0, min(len, 3));
-			trace!(target: "sync", "Re-broadcasting transactions to {} random peers.", peers);
-
-			for _ in 0..peers {
-				let peer = random.gen_range(0, len);
-				self.peers.values_mut().nth(peer).map(|mut peer_info| {
-					peer_info.last_sent_transactions.clear()
-				});
-			}
->>>>>>> ec4b4cfb
 		}
 	}
 
