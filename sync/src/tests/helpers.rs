--- conflicted
+++ resolved
@@ -209,9 +209,6 @@
 	pub snapshot_service: Arc<TestSnapshotService>,
 	pub sync: RwLock<ChainSync>,
 	pub queue: RwLock<VecDeque<TestPacket>>,
-<<<<<<< HEAD
-	pub miner: Arc<Miner>,
-=======
 	pub private_tx_handler: Arc<PrivateTxHandler>,
 	pub io_queue: RwLock<VecDeque<ChainMessageType>>,
 	new_blocks_queue: RwLock<VecDeque<NewBlockMessage>>,
@@ -247,7 +244,6 @@
 			&message.proposed
 		);
 	}
->>>>>>> 1c75e8eb
 }
 
 impl<C: FlushingBlockChainClient> Peer for EthPeer<C> {
@@ -337,7 +333,6 @@
 		};
 		for _ in 0..n {
 			let chain = TestBlockChainClient::new();
-			let miner = chain.miner.clone();
 			let ss = Arc::new(TestSnapshotService::new());
 			let private_tx_handler = Arc::new(NoopPrivateTxHandler);
 			let sync = ChainSync::new(config.clone(), &chain, private_tx_handler.clone());
@@ -346,13 +341,9 @@
 				snapshot_service: ss,
 				chain: Arc::new(chain),
 				queue: RwLock::new(VecDeque::new()),
-<<<<<<< HEAD
-				miner,
-=======
 				private_tx_handler,
 				io_queue: RwLock::new(VecDeque::new()),
 				new_blocks_queue: RwLock::new(VecDeque::new()),
->>>>>>> 1c75e8eb
 			}));
 		}
 		net
@@ -417,12 +408,11 @@
 	}
 
 	pub fn add_peer(&mut self, config: SyncConfig, spec: Spec, accounts: Option<Arc<AccountProvider>>) {
-		let miner = Arc::new(Miner::new_for_tests(&spec, accounts));
 		let client = EthcoreClient::new(
 			ClientConfig::default(),
 			&spec,
 			Arc::new(::kvdb_memorydb::create(::ethcore::db::NUM_COLUMNS.unwrap_or(0))),
-			miner.clone(),
+			Arc::new(Miner::new_for_tests(&spec, accounts)),
 			IoChannel::disconnected(),
 		).unwrap();
 
@@ -433,14 +423,10 @@
 			sync: RwLock::new(sync),
 			snapshot_service: ss,
 			queue: RwLock::new(VecDeque::new()),
-<<<<<<< HEAD
 			chain: client,
-			miner,
-=======
 			private_tx_handler,
 			io_queue: RwLock::new(VecDeque::new()),
 			new_blocks_queue: RwLock::new(VecDeque::new()),
->>>>>>> 1c75e8eb
 		});
 		peer.chain.add_notify(peer.clone());
 		self.peers.push(peer);
