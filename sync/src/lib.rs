--- conflicted
+++ resolved
@@ -73,22 +73,11 @@
 extern crate heapsize;
 
 use std::ops::*;
-<<<<<<< HEAD
 use std::sync::Arc;
-use util::network::{NetworkProtocolHandler, NetworkService, NetworkContext, PeerId};
-use util::{TimerToken, U256};
-use ethcore::client::Client;
-use ethcore::service::{SyncMessage, NetSyncMessage};
-use io::NetSyncIo;
-use util::io::IoChannel;
-use util::{NetworkIoMessage, NetworkError, RwLock};
-=======
-use std::sync::*;
 use util::network::{NetworkProtocolHandler, NetworkService, NetworkContext, PeerId, NetworkConfiguration};
-use util::{TimerToken, U256, H256, RwLockable, UtilError};
+use util::{TimerToken, U256, H256, RwLock, UtilError};
 use ethcore::client::{Client, ChainNotify};
 use io::NetSyncIo;
->>>>>>> fbc0e003
 use chain::ChainSync;
 
 mod chain;
@@ -151,7 +140,7 @@
 impl SyncProvider for EthSync {
 	/// Get sync status
 	fn status(&self) -> SyncStatus {
-		self.handler.sync.unwrapped_read().status()
+		self.handler.sync.read().status()
 	}
 }
 
@@ -172,50 +161,16 @@
 	}
 
 	fn connected(&self, io: &NetworkContext, peer: &PeerId) {
-		self.sync.unwrapped_write().on_peer_connected(&mut NetSyncIo::new(io, self.chain.deref()), *peer);
-	}
-
-<<<<<<< HEAD
-	/// Stop sync
-	pub fn stop(&mut self, io: &mut NetworkContext<SyncMessage>) {
-		self.sync.write().abort(&mut NetSyncIo::new(io, self.chain.deref()));
-	}
-
-	/// Restart sync
-	pub fn restart(&mut self, io: &mut NetworkContext<SyncMessage>) {
-		self.sync.write().restart(&mut NetSyncIo::new(io, self.chain.deref()));
-	}
-}
-
-impl SyncProvider for EthSync {
-	/// Get sync status
-	fn status(&self) -> SyncStatus {
-		self.sync.read().status()
-	}
-
-	fn start_network(&self) {
-		self.io_channel.read().send(NetworkIoMessage::User(SyncMessage::StartNetwork))
-			.unwrap_or_else(|e| warn!("Error sending IO notification: {:?}", e));
-	}
-
-	fn stop_network(&self) {
-		self.io_channel.read().send(NetworkIoMessage::User(SyncMessage::StopNetwork))
-			.unwrap_or_else(|e| warn!("Error sending IO notification: {:?}", e));
-	}
-}
-
-impl NetworkProtocolHandler<SyncMessage> for EthSync {
-	fn initialize(&self, io: &NetworkContext<SyncMessage>) {
-		io.register_timer(0, 1000).expect("Error registering sync timer");
-		*self.io_channel.write() = io.io_channel();
-=======
+		self.sync.write().on_peer_connected(&mut NetSyncIo::new(io, self.chain.deref()), *peer);
+	}
+
 	fn disconnected(&self, io: &NetworkContext, peer: &PeerId) {
-		self.sync.unwrapped_write().on_peer_aborting(&mut NetSyncIo::new(io, self.chain.deref()), *peer);
+		self.sync.write().on_peer_aborting(&mut NetSyncIo::new(io, self.chain.deref()), *peer);
 	}
 
 	fn timeout(&self, io: &NetworkContext, _timer: TimerToken) {
-		self.sync.unwrapped_write().maintain_peers(&mut NetSyncIo::new(io, self.chain.deref()));
-		self.sync.unwrapped_write().maintain_sync(&mut NetSyncIo::new(io, self.chain.deref()));
+		self.sync.write().maintain_peers(&mut NetSyncIo::new(io, self.chain.deref()));
+		self.sync.write().maintain_sync(&mut NetSyncIo::new(io, self.chain.deref()));
 	}
 }
 
@@ -229,7 +184,7 @@
 	{
 		self.network.with_context(ETH_PROTOCOL, |context| {
 			let mut sync_io = NetSyncIo::new(context, self.handler.chain.deref());
-			self.handler.sync.unwrapped_write().chain_new_blocks(
+			self.handler.sync.write().chain_new_blocks(
 				&mut sync_io,
 				&imported,
 				&invalid,
@@ -269,37 +224,12 @@
 impl ManageNetwork for EthSync {
 	fn set_non_reserved_mode(&self, mode: ::util::network::NonReservedPeerMode) {
 		self.network.set_non_reserved_mode(mode);
->>>>>>> fbc0e003
 	}
 
 	fn remove_reserved_peer(&self, peer: &str) -> Result<(), String> {
 		self.network.remove_reserved_peer(peer).map_err(|e| format!("{:?}", e))
 	}
 
-<<<<<<< HEAD
-	fn connected(&self, io: &NetworkContext<SyncMessage>, peer: &PeerId) {
-		self.sync.write().on_peer_connected(&mut NetSyncIo::new(io, self.chain.deref()), *peer);
-	}
-
-	fn disconnected(&self, io: &NetworkContext<SyncMessage>, peer: &PeerId) {
-		self.sync.write().on_peer_aborting(&mut NetSyncIo::new(io, self.chain.deref()), *peer);
-	}
-
-	fn timeout(&self, io: &NetworkContext<SyncMessage>, _timer: TimerToken) {
-		self.sync.write().maintain_peers(&mut NetSyncIo::new(io, self.chain.deref()));
-		self.sync.write().maintain_sync(&mut NetSyncIo::new(io, self.chain.deref()));
-	}
-
-	#[cfg_attr(feature="dev", allow(single_match))]
-	fn message(&self, io: &NetworkContext<SyncMessage>, message: &SyncMessage) {
-		match *message {
-			SyncMessage::NewChainBlocks { ref imported, ref invalid, ref enacted, ref retracted, ref sealed } => {
-				let mut sync_io = NetSyncIo::new(io, self.chain.deref());
-				self.sync.write().chain_new_blocks(&mut sync_io, imported, invalid, enacted, retracted, sealed);
-			},
-			_ => {/* Ignore other messages */},
-		}
-=======
 	fn add_reserved_peer(&self, peer: &str) -> Result<(), String> {
 		self.network.add_reserved_peer(peer).map_err(|e| format!("{:?}", e))
 	}
@@ -311,13 +241,12 @@
 	fn stop_network(&self) {
 		self.network.with_context(ETH_PROTOCOL, |context| {
 			let mut sync_io = NetSyncIo::new(context, self.handler.chain.deref());
-			self.handler.sync.unwrapped_write().abort(&mut sync_io);
+			self.handler.sync.write().abort(&mut sync_io);
 		});
 		self.stop();
 	}
 
 	fn network_config(&self) -> NetworkConfiguration {
 		self.network.config().clone()
->>>>>>> fbc0e003
 	}
 }