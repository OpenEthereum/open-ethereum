// Copyright 2015, 2016 Ethcore (UK) Ltd.
// This file is part of Parity.

// Parity is free software: you can redistribute it and/or modify
// it under the terms of the GNU General Public License as published by
// the Free Software Foundation, either version 3 of the License, or
// (at your option) any later version.

// Parity is distributed in the hope that it will be useful,
// but WITHOUT ANY WARRANTY; without even the implied warranty of
// MERCHANTABILITY or FITNESS FOR A PARTICULAR PURPOSE.  See the
// GNU General Public License for more details.

// You should have received a copy of the GNU General Public License
// along with Parity.  If not, see <http://www.gnu.org/licenses/>.

#![warn(missing_docs)]
#![cfg_attr(feature="dev", feature(plugin))]
#![cfg_attr(feature="dev", plugin(clippy))]
// Keeps consistency (all lines with `.clone()`) and helpful when changing ref to non-ref.
#![cfg_attr(feature="dev", allow(clone_on_copy))]
// In most cases it expresses function flow better
#![cfg_attr(feature="dev", allow(if_not_else))]

//! Blockchain sync module
//! Implements ethereum protocol version 63 as specified here:
//! https://github.com/ethereum/wiki/wiki/Ethereum-Wire-Protocol
//!
//! Usage example:
//!
//! ```rust
//! extern crate ethcore_util as util;
//! extern crate ethcore;
//! extern crate ethsync;
//! use std::env;
//! use std::sync::Arc;
//! use util::io::IoChannel;
//! use ethcore::client::{Client, ClientConfig};
//! use ethsync::{EthSync, SyncConfig, ManageNetwork, NetworkConfiguration};
//! use ethcore::ethereum;
//! use ethcore::miner::{GasPricer, Miner};
//!
//! fn main() {
//! 	let dir = env::temp_dir();
//! 	let miner = Miner::new(
//! 		Default::default(),
//! 		GasPricer::new_fixed(20_000_000_000u64.into()),
//! 		ethereum::new_frontier(),
//! 		None
//! 	);
//! 	let client = Client::new(
//!			ClientConfig::default(),
//!			ethereum::new_frontier(),
//!			&dir,
//!			miner,
//!			IoChannel::disconnected()
//!		).unwrap();
//! 	let sync = EthSync::new(SyncConfig::default(), client, NetworkConfiguration::from(util::NetworkConfiguration::new())).unwrap();
//! 	sync.start_network();
//! }
//! ```

#[macro_use]
extern crate log;
#[macro_use]
extern crate ethcore_util as util;
extern crate ethcore;
extern crate env_logger;
extern crate time;
extern crate rand;
#[macro_use]
extern crate heapsize;
<<<<<<< HEAD
#[macro_use]
extern crate ethcore_ipc as ipc;
extern crate semver;
=======

use std::ops::*;
use std::sync::Arc;
use util::network::{NetworkProtocolHandler, NetworkService, NetworkContext, PeerId, NetworkConfiguration};
use util::{TimerToken, U256, H256, RwLock, UtilError};
use ethcore::client::{Client, ChainNotify};
use io::NetSyncIo;
use chain::ChainSync;
>>>>>>> 36d3d0d7

mod chain;
mod blocks;
mod io;

#[cfg(test)]
mod tests;

<<<<<<< HEAD
mod api {
	#![allow(dead_code, unused_assignments, unused_variables, missing_docs)] // codegen issues
	include!(concat!(env!("OUT_DIR"), "/api.ipc.rs"));
}

pub use api::{EthSync, SyncProvider, ManageNetwork, SyncConfig, NetworkConfiguration};
pub use chain::{SyncStatus, SyncState};
=======
/// Ethereum sync protocol
pub const ETH_PROTOCOL: &'static str = "eth";

/// Sync configuration
pub struct SyncConfig {
	/// Max blocks to download ahead
	pub max_download_ahead_blocks: usize,
	/// Network ID
	pub network_id: U256,
}

impl Default for SyncConfig {
	fn default() -> SyncConfig {
		SyncConfig {
			max_download_ahead_blocks: 20000,
			network_id: U256::from(1),
		}
	}
}

/// Current sync status
pub trait SyncProvider: Send + Sync {
	/// Get sync status
	fn status(&self) -> SyncStatus;
}

/// Ethereum network protocol handler
pub struct EthSync {
	/// Network service
	network: NetworkService,
	/// Protocol handler
	handler: Arc<SyncProtocolHandler>,
}

pub use self::chain::{SyncStatus, SyncState};

impl EthSync {
	/// Creates and register protocol with the network service
	pub fn new(config: SyncConfig, chain: Arc<Client>, network_config: NetworkConfiguration) -> Result<Arc<EthSync>, UtilError> {
		let chain_sync = ChainSync::new(config, chain.deref());
		let service = try!(NetworkService::new(network_config));
		let sync = Arc::new(EthSync{
			network: service,
			handler: Arc::new(SyncProtocolHandler { sync: RwLock::new(chain_sync), chain: chain }),
		});

		Ok(sync)
	}
}

impl SyncProvider for EthSync {
	/// Get sync status
	fn status(&self) -> SyncStatus {
		self.handler.sync.read().status()
	}
}

struct SyncProtocolHandler {
	/// Shared blockchain client. TODO: this should evetually become an IPC endpoint
	chain: Arc<Client>,
	/// Sync strategy
	sync: RwLock<ChainSync>,
}

impl NetworkProtocolHandler for SyncProtocolHandler {
	fn initialize(&self, io: &NetworkContext) {
		io.register_timer(0, 1000).expect("Error registering sync timer");
	}

	fn read(&self, io: &NetworkContext, peer: &PeerId, packet_id: u8, data: &[u8]) {
		ChainSync::dispatch_packet(&self.sync, &mut NetSyncIo::new(io, self.chain.deref()), *peer, packet_id, data);
	}

	fn connected(&self, io: &NetworkContext, peer: &PeerId) {
		self.sync.write().on_peer_connected(&mut NetSyncIo::new(io, self.chain.deref()), *peer);
	}

	fn disconnected(&self, io: &NetworkContext, peer: &PeerId) {
		self.sync.write().on_peer_aborting(&mut NetSyncIo::new(io, self.chain.deref()), *peer);
	}

	fn timeout(&self, io: &NetworkContext, _timer: TimerToken) {
		self.sync.write().maintain_peers(&mut NetSyncIo::new(io, self.chain.deref()));
		self.sync.write().maintain_sync(&mut NetSyncIo::new(io, self.chain.deref()));
	}
}

impl ChainNotify for EthSync {
	fn new_blocks(&self,
		imported: Vec<H256>,
		invalid: Vec<H256>,
		enacted: Vec<H256>,
		retracted: Vec<H256>,
		sealed: Vec<H256>)
	{
		self.network.with_context(ETH_PROTOCOL, |context| {
			let mut sync_io = NetSyncIo::new(context, self.handler.chain.deref());
			self.handler.sync.write().chain_new_blocks(
				&mut sync_io,
				&imported,
				&invalid,
				&enacted,
				&retracted,
				&sealed);
		});
	}

	fn start(&self) {
		self.network.start().unwrap_or_else(|e| warn!("Error starting network: {:?}", e));
		self.network.register_protocol(self.handler.clone(), ETH_PROTOCOL, &[62u8, 63u8])
			.unwrap_or_else(|e| warn!("Error registering ethereum protocol: {:?}", e));
	}

	fn stop(&self) {
		self.network.stop().unwrap_or_else(|e| warn!("Error stopping network: {:?}", e));
	}
}

/// Trait for managing network
pub trait ManageNetwork : Send + Sync {
	/// Set mode for reserved peers (allow/deny peers that are unreserved)
	fn set_non_reserved_mode(&self, mode: ::util::network::NonReservedPeerMode);
	/// Remove reservation for the peer
	fn remove_reserved_peer(&self, peer: &str) -> Result<(), String>;
	/// Add reserved peer
	fn add_reserved_peer(&self, peer: &str) -> Result<(), String>;
	/// Start network
	fn start_network(&self);
	/// Stop network
	fn stop_network(&self);
	/// Query the current configuration of the network
	fn network_config(&self) -> NetworkConfiguration;
}

impl ManageNetwork for EthSync {
	fn set_non_reserved_mode(&self, mode: ::util::network::NonReservedPeerMode) {
		self.network.set_non_reserved_mode(mode);
	}

	fn remove_reserved_peer(&self, peer: &str) -> Result<(), String> {
		self.network.remove_reserved_peer(peer).map_err(|e| format!("{:?}", e))
	}

	fn add_reserved_peer(&self, peer: &str) -> Result<(), String> {
		self.network.add_reserved_peer(peer).map_err(|e| format!("{:?}", e))
	}

	fn start_network(&self) {
		self.start();
	}

	fn stop_network(&self) {
		self.network.with_context(ETH_PROTOCOL, |context| {
			let mut sync_io = NetSyncIo::new(context, self.handler.chain.deref());
			self.handler.sync.write().abort(&mut sync_io);
		});
		self.stop();
	}

	fn network_config(&self) -> NetworkConfiguration {
		self.network.config().clone()
	}
}
>>>>>>> 36d3d0d7
<|MERGE_RESOLUTION|>--- conflicted
+++ resolved
@@ -70,20 +70,10 @@
 extern crate rand;
 #[macro_use]
 extern crate heapsize;
-<<<<<<< HEAD
 #[macro_use]
 extern crate ethcore_ipc as ipc;
 extern crate semver;
-=======
-
-use std::ops::*;
-use std::sync::Arc;
-use util::network::{NetworkProtocolHandler, NetworkService, NetworkContext, PeerId, NetworkConfiguration};
-use util::{TimerToken, U256, H256, RwLock, UtilError};
-use ethcore::client::{Client, ChainNotify};
-use io::NetSyncIo;
-use chain::ChainSync;
->>>>>>> 36d3d0d7
+extern crate parking_lot;
 
 mod chain;
 mod blocks;
@@ -92,7 +82,6 @@
 #[cfg(test)]
 mod tests;
 
-<<<<<<< HEAD
 mod api {
 	#![allow(dead_code, unused_assignments, unused_variables, missing_docs)] // codegen issues
 	include!(concat!(env!("OUT_DIR"), "/api.ipc.rs"));
@@ -100,168 +89,3 @@
 
 pub use api::{EthSync, SyncProvider, ManageNetwork, SyncConfig, NetworkConfiguration};
 pub use chain::{SyncStatus, SyncState};
-=======
-/// Ethereum sync protocol
-pub const ETH_PROTOCOL: &'static str = "eth";
-
-/// Sync configuration
-pub struct SyncConfig {
-	/// Max blocks to download ahead
-	pub max_download_ahead_blocks: usize,
-	/// Network ID
-	pub network_id: U256,
-}
-
-impl Default for SyncConfig {
-	fn default() -> SyncConfig {
-		SyncConfig {
-			max_download_ahead_blocks: 20000,
-			network_id: U256::from(1),
-		}
-	}
-}
-
-/// Current sync status
-pub trait SyncProvider: Send + Sync {
-	/// Get sync status
-	fn status(&self) -> SyncStatus;
-}
-
-/// Ethereum network protocol handler
-pub struct EthSync {
-	/// Network service
-	network: NetworkService,
-	/// Protocol handler
-	handler: Arc<SyncProtocolHandler>,
-}
-
-pub use self::chain::{SyncStatus, SyncState};
-
-impl EthSync {
-	/// Creates and register protocol with the network service
-	pub fn new(config: SyncConfig, chain: Arc<Client>, network_config: NetworkConfiguration) -> Result<Arc<EthSync>, UtilError> {
-		let chain_sync = ChainSync::new(config, chain.deref());
-		let service = try!(NetworkService::new(network_config));
-		let sync = Arc::new(EthSync{
-			network: service,
-			handler: Arc::new(SyncProtocolHandler { sync: RwLock::new(chain_sync), chain: chain }),
-		});
-
-		Ok(sync)
-	}
-}
-
-impl SyncProvider for EthSync {
-	/// Get sync status
-	fn status(&self) -> SyncStatus {
-		self.handler.sync.read().status()
-	}
-}
-
-struct SyncProtocolHandler {
-	/// Shared blockchain client. TODO: this should evetually become an IPC endpoint
-	chain: Arc<Client>,
-	/// Sync strategy
-	sync: RwLock<ChainSync>,
-}
-
-impl NetworkProtocolHandler for SyncProtocolHandler {
-	fn initialize(&self, io: &NetworkContext) {
-		io.register_timer(0, 1000).expect("Error registering sync timer");
-	}
-
-	fn read(&self, io: &NetworkContext, peer: &PeerId, packet_id: u8, data: &[u8]) {
-		ChainSync::dispatch_packet(&self.sync, &mut NetSyncIo::new(io, self.chain.deref()), *peer, packet_id, data);
-	}
-
-	fn connected(&self, io: &NetworkContext, peer: &PeerId) {
-		self.sync.write().on_peer_connected(&mut NetSyncIo::new(io, self.chain.deref()), *peer);
-	}
-
-	fn disconnected(&self, io: &NetworkContext, peer: &PeerId) {
-		self.sync.write().on_peer_aborting(&mut NetSyncIo::new(io, self.chain.deref()), *peer);
-	}
-
-	fn timeout(&self, io: &NetworkContext, _timer: TimerToken) {
-		self.sync.write().maintain_peers(&mut NetSyncIo::new(io, self.chain.deref()));
-		self.sync.write().maintain_sync(&mut NetSyncIo::new(io, self.chain.deref()));
-	}
-}
-
-impl ChainNotify for EthSync {
-	fn new_blocks(&self,
-		imported: Vec<H256>,
-		invalid: Vec<H256>,
-		enacted: Vec<H256>,
-		retracted: Vec<H256>,
-		sealed: Vec<H256>)
-	{
-		self.network.with_context(ETH_PROTOCOL, |context| {
-			let mut sync_io = NetSyncIo::new(context, self.handler.chain.deref());
-			self.handler.sync.write().chain_new_blocks(
-				&mut sync_io,
-				&imported,
-				&invalid,
-				&enacted,
-				&retracted,
-				&sealed);
-		});
-	}
-
-	fn start(&self) {
-		self.network.start().unwrap_or_else(|e| warn!("Error starting network: {:?}", e));
-		self.network.register_protocol(self.handler.clone(), ETH_PROTOCOL, &[62u8, 63u8])
-			.unwrap_or_else(|e| warn!("Error registering ethereum protocol: {:?}", e));
-	}
-
-	fn stop(&self) {
-		self.network.stop().unwrap_or_else(|e| warn!("Error stopping network: {:?}", e));
-	}
-}
-
-/// Trait for managing network
-pub trait ManageNetwork : Send + Sync {
-	/// Set mode for reserved peers (allow/deny peers that are unreserved)
-	fn set_non_reserved_mode(&self, mode: ::util::network::NonReservedPeerMode);
-	/// Remove reservation for the peer
-	fn remove_reserved_peer(&self, peer: &str) -> Result<(), String>;
-	/// Add reserved peer
-	fn add_reserved_peer(&self, peer: &str) -> Result<(), String>;
-	/// Start network
-	fn start_network(&self);
-	/// Stop network
-	fn stop_network(&self);
-	/// Query the current configuration of the network
-	fn network_config(&self) -> NetworkConfiguration;
-}
-
-impl ManageNetwork for EthSync {
-	fn set_non_reserved_mode(&self, mode: ::util::network::NonReservedPeerMode) {
-		self.network.set_non_reserved_mode(mode);
-	}
-
-	fn remove_reserved_peer(&self, peer: &str) -> Result<(), String> {
-		self.network.remove_reserved_peer(peer).map_err(|e| format!("{:?}", e))
-	}
-
-	fn add_reserved_peer(&self, peer: &str) -> Result<(), String> {
-		self.network.add_reserved_peer(peer).map_err(|e| format!("{:?}", e))
-	}
-
-	fn start_network(&self) {
-		self.start();
-	}
-
-	fn stop_network(&self) {
-		self.network.with_context(ETH_PROTOCOL, |context| {
-			let mut sync_io = NetSyncIo::new(context, self.handler.chain.deref());
-			self.handler.sync.write().abort(&mut sync_io);
-		});
-		self.stop();
-	}
-
-	fn network_config(&self) -> NetworkConfiguration {
-		self.network.config().clone()
-	}
-}
->>>>>>> 36d3d0d7
