--- conflicted
+++ resolved
@@ -12,14 +12,11 @@
   CARGO_HOME:                      "${CI_PROJECT_DIR}/.cargo"
   CARGO_TARGET:                    x86_64-unknown-linux-gnu
 
-<<<<<<< HEAD
-=======
 .no_git:                           &no_git #disable git strategy
   variables:
     GIT_STRATEGY:                  none
     GIT_SUBMODULE_STRATEGY:        none
 
->>>>>>> ab27848d
 .releaseable_branches:             # list of git refs for building GitLab artifacts (think "pre-release binaries")
   only:                            &releaseable_branches
     - stable
@@ -27,12 +24,7 @@
     - tags
     - schedules
 
-<<<<<<< HEAD
 .collect_artifacts:                &collect_artifacts
-=======
-
-.collect_artifacts:                &collect_artifacts 
->>>>>>> ab27848d
   artifacts:
     name:                          "${CI_JOB_NAME}_${SCHEDULE_TAG:-${CI_COMMIT_REF_NAME}}"
     when:                          on_success
