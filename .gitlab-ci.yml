stages:
  - build
  - test
variables:
  GIT_DEPTH: "3"
  SIMPLECOV: "true"
  RUST_BACKTRACE: "1"
cache:
  key: "$CI_BUILD_NAME/$CI_BUILD_REF_NAME"
  untracked: true
linux-stable:
  stage: build
  image: ethcore/rust:stable
  only:
    - master
    - beta
    - tags
    - stable
  script:
    - cargo build --release --verbose
    - strip target/release/parity
    - aws configure set aws_access_key_id $s3_key 
    - aws configure set aws_secret_access_key $s3_secret
    - aws s3api put-object --bucket builds-parity --key $CI_BUILD_REF_NAME/x86_64-unknown-linux-gnu/parity --body target/release/parity
  tags:
    - rust
    - rust-stable
  artifacts:
    paths:
    - target/release/parity
    name: "stable-x86_64-unknown-linux-gnu_parity"
linux-stable-14.04:
  stage: build
  image: ethcore/rust-14.04:latest
  only:
    - master
    - beta
    - tags
    - stable
  script:
    - cargo build --release --verbose
    - strip target/release/parity
    - aws configure set aws_access_key_id $s3_key 
    - aws configure set aws_secret_access_key $s3_secret
    - aws s3api put-object --bucket builds-parity --key $CI_BUILD_REF_NAME/x86_64-unknown-ubuntu_14_04-gnu/parity --body target/release/parity
  tags:
    - rust
    - rust-14.04
  artifacts:
    paths:
    - target/release/parity
    name: "stable-x86_64-unknown-ubuntu_14_04-gnu_parity"
linux-beta:
  stage: build
  image: ethcore/rust:beta
  only:
    - master
    - beta
    - tags
    - stable
  script:
    - cargo build --release --verbose
    - strip target/release/parity
  tags:
    - rust
    - rust-beta
  artifacts:
    paths:
    - target/release/parity
    name: "beta-x86_64-unknown-linux-gnu_parity"
  allow_failure: true
linux-nightly:
  stage: build
  image: ethcore/rust:nightly
  only:
    - master
    - beta
    - tags
    - stable
  script:
    - cargo build --release --verbose
    - strip target/release/parity
  tags:
    - rust
    - rust-nightly
  artifacts:
    paths:
    - target/release/parity
    name: "nigthly-x86_64-unknown-linux-gnu_parity"
  allow_failure: true
linux-centos:
  stage: build
  image: ethcore/rust-centos:latest
  only:
    - master
    - beta
    - tags
    - stable
  script:
    - export CXX="g++"
    - export CC="gcc"
    - cargo build --release --verbose
    - strip target/release/parity
    - aws configure set aws_access_key_id $s3_key 
    - aws configure set aws_secret_access_key $s3_secret
    - aws s3api put-object --bucket builds-parity --key $CI_BUILD_REF_NAME/x86_64-unknown-centos-gnu/parity --body target/release/parity
  tags:
    - rust
    - rust-centos
  artifacts:
    paths:
    - target/release/parity
    name: "x86_64-unknown-centos-gnu_parity"
linux-armv7:
  stage: build
  image: ethcore/rust-armv7:latest
  only:
    - master
    - beta
    - tags
    - stable
  script:
    - rm -rf .cargo
    - mkdir -p .cargo
    - echo "[target.armv7-unknown-linux-gnueabihf]" >> .cargo/config
    - echo "linker= \"arm-linux-gnueabihf-gcc\"" >> .cargo/config
    - cat .cargo/config
    - cargo build --target armv7-unknown-linux-gnueabihf --release --verbose
    - arm-linux-gnueabihf-strip target/armv7-unknown-linux-gnueabihf/release/parity
    - aws configure set aws_access_key_id $s3_key 
    - aws configure set aws_secret_access_key $s3_secret
    - aws s3api put-object --bucket builds-parity --key $CI_BUILD_REF_NAME/armv7-unknown-linux-gnueabihf/parity --body target/armv7-unknown-linux-gnueabihf/release/parity
  tags:
    - rust
    - rust-arm
  artifacts:
    paths:
    - target/armv7-unknown-linux-gnueabihf/release/parity
    name: "armv7_unknown_linux_gnueabihf_parity"
  allow_failure: true
linux-arm:
  stage: build
  image: ethcore/rust-arm:latest
  only:
    - master
    - beta
    - tags
    - stable
  script:
    - rm -rf .cargo
    - mkdir -p .cargo
    - echo "[target.arm-unknown-linux-gnueabihf]" >> .cargo/config
    - echo "linker= \"arm-linux-gnueabihf-gcc\"" >> .cargo/config
    - cat .cargo/config
    - cargo build --target arm-unknown-linux-gnueabihf --release --verbose
    - arm-linux-gnueabihf-strip target/arm-unknown-linux-gnueabihf/release/parity
    - aws configure set aws_access_key_id $s3_key 
    - aws configure set aws_secret_access_key $s3_secret
    - aws s3api put-object --bucket builds-parity --key $CI_BUILD_REF_NAME/arm-unknown-linux-gnueabihf/parity --body target/arm-unknown-linux-gnueabihf/release/parity
  tags:
    - rust
    - rust-arm
  artifacts:
    paths:
    - target/arm-unknown-linux-gnueabihf/release/parity
    name: "arm-unknown-linux-gnueabihf_parity"
  allow_failure: true
linux-armv6:
  stage: build
  image: ethcore/rust-armv6:latest
  only:
    - master
    - beta
    - tags
    - stable
  script:
    - rm -rf .cargo
    - mkdir -p .cargo
    - echo "[target.arm-unknown-linux-gnueabi]" >> .cargo/config
    - echo "linker= \"arm-linux-gnueabi-gcc\"" >> .cargo/config
    - cat .cargo/config
    - cargo build --target arm-unknown-linux-gnueabi --release --verbose
    - arm-linux-gnueabi-strip target/arm-unknown-linux-gnueabi/release/parity
    - aws configure set aws_access_key_id $s3_key 
    - aws configure set aws_secret_access_key $s3_secret
    - aws s3api put-object --bucket builds-parity --key $CI_BUILD_REF_NAME/arm-unknown-linux-gnueabi/parity --body target/arm-unknown-linux-gnueabi/release/parity
  tags:
    - rust
    - rust-arm
  artifacts:
    paths:
    - target/arm-unknown-linux-gnueabi/release/parity
    name: "arm-unknown-linux-gnueabi_parity"
  allow_failure: true
linux-aarch64:
  stage: build
  image: ethcore/rust-aarch64:latest
  only:
    - master
    - beta
    - tags
    - stable
  script:
    - rm -rf .cargo
    - mkdir -p .cargo
    - echo "[target.aarch64-unknown-linux-gnu]" >> .cargo/config
    - echo "linker= \"aarch64-linux-gnu-gcc\"" >> .cargo/config
    - cat .cargo/config
    - cargo build --target aarch64-unknown-linux-gnu --release --verbose
    - aarch64-linux-gnu-strip target/aarch64-unknown-linux-gnu/release/parity
    - aws configure set aws_access_key_id $s3_key 
    - aws configure set aws_secret_access_key $s3_secret
    - aws s3api put-object --bucket builds-parity --key $CI_BUILD_REF_NAME/aarch64-unknown-linux-gnu/parity --body target/aarch64-unknown-linux-gnu/release/parity
  tags:
    - rust
    - rust-arm
  artifacts:
    paths:
    - target/aarch64-unknown-linux-gnu/release/parity
    name: "aarch64-unknown-linux-gnu_parity"
  allow_failure: true
darwin:
  stage: build
  only:
    - master
    - beta
    - tags
    - stable
  script:
    - cargo build --release --verbose
    - aws configure set aws_access_key_id $s3_key 
    - aws configure set aws_secret_access_key $s3_secret
    - aws s3api put-object --bucket builds-parity --key $CI_BUILD_REF_NAME/x86_64-apple-darwin/parity --body target/release/parity
  tags:
    - osx
  artifacts:
    paths:
    - target/release/parity
    name: "x86_64-apple-darwin_parity"
windows:
  stage: build
  only:
    - master
    - beta
    - tags
    - stable
  script:
    - set INCLUDE=C:\Program Files (x86)\Microsoft SDKs\Windows\v7.1A\Include;C:\vs2015\VC\include;C:\Program Files (x86)\Windows Kits\10\Include\10.0.10240.0\ucrt
    - set LIB=C:\vs2015\VC\lib;C:\Program Files (x86)\Windows Kits\10\Lib\10.0.10240.0\ucrt\x64
    - set RUST_BACKTRACE=1
    - rustup default stable-x86_64-pc-windows-msvc
    - cargo build --release --verbose
    - aws configure set aws_access_key_id %s3_key%
    - aws configure set aws_secret_access_key %s3_secret%
    - aws s3api put-object --bucket builds-parity --key %CI_BUILD_REF_NAME%/x86_64-pc-windows-msvc/parity --body target/release/parity.exe
    - aws s3api put-object --bucket builds-parity --key %CI_BUILD_REF_NAME%/x86_64-pc-windows-msvc/parity --body target/release/parity.pdb
  tags:
   - rust-windows
  artifacts:
    paths:
    - target/release/parity.exe
    - target/release/parity.pdb
    name: "x86_64-pc-windows-msvc_parity"
test-linux:
  stage: test
  before_script:
    - git submodule update --init --recursive
    - ./js/scripts/install-deps.sh
  script:
<<<<<<< HEAD
    - ./js/scripts/test.sh
=======
    - export RUST_BACKTRACE=1
>>>>>>> 1c61d7c8
    - ./test.sh --verbose
  tags:
    - rust-test
  dependencies:
    - linux-stable<|MERGE_RESOLUTION|>--- conflicted
+++ resolved
@@ -19,7 +19,7 @@
   script:
     - cargo build --release --verbose
     - strip target/release/parity
-    - aws configure set aws_access_key_id $s3_key 
+    - aws configure set aws_access_key_id $s3_key
     - aws configure set aws_secret_access_key $s3_secret
     - aws s3api put-object --bucket builds-parity --key $CI_BUILD_REF_NAME/x86_64-unknown-linux-gnu/parity --body target/release/parity
   tags:
@@ -40,7 +40,7 @@
   script:
     - cargo build --release --verbose
     - strip target/release/parity
-    - aws configure set aws_access_key_id $s3_key 
+    - aws configure set aws_access_key_id $s3_key
     - aws configure set aws_secret_access_key $s3_secret
     - aws s3api put-object --bucket builds-parity --key $CI_BUILD_REF_NAME/x86_64-unknown-ubuntu_14_04-gnu/parity --body target/release/parity
   tags:
@@ -101,7 +101,7 @@
     - export CC="gcc"
     - cargo build --release --verbose
     - strip target/release/parity
-    - aws configure set aws_access_key_id $s3_key 
+    - aws configure set aws_access_key_id $s3_key
     - aws configure set aws_secret_access_key $s3_secret
     - aws s3api put-object --bucket builds-parity --key $CI_BUILD_REF_NAME/x86_64-unknown-centos-gnu/parity --body target/release/parity
   tags:
@@ -127,7 +127,7 @@
     - cat .cargo/config
     - cargo build --target armv7-unknown-linux-gnueabihf --release --verbose
     - arm-linux-gnueabihf-strip target/armv7-unknown-linux-gnueabihf/release/parity
-    - aws configure set aws_access_key_id $s3_key 
+    - aws configure set aws_access_key_id $s3_key
     - aws configure set aws_secret_access_key $s3_secret
     - aws s3api put-object --bucket builds-parity --key $CI_BUILD_REF_NAME/armv7-unknown-linux-gnueabihf/parity --body target/armv7-unknown-linux-gnueabihf/release/parity
   tags:
@@ -154,7 +154,7 @@
     - cat .cargo/config
     - cargo build --target arm-unknown-linux-gnueabihf --release --verbose
     - arm-linux-gnueabihf-strip target/arm-unknown-linux-gnueabihf/release/parity
-    - aws configure set aws_access_key_id $s3_key 
+    - aws configure set aws_access_key_id $s3_key
     - aws configure set aws_secret_access_key $s3_secret
     - aws s3api put-object --bucket builds-parity --key $CI_BUILD_REF_NAME/arm-unknown-linux-gnueabihf/parity --body target/arm-unknown-linux-gnueabihf/release/parity
   tags:
@@ -181,7 +181,7 @@
     - cat .cargo/config
     - cargo build --target arm-unknown-linux-gnueabi --release --verbose
     - arm-linux-gnueabi-strip target/arm-unknown-linux-gnueabi/release/parity
-    - aws configure set aws_access_key_id $s3_key 
+    - aws configure set aws_access_key_id $s3_key
     - aws configure set aws_secret_access_key $s3_secret
     - aws s3api put-object --bucket builds-parity --key $CI_BUILD_REF_NAME/arm-unknown-linux-gnueabi/parity --body target/arm-unknown-linux-gnueabi/release/parity
   tags:
@@ -208,7 +208,7 @@
     - cat .cargo/config
     - cargo build --target aarch64-unknown-linux-gnu --release --verbose
     - aarch64-linux-gnu-strip target/aarch64-unknown-linux-gnu/release/parity
-    - aws configure set aws_access_key_id $s3_key 
+    - aws configure set aws_access_key_id $s3_key
     - aws configure set aws_secret_access_key $s3_secret
     - aws s3api put-object --bucket builds-parity --key $CI_BUILD_REF_NAME/aarch64-unknown-linux-gnu/parity --body target/aarch64-unknown-linux-gnu/release/parity
   tags:
@@ -228,7 +228,7 @@
     - stable
   script:
     - cargo build --release --verbose
-    - aws configure set aws_access_key_id $s3_key 
+    - aws configure set aws_access_key_id $s3_key
     - aws configure set aws_secret_access_key $s3_secret
     - aws s3api put-object --bucket builds-parity --key $CI_BUILD_REF_NAME/x86_64-apple-darwin/parity --body target/release/parity
   tags:
@@ -267,11 +267,8 @@
     - git submodule update --init --recursive
     - ./js/scripts/install-deps.sh
   script:
-<<<<<<< HEAD
     - ./js/scripts/test.sh
-=======
     - export RUST_BACKTRACE=1
->>>>>>> 1c61d7c8
     - ./test.sh --verbose
   tags:
     - rust-test
