stages:
  - build
  - test
variables:
  GIT_DEPTH: "3"
  SIMPLECOV: "true"
  RUST_BACKTRACE: "1"
  RUSTFLAGS: ""
<<<<<<< HEAD
=======
  CARGOFLAGS: ""
>>>>>>> 455059f6
cache:
  key: "$CI_BUILD_NAME/$CI_BUILD_REF_NAME"
  untracked: true
linux-stable:
  stage: build
  image: ethcore/rust:stable
  only:
    - master
    - beta
    - tags
    - stable
  script:
    - cargo build --release $CARGOFLAGS
    - strip target/release/parity
    - md5sum target/release/parity >> parity.md5
    - sh scripts/deb-build.sh amd64
    - cp target/release/parity deb/usr/bin/parity
    - export VER=$(grep -m 1 version Cargo.toml | awk '{print $3}' | tr -d '"' | tr -d "\n")
    - dpkg-deb -b deb "parity_"$VER"_amd64.deb"
    - md5sum "parity_"$VER"_amd64.deb" >> "parity_"$VER"_amd64.deb.md5"
    - aws configure set aws_access_key_id $s3_key
    - aws configure set aws_secret_access_key $s3_secret
    - aws s3api put-object --bucket builds-parity --key $CI_BUILD_REF_NAME/x86_64-unknown-linux-gnu/parity --body target/release/parity
    - aws s3api put-object --bucket builds-parity --key $CI_BUILD_REF_NAME/x86_64-unknown-linux-gnu/parity.md5 --body parity.md5
    - aws s3api put-object --bucket builds-parity --key $CI_BUILD_REF_NAME/x86_64-unknown-linux-gnu/"parity_"$VER"_amd64.deb" --body "parity_"$VER"_amd64.deb"
    - aws s3api put-object --bucket builds-parity --key $CI_BUILD_REF_NAME/x86_64-unknown-linux-gnu/"parity_"$VER"_amd64.deb.md5" --body "parity_"$VER"_amd64.deb.md5"
  tags:
    - rust
    - rust-stable
  artifacts:
    paths:
    - target/release/parity
    name: "stable-x86_64-unknown-linux-gnu_parity"
linux-stable-14.04:
  stage: build
  image: ethcore/rust-14.04:latest
  only:
    - master
    - beta
    - tags
    - stable
  script:
    - cargo build --release $CARGOFLAGS
    - strip target/release/parity
    - md5sum target/release/parity >> parity.md5
    - sh scripts/deb-build.sh amd64
    - cp target/release/parity deb/usr/bin/parity
    - export VER=$(grep -m 1 version Cargo.toml | awk '{print $3}' | tr -d '"' | tr -d "\n")
    - dpkg-deb -b deb "parity_"$VER"_amd64.deb"
    - md5sum "parity_"$VER"_amd64.deb" >> "parity_"$VER"_amd64.deb.md5"
    - aws configure set aws_access_key_id $s3_key
    - aws configure set aws_secret_access_key $s3_secret
    - aws s3api put-object --bucket builds-parity --key $CI_BUILD_REF_NAME/x86_64-unknown-ubuntu_14_04-gnu/parity --body target/release/parity
    - aws s3api put-object --bucket builds-parity --key $CI_BUILD_REF_NAME/x86_64-unknown-ubuntu_14_04-gnu/parity.md5 --body parity.md5
    - aws s3api put-object --bucket builds-parity --key $CI_BUILD_REF_NAME/x86_64-unknown-ubuntu_14_04-gnu/"parity_"$VER"_amd64.deb" --body "parity_"$VER"_amd64.deb"
    - aws s3api put-object --bucket builds-parity --key $CI_BUILD_REF_NAME/x86_64-unknown-ubuntu_14_04-gnu/"parity_"$VER"_amd64.deb.md5" --body "parity_"$VER"_amd64.deb.md5"
  tags:
    - rust
    - rust-14.04
  artifacts:
    paths:
    - target/release/parity
    name: "stable-x86_64-unknown-ubuntu_14_04-gnu_parity"
linux-beta:
  stage: build
  image: ethcore/rust:beta
  only:
    - master
    - beta
    - tags
    - stable
  script:
    - cargo build --release $CARGOFLAGS
    - strip target/release/parity
  tags:
    - rust
    - rust-beta
  artifacts:
    paths:
    - target/release/parity
    name: "beta-x86_64-unknown-linux-gnu_parity"
  allow_failure: true
linux-nightly:
  stage: build
  image: ethcore/rust:nightly
  only:
    - master
    - beta
    - tags
    - stable
  script:
    - cargo build --release $CARGOFLAGS
    - strip target/release/parity
  tags:
    - rust
    - rust-nightly
  artifacts:
    paths:
    - target/release/parity
    name: "nigthly-x86_64-unknown-linux-gnu_parity"
  allow_failure: true
linux-centos:
  stage: build
  image: ethcore/rust-centos:latest
  only:
    - master
    - beta
    - tags
    - stable
  script:
    - export CXX="g++"
    - export CC="gcc"
    - cargo build --release $CARGOFLAGS
    - strip target/release/parity
    - md5sum target/release/parity >> parity.md5
    - aws configure set aws_access_key_id $s3_key
    - aws configure set aws_secret_access_key $s3_secret
    - aws s3api put-object --bucket builds-parity --key $CI_BUILD_REF_NAME/x86_64-unknown-centos-gnu/parity --body target/release/parity
    - aws s3api put-object --bucket builds-parity --key $CI_BUILD_REF_NAME/x86_64-unknown-centos-gnu/parity.md5 --body parity.md5
  tags:
    - rust
    - rust-centos
  artifacts:
    paths:
    - target/release/parity
    name: "x86_64-unknown-centos-gnu_parity"
linux-armv7:
  stage: build
  image: ethcore/rust-armv7:latest
  only:
    - master
    - beta
    - tags
    - stable
  script:
    - export CC=arm-linux-gnueabihf-gcc
    - export CXX=arm-linux-gnueabihf-g++
    - export HOST_CC=gcc
    - export HOST_CXX=g++
    - rm -rf .cargo
    - mkdir -p .cargo
    - echo "[target.armv7-unknown-linux-gnueabihf]" >> .cargo/config
    - echo "linker= \"arm-linux-gnueabihf-gcc\"" >> .cargo/config
    - cat .cargo/config
    - cargo build --target armv7-unknown-linux-gnueabihf --release $CARGOFLAGS
    - arm-linux-gnueabihf-strip target/armv7-unknown-linux-gnueabihf/release/parity
    - md5sum target/armv7-unknown-linux-gnueabihf/release/parity >> parity.md5
    - sh scripts/deb-build.sh armhf
    - cp target/armv7-unknown-linux-gnueabihf/release/parity deb/usr/bin/parity
    - export VER=$(grep -m 1 version Cargo.toml | awk '{print $3}' | tr -d '"' | tr -d "\n")
    - dpkg-deb -b deb "parity_"$VER"_armhf.deb"
    - md5sum "parity_"$VER"_armhf.deb" >> "parity_"$VER"_armhf.deb.md5"
    - aws configure set aws_access_key_id $s3_key
    - aws configure set aws_secret_access_key $s3_secret
    - aws s3api put-object --bucket builds-parity --key $CI_BUILD_REF_NAME/armv7-unknown-linux-gnueabihf/parity --body target/armv7-unknown-linux-gnueabihf/release/parity
    - aws s3api put-object --bucket builds-parity --key $CI_BUILD_REF_NAME/armv7-unknown-linux-gnueabihf/parity.md5 --body parity.md5
    - aws s3api put-object --bucket builds-parity --key $CI_BUILD_REF_NAME/armv7-unknown-linux-gnueabihf/"parity_"$VER"_armhf.deb" --body "parity_"$VER"_armhf.deb"
    - aws s3api put-object --bucket builds-parity --key $CI_BUILD_REF_NAME/armv7-unknown-linux-gnueabihf/"parity_"$VER"_armhf.deb.md5" --body "parity_"$VER"_armhf.deb.md5"
  tags:
    - rust
    - rust-arm
  artifacts:
    paths:
    - target/armv7-unknown-linux-gnueabihf/release/parity
    name: "armv7_unknown_linux_gnueabihf_parity"
  allow_failure: true
linux-arm:
  stage: build
  image: ethcore/rust-arm:latest
  only:
    - master
    - beta
    - tags
    - stable
  script:
    - export CC=arm-linux-gnueabihf-gcc
    - export CXX=arm-linux-gnueabihf-g++
    - export HOST_CC=gcc
    - export HOST_CXX=g++
    - rm -rf .cargo
    - mkdir -p .cargo
    - echo "[target.arm-unknown-linux-gnueabihf]" >> .cargo/config
    - echo "linker= \"arm-linux-gnueabihf-gcc\"" >> .cargo/config
    - cat .cargo/config
    - cargo build --target arm-unknown-linux-gnueabihf --release $CARGOFLAGS
    - arm-linux-gnueabihf-strip target/arm-unknown-linux-gnueabihf/release/parity
    - md5sum target/arm-unknown-linux-gnueabihf/release/parity >> parity.md5
    - sh scripts/deb-build.sh armhf
    - cp target/arm-unknown-linux-gnueabihf/release/parity deb/usr/bin/parity
    - export VER=$(grep -m 1 version Cargo.toml | awk '{print $3}' | tr -d '"' | tr -d "\n")
    - dpkg-deb -b deb "parity_"$VER"_armhf.deb"
    - md5sum "parity_"$VER"_armhf.deb" >> "parity_"$VER"_armhf.deb.md5"
    - aws configure set aws_access_key_id $s3_key
    - aws configure set aws_secret_access_key $s3_secret
    - aws s3api put-object --bucket builds-parity --key $CI_BUILD_REF_NAME/arm-unknown-linux-gnueabihf/parity --body target/arm-unknown-linux-gnueabihf/release/parity
    - aws s3api put-object --bucket builds-parity --key $CI_BUILD_REF_NAME/arm-unknown-linux-gnueabihf/parity.md5 --body parity.md5
    - aws s3api put-object --bucket builds-parity --key $CI_BUILD_REF_NAME/arm-unknown-linux-gnueabihf/"parity_"$VER"_armhf.deb" --body "parity_"$VER"_armhf.deb"
    - aws s3api put-object --bucket builds-parity --key $CI_BUILD_REF_NAME/arm-unknown-linux-gnueabihf/"parity_"$VER"_armhf.deb.md5" --body "parity_"$VER"_armhf.deb.md5"
  tags:
    - rust
    - rust-arm
  artifacts:
    paths:
    - target/arm-unknown-linux-gnueabihf/release/parity
    name: "arm-unknown-linux-gnueabihf_parity"
  allow_failure: true
linux-armv6:
  stage: build
  image: ethcore/rust-armv6:latest
  only:
    - beta
    - tags
    - stable
  script:
    - export CC=arm-linux-gnueabi-gcc
    - export CXX=arm-linux-gnueabi-g++
    - export HOST_CC=gcc
    - export HOST_CXX=g++
    - rm -rf .cargo
    - mkdir -p .cargo
    - echo "[target.arm-unknown-linux-gnueabi]" >> .cargo/config
    - echo "linker= \"arm-linux-gnueabi-gcc\"" >> .cargo/config
    - cat .cargo/config
    - cargo build --target arm-unknown-linux-gnueabi --release $CARGOFLAGS
    - arm-linux-gnueabi-strip target/arm-unknown-linux-gnueabi/release/parity
    - md5sum target/arm-unknown-linux-gnueabi/release/parity >> parity.md5
    - aws configure set aws_access_key_id $s3_key
    - aws configure set aws_secret_access_key $s3_secret
    - aws s3api put-object --bucket builds-parity --key $CI_BUILD_REF_NAME/arm-unknown-linux-gnueabi/parity --body target/arm-unknown-linux-gnueabi/release/parity
    - aws s3api put-object --bucket builds-parity --key $CI_BUILD_REF_NAME/arm-unknown-linux-gnueabi/parity.md5 --body parity.md5
  tags:
    - rust
    - rust-arm
  artifacts:
    paths:
    - target/arm-unknown-linux-gnueabi/release/parity
    name: "arm-unknown-linux-gnueabi_parity"
  allow_failure: true
linux-aarch64:
  stage: build
  image: ethcore/rust-aarch64:latest
  only:
    - master
    - beta
    - tags
    - stable
  script:
    - export CC=aarch64-linux-gnu-gcc
    - export CXX=aarch64-linux-gnu-g++
    - export HOST_CC=gcc
    - export HOST_CXX=g++
    - rm -rf .cargo
    - mkdir -p .cargo
    - echo "[target.aarch64-unknown-linux-gnu]" >> .cargo/config
    - echo "linker= \"aarch64-linux-gnu-gcc\"" >> .cargo/config
    - cat .cargo/config
    - cargo build --target aarch64-unknown-linux-gnu --release $CARGOFLAGS
    - aarch64-linux-gnu-strip target/aarch64-unknown-linux-gnu/release/parity
    - md5sum target/aarch64-unknown-linux-gnu/release/parity >> parity.md5
    - sh scripts/deb-build.sh arm64
    - cp target/aarch64-unknown-linux-gnu/release/parity deb/usr/bin/parity
    - export VER=$(grep -m 1 version Cargo.toml | awk '{print $3}' | tr -d '"' | tr -d "\n")
    - dpkg-deb -b deb "parity_"$VER"_arm64.deb"
    - md5sum "parity_"$VER"_arm64.deb" >> "parity_"$VER"_arm64.deb.md5"
    - aws configure set aws_access_key_id $s3_key
    - aws configure set aws_secret_access_key $s3_secret
    - aws s3api put-object --bucket builds-parity --key $CI_BUILD_REF_NAME/aarch64-unknown-linux-gnu/parity --body target/aarch64-unknown-linux-gnu/release/parity
    - aws s3api put-object --bucket builds-parity --key $CI_BUILD_REF_NAME/aarch64-unknown-linux-gnu/parity.md5 --body parity.md5
    - aws s3api put-object --bucket builds-parity --key $CI_BUILD_REF_NAME/aarch64-unknown-linux-gnu/"parity_"$VER"_arm64.deb" --body "parity_"$VER"_arm64.deb"
    - aws s3api put-object --bucket builds-parity --key $CI_BUILD_REF_NAME/aarch64-unknown-linux-gnu/"parity_"$VER"_arm64.deb.md5" --body "parity_"$VER"_arm64.deb.md5"
  tags:
    - rust
    - rust-arm
  artifacts:
    paths:
    - target/aarch64-unknown-linux-gnu/release/parity
    name: "aarch64-unknown-linux-gnu_parity"
  allow_failure: true
darwin:
  stage: build
  only:
    - master
    - beta
    - tags
    - stable
  script:
    - cargo build --release $CARGOFLAGS
    - rm -rf parity.md5
    - md5sum target/release/parity >> parity.md5
    - aws configure set aws_access_key_id $s3_key
    - aws configure set aws_secret_access_key $s3_secret
    - aws s3api put-object --bucket builds-parity --key $CI_BUILD_REF_NAME/x86_64-apple-darwin/parity --body target/release/parity
    - aws s3api put-object --bucket builds-parity --key $CI_BUILD_REF_NAME/x86_64-apple-darwin/parity.md5 --body parity.md5
  tags:
    - osx
  artifacts:
    paths:
    - target/release/parity
    name: "x86_64-apple-darwin_parity"
windows:
  stage: build
  only:
    - master
    - beta
    - tags
    - stable
  script:
    - set INCLUDE=C:\Program Files (x86)\Microsoft SDKs\Windows\v7.1A\Include;C:\vs2015\VC\include;C:\Program Files (x86)\Windows Kits\10\Include\10.0.10240.0\ucrt
    - set LIB=C:\vs2015\VC\lib;C:\Program Files (x86)\Windows Kits\10\Lib\10.0.10240.0\ucrt\x64
    - set RUST_BACKTRACE=1
    - set RUSTFLAGS=%RUSTFLAGS% -Zorbit=off
    - rustup default stable-x86_64-pc-windows-msvc
    - cargo build --release %CARGOFLAGS%
    - curl -sL --url "https://github.com/ethcore/win-build/raw/master/SimpleFC.dll" -o nsis\SimpleFC.dll
    - curl -sL --url "https://github.com/ethcore/win-build/raw/master/vc_redist.x64.exe" -o nsis\vc_redist.x64.exe
    - signtool sign /f %keyfile% /p %certpass% target\release\parity.exe
    - cd nsis
    - makensis.exe installer.nsi
    - copy installer.exe InstallParity.exe
    - signtool sign /f %keyfile% /p %certpass% InstallParity.exe
    - md5sums InstallParity.exe > InstallParity.exe.md5
    - zip win-installer.zip InstallParity.exe InstallParity.exe.md5
    - md5sums win-installer.zip > win-installer.zip.md5
    - cd ..\target\release\
    - md5sums parity.exe parity.pdb > parity.md5
    - md5sums parity.exe > parity.exe.md5
    - zip parity.zip parity.exe parity.pdb parity.md5
    - md5sums parity.zip > parity.zip.md5
    - cd ..\..
    - aws configure set aws_access_key_id %s3_key%
    - aws configure set aws_secret_access_key %s3_secret%
    - aws s3api put-object --bucket builds-parity --key %CI_BUILD_REF_NAME%/x86_64-pc-windows-msvc/parity.exe --body target\release\parity.exe
    - aws s3api put-object --bucket builds-parity --key %CI_BUILD_REF_NAME%/x86_64-pc-windows-msvc/parity.exe.md5 --body target\release\parity.exe.md5
    - aws s3api put-object --bucket builds-parity --key %CI_BUILD_REF_NAME%/x86_64-pc-windows-msvc/parity.zip --body target\release\parity.zip
    - aws s3api put-object --bucket builds-parity --key %CI_BUILD_REF_NAME%/x86_64-pc-windows-msvc/parity.zip.md5 --body target\release\parity.zip.md5
    - aws s3api put-object --bucket builds-parity --key %CI_BUILD_REF_NAME%/x86_64-pc-windows-msvc/InstallParity.exe --body nsis\InstallParity.exe
    - aws s3api put-object --bucket builds-parity --key %CI_BUILD_REF_NAME%/x86_64-pc-windows-msvc/InstallParity.exe.md5 --body nsis\InstallParity.exe.md5
    - aws s3api put-object --bucket builds-parity --key %CI_BUILD_REF_NAME%/x86_64-pc-windows-msvc/win-installer.zip --body nsis\win-installer.zip
    - aws s3api put-object --bucket builds-parity --key %CI_BUILD_REF_NAME%/x86_64-pc-windows-msvc/win-installer.zip.md5 --body nsis\win-installer.zip.md5
  tags:
   - rust-windows
  artifacts:
    paths:
    - target/release/parity.exe
    - target/release/parity.pdb
    - nsis/InstallParity.exe
    name: "x86_64-pc-windows-msvc_parity"
test-linux:
  stage: test
  before_script:
    - git submodule update --init --recursive
  script:
    - export RUST_BACKTRACE=1
    - ./test.sh $CARGOFLAGS --no-release
  tags:
    - rust-test
  dependencies:
    - linux-stable
test-darwin:
  stage: test
  before_script:
    - git submodule update --init --recursive
  script:
    - export RUST_BACKTRACE=1
    - ./test.sh $CARGOFLAGS --no-release
  tags:
    - osx
  dependencies:
    - darwin
test-windows:
  stage: test
  before_script:
    - git submodule update --init --recursive
  script:
    - set RUST_BACKTRACE=1
    - PowerShell ./test.sh %CARGOFLAGS%
  tags:
    - rust-windows
  dependencies:
    - windows
js-release:
  stage: build
  image: ethcore/javascript:latest
  only:
    - master
  before_script:
    - ./js/scripts/install-deps.sh
  script:
    - ./js/scripts/build.sh
    - ./js/scripts/release.sh
  tags:
    - javascript
js-lint:
  stage: test
  image: ethcore/javascript:latest
  before_script:
    - ./js/scripts/install-deps.sh
  script:
    - ./js/scripts/lint.sh
  tags:
    - javascript-test
js-test:
  stage: test
  image: ethcore/javascript:latest
  before_script:
    - ./js/scripts/install-deps.sh
  script:
    - ./js/scripts/test.sh
  tags:
    - javascript-test
js-pack:
  stage: test
  image: ethcore/javascript:latest
  before_script:
    - ./js/scripts/install-deps.sh
  script:
    - ./js/scripts/build.sh
  tags:
    - javascript-test<|MERGE_RESOLUTION|>--- conflicted
+++ resolved
@@ -6,10 +6,7 @@
   SIMPLECOV: "true"
   RUST_BACKTRACE: "1"
   RUSTFLAGS: ""
-<<<<<<< HEAD
-=======
   CARGOFLAGS: ""
->>>>>>> 455059f6
 cache:
   key: "$CI_BUILD_NAME/$CI_BUILD_REF_NAME"
   untracked: true
