stages:
  - test
  - js-build
  - push-release
  - build
variables:
  RUST_BACKTRACE: "1"
  RUSTFLAGS: ""
  CARGOFLAGS: ""
  CI_SERVER_NAME: "GitLab CI"
  LIBSSL: "libssl1.0.0 (>=1.0.0)"
cache:
  key: "$CI_BUILD_STAGE-$CI_BUILD_REF_NAME"
<<<<<<< HEAD
=======
  paths:
    - target
>>>>>>> bc8216a8
  untracked: true
linux-stable:
  stage: build
  image: parity/rust:gitlab-ci
  only:
    - beta
    - tags
    - stable
    - triggers
  script:
    - rustup default stable
    # ARGUMENTS: 1. BUILD_PLATFORM (target for binaries) 2. PLATFORM (target for cargo) 3. ARC (architecture) 4. & 5. CC & CXX flags
    - scripts/gitlab-build.sh x86_64-unknown-linux-gnu x86_64-unknown-linux-gnu amd64 gcc g++
  tags:
    - rust-stable
  artifacts:
    paths:
    - parity.zip
    name: "stable-x86_64-unknown-linux-gnu_parity"
linux-stable-debian:
  stage: build
  image: parity/rust-debian:gitlab-ci
  only:
    - beta
    - tags
    - stable
    - triggers
  script:
    - export LIBSSL="libssl1.1 (>=1.1.0)"
    - scripts/gitlab-build.sh x86_64-unknown-debian-gnu x86_64-unknown-linux-gnu amd64 gcc g++
  tags:
    - rust-debian
  artifacts:
    paths:
    - parity.zip
    name: "stable-x86_64-unknown-debian-gnu_parity"
linux-centos:
  stage: build
  image: parity/rust-centos:gitlab-ci
  only:
    - beta
    - tags
    - stable
    - triggers
  script:
    - scripts/gitlab-build.sh x86_64-unknown-centos-gnu x86_64-unknown-linux-gnu x86_64 gcc g++
  tags:
    - rust-centos
  artifacts:
    paths:
    - parity.zip
    name: "x86_64-unknown-centos-gnu_parity"
linux-i686:
  stage: build
  image: parity/rust-i686:gitlab-ci
  only:
    - beta
    - tags
    - stable
    - triggers
  script:
    - scripts/gitlab-build.sh i686-unknown-linux-gnu i686-unknown-linux-gnu i386 gcc g++
  tags:
    - rust-i686
  artifacts:
    paths:
      - parity.zip
    name: "i686-unknown-linux-gnu"
linux-armv7:
  stage: build
  image: parity/rust-armv7:gitlab-ci
  only:
    - beta
    - tags
    - stable
    - triggers
  script:
    - scripts/gitlab-build.sh armv7-unknown-linux-gnueabihf armv7-unknown-linux-gnueabihf armhf arm-linux-gnueabihf-gcc arm-linux-gnueabihf-g++
  tags:
    - rust-arm
  artifacts:
    paths:
    - parity.zip
    name: "armv7_unknown_linux_gnueabihf_parity"
linux-arm:
  stage: build
  image: parity/rust-arm:gitlab-ci
  only:
    - beta
    - tags
    - stable
    - triggers
  script:
    - scripts/gitlab-build.sh arm-unknown-linux-gnueabihf arm-unknown-linux-gnueabihf armhf arm-linux-gnueabihf-gcc arm-linux-gnueabihf-g++
  tags:
    - rust-arm
  artifacts:
    paths:
    - parity.zip
    name: "arm-unknown-linux-gnueabihf_parity"
linux-aarch64:
  stage: build
  image: parity/rust-arm64:gitlab-ci
  only:
    - beta
    - tags
    - stable
    - triggers
  script:
    - scripts/gitlab-build.sh aarch64-unknown-linux-gnu aarch64-unknown-linux-gnu arm64 aarch64-linux-gnu-gcc aarch64-linux-gnu-g++
  tags:
    - rust-arm
  artifacts:
    paths:
    - parity.zip
    name: "aarch64-unknown-linux-gnu_parity"
linux-snap:
  stage: build
  image: parity/snapcraft:gitlab-ci
  only:
    - stable
    - beta
    - tags
    - triggers
  script:
    - scripts/gitlab-build.sh x86_64-unknown-snap-gnu x86_64-unknown-linux-gnu amd64 gcc g++
  tags:
    - rust-stable
  artifacts:
    paths:
    - scripts/parity_*_amd64.snap
    name: "stable-x86_64-unknown-snap-gnu_parity"
  allow_failure: true
darwin:
  stage: build
  only:
    - beta
    - tags
    - stable
    - triggers
  script:
    - scripts/gitlab-build.sh x86_64-apple-darwin x86_64-apple-darwin macos gcc g++
  tags:
    - osx
  artifacts:
    paths:
    - parity.zip
    name: "x86_64-apple-darwin_parity"
windows:
  cache:
    key: "%CI_BUILD_STAGE%-%CI_BUILD_REF_NAME%"
    untracked: true
  stage: build
  only:
    - beta
    - tags
    - stable
    - triggers
  script:
    - sh scripts/gitlab-build.sh x86_64-pc-windows-msvc x86_64-pc-windows-msvc installer "" "" ""
  tags:
   - rust-windows
  artifacts:
    paths:
    - parity.zip
    name: "x86_64-pc-windows-msvc_parity"
docker-build:
  stage: build
  only:
    - tags
    - triggers
  before_script:
    - docker info
  script:
    - if [ "$CI_BUILD_REF_NAME" == "beta-release" ]; then DOCKER_TAG="latest"; else DOCKER_TAG=$CI_BUILD_REF_NAME; fi
    - echo "Tag:" $DOCKER_TAG
    - docker login -u $Docker_Hub_User_Parity -p $Docker_Hub_Pass_Parity
    - scripts/docker-build.sh $DOCKER_TAG
    - docker logout
  tags:
    - docker
test-coverage:
  stage: test
  only:
    - master
  script:
    - scripts/gitlab-test.sh test-coverage
  tags:
    - kcov
  allow_failure: true
test-rust-stable:
  stage: test
  image: parity/rust:gitlab-ci
  script:
    - scripts/gitlab-test.sh stable
  tags:
    - rust-stable
test-rust-beta:
  stage: test
  only:
    - triggers
    - master
  image: parity/rust:gitlab-ci
  script:
    - scripts/gitlab-test.sh beta
  tags:
    - rust-beta
  allow_failure: true
test-rust-nightly:
  stage: test
  only:
    - triggers
    - master
  image: parity/rust:gitlab-ci
  script:
    - scripts/gitlab-test.sh nightly
  tags:
    - rust
    - rust-nightly
  allow_failure: true
js-test:
  stage: test
  image: parity/rust:gitlab-ci
  script:
    - scripts/gitlab-test.sh js-test
  tags:
    - rust-stable
js-release:
  stage: js-build
  only:
    - master
    - beta
    - stable
    - tags
    - triggers
  image: parity/rust:gitlab-ci
  script:
    - scripts/gitlab-test.sh js-release
  tags:
    - javascript
push-release:
  stage: push-release
  only:
    - tags
    - triggers
  image: parity/rust:gitlab-ci
  script:
    - rustup default stable
    - curl --data "secret=$RELEASES_SECRET" http://update.parity.io:1337/push-release/$CI_BUILD_REF_NAME/$CI_BUILD_REF
    - curl --data "secret=$RELEASES_SECRET" http://update.parity.io:1338/push-release/$CI_BUILD_REF_NAME/$CI_BUILD_REF
  tags:
    - curl<|MERGE_RESOLUTION|>--- conflicted
+++ resolved
@@ -11,11 +11,8 @@
   LIBSSL: "libssl1.0.0 (>=1.0.0)"
 cache:
   key: "$CI_BUILD_STAGE-$CI_BUILD_REF_NAME"
-<<<<<<< HEAD
-=======
   paths:
     - target
->>>>>>> bc8216a8
   untracked: true
 linux-stable:
   stage: build
